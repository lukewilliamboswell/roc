[workspace]
members = [
    "crates/compiler/*",
    "crates/vendor/*",
    "crates/fs",
    "crates/glue",
    "crates/cli",
    "crates/cli_utils",
    "crates/highlight",
    "crates/error_macros",
    "crates/reporting",
    "crates/packaging",
    "crates/repl_cli",
    "crates/repl_eval",
    "crates/repl_test",
    "crates/repl_ui",
    "crates/repl_wasm",
    "crates/repl_expect",
    "crates/roc_std",
    "crates/test_utils",
    "crates/test_utils_dir",
    "crates/valgrind",
    "crates/tracing",
    "crates/utils/*",
    "crates/docs",
    "crates/docs_cli",
    "crates/linker",
    "crates/wasi-libc-sys",
    "crates/wasm_module",
    "crates/wasm_interp",
    "crates/language_server",
<<<<<<< HEAD
    "crates/copy_zig_glue",
=======
    "crates/roc_std_heap",
>>>>>>> f1a1f57a
]

exclude = [
    "ci/benchmarks/bench-runner",
    "ci/repl_basic_test",
    # Examples sometimes have Rust hosts in their platforms. The compiler should ignore those.
    "examples",
]
# Needed to be able to run `cargo run -p roc_cli --no-default-features` -
# see www/build.sh for more.
#
# Without the `-p` flag, cargo ignores `--no-default-features` when you have a
# workspace, and without `resolver = "2"` here, you can't use `-p` like this.
resolver = "2"

[workspace.package]
authors = ["The Roc Contributors"]
edition = "2021"
license = "UPL-1.0"
repository = "https://github.com/roc-lang/roc"
version = "0.0.1"

[workspace.dependencies]
inkwell = { git = "https://github.com/TheDan64/inkwell", rev = "89e06af", features = ["llvm18-0"] }
arrayvec = "0.7.2" # update roc_std/Cargo.toml on change
backtrace = "0.3.67"
base64-url = "1.4.13"
bincode = "1.3.3"
bitflags = "1.3.2"
bitvec = "1.0.1"
blake3 = "1.3.3"
brotli = "3.3.4" # used for decompressing tarballs over HTTPS, if the server supports brotli
bumpalo = { version = "3.12.0", features = ["collections"] }
bytemuck = { version = "1.13.1", features = ["derive"] }
capstone = { version = "0.11.0", default-features = false }
cgmath = "0.18.0"
chrono = "0.4.26"
clap = { version = "4.2.7", default-features = false, features = [
    "std",
    "color",
    "suggestions",
    "help",
    "usage",
    "error-context",
] }
colored = "2.0.0"
console_error_panic_hook = "0.1.7"
const_format = { version = "0.2.30", features = ["const_generics"] }
copypasta = "0.8.2"
criterion = { git = "https://github.com/Anton-4/criterion.rs", features = [
    "html_reports",
], rev = "30ea0c5" }
criterion-perf-events = { git = "https://github.com/Anton-4/criterion-perf-events", rev = "0f38c3e" }
crossbeam = "0.8.2"
dircpy = "0.3.14"
distance = "0.4.0"
encode_unicode = "1.0.0"
errno = "0.3.0"
flate2 = "1.0.25"
fnv = "1.0.7"
fs_extra = "1.3.0"
futures = "0.3.26"
glyph_brush = "0.7.7"
hashbrown = { version = "0.14.3" }
iced-x86 = { version = "1.18.0", default-features = false, features = [
    "std",
    "decoder",
    "op_code_info",
    "instr_info",
] }
im = "15.1.0"
im-rc = "15.1.0"
indexmap = "2.1.0"
indoc = "1.0.9"
insta = "1.28.0"
js-sys = "0.3.61"
lazy_static = "1.4.0"
libc = "0.2.139" # update roc_std/Cargo.toml on change
libfuzzer-sys = "0.4"
libloading = "0.7.4"
libtest-mimic = "0.6.0"
log = "0.4.17"
mach_object = "0.1"
maplit = "1.0.2"
memmap2 = "0.5.10"
mimalloc = { version = "0.1.34", default-features = false }
nonempty = "0.8.1"
object = { version = "0.32.2", default-features = false, features = ["read", "write"] }
packed_struct = "0.10.1"
page_size = "0.5.0"
palette = "0.6.1"
parking_lot = "0.12"
perfcnt = "0.8.0"
pest = "2.5.6"
pest_derive = "2.5.6"
pretty_assertions = "1.3.0" # update roc_std/Cargo.toml on change
proc-macro2 = "1.0.63"
proptest = "1.1.0"
pulldown-cmark = { version = "0.9.2", default-features = false }
quickcheck = "1.0.3" # update roc_std/Cargo.toml on change
quickcheck_macros = "1.0.0" # update roc_std/Cargo.toml on change
quote = "1.0.23"
rand = "0.8.5"
regex = "1.7.1"
remove_dir_all = "0.8.1"
reqwest = { version = "0.11.23", default-features = false, features = [
    "blocking",
    "rustls-tls",
] } # default-features=false removes libopenssl as a dependency on Linux, which might not be available!
rlimit = "0.9.1"
rustyline = { git = "https://github.com/roc-lang/rustyline", rev = "e74333c" }
rustyline-derive = { git = "https://github.com/roc-lang/rustyline", rev = "e74333c" }
schemars = "0.8.12"
serde = { version = "1.0.153", features = [
    "derive",
] } # update roc_std/Cargo.toml on change
serde-xml-rs = "0.6.0"
serde_json = "1.0.94" # update roc_std/Cargo.toml on change
serial_test = "1.0.0"
signal-hook = "0.3.15"
smallvec = { version = "1.10.0", features = ["const_generics", "const_new"] }
static_assertions = "1.1.0" # update roc_std/Cargo.toml on change
strip-ansi-escapes = "0.1.1"
strum = { version = "0.24.1", features = ["derive"] }
strum_macros = "0.24.3"
syn = { version = "1.0.109", features = ["full", "extra-traits"] }
tar = "0.4.38"
target-lexicon = "0.12.6"
tempfile = "=3.2.0"
threadpool = "1.8.1"
tracing = { version = "0.1.40", features = ["release_max_level_off"] }
tracing-appender = "0.2.2"
tracing-subscriber = { version = "0.3.16", features = ["env-filter"] }
unicode-segmentation = "1.10.1"
uuid = { version = "1.3.0", features = ["v4"] }
walkdir = "2.3.2"
wasm-bindgen = "0.2.84"
wasm-bindgen-futures = "0.4.34"
wgpu = "0.12.0"
wgpu_glyph = "0.16.0"
winapi = { version = "0.3.9", features = ["memoryapi"] }
winit = "0.26.1"
wyhash = "0.5.0"

# Optimizations based on https://deterministic.space/high-performance-rust.html
[profile.release]
codegen-units = 1
# debug = true # enable when profiling

[profile.dev]
debug = "line-tables-only"

[profile.bench]
codegen-units = 1
lto = "thin"

[profile.release-with-debug]
inherits = "release"
debug = true

[profile.release-with-lto]
inherits = "release"
lto = "thin"         # TODO: We could consider full here since this is only used for packaged release on github.

[profile.debug-full]
inherits = "dev"
debug = true<|MERGE_RESOLUTION|>--- conflicted
+++ resolved
@@ -29,11 +29,8 @@
     "crates/wasm_module",
     "crates/wasm_interp",
     "crates/language_server",
-<<<<<<< HEAD
     "crates/copy_zig_glue",
-=======
     "crates/roc_std_heap",
->>>>>>> f1a1f57a
 ]
 
 exclude = [
