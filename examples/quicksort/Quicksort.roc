app "quicksort"
    packages { base: "platform" }
    imports []
    provides [ quicksort ] to base

quicksort = \originalList ->
    n = List.len originalList
    quicksortHelp originalList 0 (n - 1)

quicksortHelp : List (Num a), Nat, Nat -> List (Num a)
quicksortHelp = \list, low, high ->
    if low < high then
        when partition low high list is
            Pair partitionIndex partitioned ->
                partitioned
                    |> quicksortHelp low (partitionIndex - 1)
                    |> quicksortHelp (partitionIndex + 1) high
    else
        list


partition : Nat, Nat, List (Num a) -> [ Pair Nat (List (Num a)) ]
partition = \low, high, initialList ->
    when List.get initialList high is
        Ok pivot ->
            when partitionHelp (low - 1) low initialList high pivot is
                Pair newI newList ->
                    Pair (newI + 1) (swap (newI + 1) high newList)

        Err _ ->
            Pair (low - 1) initialList

partitionHelp : Nat, Nat, List (Num c), Nat, (Num c) -> [ Pair Nat (List (Num c)) ]
partitionHelp = \i, j, list, high, pivot ->
    if j < high then
        when List.get list j is
            Ok value ->
                if value <= pivot then
                    partitionHelp (i + 1) (j + 1) (swap (i + 1) j list) high pivot
                else
                    partitionHelp i (j + 1) list high pivot

            Err _ ->
                Pair i list
    else
        Pair i list


<<<<<<< HEAD
            Err _ ->
                Pair (low - 1) initialList

    partitionHelp : Nat, Nat, List (Num c), Nat, (Num c) -> [ Pair Nat (List (Num c)) ]
    partitionHelp = \i, j, list, high, pivot ->
        if j < high then
            when List.get list j is
                Ok value ->
                    if value <= pivot then
                        partitionHelp (i + 1) (j + 1) (swap (i + 1) j list) high pivot
                    else
                        partitionHelp i (j + 1) list high pivot

                Err _ ->
                    Pair i list
        else
            Pair i list


    swap : Nat, Nat, List a -> List a
    swap = \i, j, list ->
        when Pair (List.get list i) (List.get list j) is
            Pair (Ok atI) (Ok atJ) ->
                list
                    |> List.set i atJ
                    |> List.set j atI

            _ ->
                list
=======
swap : Nat, Nat, List a -> List a
swap = \i, j, list ->
    when Pair (List.get list i) (List.get list j) is
        Pair (Ok atI) (Ok atJ) ->
            list
                |> List.set i atJ
                |> List.set j atI

        _ ->
            []
>>>>>>> origin/trunk
<|MERGE_RESOLUTION|>--- conflicted
+++ resolved
@@ -46,37 +46,6 @@
         Pair i list
 
 
-<<<<<<< HEAD
-            Err _ ->
-                Pair (low - 1) initialList
-
-    partitionHelp : Nat, Nat, List (Num c), Nat, (Num c) -> [ Pair Nat (List (Num c)) ]
-    partitionHelp = \i, j, list, high, pivot ->
-        if j < high then
-            when List.get list j is
-                Ok value ->
-                    if value <= pivot then
-                        partitionHelp (i + 1) (j + 1) (swap (i + 1) j list) high pivot
-                    else
-                        partitionHelp i (j + 1) list high pivot
-
-                Err _ ->
-                    Pair i list
-        else
-            Pair i list
-
-
-    swap : Nat, Nat, List a -> List a
-    swap = \i, j, list ->
-        when Pair (List.get list i) (List.get list j) is
-            Pair (Ok atI) (Ok atJ) ->
-                list
-                    |> List.set i atJ
-                    |> List.set j atI
-
-            _ ->
-                list
-=======
 swap : Nat, Nat, List a -> List a
 swap = \i, j, list ->
     when Pair (List.get list i) (List.get list j) is
@@ -86,5 +55,4 @@
                 |> List.set j atI
 
         _ ->
-            []
->>>>>>> origin/trunk
+            []