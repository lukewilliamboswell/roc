import * as roc_repl_wasm from "./roc_repl_wasm.js";
import { getMockWasiImports } from "./wasi.js";

// The only way we can provide values to wasm_bindgen's generated code is to set globals
window.js_create_app = js_create_app;
window.js_run_app = js_run_app;
window.js_get_result_and_memory = js_get_result_and_memory;

// The only place we use console.error is in wasm_bindgen, where it gets a single string argument.
console.error = function displayErrorInHistoryPanel(string) {
  const html = `<div class="panic">${string}</div>`;
  updateHistoryEntry(repl.inputHistoryIndex, false, html);
};

<<<<<<< HEAD
=======
import * as roc_repl_wasm from "./roc_repl_wasm.js";

>>>>>>> a0bd9436
// ----------------------------------------------------------------------------
// REPL state
// ----------------------------------------------------------------------------

const repl = {
  elemHistory: document.getElementById("history-text"),
  elemSourceInput: document.getElementById("source-input"),

  inputQueue: [],
  inputHistory: [],
  inputHistoryIndex: 0,
  inputStash: "", // stash the user input while we're toggling through history with up/down arrows

  textDecoder: new TextDecoder(),
  textEncoder: new TextEncoder(),

  compiler: null,
  app: null,

  // Temporary storage for the address of the result of running the user's code.
  // Used while control flow returns to Rust to allocate space to copy the app's memory buffer.
  result_addr: 0,
};

// Initialise
repl.elemSourceInput.addEventListener("input", onInput);
repl.elemSourceInput.addEventListener("keydown", onInputKeydown);
repl.elemSourceInput.addEventListener("keyup", onInputKeyup);
roc_repl_wasm.default("/repl/roc_repl_wasm_bg.wasm").then(async (instance) => {
  repl.elemHistory.querySelector("#loading-message").remove();
  repl.elemSourceInput.disabled = false;
  repl.elemSourceInput.placeholder = "Type some Roc code and press Enter.";
  repl.elemSourceInput.focus();
  repl.compiler = instance;

  // Get help text from the compiler, and display it at top of the history panel
  try {
    const helpText = await roc_repl_wasm.entrypoint_from_js(":help");
    const helpElem = document.getElementById("help-text");
    helpElem.innerHTML = helpText.trim();
  } catch (e) {
    // Print error for Roc devs. Don't use console.error, we overrode that above to display on the page!
    console.warn(e);
  }
});

// ----------------------------------------------------------------------------
// Handle inputs
// ----------------------------------------------------------------------------

function onInput(event) {
  // Have the textarea grow with the input
  event.target.style.height = event.target.scrollHeight + 2 + "px"; // +2 for the border
}

function onInputKeydown(event) {
  const ENTER = 13;

  const { keyCode } = event;

  if (keyCode === ENTER) {
    if (!event.shiftKey && !event.ctrlKey && !event.altKey) {
      // Don't advance the caret to the next line
      event.preventDefault();

      const inputText = repl.elemSourceInput.value.trim();

      repl.elemSourceInput.value = "";
      repl.elemSourceInput.style.height = "";

      repl.inputQueue.push(inputText);
      if (repl.inputQueue.length === 1) {
        processInputQueue();
      }
    }
  }
}

function onInputKeyup(event) {
  const UP = 38;
  const DOWN = 40;

  const { keyCode } = event;

  const el = repl.elemSourceInput;

  switch (keyCode) {
    case UP:
      if (repl.inputHistory.length === 0) {
        return;
      }
      if (repl.inputHistoryIndex == repl.inputHistory.length - 1) {
        repl.inputStash = el.value;
      }
      setInput(repl.inputHistory[repl.inputHistoryIndex]);

      if (repl.inputHistoryIndex > 0) {
        repl.inputHistoryIndex--;
      }
      break;

    case DOWN:
      if (repl.inputHistory.length === 0) {
        return;
      }
      if (repl.inputHistoryIndex === repl.inputHistory.length - 1) {
        setInput(repl.inputStash);
      } else {
        repl.inputHistoryIndex++;
        setInput(repl.inputHistory[repl.inputHistoryIndex]);
      }
      break;

    default:
      break;
  }
}

function setInput(value) {
  const el = repl.elemSourceInput;
  el.value = value;
  el.selectionStart = value.length;
  el.selectionEnd = value.length;
}

// Use a queue just in case we somehow get inputs very fast
// We want the REPL to only process one at a time, since we're using some global state.
// In normal usage we shouldn't see this edge case anyway. Maybe with copy/paste?
async function processInputQueue() {
  while (repl.inputQueue.length) {
    const inputText = repl.inputQueue[0];
    repl.inputHistoryIndex = createHistoryEntry(inputText);
    repl.inputStash = "";

    let outputText = "";
    let ok = true;
    if (inputText) {
      try {
        outputText = await roc_repl_wasm.entrypoint_from_js(inputText);
      } catch (e) {
        outputText = `${e}`;
        ok = false;
      }
    }

    updateHistoryEntry(repl.inputHistoryIndex, ok, outputText);
    repl.inputQueue.shift();
  }
}

// ----------------------------------------------------------------------------
// Callbacks to JS from Rust
// ----------------------------------------------------------------------------

// Load Wasm code into the browser's virtual machine, so we can run it later.
// This operation is async, so we call it before entering any code shared
// with the command-line REPL, which is sync.
async function js_create_app(wasm_module_bytes) {
  const { instance } = await WebAssembly.instantiate(wasm_module_bytes);
  // Keep the instance alive so we can run it later from shared REPL code
  repl.app = instance;
}

// Call the `main` function of the user app, via the `wrapper` function.
function js_run_app() {
  const { wrapper, memory } = repl.app.exports;

  // Run the user code, and remember the result address
  // We'll pass it to Rust in the next callback
  repl.result_addr = wrapper();

  // Tell Rust how much space to reserve for its copy of the app's memory buffer.
  // We couldn't know that size until we actually ran the app.
  return memory.buffer.byteLength;
}

// After Rust has allocated space for the app's memory buffer,
// we copy it, and return the result address too
function js_get_result_and_memory(buffer_alloc_addr) {
  const appMemory = new Uint8Array(repl.app.exports.memory.buffer);
  const compilerMemory = new Uint8Array(repl.compiler.memory.buffer);
  compilerMemory.set(appMemory, buffer_alloc_addr);
  return repl.result_addr;
}

// ----------------------------------------------------------------------------
// Rendering
// ----------------------------------------------------------------------------

function createHistoryEntry(inputText) {
  const historyIndex = repl.inputHistory.length;
  repl.inputHistory.push(inputText);

  const firstLinePrefix = '<span class="input-line-prefix">» </span>';
  const otherLinePrefix = '<br><span class="input-line-prefix">… </span>';
  const inputLines = inputText.split("\n");
  if (inputLines[inputLines.length - 1] === "") {
    inputLines.pop();
  }
  const inputWithPrefixes = firstLinePrefix + inputLines.join(otherLinePrefix);

  const inputElem = document.createElement("div");
  inputElem.innerHTML = inputWithPrefixes;
  inputElem.classList.add("input");

  const historyItem = document.createElement("div");
  historyItem.appendChild(inputElem);
  historyItem.classList.add("history-item");

  repl.elemHistory.appendChild(historyItem);

  return historyIndex;
}

function updateHistoryEntry(index, ok, outputText) {
  const outputElem = document.createElement("div");
  outputElem.innerHTML = outputText;
  outputElem.classList.add("output", ok ? "output-ok" : "output-error");

  const historyItem = repl.elemHistory.children[index];
  historyItem.appendChild(outputElem);

  // Scroll the page to the bottom so you can see the most recent output.
  window.scrollTo(0, document.body.scrollHeight);
}<|MERGE_RESOLUTION|>--- conflicted
+++ resolved
@@ -1,5 +1,4 @@
 import * as roc_repl_wasm from "./roc_repl_wasm.js";
-import { getMockWasiImports } from "./wasi.js";
 
 // The only way we can provide values to wasm_bindgen's generated code is to set globals
 window.js_create_app = js_create_app;
@@ -12,11 +11,6 @@
   updateHistoryEntry(repl.inputHistoryIndex, false, html);
 };
 
-<<<<<<< HEAD
-=======
-import * as roc_repl_wasm from "./roc_repl_wasm.js";
-
->>>>>>> a0bd9436
 // ----------------------------------------------------------------------------
 // REPL state
 // ----------------------------------------------------------------------------
