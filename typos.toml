[files]
extend-exclude = [
    ".git/",
    "design/language/Abilities.md",
    "src/snapshots/fuzz_crash",
    "crates/vendor/",
    "authors",
    "crates",
    "examples/static-site-gen/input/",
    "COPYRIGHT",
    "crates/compiler/checkmate/www/package-lock.json",
    "src/build/zig_llvm.h",
    "test/snapshots/",
    "build.zig.zon",
    "src/cli/darwin/",
]

[default]
extend-ignore-identifiers-re = [".*_SME_.*"]

[default.extend-words]
typ = "typ"
ba = "ba"
<<<<<<< HEAD
Trys = "Trys"
sigfault = "sigfault"
nd = "nd"
=======
sigfault = "sigfault"
>>>>>>> 9727b843
<|MERGE_RESOLUTION|>--- conflicted
+++ resolved
@@ -21,10 +21,5 @@
 [default.extend-words]
 typ = "typ"
 ba = "ba"
-<<<<<<< HEAD
-Trys = "Trys"
 sigfault = "sigfault"
-nd = "nd"
-=======
-sigfault = "sigfault"
->>>>>>> 9727b843
+nd = "nd"