#![cfg(not(feature = "gen-wasm"))]

#[cfg(feature = "gen-llvm")]
use crate::helpers::llvm::assert_evals_to;
#[cfg(feature = "gen-llvm")]
use crate::helpers::llvm::assert_llvm_evals_to;

#[cfg(feature = "gen-dev")]
use crate::helpers::dev::assert_evals_to;
#[cfg(feature = "gen-dev")]
use crate::helpers::dev::assert_evals_to as assert_llvm_evals_to;

#[allow(unused_imports)]
use indoc::indoc;
#[allow(unused_imports)]
use roc_std::{RocList, RocResult, RocStr};

#[test]
#[cfg(any(feature = "gen-llvm"))]
fn str_split_empty_delimiter() {
    assert_evals_to!(
        indoc!(
            r#"
                    List.len (Str.split "hello" "")
                "#
        ),
        1,
        usize
    );

    assert_evals_to!(
        indoc!(
            r#"
                    when List.first (Str.split "JJJ" "") is
                        Ok str ->
                            Str.countGraphemes str

                        _ ->
                            1729

                "#
        ),
        3,
        usize
    );
}

#[test]
#[cfg(any(feature = "gen-llvm"))]
fn str_split_bigger_delimiter_small_str() {
    assert_evals_to!(
        indoc!(
            r#"
                    List.len (Str.split "hello" "JJJJ there")
                "#
        ),
        1,
        usize
    );

    assert_evals_to!(
        indoc!(
            r#"
                    when List.first (Str.split "JJJ" "JJJJ there") is
                        Ok str ->
                            Str.countGraphemes str

                        _ ->
                            1729

                "#
        ),
        3,
        usize
    );
}

#[test]
#[cfg(any(feature = "gen-llvm"))]
fn str_split_str_concat_repeated() {
    assert_evals_to!(
        indoc!(
            r#"
                    when List.first (Str.split "JJJJJ" "JJJJ there") is
                        Ok str ->
                            str
                                |> Str.concat str
                                |> Str.concat str
                                |> Str.concat str
                                |> Str.concat str

                        _ ->
                            "Not Str!"

                "#
        ),
        RocStr::from("JJJJJJJJJJJJJJJJJJJJJJJJJ"),
        RocStr
    );
}

#[test]
#[cfg(any(feature = "gen-llvm"))]
fn str_split_small_str_bigger_delimiter() {
    assert_evals_to!(
        indoc!(r#"Str.split "JJJ" "0123456789abcdefghi""#),
        RocList::from_slice(&[RocStr::from("JJJ")]),
        RocList<RocStr>
    );
}

#[test]
#[cfg(any(feature = "gen-llvm"))]
fn str_split_big_str_small_delimiter() {
    assert_evals_to!(
        indoc!(
            r#"
                    Str.split "01234567789abcdefghi?01234567789abcdefghi" "?"
                "#
        ),
        RocList::from_slice(&[
            RocStr::from("01234567789abcdefghi"),
            RocStr::from("01234567789abcdefghi")
        ]),
        RocList<RocStr>
    );

    assert_evals_to!(
        indoc!(
            r#"
                    Str.split "01234567789abcdefghi 3ch 01234567789abcdefghi" "3ch"
                "#
        ),
        RocList::from_slice(&[
            RocStr::from("01234567789abcdefghi "),
            RocStr::from(" 01234567789abcdefghi")
        ]),
        RocList<RocStr>
    );
}

#[test]
#[cfg(any(feature = "gen-llvm"))]
fn str_split_small_str_small_delimiter() {
    assert_evals_to!(
        indoc!(
            r#"
                    Str.split "J!J!J" "!"
                "#
        ),
        RocList::from_slice(&[RocStr::from("J"), RocStr::from("J"), RocStr::from("J")]),
        RocList<RocStr>
    );
}

#[test]
#[cfg(any(feature = "gen-llvm"))]
fn str_split_bigger_delimiter_big_strs() {
    assert_evals_to!(
        indoc!(
            r#"
                    Str.split
                        "string to split is shorter"
                        "than the delimiter which happens to be very very long"
                "#
        ),
        RocList::from_slice(&[RocStr::from("string to split is shorter")]),
        RocList<RocStr>
    );
}

#[test]
#[cfg(any(feature = "gen-llvm"))]
fn str_split_empty_strs() {
    assert_evals_to!(
        indoc!(
            r#"
                    Str.split "" ""
                "#
        ),
        RocList::from_slice(&[RocStr::from("")]),
        RocList<RocStr>
    );
}

#[test]
#[cfg(any(feature = "gen-llvm"))]
fn str_split_minimal_example() {
    assert_evals_to!(
        indoc!(
            r#"
                    Str.split "a," ","
                "#
        ),
        RocList::from_slice(&[RocStr::from("a"), RocStr::from("")]),
        RocList<RocStr>
    )
}

#[test]
#[cfg(any(feature = "gen-llvm"))]
fn str_split_small_str_big_delimiter() {
    assert_evals_to!(
        indoc!(
            r#"
                    Str.split
                        "1---- ---- ---- ---- ----2---- ---- ---- ---- ----"
                        "---- ---- ---- ---- ----"
                        |> List.len
                "#
        ),
        3,
        usize
    );

    assert_evals_to!(
        indoc!(
            r#"
                    Str.split
                        "1---- ---- ---- ---- ----2---- ---- ---- ---- ----"
                        "---- ---- ---- ---- ----"
                "#
        ),
        RocList::from_slice(&[RocStr::from("1"), RocStr::from("2"), RocStr::from("")]),
        RocList<RocStr>
    );
}

#[test]
#[cfg(any(feature = "gen-llvm"))]
fn str_split_small_str_20_char_delimiter() {
    assert_evals_to!(
        indoc!(
            r#"
                    Str.split
                        "3|-- -- -- -- -- -- |4|-- -- -- -- -- -- |"
                        "|-- -- -- -- -- -- |"
                "#
        ),
        RocList::from_slice(&[RocStr::from("3"), RocStr::from("4"), RocStr::from("")]),
        RocList<RocStr>
    );
}

#[test]
#[cfg(any(feature = "gen-llvm"))]
fn str_concat_big_to_big() {
    assert_evals_to!(
            indoc!(
                r#"
                    Str.concat
                        "First string that is fairly long. Longer strings make for different errors. "
                        "Second string that is also fairly long. Two long strings test things that might not appear with short strings."
                "#
            ),
            RocStr::from("First string that is fairly long. Longer strings make for different errors. Second string that is also fairly long. Two long strings test things that might not appear with short strings."),
            RocStr
        );
}

#[test]
#[cfg(any(feature = "gen-llvm", feature = "gen-dev"))]
fn small_str_literal() {
    assert_llvm_evals_to!(
        "\"JJJJJJJJJJJJJJJJJJJJJJJ\"",
        [
            b'J',
            b'J',
            b'J',
            b'J',
            b'J',
            b'J',
            b'J',
            b'J',
            b'J',
            b'J',
            b'J',
            b'J',
            b'J',
            b'J',
            b'J',
            b'J',
            b'J',
            b'J',
            b'J',
            b'J',
            b'J',
            b'J',
            b'J',
            0b1000_0000 | 23
        ],
        [u8; 24]
    );
}

#[test]
#[cfg(any(feature = "gen-llvm", feature = "gen-dev"))]
fn small_str_zeroed_literal() {
    // Verifies that we zero out unused bytes in the string.
    // This is important so that string equality tests don't randomly
    // fail due to unused memory being there!
    assert_llvm_evals_to!(
        "\"J\"",
        [
            0x4a,
            0x00,
            0x00,
            0x00,
            0x00,
            0x00,
            0x00,
            0x00,
            0x00,
            0x00,
            0x00,
            0x00,
            0x00,
            0x00,
            0x00,
            0x00,
            0x00,
            0x00,
            0x00,
            0x00,
            0x00,
            0x00,
            0x00,
            0b1000_0001
        ],
        [u8; 24]
    );
}

#[test]
#[cfg(any(feature = "gen-llvm", feature = "gen-dev"))]
fn small_str_concat_empty_first_arg() {
    assert_llvm_evals_to!(
        r#"Str.concat "" "JJJJJJJJJJJJJJJ""#,
        [
            b'J',
            b'J',
            b'J',
            b'J',
            b'J',
            b'J',
            b'J',
            b'J',
            b'J',
            b'J',
            b'J',
            b'J',
            b'J',
            b'J',
            b'J',
            0,
            0,
            0,
            0,
            0,
            0,
            0,
            0,
            0b1000_0000 | 15
        ],
        [u8; 24]
    );
}

#[test]
#[cfg(any(feature = "gen-llvm", feature = "gen-dev"))]
fn small_str_concat_empty_second_arg() {
    assert_llvm_evals_to!(
        r#"Str.concat "JJJJJJJJJJJJJJJ" """#,
        [
            b'J',
            b'J',
            b'J',
            b'J',
            b'J',
            b'J',
            b'J',
            b'J',
            b'J',
            b'J',
            b'J',
            b'J',
            b'J',
            b'J',
            b'J',
            0,
            0,
            0,
            0,
            0,
            0,
            0,
            0,
            0b1000_0000 | 15
        ],
        [u8; 24]
    );
}

#[test]
#[cfg(any(feature = "gen-llvm"))]
fn small_str_concat_small_to_big() {
    assert_evals_to!(
        r#"Str.concat "abc" " this is longer than 15 chars""#,
        RocStr::from("abc this is longer than 15 chars"),
        RocStr
    );
}

#[test]
#[cfg(any(feature = "gen-llvm", feature = "gen-dev"))]
fn small_str_concat_small_to_small_staying_small() {
    assert_llvm_evals_to!(
        r#"Str.concat "J" "JJJJJJJJJJJJJJ""#,
        [
            b'J',
            b'J',
            b'J',
            b'J',
            b'J',
            b'J',
            b'J',
            b'J',
            b'J',
            b'J',
            b'J',
            b'J',
            b'J',
            b'J',
            b'J',
            0,
            0,
            0,
            0,
            0,
            0,
            0,
            0,
            0b1000_0000 | 15
        ],
        [u8; 24]
    );
}

#[test]
#[cfg(any(feature = "gen-llvm", feature = "gen-dev"))]
fn small_str_concat_small_to_small_overflow_to_big() {
    assert_evals_to!(
        r#"Str.concat "abcdefghijklm" "nopqrstuvwxyz""#,
        RocStr::from("abcdefghijklmnopqrstuvwxyz"),
        RocStr
    );
}

#[test]
#[cfg(any(feature = "gen-llvm", feature = "gen-dev"))]
fn str_concat_empty() {
    assert_evals_to!(r#"Str.concat "" """#, RocStr::default(), RocStr);
}

#[test]
#[cfg(any(feature = "gen-llvm"))]
fn small_str_is_empty() {
    assert_evals_to!(r#"Str.isEmpty "abc""#, false, bool);
}

#[test]
#[cfg(any(feature = "gen-llvm"))]
fn big_str_is_empty() {
    assert_evals_to!(
        r#"Str.isEmpty "this is more than 15 chars long""#,
        false,
        bool
    );
}

#[test]
#[cfg(any(feature = "gen-llvm"))]
fn empty_str_is_empty() {
    assert_evals_to!(r#"Str.isEmpty """#, true, bool);
}

#[test]
#[cfg(any(feature = "gen-llvm"))]
fn str_starts_with() {
    assert_evals_to!(r#"Str.startsWith "hello world" "hell""#, true, bool);
    assert_evals_to!(r#"Str.startsWith "hello world" """#, true, bool);
    assert_evals_to!(r#"Str.startsWith "nope" "hello world""#, false, bool);
    assert_evals_to!(r#"Str.startsWith "hell" "hello world""#, false, bool);
    assert_evals_to!(r#"Str.startsWith "" "hello world""#, false, bool);
}

#[test]
#[cfg(any(feature = "gen-llvm"))]
fn str_starts_with_scalar() {
    assert_evals_to!(
        &format!(r#"Str.startsWithScalar "foobar" {}"#, 'f' as u32),
        true,
        bool
    );
    assert_evals_to!(
        &format!(r#"Str.startsWithScalar "zoobar" {}"#, 'f' as u32),
        false,
        bool
    );
}

#[test]
#[cfg(any(feature = "gen-llvm"))]
fn str_ends_with() {
    assert_evals_to!(r#"Str.endsWith "hello world" "world""#, true, bool);
    assert_evals_to!(r#"Str.endsWith "nope" "hello world""#, false, bool);
    assert_evals_to!(r#"Str.endsWith "" "hello world""#, false, bool);
}

#[test]
#[cfg(any(feature = "gen-llvm"))]
fn str_count_graphemes_small_str() {
    assert_evals_to!(r#"Str.countGraphemes "å🤔""#, 2, usize);
}

#[test]
#[cfg(any(feature = "gen-llvm"))]
fn str_count_graphemes_three_js() {
    assert_evals_to!(r#"Str.countGraphemes "JJJ""#, 3, usize);
}

#[test]
#[cfg(any(feature = "gen-llvm"))]
fn str_count_graphemes_big_str() {
    assert_evals_to!(
        r#"Str.countGraphemes "6🤔å🤔e¥🤔çppkd🙃1jdal🦯asdfa∆ltråø˚waia8918.,🏅jjc""#,
        45,
        usize
    );
}

#[test]
#[cfg(any(feature = "gen-llvm"))]
fn str_starts_with_same_big_str() {
    assert_evals_to!(
        r#"Str.startsWith "123456789123456789" "123456789123456789""#,
        true,
        bool
    );
}

#[test]
#[cfg(any(feature = "gen-llvm"))]
fn str_starts_with_different_big_str() {
    assert_evals_to!(
        r#"Str.startsWith "12345678912345678910" "123456789123456789""#,
        true,
        bool
    );
}

#[test]
#[cfg(any(feature = "gen-llvm"))]
fn str_starts_with_same_small_str() {
    assert_evals_to!(r#"Str.startsWith "1234" "1234""#, true, bool);
}

#[test]
#[cfg(any(feature = "gen-llvm"))]
fn str_starts_with_different_small_str() {
    assert_evals_to!(r#"Str.startsWith "1234" "12""#, true, bool);
}
#[test]
#[cfg(any(feature = "gen-llvm"))]
fn str_starts_with_false_small_str() {
    assert_evals_to!(r#"Str.startsWith "1234" "23""#, false, bool);
}

#[test]
#[cfg(any(feature = "gen-llvm"))]
fn str_from_utf8_pass_single_ascii() {
    assert_evals_to!(
        indoc!(
            r#"
                    when Str.fromUtf8 [97] is
                        Ok val -> val
                        Err _ -> ""
                "#
        ),
        roc_std::RocStr::from("a"),
        roc_std::RocStr
    );
}

#[test]
#[cfg(any(feature = "gen-llvm"))]
fn str_from_utf8_pass_many_ascii() {
    assert_evals_to!(
        indoc!(
            r#"
                    when Str.fromUtf8 [97, 98, 99, 0x7E] is
                        Ok val -> val
                        Err _ -> ""
                "#
        ),
        roc_std::RocStr::from("abc~"),
        roc_std::RocStr
    );
}

#[test]
#[cfg(any(feature = "gen-llvm"))]
fn str_from_utf8_pass_single_unicode() {
    assert_evals_to!(
        indoc!(
            r#"
                    when Str.fromUtf8 [0xE2, 0x88, 0x86] is
                        Ok val -> val
                        Err _ -> ""
                "#
        ),
        roc_std::RocStr::from("∆"),
        roc_std::RocStr
    );
}

#[test]
#[cfg(any(feature = "gen-llvm"))]
fn str_from_utf8_pass_many_unicode() {
    assert_evals_to!(
        indoc!(
            r#"
                    when Str.fromUtf8 [0xE2, 0x88, 0x86, 0xC5, 0x93, 0xC2, 0xAC] is
                        Ok val -> val
                        Err _ -> ""
                "#
        ),
        roc_std::RocStr::from("∆œ¬"),
        roc_std::RocStr
    );
}

#[test]
#[cfg(any(feature = "gen-llvm"))]
fn str_from_utf8_pass_single_grapheme() {
    assert_evals_to!(
        indoc!(
            r#"
                    when Str.fromUtf8 [0xF0, 0x9F, 0x92, 0x96] is
                        Ok val -> val
                        Err _ -> ""
                "#
        ),
        roc_std::RocStr::from("💖"),
        roc_std::RocStr
    );
}

#[test]
#[cfg(any(feature = "gen-llvm"))]
fn str_from_utf8_pass_many_grapheme() {
    assert_evals_to!(
        indoc!(
            r#"
                    when Str.fromUtf8 [0xF0, 0x9F, 0x92, 0x96, 0xF0, 0x9F, 0xA4, 0xA0, 0xF0, 0x9F, 0x9A, 0x80] is
                        Ok val -> val
                        Err _ -> ""
                "#
        ),
        roc_std::RocStr::from("💖🤠🚀"),
        roc_std::RocStr
    );
}

#[test]
#[cfg(any(feature = "gen-llvm"))]
fn str_from_utf8_pass_all() {
    assert_evals_to!(
        indoc!(
            r#"
                    when Str.fromUtf8 [0xF0, 0x9F, 0x92, 0x96, 98, 0xE2, 0x88, 0x86] is
                        Ok val -> val
                        Err _ -> ""
                "#
        ),
        roc_std::RocStr::from("💖b∆"),
        roc_std::RocStr
    );
}

#[test]
#[cfg(any(feature = "gen-llvm"))]
fn str_from_utf8_fail_invalid_start_byte() {
    assert_evals_to!(
        indoc!(
            r#"
                    when Str.fromUtf8 [97, 98, 0x80, 99] is
                        Err (BadUtf8 InvalidStartByte byteIndex) ->
                            if byteIndex == 2 then
                                "a"
                            else
                                "b"
                        _ -> ""
                "#
        ),
        roc_std::RocStr::from("a"),
        roc_std::RocStr
    );
}

#[test]
#[cfg(any(feature = "gen-llvm"))]
fn str_from_utf8_fail_unexpected_end_of_sequence() {
    assert_evals_to!(
        indoc!(
            r#"
                    when Str.fromUtf8 [97, 98, 99, 0xC2] is
                        Err (BadUtf8 UnexpectedEndOfSequence byteIndex) ->
                            if byteIndex == 3 then
                                "a"
                            else
                                "b"
                        _ -> ""
                "#
        ),
        roc_std::RocStr::from("a"),
        roc_std::RocStr
    );
}

#[test]
#[cfg(any(feature = "gen-llvm"))]
fn str_from_utf8_fail_expected_continuation() {
    assert_evals_to!(
        indoc!(
            r#"
                    when Str.fromUtf8 [97, 98, 99, 0xC2, 0x00] is
                        Err (BadUtf8 ExpectedContinuation byteIndex) ->
                            if byteIndex == 3 then
                                "a"
                            else
                                "b"
                        _ -> ""
                "#
        ),
        roc_std::RocStr::from("a"),
        roc_std::RocStr
    );
}

#[test]
#[cfg(any(feature = "gen-llvm"))]
fn str_from_utf8_fail_overlong_encoding() {
    assert_evals_to!(
        indoc!(
            r#"
                    when Str.fromUtf8 [97, 0xF0, 0x80, 0x80, 0x80] is
                        Err (BadUtf8 OverlongEncoding byteIndex) ->
                            if byteIndex == 1 then
                                "a"
                            else
                                "b"
                        _ -> ""
                "#
        ),
        roc_std::RocStr::from("a"),
        roc_std::RocStr
    );
}

#[test]
#[cfg(any(feature = "gen-llvm"))]
fn str_from_utf8_fail_codepoint_too_large() {
    assert_evals_to!(
        indoc!(
            r#"
                    when Str.fromUtf8 [97, 0xF4, 0x90, 0x80, 0x80] is
                        Err (BadUtf8 CodepointTooLarge byteIndex) ->
                            if byteIndex == 1 then
                                "a"
                            else
                                "b"
                        _ -> ""
                "#
        ),
        roc_std::RocStr::from("a"),
        roc_std::RocStr
    );
}

#[test]
#[cfg(any(feature = "gen-llvm"))]
fn str_from_utf8_fail_surrogate_half() {
    assert_evals_to!(
        indoc!(
            r#"
                    when Str.fromUtf8 [97, 98, 0xED, 0xA0, 0x80] is
                        Err (BadUtf8 EncodesSurrogateHalf byteIndex) ->
                            if byteIndex == 2 then
                                "a"
                            else
                                "b"
                        _ -> ""
                "#
        ),
        roc_std::RocStr::from("a"),
        roc_std::RocStr
    );
}

#[test]
#[cfg(any(feature = "gen-llvm"))]
fn str_equality() {
    assert_evals_to!(r#""a" == "a""#, true, bool);
    assert_evals_to!(
        r#""loremipsumdolarsitamet" == "loremipsumdolarsitamet""#,
        true,
        bool
    );
    assert_evals_to!(r#""a" != "b""#, true, bool);
    assert_evals_to!(r#""a" == "b""#, false, bool);
}

#[test]
fn str_clone() {
    use roc_std::RocStr;
    let long = RocStr::from("loremipsumdolarsitamet");
    let short = RocStr::from("x");
    let empty = RocStr::from("");

    debug_assert_eq!(long.clone(), long);
    debug_assert_eq!(short.clone(), short);
    debug_assert_eq!(empty.clone(), empty);
}

#[test]
#[cfg(any(feature = "gen-llvm"))]
fn nested_recursive_literal() {
    assert_evals_to!(
        indoc!(
            r#"
                Expr : [Add Expr Expr, Val I64, Var I64]

                expr : Expr
                expr = Add (Add (Val 3) (Val 1)) (Add (Val 1) (Var 1))

                printExpr : Expr -> Str
                printExpr = \e ->
                    when e is
                        Add a b ->
                            "Add ("
                                |> Str.concat (printExpr a)
                                |> Str.concat ") ("
                                |> Str.concat (printExpr b)
                                |> Str.concat ")"
                        Val v -> "Val " |> Str.concat (Num.toStr v)
                        Var v -> "Var " |> Str.concat (Num.toStr v)

                printExpr expr
                "#
        ),
        RocStr::from("Add (Add (Val 3) (Val 1)) (Add (Val 1) (Var 1))"),
        RocStr
    );
}

#[test]
#[cfg(any(feature = "gen-llvm"))]
fn str_join_comma_small() {
    assert_evals_to!(
        r#"Str.joinWith ["1", "2"] ", " "#,
        RocStr::from("1, 2"),
        RocStr
    );
}

#[test]
#[cfg(any(feature = "gen-llvm"))]
fn str_join_comma_big() {
    assert_evals_to!(
        r#"Str.joinWith ["10000000", "2000000", "30000000"] ", " "#,
        RocStr::from("10000000, 2000000, 30000000"),
        RocStr
    );
}

#[test]
#[cfg(any(feature = "gen-llvm"))]
fn str_join_comma_single() {
    assert_evals_to!(r#"Str.joinWith ["1"] ", " "#, RocStr::from("1"), RocStr);
}

#[test]
#[cfg(any(feature = "gen-llvm"))]
fn str_to_utf8() {
    assert_evals_to!(
        r#"Str.toUtf8 "hello""#,
        RocList::from_slice(&[104, 101, 108, 108, 111]),
        RocList<u8>
    );
    assert_evals_to!(
        r#"Str.toUtf8 "this is a long string""#,
        RocList::from_slice(&[
            116, 104, 105, 115, 32, 105, 115, 32, 97, 32, 108, 111, 110, 103, 32, 115, 116, 114,
            105, 110, 103
        ]),
        RocList<u8>
    );
}

#[test]
#[cfg(any(feature = "gen-llvm"))]
fn str_from_utf8_range() {
    assert_evals_to!(
        indoc!(
            r#"
            bytes = Str.toUtf8 "hello"
            when Str.fromUtf8Range bytes { count: 5,  start: 0 }  is
                   Ok utf8String -> utf8String
                   _ -> ""
            "#
        ),
        RocStr::from("hello"),
        RocStr
    );
}

#[test]
#[cfg(any(feature = "gen-llvm"))]
fn str_from_utf8_range_slice() {
    assert_evals_to!(
        indoc!(
            r#"
            bytes = Str.toUtf8 "hello"
            when Str.fromUtf8Range bytes { count: 4,  start: 1 }  is
                   Ok utf8String -> utf8String
                   _ -> ""
            "#
        ),
        RocStr::from("ello"),
        RocStr
    );
}

#[test]
#[cfg(any(feature = "gen-llvm"))]
fn str_from_utf8_range_slice_not_end() {
    assert_evals_to!(
        indoc!(
            r#"
            bytes = Str.toUtf8 "hello"
            when Str.fromUtf8Range bytes { count: 3,  start: 1 }  is
                   Ok utf8String -> utf8String
                   _ -> ""
            "#
        ),
        RocStr::from("ell"),
        RocStr
    );
}

#[test]
#[cfg(any(feature = "gen-llvm"))]
fn str_from_utf8_range_order_does_not_matter() {
    assert_evals_to!(
        indoc!(
            r#"
            bytes = Str.toUtf8 "hello"
            when Str.fromUtf8Range bytes { start: 1,  count: 3 }  is
                   Ok utf8String -> utf8String
                   _ -> ""
            "#
        ),
        RocStr::from("ell"),
        RocStr
    );
}

#[test]
#[cfg(any(feature = "gen-llvm"))]
fn str_from_utf8_range_out_of_bounds_start_value() {
    assert_evals_to!(
        indoc!(
            r#"
            bytes = Str.toUtf8 "hello"
            when Str.fromUtf8Range bytes { start: 7,  count: 3 }  is
                   Ok _ -> ""
                   Err (BadUtf8 _ _) -> ""
                   Err OutOfBounds -> "out of bounds"
            "#
        ),
        RocStr::from("out of bounds"),
        RocStr
    );
}

#[test]
#[cfg(any(feature = "gen-llvm"))]
fn str_from_utf8_range_count_too_high() {
    assert_evals_to!(
        indoc!(
            r#"
            bytes = Str.toUtf8 "hello"
            when Str.fromUtf8Range bytes { start: 0,  count: 6 }  is
                   Ok _ -> ""
                   Err (BadUtf8 _ _) -> ""
                   Err OutOfBounds -> "out of bounds"
            "#
        ),
        RocStr::from("out of bounds"),
        RocStr
    );
}

#[test]
#[cfg(any(feature = "gen-llvm"))]
fn str_from_utf8_range_count_too_high_for_start() {
    assert_evals_to!(
        indoc!(
            r#"
            bytes = Str.toUtf8 "hello"
            when Str.fromUtf8Range bytes { start: 4,  count: 3 }  is
                   Ok _ -> ""
                   Err (BadUtf8 _ _) -> ""
                   Err OutOfBounds -> "out of bounds"
            "#
        ),
        RocStr::from("out of bounds"),
        RocStr
    );
}

#[test]
#[cfg(any(feature = "gen-llvm"))]
fn str_repeat_small_stays_small() {
    assert_evals_to!(
        indoc!(r#"Str.repeat "Roc" 3"#),
        RocStr::from("RocRocRoc"),
        RocStr
    );
}

#[test]
#[cfg(any(feature = "gen-llvm"))]
fn str_repeat_small_becomes_big() {
    assert_evals_to!(
        indoc!(r#"Str.repeat "less than 23 characters" 2"#),
        RocStr::from("less than 23 charactersless than 23 characters"),
        RocStr
    );
}

#[test]
#[cfg(any(feature = "gen-llvm"))]
fn str_repeat_big() {
    assert_evals_to!(
        indoc!(r#"Str.repeat "more than 23 characters now" 2"#),
        RocStr::from("more than 23 characters nowmore than 23 characters now"),
        RocStr
    );
}

#[test]
#[cfg(any(feature = "gen-llvm"))]
fn str_repeat_empty_string() {
    let a = indoc!(r#"Str.repeat "" 3"#);
    let b = RocStr::from("");
    assert_evals_to!(a, b, RocStr);
}

#[test]
#[cfg(any(feature = "gen-llvm"))]
fn str_repeat_zero_times() {
    assert_evals_to!(indoc!(r#"Str.repeat "Roc" 0"#), RocStr::from(""), RocStr);
}

#[test]
#[cfg(any(feature = "gen-llvm"))]
fn str_trim_empty_string() {
    assert_evals_to!(indoc!(r#"Str.trim """#), RocStr::from(""), RocStr);
}

#[test]
#[cfg(any(feature = "gen-llvm"))]
fn str_trim_small_blank_string() {
    assert_evals_to!(indoc!(r#"Str.trim " ""#), RocStr::from(""), RocStr);
}

#[test]
#[cfg(any(feature = "gen-llvm"))]
fn str_trim_small_to_small() {
    assert_evals_to!(
        indoc!(r#"Str.trim "  hello world  ""#),
        RocStr::from("hello world"),
        RocStr
    );
}

#[test]
#[cfg(any(feature = "gen-llvm"))]
fn str_trim_large_to_large_unique() {
    assert_evals_to!(
        indoc!(r#"Str.trim (Str.concat "  " "hello world from a large string ")"#),
        RocStr::from("hello world from a large string"),
        RocStr
    );
}

#[test]
#[cfg(any(feature = "gen-llvm"))]
fn str_trim_large_to_small_unique() {
    assert_evals_to!(
        indoc!(r#"Str.trim (Str.concat "  " "hello world        ")"#),
        RocStr::from("hello world"),
        RocStr
    );
}

#[test]
#[cfg(any(feature = "gen-llvm"))]
fn str_trim_large_to_large_shared() {
    assert_evals_to!(
        indoc!(
            r#"
               original : Str
               original = " hello world world "

               { trimmed: Str.trim original, original: original }
               "#
        ),
        (
            RocStr::from(" hello world world "),
            RocStr::from("hello world world"),
        ),
        (RocStr, RocStr)
    );
}

#[test]
#[cfg(any(feature = "gen-llvm"))]
fn str_trim_large_to_small_shared() {
    assert_evals_to!(
        indoc!(
            r#"
               original : Str
               original = " hello world             "

               { trimmed: Str.trim original, original: original }
               "#
        ),
        (
            RocStr::from(" hello world             "),
            RocStr::from("hello world"),
        ),
        (RocStr, RocStr)
    );
}

#[test]
#[cfg(any(feature = "gen-llvm"))]
fn str_trim_small_to_small_shared() {
    assert_evals_to!(
        indoc!(
            r#"
               original : Str
               original = " hello world "

               { trimmed: Str.trim original, original: original }
               "#
        ),
        (RocStr::from(" hello world "), RocStr::from("hello world"),),
        (RocStr, RocStr)
    );
}

#[test]
#[cfg(any(feature = "gen-llvm"))]
fn str_trim_left_small_blank_string() {
    assert_evals_to!(indoc!(r#"Str.trimLeft " ""#), RocStr::from(""), RocStr);
}

#[test]
#[cfg(any(feature = "gen-llvm"))]
fn str_trim_left_small_to_small() {
    assert_evals_to!(
        indoc!(r#"Str.trimLeft "  hello world  ""#),
        RocStr::from("hello world  "),
        RocStr
    );
}

#[test]
#[cfg(any(feature = "gen-llvm"))]
fn str_trim_left_large_to_large_unique() {
    assert_evals_to!(
        indoc!(r#"Str.trimLeft (Str.concat "    " "hello world from a large string ")"#),
        RocStr::from("hello world from a large string "),
        RocStr
    );
}

#[test]
#[cfg(any(feature = "gen-llvm"))]
fn str_trim_left_large_to_small_unique() {
    assert_evals_to!(
        indoc!(r#"Str.trimLeft (Str.concat "  " "hello world        ")"#),
        RocStr::from("hello world        "),
        RocStr
    );
}

#[test]
#[cfg(any(feature = "gen-llvm"))]
fn str_trim_left_large_to_large_shared() {
    assert_evals_to!(
        indoc!(
            r#"
               original : Str
               original = " hello world world "

               { trimmed: Str.trimLeft original, original: original }
               "#
        ),
        (
            RocStr::from(" hello world world "),
            RocStr::from("hello world world "),
        ),
        (RocStr, RocStr)
    );
}

#[test]
#[cfg(any(feature = "gen-llvm"))]
fn str_trim_left_large_to_small_shared() {
    assert_evals_to!(
        indoc!(
            r#"
               original : Str
               original = " hello world             "

               { trimmed: Str.trimLeft original, original: original }
               "#
        ),
        (
            RocStr::from(" hello world             "),
            RocStr::from("hello world             "),
        ),
        (RocStr, RocStr)
    );
}

#[test]
#[cfg(any(feature = "gen-llvm"))]
fn str_trim_left_small_to_small_shared() {
    assert_evals_to!(
        indoc!(
            r#"
               original : Str
               original = " hello world "

               { trimmed: Str.trimLeft original, original: original }
               "#
        ),
        (RocStr::from(" hello world "), RocStr::from("hello world "),),
        (RocStr, RocStr)
    );
}

#[test]
#[cfg(any(feature = "gen-llvm"))]
fn str_trim_right_small_blank_string() {
    assert_evals_to!(indoc!(r#"Str.trimRight " ""#), RocStr::from(""), RocStr);
}

#[test]
#[cfg(any(feature = "gen-llvm"))]
fn str_trim_right_small_to_small() {
    assert_evals_to!(
        indoc!(r#"Str.trimRight "  hello world  ""#),
        RocStr::from("  hello world"),
        RocStr
    );
}

#[test]
#[cfg(any(feature = "gen-llvm"))]
fn str_trim_right_large_to_large_unique() {
    assert_evals_to!(
        indoc!(r#"Str.trimRight (Str.concat " hello world from a large string" "    ")"#),
        RocStr::from(" hello world from a large string"),
        RocStr
    );
}

#[test]
#[cfg(any(feature = "gen-llvm"))]
fn str_trim_right_large_to_small_unique() {
    assert_evals_to!(
        indoc!(r#"Str.trimRight (Str.concat "        hello world" "  ")"#),
        RocStr::from("        hello world"),
        RocStr
    );
}

#[test]
#[cfg(any(feature = "gen-llvm"))]
fn str_trim_right_large_to_large_shared() {
    assert_evals_to!(
        indoc!(
            r#"
               original : Str
               original = " hello world world "

               { trimmed: Str.trimRight original, original: original }
               "#
        ),
        (
            RocStr::from(" hello world world "),
            RocStr::from(" hello world world"),
        ),
        (RocStr, RocStr)
    );
}

#[test]
#[cfg(any(feature = "gen-llvm"))]
fn str_trim_right_large_to_small_shared() {
    assert_evals_to!(
        indoc!(
            r#"
               original : Str
               original = "             hello world "

               { trimmed: Str.trimRight original, original: original }
               "#
        ),
        (
            RocStr::from("             hello world "),
            RocStr::from("             hello world"),
        ),
        (RocStr, RocStr)
    );
}

#[test]
#[cfg(any(feature = "gen-llvm"))]
fn str_trim_right_small_to_small_shared() {
    assert_evals_to!(
        indoc!(
            r#"
               original : Str
               original = " hello world "

               { trimmed: Str.trimRight original, original: original }
               "#
        ),
        (RocStr::from(" hello world "), RocStr::from(" hello world"),),
        (RocStr, RocStr)
    );
}

#[test]
#[cfg(any(feature = "gen-llvm"))]
fn str_to_nat() {
    assert_evals_to!(
        indoc!(
            r#"
            when Str.toNat "1" is
                Ok n -> n
                Err _ -> 0

               "#
        ),
        1,
        usize
    );
}

#[test]
#[cfg(any(feature = "gen-llvm"))]
fn str_to_i128() {
    assert_evals_to!(
        indoc!(
            r#"
            when Str.toI128 "1" is
                Ok n -> n
                Err _ -> 0

               "#
        ),
        1,
        i128
    );
}

#[test]
#[cfg(any(feature = "gen-llvm"))]
fn str_to_u128() {
    assert_evals_to!(
        indoc!(
            r#"
            when Str.toU128 "1" is
                Ok n -> n
                Err _ -> 0

               "#
        ),
        1,
        u128
    );
}

#[test]
#[cfg(any(feature = "gen-llvm"))]
fn str_to_i64() {
    assert_evals_to!(
        indoc!(
            r#"
            when Str.toI64 "1" is
                Ok n -> n
                Err _ -> 0

               "#
        ),
        1,
        i64
    );
}

#[test]
#[cfg(any(feature = "gen-llvm"))]
fn str_to_u64() {
    assert_evals_to!(
        r#"Str.toU64 "1""#,
        RocResult::ok(1u64),
        RocResult<u64, u8>
    );
}

#[test]
#[cfg(any(feature = "gen-llvm"))]
fn str_to_i32() {
    assert_evals_to!(
        indoc!(
            r#"
            when Str.toI32 "1" is
                Ok n -> n
                Err _ -> 0

               "#
        ),
        1,
        i32
    );
}

#[test]
#[cfg(any(feature = "gen-llvm"))]
fn str_to_u32() {
    assert_evals_to!(
        r#"Str.toU32 "1""#,
        RocResult::ok(1u32),
        RocResult<u32, u8>
    );
}

#[test]
#[cfg(any(feature = "gen-llvm"))]
fn str_to_i16() {
    assert_evals_to!(
        indoc!(
            r#"
            when Str.toI16 "1" is
                Ok n -> n
                Err _ -> 0

               "#
        ),
        1,
        i16
    );
}

#[test]
#[cfg(any(feature = "gen-llvm"))]
fn str_to_u16() {
    assert_evals_to!(
        indoc!(
            r#"
            when Str.toU16 "1" is
                Ok n -> n
                Err _ -> 0

               "#
        ),
        1,
        u16
    );
}

#[test]
#[cfg(any(feature = "gen-llvm"))]
fn str_to_i8() {
    assert_evals_to!(
        indoc!(
            r#"
            when Str.toI8 "1" is
                Ok n -> n
                Err _ -> 0

               "#
        ),
        1,
        i8
    );
}

#[test]
#[cfg(any(feature = "gen-llvm"))]
fn str_to_u8() {
    assert_evals_to!(
        indoc!(
            r#"
            when Str.toU8 "1" is
                Ok n -> n
                Err _ -> 0

               "#
        ),
        1,
        u8
    );
}

#[test]
#[cfg(any(feature = "gen-llvm"))]
fn str_to_f64() {
    assert_evals_to!(
        indoc!(
            r#"
            when Str.toF64 "1.0" is
                Ok n -> n
                Err _ -> 0

            "#
        ),
        1.0,
        f64
    );
}

#[test]
#[cfg(any(feature = "gen-llvm"))]
fn str_to_f32() {
    assert_evals_to!(
        indoc!(
            r#"
            when Str.toF32 "1.0" is
                Ok n -> n
                Err _ -> 0

            "#
        ),
        1.0,
        f32
    );
}

#[test]
#[cfg(any(feature = "gen-llvm"))]
fn str_to_dec() {
    use roc_std::RocDec;

    assert_evals_to!(
        indoc!(
            r#"
            when Str.toDec "1.0" is
                Ok n -> n
                Err _ -> 0

            "#
        ),
        RocDec::from_str("1.0").unwrap(),
        RocDec
    );
}

#[test]
#[cfg(any(feature = "gen-llvm"))]
fn issue_2811() {
    assert_evals_to!(
        indoc!(
            r#"
            x = Command { tool: "bash" }
            Command c = x
            c.tool
            "#
        ),
        RocStr::from("bash"),
        RocStr
    );
}

#[test]
#[cfg(any(feature = "gen-llvm"))]
fn to_scalar_1_byte() {
    assert_evals_to!(
        indoc!(
            r#"
            Str.toScalars "R"
            "#
        ),
        RocList::from_slice(&[82u32]),
        RocList<u32>
    );

    assert_evals_to!(
        indoc!(
            r#"
            Str.toScalars "Roc!"
            "#
        ),
        RocList::from_slice(&[82u32, 111, 99, 33]),
        RocList<u32>
    );
}

#[test]
#[cfg(any(feature = "gen-llvm"))]
fn to_scalar_2_byte() {
    assert_evals_to!(
        indoc!(
            r#"
            Str.toScalars "é"
            "#
        ),
        RocList::from_slice(&[233u32]),
        RocList<u32>
    );

    assert_evals_to!(
        indoc!(
            r#"
            Str.toScalars "Cäfés"
            "#
        ),
        RocList::from_slice(&[67u32, 228, 102, 233, 115]),
        RocList<u32>
    );
}

#[test]
#[cfg(any(feature = "gen-llvm"))]
fn to_scalar_3_byte() {
    assert_evals_to!(
        indoc!(
            r#"
            Str.toScalars "鹏"
            "#
        ),
        RocList::from_slice(&[40527u32]),
        RocList<u32>
    );

    assert_evals_to!(
        indoc!(
            r#"
            Str.toScalars "鹏很有趣"
            "#
        ),
        RocList::from_slice(&[40527u32, 24456, 26377, 36259]),
        RocList<u32>
    );
}

#[test]
#[cfg(any(feature = "gen-llvm"))]
fn to_scalar_4_byte() {
    // from https://design215.com/toolbox/utf8-4byte-characters.php
    assert_evals_to!(
        indoc!(
            r#"
            Str.toScalars "𒀀"
            "#
        ),
        RocList::from_slice(&[73728u32]),
        RocList<u32>
    );

    assert_evals_to!(
        indoc!(
            r#"
            Str.toScalars "𒀀𒀁"
            "#
        ),
        RocList::from_slice(&[73728u32, 73729u32]),
        RocList<u32>
    );
}

#[test]
#[cfg(any(feature = "gen-llvm"))]
fn str_split_first_one_char() {
    assert_evals_to!(
        indoc!(
            r#"
            Str.splitFirst "foo/bar/baz" "/"
            "#
        ),
        // the result is a { before, after } record, and because of
        // alphabetic ordering the fields here are flipped
        RocResult::ok((RocStr::from("bar/baz"), RocStr::from("foo"))),
        RocResult<(RocStr, RocStr), ()>
    );
}

#[test]
#[cfg(any(feature = "gen-llvm"))]
fn str_split_first_multiple_chars() {
    assert_evals_to!(
        indoc!(
            r#"
            Str.splitFirst "foo//bar//baz" "//"
            "#
        ),
        RocResult::ok((RocStr::from("bar//baz"), RocStr::from("foo"))),
        RocResult<(RocStr, RocStr), ()>
    );
}

#[test]
#[cfg(any(feature = "gen-llvm"))]
fn str_split_first_entire_input() {
    assert_evals_to!(
        indoc!(
            r#"
            Str.splitFirst "foo" "foo"
            "#
        ),
        RocResult::ok((RocStr::from(""), RocStr::from(""))),
        RocResult<(RocStr, RocStr), ()>
    );
}

#[test]
#[cfg(any(feature = "gen-llvm"))]
fn str_split_first_not_found() {
    assert_evals_to!(
        indoc!(
            r#"
            Str.splitFirst "foo" "bar"
            "#
        ),
        RocResult::err(()),
        RocResult<(RocStr, RocStr), ()>
    );
}

#[test]
#[cfg(any(feature = "gen-llvm"))]
fn str_split_last_one_char() {
    assert_evals_to!(
        indoc!(
            r#"
            Str.splitLast"foo/bar/baz" "/"
            "#
        ),
        RocResult::ok((RocStr::from("baz"), RocStr::from("foo/bar"))),
        RocResult<(RocStr, RocStr), ()>
    );
}

#[test]
#[cfg(any(feature = "gen-llvm"))]
fn str_split_last_multiple_chars() {
    assert_evals_to!(
        indoc!(
            r#"
            Str.splitLast "foo//bar//baz" "//"
            "#
        ),
        RocResult::ok((RocStr::from("baz"), RocStr::from("foo//bar"))),
        RocResult<(RocStr, RocStr), ()>
    );
}

#[test]
#[cfg(any(feature = "gen-llvm"))]
fn str_split_last_entire_input() {
    assert_evals_to!(
        indoc!(
            r#"
            Str.splitLast "foo" "foo"
            "#
        ),
        RocResult::ok((RocStr::from(""), RocStr::from(""))),
        RocResult<(RocStr, RocStr), ()>
    );
}

#[test]
#[cfg(any(feature = "gen-llvm"))]
fn str_split_last_not_found() {
    assert_evals_to!(
        indoc!(
            r#"
            Str.splitFirst "foo" "bar"
            "#
        ),
        RocResult::err(()),
        RocResult<(RocStr, RocStr), ()>
    );
}

#[test]
#[cfg(any(feature = "gen-llvm"))]
fn str_walk_utf8_with_index() {
    #[cfg(not(feature = "gen-llvm-wasm"))]
    assert_evals_to!(
        indoc!(
            r#"
            Str.walkUtf8WithIndex "abcd" [] (\list, byte, index -> List.append list (Pair index byte))
            "#
        ),
        RocList::from_slice(&[(0, b'a'), (1, b'b'), (2, b'c'), (3, b'd')]),
        RocList<(u64, u8)>
    );

    #[cfg(feature = "gen-llvm-wasm")]
    assert_evals_to!(
        indoc!(
            r#"
            Str.walkUtf8WithIndex "abcd" [] (\list, byte, index -> List.append list (Pair index byte))
            "#
        ),
        RocList::from_slice(&[(0, 'a'), (1, 'b'), (2, 'c'), (3, 'd')]),
        RocList<(u32, char)>
    );
}

#[test]
#[cfg(any(feature = "gen-llvm"))]
fn str_append_scalar() {
    assert_evals_to!(
        indoc!(
            r#"
            Str.appendScalar "abcd" 'A'
            "#
        ),
        RocStr::from("abcdA"),
        RocStr
    );
}

#[test]
#[cfg(any(feature = "gen-llvm"))]
fn str_walk_scalars() {
    assert_evals_to!(
        indoc!(
            r#"
            Str.walkScalars "abcd" [] List.append
            "#
        ),
        RocList::from_slice(&['a', 'b', 'c', 'd']),
        RocList<char>
    );
}

#[test]
#[cfg(any(feature = "gen-llvm-wasm"))]
fn llvm_wasm_str_layout() {
    assert_evals_to!(
        indoc!(
            r#"
            "hello"
                |> Str.reserve 42
            "#
        ),
        [0, 5, 42],
        [u32; 3],
        |[_ptr, len, cap]: [u32; 3]| [0, len, cap]
    )
}

#[test]
#[cfg(any(feature = "gen-llvm-wasm"))]
fn llvm_wasm_str_layout_small() {
    // exposed an error in using bitcast instead of zextend
    assert_evals_to!(
        indoc!(
            r#"
            "𒀀𒀁"
                |> Str.trim
            "#
        ),
        [-2139057424, -2122280208, -2013265920],
        [i32; 3]
    );
}

#[test]
#[cfg(any(feature = "gen-llvm", feature = "gen-wasm"))]
fn when_on_strings() {
    assert_evals_to!(
        indoc!(
            r#"
            when "Deyr fé, deyja frændr" is
                "Deyr fé, deyja frændr" -> 42
                "deyr sjalfr it sama" -> 1
                "en orðstírr deyr aldregi" -> 2
                "hveim er sér góðan getr" -> 3
                _ -> 4
            "#
        ),
        42,
        i64
    );

    assert_evals_to!(
        indoc!(
            r#"
            when "Deyr fé, deyja frændr" is
                "deyr sjalfr it sama" -> 1
                "en orðstírr deyr aldregi" -> 2
                "hveim er sér góðan getr" -> 3
                _ -> 4
            "#
        ),
        4,
        i64
    );
}

#[test]
#[cfg(any(feature = "gen-llvm", feature = "gen-wasm"))]
<<<<<<< HEAD
fn str_with_prefix() {
    assert_evals_to!(
        indoc!(
            r#"
            Str.withPrefix "world!" "Hello "
            "#
        ),
        RocStr::from("Hello world!"),
        RocStr
    );

    assert_evals_to!(
        indoc!(
            r#"
            "two" |> Str.withPrefix "Forty "
            "#
        ),
        RocStr::from("Forty two"),
=======
fn with_capacity() {
    assert_evals_to!(
        indoc!(
            r#"
            Str.withCapacity 10
            "#
        ),
        RocStr::from(""),
        RocStr
    );
}

#[test]
#[cfg(any(feature = "gen-llvm", feature = "gen-wasm"))]
fn with_capacity_concat() {
    assert_evals_to!(
        indoc!(
            r#"
            Str.withCapacity 10 |> Str.concat "Forty-two"
            "#
        ),
        RocStr::from("Forty-two"),
>>>>>>> 04bceae9
        RocStr
    );
}<|MERGE_RESOLUTION|>--- conflicted
+++ resolved
@@ -1933,26 +1933,6 @@
 
 #[test]
 #[cfg(any(feature = "gen-llvm", feature = "gen-wasm"))]
-<<<<<<< HEAD
-fn str_with_prefix() {
-    assert_evals_to!(
-        indoc!(
-            r#"
-            Str.withPrefix "world!" "Hello "
-            "#
-        ),
-        RocStr::from("Hello world!"),
-        RocStr
-    );
-
-    assert_evals_to!(
-        indoc!(
-            r#"
-            "two" |> Str.withPrefix "Forty "
-            "#
-        ),
-        RocStr::from("Forty two"),
-=======
 fn with_capacity() {
     assert_evals_to!(
         indoc!(
@@ -1975,7 +1955,30 @@
             "#
         ),
         RocStr::from("Forty-two"),
->>>>>>> 04bceae9
+        RocStr
+    );
+}
+
+#[test]
+#[cfg(any(feature = "gen-llvm", feature = "gen-wasm"))]
+fn str_with_prefix() {
+    assert_evals_to!(
+        indoc!(
+            r#"
+            Str.withPrefix "world!" "Hello "
+            "#
+        ),
+        RocStr::from("Hello world!"),
+        RocStr
+    );
+
+    assert_evals_to!(
+        indoc!(
+            r#"
+            "two" |> Str.withPrefix "Forty "
+            "#
+        ),
+        RocStr::from("Forty two"),
         RocStr
     );
 }