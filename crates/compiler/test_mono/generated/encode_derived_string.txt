procedure Encode.23 (Encode.98):
    ret Encode.98;

procedure Encode.24 (Encode.99, Encode.107, Encode.101):
    let Encode.111 : List U8 = CallByName TotallyNotJson.150 Encode.99 Encode.101 Encode.107;
    ret Encode.111;

procedure Encode.26 (Encode.105, Encode.106):
    let Encode.109 : List U8 = Array [];
    let Encode.110 : Str = CallByName TotallyNotJson.25 Encode.105;
    let Encode.108 : List U8 = CallByName Encode.24 Encode.109 Encode.110 Encode.106;
    ret Encode.108;

procedure List.102 (List.486, List.487, List.488):
    let List.614 : U64 = 0i64;
    let List.615 : U64 = CallByName List.6 List.486;
    let List.613 : [C {U64, Int1}, C {U64, Int1}] = CallByName List.80 List.486 List.487 List.488 List.614 List.615;
    ret List.613;

procedure List.18 (List.158, List.159, List.160):
    let List.585 : U64 = 0i64;
    let List.586 : U64 = CallByName List.6 List.158;
    let List.584 : List U8 = CallByName List.90 List.158 List.159 List.160 List.585 List.586;
    ret List.584;

procedure List.26 (List.199, List.200, List.201):
    let List.607 : [C {U64, Int1}, C {U64, Int1}] = CallByName List.102 List.199 List.200 List.201;
    let List.610 : U8 = 1i64;
    let List.611 : U8 = GetTagId List.607;
    let List.612 : Int1 = lowlevel Eq List.610 List.611;
    if List.612 then
        let List.202 : {U64, Int1} = UnionAtIndex (Id 1) (Index 0) List.607;
        ret List.202;
    else
        let List.203 : {U64, Int1} = UnionAtIndex (Id 0) (Index 0) List.607;
        ret List.203;

procedure List.49 (List.418, List.419):
    let List.598 : U64 = StructAtIndex 1 List.419;
    let List.599 : U64 = StructAtIndex 0 List.419;
    let List.597 : List U8 = CallByName List.72 List.418 List.598 List.599;
    ret List.597;

procedure List.52 (List.433, List.434):
    let List.435 : U64 = CallByName List.6 List.433;
    joinpoint List.605 List.436:
        let List.603 : U64 = 0i64;
        let List.602 : {U64, U64} = Struct {List.436, List.603};
        inc List.433;
        let List.437 : List U8 = CallByName List.49 List.433 List.602;
        let List.601 : U64 = CallByName Num.75 List.435 List.436;
        let List.596 : {U64, U64} = Struct {List.601, List.436};
        let List.438 : List U8 = CallByName List.49 List.433 List.596;
        let List.595 : {List U8, List U8} = Struct {List.437, List.438};
        ret List.595;
    in
    let List.606 : Int1 = CallByName Num.24 List.435 List.434;
    if List.606 then
        jump List.605 List.434;
    else
        jump List.605 List.435;

procedure List.6 (#Attr.2):
    let List.583 : U64 = lowlevel ListLen #Attr.2;
    ret List.583;

procedure List.66 (#Attr.2, #Attr.3):
    let List.594 : U8 = lowlevel ListGetUnsafe #Attr.2 #Attr.3;
    ret List.594;

procedure List.68 (#Attr.2):
    let List.581 : List U8 = lowlevel ListWithCapacity #Attr.2;
    ret List.581;

procedure List.72 (#Attr.2, #Attr.3, #Attr.4):
    let List.600 : List U8 = lowlevel ListSublist #Attr.2 #Attr.3 #Attr.4;
    ret List.600;

procedure List.8 (#Attr.2, #Attr.3):
    let List.579 : List U8 = lowlevel ListConcat #Attr.2 #Attr.3;
    ret List.579;

procedure List.80 (#Derived_gen.0, #Derived_gen.1, #Derived_gen.2, #Derived_gen.3, #Derived_gen.4):
    joinpoint List.616 List.489 List.490 List.491 List.492 List.493:
        let List.618 : Int1 = CallByName Num.22 List.492 List.493;
        if List.618 then
            let List.627 : U8 = CallByName List.66 List.489 List.492;
            let List.619 : [C {U64, Int1}, C {U64, Int1}] = CallByName TotallyNotJson.157 List.490 List.627;
            let List.624 : U8 = 1i64;
            let List.625 : U8 = GetTagId List.619;
            let List.626 : Int1 = lowlevel Eq List.624 List.625;
            if List.626 then
                let List.494 : {U64, Int1} = UnionAtIndex (Id 1) (Index 0) List.619;
                let List.622 : U64 = 1i64;
                let List.621 : U64 = CallByName Num.51 List.492 List.622;
                jump List.616 List.489 List.494 List.491 List.621 List.493;
            else
                dec List.489;
                let List.495 : {U64, Int1} = UnionAtIndex (Id 0) (Index 0) List.619;
                let List.623 : [C {U64, Int1}, C {U64, Int1}] = TagId(0) List.495;
                ret List.623;
        else
            dec List.489;
            let List.617 : [C {U64, Int1}, C {U64, Int1}] = TagId(1) List.490;
            ret List.617;
    in
    jump List.616 #Derived_gen.0 #Derived_gen.1 #Derived_gen.2 #Derived_gen.3 #Derived_gen.4;

procedure List.90 (#Derived_gen.8, #Derived_gen.9, #Derived_gen.10, #Derived_gen.11, #Derived_gen.12):
    joinpoint List.587 List.161 List.162 List.163 List.164 List.165:
        let List.589 : Int1 = CallByName Num.22 List.164 List.165;
        if List.589 then
            let List.593 : U8 = CallByName List.66 List.161 List.164;
            let List.166 : List U8 = CallByName TotallyNotJson.183 List.162 List.593;
            let List.592 : U64 = 1i64;
            let List.591 : U64 = CallByName Num.51 List.164 List.592;
            jump List.587 List.161 List.166 List.163 List.591 List.165;
        else
            dec List.161;
            ret List.162;
    in
    jump List.587 #Derived_gen.8 #Derived_gen.9 #Derived_gen.10 #Derived_gen.11 #Derived_gen.12;

procedure Num.137 (#Attr.2, #Attr.3):
    let Num.259 : U64 = lowlevel NumDivCeilUnchecked #Attr.2 #Attr.3;
    ret Num.259;

procedure Num.19 (#Attr.2, #Attr.3):
<<<<<<< HEAD
    let Num.258 : U64 = lowlevel NumAdd #Attr.2 #Attr.3;
    ret Num.258;

procedure Num.21 (#Attr.2, #Attr.3):
    let Num.260 : U64 = lowlevel NumMul #Attr.2 #Attr.3;
    ret Num.260;

procedure Num.22 (#Attr.2, #Attr.3):
    let Num.264 : Int1 = lowlevel NumLt #Attr.2 #Attr.3;
    ret Num.264;

procedure Num.24 (#Attr.2, #Attr.3):
    let Num.266 : Int1 = lowlevel NumGt #Attr.2 #Attr.3;
    ret Num.266;

procedure Num.51 (#Attr.2, #Attr.3):
    let Num.262 : U64 = lowlevel NumAddWrap #Attr.2 #Attr.3;
    ret Num.262;

procedure Num.75 (#Attr.2, #Attr.3):
    let Num.265 : U64 = lowlevel NumSubWrap #Attr.2 #Attr.3;
    ret Num.265;
=======
    let Num.304 : U64 = lowlevel NumAdd #Attr.2 #Attr.3;
    ret Num.304;

procedure Num.21 (#Attr.2, #Attr.3):
    let Num.306 : U64 = lowlevel NumMul #Attr.2 #Attr.3;
    ret Num.306;

procedure Num.22 (#Attr.2, #Attr.3):
    let Num.310 : Int1 = lowlevel NumLt #Attr.2 #Attr.3;
    ret Num.310;

procedure Num.24 (#Attr.2, #Attr.3):
    let Num.312 : Int1 = lowlevel NumGt #Attr.2 #Attr.3;
    ret Num.312;

procedure Num.51 (#Attr.2, #Attr.3):
    let Num.308 : U64 = lowlevel NumAddWrap #Attr.2 #Attr.3;
    ret Num.308;

procedure Num.75 (#Attr.2, #Attr.3):
    let Num.311 : U64 = lowlevel NumSubWrap #Attr.2 #Attr.3;
    ret Num.311;

procedure Num.94 (#Attr.2, #Attr.3):
    let Num.305 : U64 = lowlevel NumDivCeilUnchecked #Attr.2 #Attr.3;
    ret Num.305;
>>>>>>> 5dbc16e3

procedure Str.12 (#Attr.2):
    let Str.259 : List U8 = lowlevel StrToUtf8 #Attr.2;
    ret Str.259;

procedure Str.43 (#Attr.2, #Attr.3, #Attr.4):
    let Str.258 : {U64, Str, Int1, U8} = lowlevel StrFromUtf8Range #Attr.2 #Attr.3 #Attr.4;
    ret Str.258;

procedure Str.9 (Str.67):
    let Str.256 : U64 = 0i64;
    let Str.257 : U64 = CallByName List.6 Str.67;
    let Str.68 : {U64, Str, Int1, U8} = CallByName Str.43 Str.67 Str.256 Str.257;
    let Str.253 : Int1 = StructAtIndex 2 Str.68;
    if Str.253 then
        let Str.255 : Str = StructAtIndex 1 Str.68;
        let Str.254 : [C {U64, U8}, C Str] = TagId(1) Str.255;
        ret Str.254;
    else
        let Str.251 : U8 = StructAtIndex 3 Str.68;
        let Str.252 : U64 = StructAtIndex 0 Str.68;
        let #Derived_gen.13 : Str = StructAtIndex 1 Str.68;
        dec #Derived_gen.13;
        let Str.250 : {U64, U8} = Struct {Str.252, Str.251};
        let Str.249 : [C {U64, U8}, C Str] = TagId(0) Str.250;
        ret Str.249;

procedure TotallyNotJson.150 (TotallyNotJson.151, TotallyNotJson.973, TotallyNotJson.149):
    let TotallyNotJson.976 : List U8 = CallByName TotallyNotJson.26 TotallyNotJson.149;
    let TotallyNotJson.975 : List U8 = CallByName List.8 TotallyNotJson.151 TotallyNotJson.976;
    ret TotallyNotJson.975;

procedure TotallyNotJson.157 (TotallyNotJson.1024, TotallyNotJson.160):
    let TotallyNotJson.158 : U64 = StructAtIndex 0 TotallyNotJson.1024;
    let TotallyNotJson.159 : Int1 = StructAtIndex 1 TotallyNotJson.1024;
    switch TotallyNotJson.160:
        case 34:
            let TotallyNotJson.1027 : Int1 = false;
            let TotallyNotJson.1026 : {U64, Int1} = Struct {TotallyNotJson.158, TotallyNotJson.1027};
            let TotallyNotJson.1025 : [C {U64, Int1}, C {U64, Int1}] = TagId(0) TotallyNotJson.1026;
            ret TotallyNotJson.1025;
    
        case 92:
            let TotallyNotJson.1030 : Int1 = false;
            let TotallyNotJson.1029 : {U64, Int1} = Struct {TotallyNotJson.158, TotallyNotJson.1030};
            let TotallyNotJson.1028 : [C {U64, Int1}, C {U64, Int1}] = TagId(0) TotallyNotJson.1029;
            ret TotallyNotJson.1028;
    
        case 47:
            let TotallyNotJson.1033 : Int1 = false;
            let TotallyNotJson.1032 : {U64, Int1} = Struct {TotallyNotJson.158, TotallyNotJson.1033};
            let TotallyNotJson.1031 : [C {U64, Int1}, C {U64, Int1}] = TagId(0) TotallyNotJson.1032;
            ret TotallyNotJson.1031;
    
        case 8:
            let TotallyNotJson.1036 : Int1 = false;
            let TotallyNotJson.1035 : {U64, Int1} = Struct {TotallyNotJson.158, TotallyNotJson.1036};
            let TotallyNotJson.1034 : [C {U64, Int1}, C {U64, Int1}] = TagId(0) TotallyNotJson.1035;
            ret TotallyNotJson.1034;
    
        case 12:
            let TotallyNotJson.1039 : Int1 = false;
            let TotallyNotJson.1038 : {U64, Int1} = Struct {TotallyNotJson.158, TotallyNotJson.1039};
            let TotallyNotJson.1037 : [C {U64, Int1}, C {U64, Int1}] = TagId(0) TotallyNotJson.1038;
            ret TotallyNotJson.1037;
    
        case 10:
            let TotallyNotJson.1042 : Int1 = false;
            let TotallyNotJson.1041 : {U64, Int1} = Struct {TotallyNotJson.158, TotallyNotJson.1042};
            let TotallyNotJson.1040 : [C {U64, Int1}, C {U64, Int1}] = TagId(0) TotallyNotJson.1041;
            ret TotallyNotJson.1040;
    
        case 13:
            let TotallyNotJson.1045 : Int1 = false;
            let TotallyNotJson.1044 : {U64, Int1} = Struct {TotallyNotJson.158, TotallyNotJson.1045};
            let TotallyNotJson.1043 : [C {U64, Int1}, C {U64, Int1}] = TagId(0) TotallyNotJson.1044;
            ret TotallyNotJson.1043;
    
        case 9:
            let TotallyNotJson.1048 : Int1 = false;
            let TotallyNotJson.1047 : {U64, Int1} = Struct {TotallyNotJson.158, TotallyNotJson.1048};
            let TotallyNotJson.1046 : [C {U64, Int1}, C {U64, Int1}] = TagId(0) TotallyNotJson.1047;
            ret TotallyNotJson.1046;
    
        default:
            let TotallyNotJson.1052 : U64 = 1i64;
            let TotallyNotJson.1051 : U64 = CallByName Num.19 TotallyNotJson.158 TotallyNotJson.1052;
            let TotallyNotJson.1050 : {U64, Int1} = Struct {TotallyNotJson.1051, TotallyNotJson.159};
            let TotallyNotJson.1049 : [C {U64, Int1}, C {U64, Int1}] = TagId(1) TotallyNotJson.1050;
            ret TotallyNotJson.1049;
    

procedure TotallyNotJson.183 (TotallyNotJson.184, TotallyNotJson.185):
    let TotallyNotJson.995 : List U8 = CallByName TotallyNotJson.27 TotallyNotJson.185;
    let TotallyNotJson.994 : List U8 = CallByName List.8 TotallyNotJson.184 TotallyNotJson.995;
    ret TotallyNotJson.994;

procedure TotallyNotJson.25 (TotallyNotJson.149):
    let TotallyNotJson.971 : Str = CallByName Encode.23 TotallyNotJson.149;
    ret TotallyNotJson.971;

procedure TotallyNotJson.26 (TotallyNotJson.152):
    let TotallyNotJson.153 : List U8 = CallByName Str.12 TotallyNotJson.152;
    let TotallyNotJson.1053 : U64 = 0i64;
    let TotallyNotJson.1054 : Int1 = true;
    let TotallyNotJson.154 : {U64, Int1} = Struct {TotallyNotJson.1053, TotallyNotJson.1054};
    let TotallyNotJson.1023 : {} = Struct {};
    inc TotallyNotJson.153;
    let TotallyNotJson.155 : {U64, Int1} = CallByName List.26 TotallyNotJson.153 TotallyNotJson.154 TotallyNotJson.1023;
    let TotallyNotJson.977 : Int1 = StructAtIndex 1 TotallyNotJson.155;
    let TotallyNotJson.1021 : Int1 = true;
    let TotallyNotJson.1022 : Int1 = lowlevel Eq TotallyNotJson.1021 TotallyNotJson.977;
    if TotallyNotJson.1022 then
        let TotallyNotJson.987 : U64 = CallByName List.6 TotallyNotJson.153;
        let TotallyNotJson.988 : U64 = 2i64;
        let TotallyNotJson.986 : U64 = CallByName Num.19 TotallyNotJson.987 TotallyNotJson.988;
        let TotallyNotJson.983 : List U8 = CallByName List.68 TotallyNotJson.986;
        let TotallyNotJson.985 : U8 = 34i64;
        let TotallyNotJson.984 : List U8 = Array [TotallyNotJson.985];
        let TotallyNotJson.982 : List U8 = CallByName List.8 TotallyNotJson.983 TotallyNotJson.984;
        let TotallyNotJson.979 : List U8 = CallByName List.8 TotallyNotJson.982 TotallyNotJson.153;
        let TotallyNotJson.981 : U8 = 34i64;
        let TotallyNotJson.980 : List U8 = Array [TotallyNotJson.981];
        let TotallyNotJson.978 : List U8 = CallByName List.8 TotallyNotJson.979 TotallyNotJson.980;
        ret TotallyNotJson.978;
    else
        inc TotallyNotJson.153;
        let TotallyNotJson.1020 : U64 = StructAtIndex 0 TotallyNotJson.155;
        let TotallyNotJson.1019 : {List U8, List U8} = CallByName List.52 TotallyNotJson.153 TotallyNotJson.1020;
        let TotallyNotJson.179 : List U8 = StructAtIndex 0 TotallyNotJson.1019;
        let TotallyNotJson.181 : List U8 = StructAtIndex 1 TotallyNotJson.1019;
        let TotallyNotJson.1017 : U64 = CallByName List.6 TotallyNotJson.153;
        dec TotallyNotJson.153;
        let TotallyNotJson.1018 : U64 = 120i64;
        let TotallyNotJson.1015 : U64 = CallByName Num.21 TotallyNotJson.1017 TotallyNotJson.1018;
        let TotallyNotJson.1016 : U64 = 100i64;
        let TotallyNotJson.1014 : U64 = CallByName Num.137 TotallyNotJson.1015 TotallyNotJson.1016;
        let TotallyNotJson.1011 : List U8 = CallByName List.68 TotallyNotJson.1014;
        let TotallyNotJson.1013 : U8 = 34i64;
        let TotallyNotJson.1012 : List U8 = Array [TotallyNotJson.1013];
        let TotallyNotJson.1010 : List U8 = CallByName List.8 TotallyNotJson.1011 TotallyNotJson.1012;
        let TotallyNotJson.182 : List U8 = CallByName List.8 TotallyNotJson.1010 TotallyNotJson.179;
        let TotallyNotJson.993 : {} = Struct {};
        let TotallyNotJson.990 : List U8 = CallByName List.18 TotallyNotJson.181 TotallyNotJson.182 TotallyNotJson.993;
        let TotallyNotJson.992 : U8 = 34i64;
        let TotallyNotJson.991 : List U8 = Array [TotallyNotJson.992];
        let TotallyNotJson.989 : List U8 = CallByName List.8 TotallyNotJson.990 TotallyNotJson.991;
        ret TotallyNotJson.989;

procedure TotallyNotJson.27 (TotallyNotJson.186):
    switch TotallyNotJson.186:
        case 34:
            let TotallyNotJson.996 : List U8 = Array [92i64, 34i64];
            ret TotallyNotJson.996;
    
        case 92:
            let TotallyNotJson.997 : List U8 = Array [92i64, 92i64];
            ret TotallyNotJson.997;
    
        case 47:
            let TotallyNotJson.998 : List U8 = Array [92i64, 47i64];
            ret TotallyNotJson.998;
    
        case 8:
            let TotallyNotJson.1000 : U8 = 98i64;
            let TotallyNotJson.999 : List U8 = Array [92i64, TotallyNotJson.1000];
            ret TotallyNotJson.999;
    
        case 12:
            let TotallyNotJson.1002 : U8 = 102i64;
            let TotallyNotJson.1001 : List U8 = Array [92i64, TotallyNotJson.1002];
            ret TotallyNotJson.1001;
    
        case 10:
            let TotallyNotJson.1004 : U8 = 110i64;
            let TotallyNotJson.1003 : List U8 = Array [92i64, TotallyNotJson.1004];
            ret TotallyNotJson.1003;
    
        case 13:
            let TotallyNotJson.1006 : U8 = 114i64;
            let TotallyNotJson.1005 : List U8 = Array [92i64, TotallyNotJson.1006];
            ret TotallyNotJson.1005;
    
        case 9:
            let TotallyNotJson.1008 : U8 = 114i64;
            let TotallyNotJson.1007 : List U8 = Array [92i64, TotallyNotJson.1008];
            ret TotallyNotJson.1007;
    
        default:
            let TotallyNotJson.1009 : List U8 = Array [TotallyNotJson.186];
            ret TotallyNotJson.1009;
    

procedure TotallyNotJson.8 ():
    let TotallyNotJson.970 : {} = Struct {};
    ret TotallyNotJson.970;

procedure Test.0 ():
    let Test.9 : Str = "abc";
    let Test.10 : {} = CallByName TotallyNotJson.8;
    let Test.8 : List U8 = CallByName Encode.26 Test.9 Test.10;
    let Test.1 : [C {U64, U8}, C Str] = CallByName Str.9 Test.8;
    let Test.5 : U8 = 1i64;
    let Test.6 : U8 = GetTagId Test.1;
    let Test.7 : Int1 = lowlevel Eq Test.5 Test.6;
    if Test.7 then
        let Test.2 : Str = UnionAtIndex (Id 1) (Index 0) Test.1;
        ret Test.2;
    else
        dec Test.1;
        let Test.4 : Str = "<bad>";
        ret Test.4;<|MERGE_RESOLUTION|>--- conflicted
+++ resolved
@@ -122,61 +122,32 @@
     jump List.587 #Derived_gen.8 #Derived_gen.9 #Derived_gen.10 #Derived_gen.11 #Derived_gen.12;
 
 procedure Num.137 (#Attr.2, #Attr.3):
-    let Num.259 : U64 = lowlevel NumDivCeilUnchecked #Attr.2 #Attr.3;
-    ret Num.259;
+    let Num.269 : U64 = lowlevel NumDivCeilUnchecked #Attr.2 #Attr.3;
+    ret Num.269;
 
 procedure Num.19 (#Attr.2, #Attr.3):
-<<<<<<< HEAD
-    let Num.258 : U64 = lowlevel NumAdd #Attr.2 #Attr.3;
-    ret Num.258;
+    let Num.268 : U64 = lowlevel NumAdd #Attr.2 #Attr.3;
+    ret Num.268;
 
 procedure Num.21 (#Attr.2, #Attr.3):
-    let Num.260 : U64 = lowlevel NumMul #Attr.2 #Attr.3;
-    ret Num.260;
+    let Num.270 : U64 = lowlevel NumMul #Attr.2 #Attr.3;
+    ret Num.270;
 
 procedure Num.22 (#Attr.2, #Attr.3):
-    let Num.264 : Int1 = lowlevel NumLt #Attr.2 #Attr.3;
-    ret Num.264;
+    let Num.274 : Int1 = lowlevel NumLt #Attr.2 #Attr.3;
+    ret Num.274;
 
 procedure Num.24 (#Attr.2, #Attr.3):
-    let Num.266 : Int1 = lowlevel NumGt #Attr.2 #Attr.3;
-    ret Num.266;
+    let Num.276 : Int1 = lowlevel NumGt #Attr.2 #Attr.3;
+    ret Num.276;
 
 procedure Num.51 (#Attr.2, #Attr.3):
-    let Num.262 : U64 = lowlevel NumAddWrap #Attr.2 #Attr.3;
-    ret Num.262;
+    let Num.272 : U64 = lowlevel NumAddWrap #Attr.2 #Attr.3;
+    ret Num.272;
 
 procedure Num.75 (#Attr.2, #Attr.3):
-    let Num.265 : U64 = lowlevel NumSubWrap #Attr.2 #Attr.3;
-    ret Num.265;
-=======
-    let Num.304 : U64 = lowlevel NumAdd #Attr.2 #Attr.3;
-    ret Num.304;
-
-procedure Num.21 (#Attr.2, #Attr.3):
-    let Num.306 : U64 = lowlevel NumMul #Attr.2 #Attr.3;
-    ret Num.306;
-
-procedure Num.22 (#Attr.2, #Attr.3):
-    let Num.310 : Int1 = lowlevel NumLt #Attr.2 #Attr.3;
-    ret Num.310;
-
-procedure Num.24 (#Attr.2, #Attr.3):
-    let Num.312 : Int1 = lowlevel NumGt #Attr.2 #Attr.3;
-    ret Num.312;
-
-procedure Num.51 (#Attr.2, #Attr.3):
-    let Num.308 : U64 = lowlevel NumAddWrap #Attr.2 #Attr.3;
-    ret Num.308;
-
-procedure Num.75 (#Attr.2, #Attr.3):
-    let Num.311 : U64 = lowlevel NumSubWrap #Attr.2 #Attr.3;
-    ret Num.311;
-
-procedure Num.94 (#Attr.2, #Attr.3):
-    let Num.305 : U64 = lowlevel NumDivCeilUnchecked #Attr.2 #Attr.3;
-    ret Num.305;
->>>>>>> 5dbc16e3
+    let Num.275 : U64 = lowlevel NumSubWrap #Attr.2 #Attr.3;
+    ret Num.275;
 
 procedure Str.12 (#Attr.2):
     let Str.259 : List U8 = lowlevel StrToUtf8 #Attr.2;
