procedure Encode.23 (Encode.100):
    ret Encode.100;

procedure Encode.24 (Encode.101, Encode.109, Encode.103):
    let Encode.113 : List U8 = CallByName Test.57 Encode.101 Encode.103 Encode.109;
    ret Encode.113;

procedure Encode.26 (Encode.107, Encode.108):
    let Encode.111 : List U8 = Array [];
    let Encode.112 : Str = CallByName Test.20 Encode.107;
    let Encode.110 : List U8 = CallByName Encode.24 Encode.111 Encode.112 Encode.108;
    ret Encode.110;

<<<<<<< HEAD
procedure List.4 (List.134, List.135):
    let List.663 : U64 = 1i64;
    let List.662 : List U8 = CallByName List.70 List.134 List.663;
    let List.661 : List U8 = CallByName List.71 List.662 List.135;
    ret List.661;

procedure List.70 (#Attr.2, #Attr.3):
    let List.657 : List U8 = lowlevel ListReserve #Attr.2 #Attr.3;
    ret List.657;

procedure List.71 (#Attr.2, #Attr.3):
    let List.655 : List U8 = lowlevel ListAppendUnsafe #Attr.2 #Attr.3;
    ret List.655;

procedure List.8 (#Attr.2, #Attr.3):
    let List.665 : List U8 = lowlevel ListConcat #Attr.2 #Attr.3;
    ret List.665;
=======
procedure List.4 (List.132, List.133):
    let List.648 : U64 = 1i64;
    let List.647 : List U8 = CallByName List.70 List.132 List.648;
    let List.646 : List U8 = CallByName List.71 List.647 List.133;
    ret List.646;

procedure List.70 (#Attr.2, #Attr.3):
    let List.642 : List U8 = lowlevel ListReserve #Attr.2 #Attr.3;
    ret List.642;

procedure List.71 (#Attr.2, #Attr.3):
    let List.640 : List U8 = lowlevel ListAppendUnsafe #Attr.2 #Attr.3;
    ret List.640;

procedure List.8 (#Attr.2, #Attr.3):
    let List.650 : List U8 = lowlevel ListConcat #Attr.2 #Attr.3;
    ret List.650;
>>>>>>> fe6790e6

procedure Num.127 (#Attr.2):
    let Num.282 : U8 = lowlevel NumIntCast #Attr.2;
    ret Num.282;

procedure Num.96 (#Attr.2):
    let Num.281 : Str = lowlevel NumToStr #Attr.2;
    ret Num.281;

procedure Str.12 (#Attr.2):
    let Str.255 : List U8 = lowlevel StrToUtf8 #Attr.2;
    ret Str.255;

procedure Str.36 (#Attr.2):
    let Str.256 : U64 = lowlevel StrCountUtf8Bytes #Attr.2;
    ret Str.256;

procedure Str.43 (#Attr.2):
    let Str.253 : {U64, Str, Int1, U8} = lowlevel StrFromUtf8 #Attr.2;
    ret Str.253;

procedure Str.9 (Str.73):
    let Str.74 : {U64, Str, Int1, U8} = CallByName Str.43 Str.73;
    let Str.250 : Int1 = StructAtIndex 2 Str.74;
    if Str.250 then
        let Str.252 : Str = StructAtIndex 1 Str.74;
        let Str.251 : [C {U64, U8}, C Str] = TagId(1) Str.252;
        ret Str.251;
    else
        let Str.248 : U8 = StructAtIndex 3 Str.74;
        let Str.249 : U64 = StructAtIndex 0 Str.74;
        let #Derived_gen.3 : Str = StructAtIndex 1 Str.74;
        dec #Derived_gen.3;
        let Str.247 : {U64, U8} = Struct {Str.249, Str.248};
        let Str.246 : [C {U64, U8}, C Str] = TagId(0) Str.247;
        ret Str.246;

procedure Test.20 (Test.56):
    let Test.259 : Str = CallByName Encode.23 Test.56;
    ret Test.259;

procedure Test.3 ():
    let Test.258 : {} = Struct {};
    ret Test.258;

procedure Test.4 (Test.49, Test.50, Test.51):
    let Test.276 : U8 = CallByName Num.127 Test.50;
    let Test.273 : List U8 = CallByName List.4 Test.49 Test.276;
    let Test.275 : Str = CallByName Num.96 Test.51;
    let Test.274 : List U8 = CallByName Str.12 Test.275;
    let Test.271 : List U8 = CallByName List.8 Test.273 Test.274;
    let Test.272 : U8 = 32i64;
    let Test.270 : List U8 = CallByName List.4 Test.271 Test.272;
    ret Test.270;

procedure Test.57 (Test.58, Test.261, Test.56):
    let Test.268 : I64 = 115i64;
    let Test.269 : U64 = CallByName Str.36 Test.56;
    let Test.266 : List U8 = CallByName Test.4 Test.58 Test.268 Test.269;
    let Test.267 : List U8 = CallByName Str.12 Test.56;
    let Test.264 : List U8 = CallByName List.8 Test.266 Test.267;
    let Test.265 : U8 = 32i64;
    let Test.263 : List U8 = CallByName List.4 Test.264 Test.265;
    ret Test.263;

procedure Test.0 ():
    let Test.256 : Str = "abc";
    let Test.257 : {} = CallByName Test.3;
    let Test.255 : List U8 = CallByName Encode.26 Test.256 Test.257;
    let Test.210 : [C {U64, U8}, C Str] = CallByName Str.9 Test.255;
    let Test.252 : U8 = 1i64;
    let Test.253 : U8 = GetTagId Test.210;
    let Test.254 : Int1 = lowlevel Eq Test.252 Test.253;
    if Test.254 then
        let Test.211 : Str = UnionAtIndex (Id 1) (Index 0) Test.210;
        ret Test.211;
    else
        dec Test.210;
        let Test.251 : Str = "<bad>";
        ret Test.251;<|MERGE_RESOLUTION|>--- conflicted
+++ resolved
@@ -11,25 +11,6 @@
     let Encode.110 : List U8 = CallByName Encode.24 Encode.111 Encode.112 Encode.108;
     ret Encode.110;
 
-<<<<<<< HEAD
-procedure List.4 (List.134, List.135):
-    let List.663 : U64 = 1i64;
-    let List.662 : List U8 = CallByName List.70 List.134 List.663;
-    let List.661 : List U8 = CallByName List.71 List.662 List.135;
-    ret List.661;
-
-procedure List.70 (#Attr.2, #Attr.3):
-    let List.657 : List U8 = lowlevel ListReserve #Attr.2 #Attr.3;
-    ret List.657;
-
-procedure List.71 (#Attr.2, #Attr.3):
-    let List.655 : List U8 = lowlevel ListAppendUnsafe #Attr.2 #Attr.3;
-    ret List.655;
-
-procedure List.8 (#Attr.2, #Attr.3):
-    let List.665 : List U8 = lowlevel ListConcat #Attr.2 #Attr.3;
-    ret List.665;
-=======
 procedure List.4 (List.132, List.133):
     let List.648 : U64 = 1i64;
     let List.647 : List U8 = CallByName List.70 List.132 List.648;
@@ -47,7 +28,6 @@
 procedure List.8 (#Attr.2, #Attr.3):
     let List.650 : List U8 = lowlevel ListConcat #Attr.2 #Attr.3;
     ret List.650;
->>>>>>> fe6790e6
 
 procedure Num.127 (#Attr.2):
     let Num.282 : U8 = lowlevel NumIntCast #Attr.2;
