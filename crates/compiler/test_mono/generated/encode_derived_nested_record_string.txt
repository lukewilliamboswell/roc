procedure #Derived.0 (#Derived.1):
    let #Derived_gen.0 : Str = CallByName Encode.23 #Derived.1;
    ret #Derived_gen.0;

procedure #Derived.2 (#Derived.3, #Derived.4, #Derived.1):
    let #Derived_gen.7 : Str = "a";
    let #Derived_gen.8 : Str = CallByName #Derived.5 #Derived.1;
    let #Derived_gen.6 : {Str, Str} = Struct {#Derived_gen.7, #Derived_gen.8};
    let #Derived_gen.5 : List {Str, Str} = Array [#Derived_gen.6];
    let #Derived_gen.4 : List {Str, Str} = CallByName Test.22 #Derived_gen.5;
    let #Derived_gen.3 : List U8 = CallByName Encode.24 #Derived.3 #Derived_gen.4 #Derived.4;
    dec #Derived_gen.4;
    ret #Derived_gen.3;

procedure #Derived.5 (#Derived.6):
    let #Derived_gen.10 : Str = CallByName Encode.23 #Derived.6;
    ret #Derived_gen.10;

procedure #Derived.7 (#Derived.8, #Derived.9, #Derived.6):
    let #Derived_gen.17 : Str = "b";
    let #Derived_gen.18 : Str = CallByName Test.20 #Derived.6;
    let #Derived_gen.16 : {Str, Str} = Struct {#Derived_gen.17, #Derived_gen.18};
    let #Derived_gen.15 : List {Str, Str} = Array [#Derived_gen.16];
    let #Derived_gen.14 : List {Str, Str} = CallByName Test.22 #Derived_gen.15;
    let #Derived_gen.13 : List U8 = CallByName Encode.24 #Derived.8 #Derived_gen.14 #Derived.9;
    dec #Derived_gen.14;
    ret #Derived_gen.13;

procedure Encode.23 (Encode.100):
    ret Encode.100;

procedure Encode.23 (Encode.100):
    ret Encode.100;

procedure Encode.23 (Encode.100):
    ret Encode.100;

procedure Encode.23 (Encode.100):
    ret Encode.100;

procedure Encode.23 (Encode.100):
    ret Encode.100;

procedure Encode.24 (Encode.101, Encode.109, Encode.103):
    let Encode.113 : List U8 = CallByName #Derived.2 Encode.101 Encode.103 Encode.109;
    ret Encode.113;

procedure Encode.24 (Encode.101, Encode.109, Encode.103):
    let Encode.115 : List U8 = CallByName Test.68 Encode.101 Encode.103 Encode.109;
    ret Encode.115;

procedure Encode.24 (Encode.101, Encode.109, Encode.103):
    let Encode.118 : List U8 = CallByName #Derived.7 Encode.101 Encode.103 Encode.109;
    ret Encode.118;

procedure Encode.24 (Encode.101, Encode.109, Encode.103):
    let Encode.121 : List U8 = CallByName Test.68 Encode.101 Encode.103 Encode.109;
    ret Encode.121;

procedure Encode.24 (Encode.101, Encode.109, Encode.103):
    let Encode.126 : List U8 = CallByName Test.57 Encode.101 Encode.103 Encode.109;
    ret Encode.126;

procedure Encode.26 (Encode.107, Encode.108):
    let Encode.111 : List U8 = Array [];
    let Encode.112 : Str = CallByName #Derived.0 Encode.107;
    let Encode.110 : List U8 = CallByName Encode.24 Encode.111 Encode.112 Encode.108;
    ret Encode.110;

procedure List.100 (#Derived_gen.29, #Derived_gen.30, #Derived_gen.31, #Derived_gen.32, #Derived_gen.33):
    joinpoint List.688 List.174 List.175 List.176 List.177 List.178:
        let List.690 : Int1 = CallByName Num.22 List.177 List.178;
        if List.690 then
            let List.694 : {Str, Str} = CallByName List.66 List.174 List.177;
            inc List.694;
            let List.179 : List U8 = CallByName Test.71 List.175 List.694;
            let List.693 : U64 = 1i64;
            let List.692 : U64 = CallByName Num.51 List.177 List.693;
            jump List.688 List.174 List.179 List.176 List.692 List.178;
        else
            dec List.174;
            ret List.175;
    in
    inc #Derived_gen.29;
    jump List.688 #Derived_gen.29 #Derived_gen.30 #Derived_gen.31 #Derived_gen.32 #Derived_gen.33;

procedure List.100 (#Derived_gen.37, #Derived_gen.38, #Derived_gen.39, #Derived_gen.40, #Derived_gen.41):
    joinpoint List.662 List.174 List.175 List.176 List.177 List.178:
        let List.664 : Int1 = CallByName Num.22 List.177 List.178;
        if List.664 then
            let List.668 : {Str, Str} = CallByName List.66 List.174 List.177;
            inc List.668;
            let List.179 : List U8 = CallByName Test.71 List.175 List.668;
            let List.667 : U64 = 1i64;
            let List.666 : U64 = CallByName Num.51 List.177 List.667;
            jump List.662 List.174 List.179 List.176 List.666 List.178;
        else
            dec List.174;
            ret List.175;
    in
    inc #Derived_gen.37;
    jump List.662 #Derived_gen.37 #Derived_gen.38 #Derived_gen.39 #Derived_gen.40 #Derived_gen.41;

procedure List.18 (List.171, List.172, List.173):
    let List.660 : U64 = 0i64;
    let List.661 : U64 = CallByName List.6 List.171;
    let List.659 : List U8 = CallByName List.100 List.171 List.172 List.173 List.660 List.661;
    ret List.659;

procedure List.18 (List.171, List.172, List.173):
    let List.686 : U64 = 0i64;
    let List.687 : U64 = CallByName List.6 List.171;
    let List.685 : List U8 = CallByName List.100 List.171 List.172 List.173 List.686 List.687;
    ret List.685;

procedure List.4 (List.135, List.136):
    let List.707 : U64 = 1i64;
    let List.706 : List U8 = CallByName List.70 List.135 List.707;
    let List.705 : List U8 = CallByName List.71 List.706 List.136;
    ret List.705;

procedure List.6 (#Attr.2):
    let List.684 : U64 = lowlevel ListLenU64 #Attr.2;
    ret List.684;

procedure List.6 (#Attr.2):
    let List.710 : U64 = lowlevel ListLenU64 #Attr.2;
    ret List.710;

procedure List.66 (#Attr.2, #Attr.3):
    let List.669 : {Str, Str} = lowlevel ListGetUnsafe #Attr.2 #Attr.3;
    ret List.669;

procedure List.66 (#Attr.2, #Attr.3):
    let List.695 : {Str, Str} = lowlevel ListGetUnsafe #Attr.2 #Attr.3;
    ret List.695;

procedure List.70 (#Attr.2, #Attr.3):
    let List.701 : List U8 = lowlevel ListReserve #Attr.2 #Attr.3;
    ret List.701;

procedure List.71 (#Attr.2, #Attr.3):
    let List.699 : List U8 = lowlevel ListAppendUnsafe #Attr.2 #Attr.3;
    ret List.699;

procedure List.8 (#Attr.2, #Attr.3):
<<<<<<< HEAD
    let List.675 : List U8 = lowlevel ListConcat #Attr.2 #Attr.3;
    ret List.675;

procedure List.95 (#Derived_gen.23, #Derived_gen.24, #Derived_gen.25, #Derived_gen.26, #Derived_gen.27):
    joinpoint List.628 List.169 List.170 List.171 List.172 List.173:
        let List.630 : Int1 = CallByName Num.22 List.172 List.173;
        if List.630 then
            let List.634 : {Str, Str} = CallByName List.66 List.169 List.172;
            inc List.634;
            let List.174 : List U8 = CallByName Test.71 List.170 List.634;
            let List.633 : U64 = 1i64;
            let List.632 : U64 = CallByName Num.51 List.172 List.633;
            jump List.628 List.169 List.174 List.171 List.632 List.173;
        else
            dec List.169;
            ret List.170;
    in
    inc #Derived_gen.23;
    jump List.628 #Derived_gen.23 #Derived_gen.24 #Derived_gen.25 #Derived_gen.26 #Derived_gen.27;

procedure List.95 (#Derived_gen.37, #Derived_gen.38, #Derived_gen.39, #Derived_gen.40, #Derived_gen.41):
    joinpoint List.654 List.169 List.170 List.171 List.172 List.173:
        let List.656 : Int1 = CallByName Num.22 List.172 List.173;
        if List.656 then
            let List.660 : {Str, Str} = CallByName List.66 List.169 List.172;
            inc List.660;
            let List.174 : List U8 = CallByName Test.71 List.170 List.660;
            let List.659 : U64 = 1i64;
            let List.658 : U64 = CallByName Num.51 List.172 List.659;
            jump List.654 List.169 List.174 List.171 List.658 List.173;
        else
            dec List.169;
            ret List.170;
    in
    inc #Derived_gen.37;
    jump List.654 #Derived_gen.37 #Derived_gen.38 #Derived_gen.39 #Derived_gen.40 #Derived_gen.41;
=======
    let List.709 : List U8 = lowlevel ListConcat #Attr.2 #Attr.3;
    ret List.709;
>>>>>>> 28b3e9f2

procedure Num.127 (#Attr.2):
    let Num.286 : U8 = lowlevel NumIntCast #Attr.2;
    ret Num.286;

procedure Num.22 (#Attr.2, #Attr.3):
    let Num.288 : Int1 = lowlevel NumLt #Attr.2 #Attr.3;
    ret Num.288;

procedure Num.51 (#Attr.2, #Attr.3):
    let Num.287 : U64 = lowlevel NumAddWrap #Attr.2 #Attr.3;
    ret Num.287;

procedure Num.96 (#Attr.2):
    let Num.285 : Str = lowlevel NumToStr #Attr.2;
    ret Num.285;

procedure Str.12 (#Attr.2):
    let Str.258 : List U8 = lowlevel StrToUtf8 #Attr.2;
    ret Str.258;

procedure Str.36 (#Attr.2):
    let Str.259 : U64 = lowlevel StrCountUtf8Bytes #Attr.2;
    ret Str.259;

procedure Str.43 (#Attr.2):
    let Str.253 : {U64, Str, Int1, U8} = lowlevel StrFromUtf8 #Attr.2;
    ret Str.253;

procedure Str.9 (Str.73):
    let Str.74 : {U64, Str, Int1, U8} = CallByName Str.43 Str.73;
    let Str.250 : Int1 = StructAtIndex 2 Str.74;
    if Str.250 then
        let Str.252 : Str = StructAtIndex 1 Str.74;
        let Str.251 : [C {U64, U8}, C Str] = TagId(1) Str.252;
        ret Str.251;
    else
        let Str.248 : U8 = StructAtIndex 3 Str.74;
        let Str.249 : U64 = StructAtIndex 0 Str.74;
        let #Derived_gen.45 : Str = StructAtIndex 1 Str.74;
        dec #Derived_gen.45;
        let Str.247 : {U64, U8} = Struct {Str.249, Str.248};
        let Str.246 : [C {U64, U8}, C Str] = TagId(0) Str.247;
        ret Str.246;

procedure Test.20 (Test.56):
    let Test.325 : Str = CallByName Encode.23 Test.56;
    ret Test.325;

procedure Test.22 (Test.67):
    let Test.261 : List {Str, Str} = CallByName Encode.23 Test.67;
    ret Test.261;

procedure Test.22 (Test.67):
    let Test.293 : List {Str, Str} = CallByName Encode.23 Test.67;
    ret Test.293;

procedure Test.3 ():
    let Test.258 : {} = Struct {};
    ret Test.258;

procedure Test.4 (Test.49, Test.50, Test.51):
    let Test.322 : U8 = CallByName Num.127 Test.50;
    let Test.319 : List U8 = CallByName List.4 Test.49 Test.322;
    let Test.321 : Str = CallByName Num.96 Test.51;
    let Test.320 : List U8 = CallByName Str.12 Test.321;
    let Test.317 : List U8 = CallByName List.8 Test.319 Test.320;
    let Test.318 : U8 = 32i64;
    let Test.316 : List U8 = CallByName List.4 Test.317 Test.318;
    ret Test.316;

procedure Test.57 (Test.58, Test.275, Test.56):
    let Test.314 : I64 = 115i64;
    let Test.315 : U64 = CallByName Str.36 Test.56;
    let Test.312 : List U8 = CallByName Test.4 Test.58 Test.314 Test.315;
    let Test.313 : List U8 = CallByName Str.12 Test.56;
    let Test.310 : List U8 = CallByName List.8 Test.312 Test.313;
    let Test.311 : U8 = 32i64;
    let Test.309 : List U8 = CallByName List.4 Test.310 Test.311;
    ret Test.309;

procedure Test.68 (Test.69, Test.263, Test.67):
    let Test.291 : I64 = 114i64;
    let Test.292 : U64 = CallByName List.6 Test.67;
    let Test.70 : List U8 = CallByName Test.4 Test.69 Test.291 Test.292;
    let Test.266 : {} = Struct {};
    let Test.265 : List U8 = CallByName List.18 Test.67 Test.70 Test.266;
    ret Test.265;

procedure Test.68 (Test.69, Test.263, Test.67):
    let Test.323 : I64 = 114i64;
    let Test.324 : U64 = CallByName List.6 Test.67;
    let Test.70 : List U8 = CallByName Test.4 Test.69 Test.323 Test.324;
    let Test.298 : {} = Struct {};
    let Test.297 : List U8 = CallByName List.18 Test.67 Test.70 Test.298;
    ret Test.297;

procedure Test.71 (Test.72, Test.267):
    let Test.73 : Str = StructAtIndex 0 Test.267;
    let Test.74 : Str = StructAtIndex 1 Test.267;
    let Test.271 : Str = CallByName Test.20 Test.73;
    let Test.272 : {} = Struct {};
    let Test.269 : List U8 = CallByName Encode.24 Test.72 Test.271 Test.272;
    let Test.270 : {} = Struct {};
    let Test.268 : List U8 = CallByName Encode.24 Test.269 Test.74 Test.270;
    ret Test.268;

procedure Test.71 (Test.72, Test.267):
    let Test.73 : Str = StructAtIndex 0 Test.267;
    let Test.74 : Str = StructAtIndex 1 Test.267;
    let Test.303 : Str = CallByName Test.20 Test.73;
    let Test.304 : {} = Struct {};
    let Test.301 : List U8 = CallByName Encode.24 Test.72 Test.303 Test.304;
    let Test.302 : {} = Struct {};
    let Test.300 : List U8 = CallByName Encode.24 Test.301 Test.74 Test.302;
    ret Test.300;

procedure Test.0 ():
    let Test.260 : Str = "bar";
    let Test.257 : {} = CallByName Test.3;
    let Test.255 : List U8 = CallByName Encode.26 Test.260 Test.257;
    let Test.210 : [C {U64, U8}, C Str] = CallByName Str.9 Test.255;
    let Test.252 : U8 = 1i64;
    let Test.253 : U8 = GetTagId Test.210;
    let Test.254 : Int1 = lowlevel Eq Test.252 Test.253;
    if Test.254 then
        let Test.211 : Str = UnionAtIndex (Id 1) (Index 0) Test.210;
        ret Test.211;
    else
        dec Test.210;
        let Test.251 : Str = "<bad>";
        ret Test.251;<|MERGE_RESOLUTION|>--- conflicted
+++ resolved
@@ -144,47 +144,8 @@
     ret List.699;
 
 procedure List.8 (#Attr.2, #Attr.3):
-<<<<<<< HEAD
-    let List.675 : List U8 = lowlevel ListConcat #Attr.2 #Attr.3;
-    ret List.675;
-
-procedure List.95 (#Derived_gen.23, #Derived_gen.24, #Derived_gen.25, #Derived_gen.26, #Derived_gen.27):
-    joinpoint List.628 List.169 List.170 List.171 List.172 List.173:
-        let List.630 : Int1 = CallByName Num.22 List.172 List.173;
-        if List.630 then
-            let List.634 : {Str, Str} = CallByName List.66 List.169 List.172;
-            inc List.634;
-            let List.174 : List U8 = CallByName Test.71 List.170 List.634;
-            let List.633 : U64 = 1i64;
-            let List.632 : U64 = CallByName Num.51 List.172 List.633;
-            jump List.628 List.169 List.174 List.171 List.632 List.173;
-        else
-            dec List.169;
-            ret List.170;
-    in
-    inc #Derived_gen.23;
-    jump List.628 #Derived_gen.23 #Derived_gen.24 #Derived_gen.25 #Derived_gen.26 #Derived_gen.27;
-
-procedure List.95 (#Derived_gen.37, #Derived_gen.38, #Derived_gen.39, #Derived_gen.40, #Derived_gen.41):
-    joinpoint List.654 List.169 List.170 List.171 List.172 List.173:
-        let List.656 : Int1 = CallByName Num.22 List.172 List.173;
-        if List.656 then
-            let List.660 : {Str, Str} = CallByName List.66 List.169 List.172;
-            inc List.660;
-            let List.174 : List U8 = CallByName Test.71 List.170 List.660;
-            let List.659 : U64 = 1i64;
-            let List.658 : U64 = CallByName Num.51 List.172 List.659;
-            jump List.654 List.169 List.174 List.171 List.658 List.173;
-        else
-            dec List.169;
-            ret List.170;
-    in
-    inc #Derived_gen.37;
-    jump List.654 #Derived_gen.37 #Derived_gen.38 #Derived_gen.39 #Derived_gen.40 #Derived_gen.41;
-=======
     let List.709 : List U8 = lowlevel ListConcat #Attr.2 #Attr.3;
     ret List.709;
->>>>>>> 28b3e9f2
 
 procedure Num.127 (#Attr.2):
     let Num.286 : U8 = lowlevel NumIntCast #Attr.2;
