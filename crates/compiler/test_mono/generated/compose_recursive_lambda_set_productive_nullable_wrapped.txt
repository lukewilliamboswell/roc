procedure Bool.2 ():
    let Bool.23 : Int1 = true;
    ret Bool.23;

procedure List.100 (#Derived_gen.0, #Derived_gen.1, #Derived_gen.2, #Derived_gen.3, #Derived_gen.4):
    joinpoint List.662 List.174 List.175 List.176 List.177 List.178:
        let List.664 : Int1 = CallByName Num.22 List.177 List.178;
        if List.664 then
            let List.668 : Int1 = CallByName List.66 List.174 List.177;
            let List.179 : [<rnw><null>, C *self Int1, C *self Int1] = CallByName Test.6 List.175 List.668 List.176;
            let List.667 : U64 = 1i64;
            let List.666 : U64 = CallByName Num.51 List.177 List.667;
            jump List.662 List.174 List.179 List.176 List.666 List.178;
        else
            dec List.174;
            ret List.175;
    in
    inc #Derived_gen.0;
    jump List.662 #Derived_gen.0 #Derived_gen.1 #Derived_gen.2 #Derived_gen.3 #Derived_gen.4;

procedure List.18 (List.171, List.172, List.173):
    let List.660 : U64 = 0i64;
    let List.661 : U64 = CallByName List.6 List.171;
    let List.659 : [<rnw><null>, C *self Int1, C *self Int1] = CallByName List.100 List.171 List.172 List.173 List.660 List.661;
    ret List.659;

procedure List.6 (#Attr.2):
    let List.670 : U64 = lowlevel ListLenU64 #Attr.2;
    ret List.670;

procedure List.66 (#Attr.2, #Attr.3):
    let List.669 : Int1 = lowlevel ListGetUnsafe #Attr.2 #Attr.3;
    ret List.669;

procedure Num.22 (#Attr.2, #Attr.3):
    let Num.282 : Int1 = lowlevel NumLt #Attr.2 #Attr.3;
    ret Num.282;

procedure Num.51 (#Attr.2, #Attr.3):
    let Num.281 : U64 = lowlevel NumAddWrap #Attr.2 #Attr.3;
    ret Num.281;

procedure Str.3 (#Attr.2, #Attr.3):
    let Str.248 : Str = lowlevel StrConcat #Attr.2 #Attr.3;
    ret Str.248;

procedure Test.1 (Test.5):
    ret Test.5;

<<<<<<< HEAD
procedure Test.11 (#Derived_gen.0, #Derived_gen.1):
=======
procedure Test.11 (#Derived_gen.8, #Derived_gen.9):
>>>>>>> 28b3e9f2
    joinpoint Test.27 Test.12 #Attr.12:
        let Test.34 : Int1 = UnionAtIndex (Id 2) (Index 1) #Attr.12;
        let Test.33 : [<rnw><null>, C *self Int1, C *self Int1] = UnionAtIndex (Id 2) (Index 0) #Attr.12;
        joinpoint #Derived_gen.12:
            joinpoint Test.31 Test.29:
                let Test.30 : U8 = GetTagId Test.33;
                switch Test.30:
                    case 0:
                        dec Test.33;
                        let Test.28 : Str = CallByName Test.2 Test.29;
                        ret Test.28;
                
                    case 1:
                        let Test.28 : Str = CallByName Test.9 Test.29 Test.33;
                        ret Test.28;
                
                    default:
                        jump Test.27 Test.29 Test.33;
                
            in
            switch Test.34:
                case 0:
                    let Test.32 : Str = CallByName Test.3 Test.12;
                    jump Test.31 Test.32;
            
                default:
                    let Test.32 : Str = CallByName Test.4 Test.12;
                    jump Test.31 Test.32;
            
        in
        let #Derived_gen.13 : Int1 = lowlevel RefCountIsUnique #Attr.12;
        if #Derived_gen.13 then
            free #Attr.12;
            jump #Derived_gen.12;
        else
            inc Test.33;
            decref #Attr.12;
            jump #Derived_gen.12;
    in
<<<<<<< HEAD
    jump Test.27 #Derived_gen.0 #Derived_gen.1;
=======
    jump Test.27 #Derived_gen.8 #Derived_gen.9;
>>>>>>> 28b3e9f2

procedure Test.2 (Test.13):
    ret Test.13;

procedure Test.3 (Test.14):
    let Test.52 : Str = "!";
    let Test.51 : Str = CallByName Str.3 Test.14 Test.52;
    dec Test.52;
    ret Test.51;

procedure Test.4 (Test.15):
    let Test.48 : Str = "(";
    let Test.50 : Str = ")";
    let Test.49 : Str = CallByName Str.3 Test.15 Test.50;
    dec Test.50;
    let Test.47 : Str = CallByName Str.3 Test.48 Test.49;
    dec Test.49;
    ret Test.47;

procedure Test.6 (Test.7, Test.8, Test.5):
    if Test.5 then
        let Test.35 : [<rnw><null>, C *self Int1, C *self Int1] = TagId(1) Test.7 Test.8;
        ret Test.35;
    else
        let Test.26 : [<rnw><null>, C *self Int1, C *self Int1] = TagId(2) Test.7 Test.8;
        ret Test.26;

procedure Test.9 (Test.10, #Attr.12):
    let Test.43 : Int1 = UnionAtIndex (Id 1) (Index 1) #Attr.12;
    let Test.42 : [<rnw><null>, C *self Int1, C *self Int1] = UnionAtIndex (Id 1) (Index 0) #Attr.12;
    joinpoint #Derived_gen.14:
        let Test.39 : U8 = GetTagId Test.42;
        joinpoint Test.40 Test.38:
            switch Test.43:
                case 0:
                    let Test.37 : Str = CallByName Test.3 Test.38;
                    ret Test.37;
            
                default:
                    let Test.37 : Str = CallByName Test.4 Test.38;
                    ret Test.37;
            
        in
        switch Test.39:
            case 0:
                dec Test.42;
                let Test.41 : Str = CallByName Test.2 Test.10;
                jump Test.40 Test.41;
        
            case 1:
                let Test.41 : Str = CallByName Test.9 Test.10 Test.42;
                jump Test.40 Test.41;
        
            default:
                let Test.41 : Str = CallByName Test.11 Test.10 Test.42;
                jump Test.40 Test.41;
        
    in
    let #Derived_gen.15 : Int1 = lowlevel RefCountIsUnique #Attr.12;
    if #Derived_gen.15 then
        free #Attr.12;
        jump #Derived_gen.14;
    else
        inc Test.42;
        decref #Attr.12;
        jump #Derived_gen.14;

procedure Test.0 ():
    let Test.45 : Int1 = false;
    let Test.46 : Int1 = true;
    let Test.20 : List Int1 = Array [Test.45, Test.46];
    let Test.21 : [<rnw><null>, C *self Int1, C *self Int1] = TagId(0) ;
    let Test.23 : Int1 = CallByName Bool.2;
    let Test.22 : Int1 = CallByName Test.1 Test.23;
    let Test.16 : [<rnw><null>, C *self Int1, C *self Int1] = CallByName List.18 Test.20 Test.21 Test.22;
    dec Test.20;
    let Test.18 : Str = "hello";
    let Test.19 : U8 = GetTagId Test.16;
    switch Test.19:
        case 0:
            dec Test.16;
            let Test.17 : Str = CallByName Test.2 Test.18;
            ret Test.17;
    
        case 1:
            let Test.17 : Str = CallByName Test.9 Test.18 Test.16;
            ret Test.17;
    
        default:
            let Test.17 : Str = CallByName Test.11 Test.18 Test.16;
            ret Test.17;
    <|MERGE_RESOLUTION|>--- conflicted
+++ resolved
@@ -47,11 +47,7 @@
 procedure Test.1 (Test.5):
     ret Test.5;
 
-<<<<<<< HEAD
-procedure Test.11 (#Derived_gen.0, #Derived_gen.1):
-=======
 procedure Test.11 (#Derived_gen.8, #Derived_gen.9):
->>>>>>> 28b3e9f2
     joinpoint Test.27 Test.12 #Attr.12:
         let Test.34 : Int1 = UnionAtIndex (Id 2) (Index 1) #Attr.12;
         let Test.33 : [<rnw><null>, C *self Int1, C *self Int1] = UnionAtIndex (Id 2) (Index 0) #Attr.12;
@@ -91,11 +87,7 @@
             decref #Attr.12;
             jump #Derived_gen.12;
     in
-<<<<<<< HEAD
-    jump Test.27 #Derived_gen.0 #Derived_gen.1;
-=======
     jump Test.27 #Derived_gen.8 #Derived_gen.9;
->>>>>>> 28b3e9f2
 
 procedure Test.2 (Test.13):
     ret Test.13;
