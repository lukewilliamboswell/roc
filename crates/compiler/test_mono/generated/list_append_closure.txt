--- conflicted
+++ resolved
@@ -1,18 +1,3 @@
-<<<<<<< HEAD
-procedure List.4 (List.134, List.135):
-    let List.656 : U64 = 1i64;
-    let List.654 : List I64 = CallByName List.70 List.134 List.656;
-    let List.653 : List I64 = CallByName List.71 List.654 List.135;
-    ret List.653;
-
-procedure List.70 (#Attr.2, #Attr.3):
-    let List.657 : List I64 = lowlevel ListReserve #Attr.2 #Attr.3;
-    ret List.657;
-
-procedure List.71 (#Attr.2, #Attr.3):
-    let List.655 : List I64 = lowlevel ListAppendUnsafe #Attr.2 #Attr.3;
-    ret List.655;
-=======
 procedure List.4 (List.132, List.133):
     let List.641 : U64 = 1i64;
     let List.639 : List I64 = CallByName List.70 List.132 List.641;
@@ -26,7 +11,6 @@
 procedure List.71 (#Attr.2, #Attr.3):
     let List.640 : List I64 = lowlevel ListAppendUnsafe #Attr.2 #Attr.3;
     ret List.640;
->>>>>>> fe6790e6
 
 procedure Test.1 (Test.2):
     let Test.6 : I64 = 42i64;
