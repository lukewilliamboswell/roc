--- conflicted
+++ resolved
@@ -248,11 +248,7 @@
     inc #Derived_gen.33;
     jump List.678 #Derived_gen.33 #Derived_gen.34 #Derived_gen.35 #Derived_gen.36 #Derived_gen.37;
 
-<<<<<<< HEAD
-procedure List.101 (#Derived_gen.36, #Derived_gen.37, #Derived_gen.38, #Derived_gen.39, #Derived_gen.40):
-=======
 procedure List.101 (#Derived_gen.38, #Derived_gen.39, #Derived_gen.40, #Derived_gen.41, #Derived_gen.42):
->>>>>>> 255a388c
     joinpoint List.690 List.175 List.176 List.177 List.178 List.179:
         let List.692 : Int1 = CallByName Num.22 List.178 List.179;
         if List.692 then
@@ -266,13 +262,8 @@
             dec List.175;
             ret List.176;
     in
-<<<<<<< HEAD
-    inc #Derived_gen.36;
-    jump List.690 #Derived_gen.36 #Derived_gen.37 #Derived_gen.38 #Derived_gen.39 #Derived_gen.40;
-=======
     inc #Derived_gen.38;
     jump List.690 #Derived_gen.38 #Derived_gen.39 #Derived_gen.40 #Derived_gen.41 #Derived_gen.42;
->>>>>>> 255a388c
 
 procedure List.18 (List.172, List.173, List.174):
     let List.676 : U64 = 0i64;
@@ -331,183 +322,6 @@
     ret Num.295;
 
 procedure Str.20 (#Attr.2):
-<<<<<<< HEAD
-    let Str.446 : Str = lowlevel StrWithCapacity #Attr.2;
-    ret Str.446;
-
-procedure Str.3 (#Attr.2, #Attr.3):
-    let Str.379 : Str = lowlevel StrConcat #Attr.2 #Attr.3;
-    ret Str.379;
-
-procedure Str.35 (#Attr.2, #Attr.3):
-    let Str.436 : U8 = lowlevel StrGetUnsafe #Attr.2 #Attr.3;
-    ret Str.436;
-
-procedure Str.36 (#Attr.2):
-    let Str.399 : U64 = lowlevel StrCountUtf8Bytes #Attr.2;
-    ret Str.399;
-
-procedure Str.37 (#Attr.2, #Attr.3, #Attr.4):
-    let Str.397 : Str = lowlevel StrSubstringUnsafe #Attr.2 #Attr.3 #Attr.4;
-    ret Str.397;
-
-procedure Str.38 (Str.210, Str.211):
-    let Str.393 : [C , C U64] = CallByName Str.62 Str.210 Str.211;
-    let Str.406 : U8 = 1i64;
-    let Str.407 : U8 = GetTagId Str.393;
-    let Str.408 : Int1 = lowlevel Eq Str.406 Str.407;
-    if Str.408 then
-        let Str.212 : U64 = UnionAtIndex (Id 1) (Index 0) Str.393;
-        let Str.402 : U64 = CallByName Str.36 Str.210;
-        let Str.403 : U64 = CallByName Str.36 Str.211;
-        let Str.401 : U64 = CallByName Num.20 Str.402 Str.403;
-        let Str.213 : U64 = CallByName Num.20 Str.401 Str.212;
-        let Str.400 : U64 = 0i64;
-        inc Str.210;
-        let Str.214 : Str = CallByName Str.37 Str.210 Str.400 Str.212;
-        let Str.398 : U64 = CallByName Str.36 Str.211;
-        let Str.396 : U64 = CallByName Num.51 Str.212 Str.398;
-        let Str.215 : Str = CallByName Str.37 Str.210 Str.396 Str.213;
-        let Str.395 : {Str, Str} = Struct {Str.215, Str.214};
-        let Str.394 : [C {}, C {Str, Str}] = TagId(1) Str.395;
-        ret Str.394;
-    else
-        dec Str.210;
-        let Str.405 : {} = Struct {};
-        let Str.404 : [C {}, C {Str, Str}] = TagId(0) Str.405;
-        ret Str.404;
-
-procedure Str.45 (Str.189, Str.190, Str.191):
-    inc Str.189;
-    let Str.474 : [C {}, C {Str, Str}] = CallByName Str.38 Str.189 Str.190;
-    let Str.482 : U8 = 1i64;
-    let Str.483 : U8 = GetTagId Str.474;
-    let Str.484 : Int1 = lowlevel Eq Str.482 Str.483;
-    if Str.484 then
-        let Str.481 : {Str, Str} = UnionAtIndex (Id 1) (Index 0) Str.474;
-        let Str.193 : Str = StructAtIndex 0 Str.481;
-        let Str.192 : Str = StructAtIndex 1 Str.481;
-        let Str.479 : U64 = CallByName Str.36 Str.189;
-        dec Str.189;
-        let Str.478 : Str = CallByName Str.20 Str.479;
-        let Str.477 : Str = CallByName Str.3 Str.478 Str.192;
-        dec Str.192;
-        let Str.476 : Str = CallByName Str.3 Str.477 Str.191;
-        let Str.475 : Str = CallByName Str.61 Str.476 Str.193 Str.190 Str.191;
-        ret Str.475;
-    else
-        dec Str.474;
-        ret Str.189;
-
-procedure Str.61 (#Derived_gen.41, #Derived_gen.42, #Derived_gen.43, #Derived_gen.44):
-    joinpoint Str.383 Str.194 Str.195 Str.196 Str.197:
-        inc Str.195;
-        let Str.384 : [C {}, C {Str, Str}] = CallByName Str.38 Str.195 Str.196;
-        let Str.390 : U8 = 1i64;
-        let Str.391 : U8 = GetTagId Str.384;
-        let Str.392 : Int1 = lowlevel Eq Str.390 Str.391;
-        if Str.392 then
-            dec Str.195;
-            let Str.389 : {Str, Str} = UnionAtIndex (Id 1) (Index 0) Str.384;
-            let Str.199 : Str = StructAtIndex 0 Str.389;
-            let Str.198 : Str = StructAtIndex 1 Str.389;
-            let Str.387 : Str = CallByName Str.3 Str.194 Str.198;
-            dec Str.198;
-            let Str.386 : Str = CallByName Str.3 Str.387 Str.197;
-            jump Str.383 Str.386 Str.199 Str.196 Str.197;
-        else
-            dec Str.384;
-            dec Str.196;
-            dec Str.197;
-            let Str.388 : Str = CallByName Str.3 Str.194 Str.195;
-            dec Str.195;
-            ret Str.388;
-    in
-    inc #Derived_gen.44;
-    inc #Derived_gen.43;
-    jump Str.383 #Derived_gen.41 #Derived_gen.42 #Derived_gen.43 #Derived_gen.44;
-
-procedure Str.62 (Str.219, Str.220):
-    let Str.221 : U64 = CallByName Str.36 Str.219;
-    let Str.222 : U64 = CallByName Str.36 Str.220;
-    let Str.223 : U64 = CallByName Num.77 Str.221 Str.222;
-    let Str.410 : U64 = 0i64;
-    let Str.409 : [C , C U64] = CallByName Str.63 Str.219 Str.220 Str.410 Str.223;
-    ret Str.409;
-
-procedure Str.63 (#Derived_gen.25, #Derived_gen.26, #Derived_gen.27, #Derived_gen.28):
-    joinpoint Str.411 Str.224 Str.225 Str.226 Str.227:
-        let Str.413 : Int1 = CallByName Num.23 Str.226 Str.227;
-        if Str.413 then
-            let Str.417 : Int1 = CallByName Str.67 Str.224 Str.226 Str.225;
-            if Str.417 then
-                dec Str.224;
-                dec Str.225;
-                let Str.418 : [C , C U64] = TagId(1) Str.226;
-                ret Str.418;
-            else
-                let Str.416 : U64 = 1i64;
-                let Str.415 : U64 = CallByName Num.51 Str.226 Str.416;
-                jump Str.411 Str.224 Str.225 Str.415 Str.227;
-        else
-            dec Str.224;
-            dec Str.225;
-            let Str.412 : [C , C U64] = TagId(0) ;
-            ret Str.412;
-    in
-    inc #Derived_gen.25;
-    inc #Derived_gen.26;
-    jump Str.411 #Derived_gen.25 #Derived_gen.26 #Derived_gen.27 #Derived_gen.28;
-
-procedure Str.66 (Str.250, Str.251):
-    let Str.441 : Int1 = CallByName Num.22 Str.250 Str.251;
-    if Str.441 then
-        ret Str.250;
-    else
-        ret Str.251;
-
-procedure Str.67 (Str.252, Str.253, Str.254):
-    let Str.255 : U64 = CallByName Str.36 Str.252;
-    let Str.256 : U64 = CallByName Str.36 Str.254;
-    let Str.439 : U64 = CallByName Num.53 Str.253 Str.256;
-    let Str.257 : U64 = CallByName Str.66 Str.439 Str.255;
-    let Str.438 : U64 = 0i64;
-    inc Str.252;
-    inc Str.254;
-    let Str.420 : {U64, Str, U64, Str, U64, U64} = Struct {Str.257, Str.252, Str.253, Str.254, Str.438, Str.256};
-    let Str.419 : Int1 = CallByName Str.68 Str.420;
-    ret Str.419;
-
-procedure Str.68 (Str.258):
-    let Str.264 : U64 = StructAtIndex 0 Str.258;
-    let Str.259 : Str = StructAtIndex 1 Str.258;
-    let Str.260 : U64 = StructAtIndex 2 Str.258;
-    let Str.261 : Str = StructAtIndex 3 Str.258;
-    let Str.262 : U64 = StructAtIndex 4 Str.258;
-    let Str.263 : U64 = StructAtIndex 5 Str.258;
-    let Str.265 : Int1 = CallByName Num.25 Str.260 Str.264;
-    if Str.265 then
-        dec Str.259;
-        dec Str.261;
-        let Str.266 : Int1 = CallByName Bool.11 Str.262 Str.263;
-        ret Str.266;
-    else
-        let Str.434 : U8 = CallByName Str.35 Str.259 Str.260;
-        let Str.435 : U8 = CallByName Str.35 Str.261 Str.262;
-        let Str.267 : Int1 = CallByName Bool.11 Str.434 Str.435;
-        let Str.424 : U64 = StructAtIndex 0 Str.258;
-        let Str.425 : Str = StructAtIndex 1 Str.258;
-        let Str.427 : Str = StructAtIndex 3 Str.258;
-        let Str.429 : U64 = StructAtIndex 5 Str.258;
-        let Str.433 : U64 = 1i64;
-        let Str.431 : U64 = CallByName Num.51 Str.262 Str.433;
-        let Str.432 : U64 = 1i64;
-        let Str.430 : U64 = CallByName Num.51 Str.260 Str.432;
-        let Str.423 : {U64, Str, U64, Str, U64, U64} = Struct {Str.424, Str.425, Str.430, Str.427, Str.431, Str.429};
-        let Str.268 : Int1 = CallByName Str.68 Str.423;
-        let Str.422 : Int1 = CallByName Bool.3 Str.267 Str.268;
-        ret Str.422;
-=======
     let Str.317 : Str = lowlevel StrWithCapacity #Attr.2;
     ret Str.317;
 
@@ -686,7 +500,6 @@
         else
             let Str.292 : Int1 = CallByName Bool.1;
             ret Str.292;
->>>>>>> 255a388c
 
 procedure Test.0 ():
     let Test.4 : Str = "bar";
