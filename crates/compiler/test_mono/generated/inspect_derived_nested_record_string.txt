procedure #Derived.0 (#Derived.1):
    let #Derived_gen.0 : Str = CallByName Inspect.30 #Derived.1;
    ret #Derived_gen.0;

procedure #Derived.2 (#Derived.3, #Derived.1):
    let #Derived_gen.7 : Str = "a";
    let #Derived_gen.8 : Str = CallByName #Derived.4 #Derived.1;
    let #Derived_gen.6 : {Str, Str} = Struct {#Derived_gen.7, #Derived_gen.8};
    let #Derived_gen.5 : List {Str, Str} = Array [#Derived_gen.6];
    let #Derived_gen.4 : List {Str, Str} = CallByName Inspect.45 #Derived_gen.5;
    let #Derived_gen.3 : Str = CallByName Inspect.31 #Derived_gen.4 #Derived.3;
    dec #Derived_gen.4;
    ret #Derived_gen.3;

procedure #Derived.4 (#Derived.5):
    let #Derived_gen.10 : Str = CallByName Inspect.30 #Derived.5;
    ret #Derived_gen.10;

procedure #Derived.6 (#Derived.7, #Derived.5):
    let #Derived_gen.17 : Str = "b";
    let #Derived_gen.18 : Str = CallByName Inspect.47 #Derived.5;
    let #Derived_gen.16 : {Str, Str} = Struct {#Derived_gen.17, #Derived_gen.18};
    let #Derived_gen.15 : List {Str, Str} = Array [#Derived_gen.16];
    let #Derived_gen.14 : List {Str, Str} = CallByName Inspect.45 #Derived_gen.15;
    let #Derived_gen.13 : Str = CallByName Inspect.31 #Derived_gen.14 #Derived.7;
    dec #Derived_gen.14;
    ret #Derived_gen.13;

procedure Bool.1 ():
    let Bool.26 : Int1 = false;
    ret Bool.26;

procedure Bool.2 ():
    let Bool.25 : Int1 = true;
    ret Bool.25;

procedure Inspect.229 (Inspect.230, Inspect.228):
    let Inspect.352 : Str = "{";
    let Inspect.328 : Str = CallByName Inspect.63 Inspect.230 Inspect.352;
    dec Inspect.352;
    let Inspect.324 : {Str, Int1} = CallByName Inspect.231 Inspect.328 Inspect.228;
    dec Inspect.328;
    let Inspect.325 : {} = Struct {};
    let Inspect.320 : Str = CallByName Inspect.243 Inspect.324;
    let Inspect.321 : Str = "}";
    let Inspect.319 : Str = CallByName Inspect.63 Inspect.320 Inspect.321;
    dec Inspect.321;
    ret Inspect.319;

procedure Inspect.229 (Inspect.230, Inspect.228):
    let Inspect.392 : Str = "{";
    let Inspect.368 : Str = CallByName Inspect.63 Inspect.230 Inspect.392;
    dec Inspect.392;
    let Inspect.364 : {Str, Int1} = CallByName Inspect.231 Inspect.368 Inspect.228;
    dec Inspect.368;
    let Inspect.365 : {} = Struct {};
    let Inspect.360 : Str = CallByName Inspect.243 Inspect.364;
    let Inspect.361 : Str = "}";
    let Inspect.359 : Str = CallByName Inspect.63 Inspect.360 Inspect.361;
    dec Inspect.361;
    ret Inspect.359;

procedure Inspect.231 (Inspect.232, Inspect.228):
    let Inspect.351 : Int1 = CallByName Bool.1;
    inc Inspect.232;
    let Inspect.332 : {Str, Int1} = Struct {Inspect.232, Inspect.351};
    let Inspect.333 : {} = Struct {};
    let Inspect.331 : {Str, Int1} = CallByName List.18 Inspect.228 Inspect.332 Inspect.333;
    ret Inspect.331;

procedure Inspect.231 (Inspect.232, Inspect.228):
    let Inspect.391 : Int1 = CallByName Bool.1;
    inc Inspect.232;
    let Inspect.372 : {Str, Int1} = Struct {Inspect.232, Inspect.391};
    let Inspect.373 : {} = Struct {};
    let Inspect.371 : {Str, Int1} = CallByName List.18 Inspect.228 Inspect.372 Inspect.373;
    ret Inspect.371;

procedure Inspect.233 (Inspect.334, Inspect.335):
    let Inspect.236 : Str = StructAtIndex 0 Inspect.335;
    let Inspect.237 : Str = StructAtIndex 1 Inspect.335;
    let Inspect.234 : Str = StructAtIndex 0 Inspect.334;
    let Inspect.235 : Int1 = StructAtIndex 1 Inspect.334;
    joinpoint Inspect.349 Inspect.238:
        let Inspect.346 : Str = CallByName Inspect.63 Inspect.238 Inspect.236;
        dec Inspect.236;
        let Inspect.347 : Str = ": ";
        let Inspect.341 : Str = CallByName Inspect.63 Inspect.346 Inspect.347;
        dec Inspect.347;
        let Inspect.337 : Str = CallByName Inspect.239 Inspect.341 Inspect.237;
        let Inspect.338 : {} = Struct {};
        let Inspect.336 : {Str, Int1} = CallByName Inspect.241 Inspect.337;
        dec Inspect.337;
        ret Inspect.336;
    in
    if Inspect.235 then
        let Inspect.350 : Str = ", ";
        let Inspect.348 : Str = CallByName Inspect.63 Inspect.234 Inspect.350;
        dec Inspect.350;
        jump Inspect.349 Inspect.348;
    else
        jump Inspect.349 Inspect.234;

procedure Inspect.233 (Inspect.334, Inspect.335):
    let Inspect.236 : Str = StructAtIndex 0 Inspect.335;
    let Inspect.237 : Str = StructAtIndex 1 Inspect.335;
    let Inspect.234 : Str = StructAtIndex 0 Inspect.334;
    let Inspect.235 : Int1 = StructAtIndex 1 Inspect.334;
    joinpoint Inspect.389 Inspect.238:
        let Inspect.386 : Str = CallByName Inspect.63 Inspect.238 Inspect.236;
        dec Inspect.236;
        let Inspect.387 : Str = ": ";
        let Inspect.381 : Str = CallByName Inspect.63 Inspect.386 Inspect.387;
        dec Inspect.387;
        let Inspect.377 : Str = CallByName Inspect.239 Inspect.381 Inspect.237;
        dec Inspect.237;
        let Inspect.378 : {} = Struct {};
        let Inspect.376 : {Str, Int1} = CallByName Inspect.241 Inspect.377;
        dec Inspect.377;
        ret Inspect.376;
    in
    if Inspect.235 then
        let Inspect.390 : Str = ", ";
        let Inspect.388 : Str = CallByName Inspect.63 Inspect.234 Inspect.390;
        dec Inspect.390;
        jump Inspect.389 Inspect.388;
    else
        jump Inspect.389 Inspect.234;

procedure Inspect.239 (Inspect.240, Inspect.237):
    let Inspect.344 : Str = CallByName Inspect.31 Inspect.237 Inspect.240;
    ret Inspect.344;

procedure Inspect.239 (Inspect.240, Inspect.237):
    let Inspect.384 : Str = CallByName Inspect.31 Inspect.237 Inspect.240;
    ret Inspect.384;

procedure Inspect.241 (Inspect.242):
    let Inspect.380 : Int1 = CallByName Bool.2;
    inc Inspect.242;
    let Inspect.379 : {Str, Int1} = Struct {Inspect.242, Inspect.380};
    ret Inspect.379;

procedure Inspect.243 (Inspect.326):
    let Inspect.367 : Str = StructAtIndex 0 Inspect.326;
    ret Inspect.367;

procedure Inspect.250 (Inspect.251, Inspect.249):
    let Inspect.401 : Str = "\"";
    let Inspect.400 : Str = CallByName Inspect.63 Inspect.251 Inspect.401;
    dec Inspect.401;
    let Inspect.398 : Str = CallByName Inspect.63 Inspect.400 Inspect.249;
    let Inspect.399 : Str = "\"";
    let Inspect.397 : Str = CallByName Inspect.63 Inspect.398 Inspect.399;
    dec Inspect.399;
    ret Inspect.397;

procedure Inspect.30 (Inspect.147):
    ret Inspect.147;

procedure Inspect.30 (Inspect.147):
    ret Inspect.147;

procedure Inspect.30 (Inspect.147):
    ret Inspect.147;

procedure Inspect.30 (Inspect.147):
    ret Inspect.147;

procedure Inspect.30 (Inspect.147):
    ret Inspect.147;

procedure Inspect.31 (Inspect.303, Inspect.149):
    let Inspect.314 : Str = CallByName Inspect.229 Inspect.149 Inspect.303;
    ret Inspect.314;

procedure Inspect.31 (Inspect.303, Inspect.149):
    let Inspect.345 : Str = CallByName #Derived.6 Inspect.149 Inspect.303;
    ret Inspect.345;

procedure Inspect.31 (Inspect.303, Inspect.149):
    let Inspect.354 : Str = CallByName Inspect.229 Inspect.149 Inspect.303;
    ret Inspect.354;

procedure Inspect.31 (Inspect.303, Inspect.149):
    let Inspect.385 : Str = CallByName Inspect.250 Inspect.149 Inspect.303;
    ret Inspect.385;

procedure Inspect.33 (Inspect.152):
    let Inspect.305 : Str = CallByName Inspect.5 Inspect.152;
    let Inspect.304 : Str = CallByName Inspect.64 Inspect.305;
    ret Inspect.304;

procedure Inspect.39 (Inspect.301):
    let Inspect.311 : Str = "";
    ret Inspect.311;

procedure Inspect.45 (Inspect.228):
    let Inspect.315 : List {Str, Str} = CallByName Inspect.30 Inspect.228;
    ret Inspect.315;

procedure Inspect.45 (Inspect.228):
    let Inspect.355 : List {Str, Str} = CallByName Inspect.30 Inspect.228;
    ret Inspect.355;

procedure Inspect.47 (Inspect.249):
    let Inspect.393 : Str = CallByName Inspect.30 Inspect.249;
    ret Inspect.393;

procedure Inspect.5 (Inspect.150):
    let Inspect.312 : Str = CallByName #Derived.0 Inspect.150;
    let Inspect.309 : {} = Struct {};
    let Inspect.308 : Str = CallByName Inspect.39 Inspect.309;
    let Inspect.307 : Str = CallByName #Derived.2 Inspect.308 Inspect.312;
    ret Inspect.307;

procedure Inspect.63 (Inspect.300, Inspect.296):
    let Inspect.363 : Str = CallByName Str.3 Inspect.300 Inspect.296;
    ret Inspect.363;

procedure Inspect.64 (Inspect.302):
    ret Inspect.302;

<<<<<<< HEAD
procedure List.18 (List.170, List.171, List.172):
    let List.654 : U64 = 0i64;
    let List.655 : U64 = CallByName List.6 List.170;
    let List.653 : {Str, Int1} = CallByName List.99 List.170 List.171 List.172 List.654 List.655;
    ret List.653;

procedure List.18 (List.170, List.171, List.172):
    let List.666 : U64 = 0i64;
    let List.667 : U64 = CallByName List.6 List.170;
    let List.665 : {Str, Int1} = CallByName List.99 List.170 List.171 List.172 List.666 List.667;
    ret List.665;

procedure List.6 (#Attr.2):
    let List.664 : U64 = lowlevel ListLenU64 #Attr.2;
    ret List.664;
=======
procedure List.18 (List.168, List.169, List.170):
    let List.639 : U64 = 0i64;
    let List.640 : U64 = CallByName List.6 List.168;
    let List.638 : {Str, Int1} = CallByName List.97 List.168 List.169 List.170 List.639 List.640;
    ret List.638;

procedure List.18 (List.168, List.169, List.170):
    let List.651 : U64 = 0i64;
    let List.652 : U64 = CallByName List.6 List.168;
    let List.650 : {Str, Int1} = CallByName List.97 List.168 List.169 List.170 List.651 List.652;
    ret List.650;
>>>>>>> fe6790e6

procedure List.6 (#Attr.2):
    let List.676 : U64 = lowlevel ListLenU64 #Attr.2;
    ret List.676;

<<<<<<< HEAD
procedure List.66 (#Attr.2, #Attr.3):
    let List.663 : {Str, Str} = lowlevel ListGetUnsafe #Attr.2 #Attr.3;
    ret List.663;

procedure List.66 (#Attr.2, #Attr.3):
    let List.675 : {Str, Str} = lowlevel ListGetUnsafe #Attr.2 #Attr.3;
    ret List.675;

procedure List.99 (#Derived_gen.28, #Derived_gen.29, #Derived_gen.30, #Derived_gen.31, #Derived_gen.32):
    joinpoint List.656 List.173 List.174 List.175 List.176 List.177:
        let List.658 : Int1 = CallByName Num.22 List.176 List.177;
        if List.658 then
            let List.662 : {Str, Str} = CallByName List.66 List.173 List.176;
            inc List.662;
            let List.178 : {Str, Int1} = CallByName Inspect.233 List.174 List.662;
            let List.661 : U64 = 1i64;
            let List.660 : U64 = CallByName Num.51 List.176 List.661;
            jump List.656 List.173 List.178 List.175 List.660 List.177;
        else
            dec List.173;
            ret List.174;
    in
    inc #Derived_gen.28;
    jump List.656 #Derived_gen.28 #Derived_gen.29 #Derived_gen.30 #Derived_gen.31 #Derived_gen.32;

procedure List.99 (#Derived_gen.35, #Derived_gen.36, #Derived_gen.37, #Derived_gen.38, #Derived_gen.39):
    joinpoint List.668 List.173 List.174 List.175 List.176 List.177:
        let List.670 : Int1 = CallByName Num.22 List.176 List.177;
        if List.670 then
            let List.674 : {Str, Str} = CallByName List.66 List.173 List.176;
            inc List.674;
            let List.178 : {Str, Int1} = CallByName Inspect.233 List.174 List.674;
            let List.673 : U64 = 1i64;
            let List.672 : U64 = CallByName Num.51 List.176 List.673;
            jump List.668 List.173 List.178 List.175 List.672 List.177;
        else
            dec List.173;
            ret List.174;
    in
    inc #Derived_gen.35;
    jump List.668 #Derived_gen.35 #Derived_gen.36 #Derived_gen.37 #Derived_gen.38 #Derived_gen.39;
=======
procedure List.6 (#Attr.2):
    let List.661 : U64 = lowlevel ListLenU64 #Attr.2;
    ret List.661;

procedure List.66 (#Attr.2, #Attr.3):
    let List.648 : {Str, Str} = lowlevel ListGetUnsafe #Attr.2 #Attr.3;
    ret List.648;

procedure List.66 (#Attr.2, #Attr.3):
    let List.660 : {Str, Str} = lowlevel ListGetUnsafe #Attr.2 #Attr.3;
    ret List.660;

procedure List.97 (#Derived_gen.28, #Derived_gen.29, #Derived_gen.30, #Derived_gen.31, #Derived_gen.32):
    joinpoint List.641 List.171 List.172 List.173 List.174 List.175:
        let List.643 : Int1 = CallByName Num.22 List.174 List.175;
        if List.643 then
            let List.647 : {Str, Str} = CallByName List.66 List.171 List.174;
            inc List.647;
            let List.176 : {Str, Int1} = CallByName Inspect.233 List.172 List.647;
            let List.646 : U64 = 1i64;
            let List.645 : U64 = CallByName Num.51 List.174 List.646;
            jump List.641 List.171 List.176 List.173 List.645 List.175;
        else
            dec List.171;
            ret List.172;
    in
    inc #Derived_gen.28;
    jump List.641 #Derived_gen.28 #Derived_gen.29 #Derived_gen.30 #Derived_gen.31 #Derived_gen.32;

procedure List.97 (#Derived_gen.33, #Derived_gen.34, #Derived_gen.35, #Derived_gen.36, #Derived_gen.37):
    joinpoint List.653 List.171 List.172 List.173 List.174 List.175:
        let List.655 : Int1 = CallByName Num.22 List.174 List.175;
        if List.655 then
            let List.659 : {Str, Str} = CallByName List.66 List.171 List.174;
            inc List.659;
            let List.176 : {Str, Int1} = CallByName Inspect.233 List.172 List.659;
            let List.658 : U64 = 1i64;
            let List.657 : U64 = CallByName Num.51 List.174 List.658;
            jump List.653 List.171 List.176 List.173 List.657 List.175;
        else
            dec List.171;
            ret List.172;
    in
    inc #Derived_gen.33;
    jump List.653 #Derived_gen.33 #Derived_gen.34 #Derived_gen.35 #Derived_gen.36 #Derived_gen.37;
>>>>>>> fe6790e6

procedure Num.22 (#Attr.2, #Attr.3):
    let Num.284 : Int1 = lowlevel NumLt #Attr.2 #Attr.3;
    ret Num.284;

procedure Num.51 (#Attr.2, #Attr.3):
    let Num.283 : U64 = lowlevel NumAddWrap #Attr.2 #Attr.3;
    ret Num.283;

procedure Str.3 (#Attr.2, #Attr.3):
    let Str.247 : Str = lowlevel StrConcat #Attr.2 #Attr.3;
    ret Str.247;

procedure Test.0 ():
    let Test.4 : Str = "bar";
    let Test.1 : Str = CallByName Inspect.33 Test.4;
    ret Test.1;<|MERGE_RESOLUTION|>--- conflicted
+++ resolved
@@ -221,23 +221,6 @@
 procedure Inspect.64 (Inspect.302):
     ret Inspect.302;
 
-<<<<<<< HEAD
-procedure List.18 (List.170, List.171, List.172):
-    let List.654 : U64 = 0i64;
-    let List.655 : U64 = CallByName List.6 List.170;
-    let List.653 : {Str, Int1} = CallByName List.99 List.170 List.171 List.172 List.654 List.655;
-    ret List.653;
-
-procedure List.18 (List.170, List.171, List.172):
-    let List.666 : U64 = 0i64;
-    let List.667 : U64 = CallByName List.6 List.170;
-    let List.665 : {Str, Int1} = CallByName List.99 List.170 List.171 List.172 List.666 List.667;
-    ret List.665;
-
-procedure List.6 (#Attr.2):
-    let List.664 : U64 = lowlevel ListLenU64 #Attr.2;
-    ret List.664;
-=======
 procedure List.18 (List.168, List.169, List.170):
     let List.639 : U64 = 0i64;
     let List.640 : U64 = CallByName List.6 List.168;
@@ -249,55 +232,11 @@
     let List.652 : U64 = CallByName List.6 List.168;
     let List.650 : {Str, Int1} = CallByName List.97 List.168 List.169 List.170 List.651 List.652;
     ret List.650;
->>>>>>> fe6790e6
 
 procedure List.6 (#Attr.2):
-    let List.676 : U64 = lowlevel ListLenU64 #Attr.2;
-    ret List.676;
-
-<<<<<<< HEAD
-procedure List.66 (#Attr.2, #Attr.3):
-    let List.663 : {Str, Str} = lowlevel ListGetUnsafe #Attr.2 #Attr.3;
-    ret List.663;
-
-procedure List.66 (#Attr.2, #Attr.3):
-    let List.675 : {Str, Str} = lowlevel ListGetUnsafe #Attr.2 #Attr.3;
-    ret List.675;
-
-procedure List.99 (#Derived_gen.28, #Derived_gen.29, #Derived_gen.30, #Derived_gen.31, #Derived_gen.32):
-    joinpoint List.656 List.173 List.174 List.175 List.176 List.177:
-        let List.658 : Int1 = CallByName Num.22 List.176 List.177;
-        if List.658 then
-            let List.662 : {Str, Str} = CallByName List.66 List.173 List.176;
-            inc List.662;
-            let List.178 : {Str, Int1} = CallByName Inspect.233 List.174 List.662;
-            let List.661 : U64 = 1i64;
-            let List.660 : U64 = CallByName Num.51 List.176 List.661;
-            jump List.656 List.173 List.178 List.175 List.660 List.177;
-        else
-            dec List.173;
-            ret List.174;
-    in
-    inc #Derived_gen.28;
-    jump List.656 #Derived_gen.28 #Derived_gen.29 #Derived_gen.30 #Derived_gen.31 #Derived_gen.32;
-
-procedure List.99 (#Derived_gen.35, #Derived_gen.36, #Derived_gen.37, #Derived_gen.38, #Derived_gen.39):
-    joinpoint List.668 List.173 List.174 List.175 List.176 List.177:
-        let List.670 : Int1 = CallByName Num.22 List.176 List.177;
-        if List.670 then
-            let List.674 : {Str, Str} = CallByName List.66 List.173 List.176;
-            inc List.674;
-            let List.178 : {Str, Int1} = CallByName Inspect.233 List.174 List.674;
-            let List.673 : U64 = 1i64;
-            let List.672 : U64 = CallByName Num.51 List.176 List.673;
-            jump List.668 List.173 List.178 List.175 List.672 List.177;
-        else
-            dec List.173;
-            ret List.174;
-    in
-    inc #Derived_gen.35;
-    jump List.668 #Derived_gen.35 #Derived_gen.36 #Derived_gen.37 #Derived_gen.38 #Derived_gen.39;
-=======
+    let List.649 : U64 = lowlevel ListLenU64 #Attr.2;
+    ret List.649;
+
 procedure List.6 (#Attr.2):
     let List.661 : U64 = lowlevel ListLenU64 #Attr.2;
     ret List.661;
@@ -343,7 +282,6 @@
     in
     inc #Derived_gen.33;
     jump List.653 #Derived_gen.33 #Derived_gen.34 #Derived_gen.35 #Derived_gen.36 #Derived_gen.37;
->>>>>>> fe6790e6
 
 procedure Num.22 (#Attr.2, #Attr.3):
     let Num.284 : Int1 = lowlevel NumLt #Attr.2 #Attr.3;
