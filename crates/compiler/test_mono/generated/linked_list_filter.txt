<<<<<<< HEAD
procedure Num.31 (Num.199):
    let Num.258 : I64 = 2i64;
    let Num.257 : Int1 = CallByName Num.86 Num.199 Num.258;
    ret Num.257;

procedure Num.86 (#Attr.2, #Attr.3):
    let Num.259 : Int1 = lowlevel NumIsMultipleOf #Attr.2 #Attr.3;
    ret Num.259;
=======
procedure Num.31 (Num.241):
    let Num.304 : I64 = 2i64;
    let Num.303 : Int1 = CallByName Num.86 Num.241 Num.304;
    ret Num.303;

procedure Num.86 (#Attr.2, #Attr.3):
    let Num.305 : Int1 = lowlevel NumIsMultipleOf #Attr.2 #Attr.3;
    ret Num.305;
>>>>>>> 5dbc16e3

procedure Test.2 (#Derived_gen.0, #Derived_gen.1):
    let #Derived_gen.3 : [<rnu><null>, C I64 *self] = NullPointer;
    let #Derived_gen.2 : Ptr([<rnu><null>, C I64 *self]) = Alloca #Derived_gen.3;
    joinpoint #Derived_gen.4 Test.4 Test.5 #Derived_gen.5 #Derived_gen.6:
        let Test.22 : U8 = 1i64;
        let Test.23 : U8 = GetTagId Test.4;
        let Test.24 : Int1 = lowlevel Eq Test.22 Test.23;
        if Test.24 then
            let Test.17 : [<rnu><null>, C I64 *self] = TagId(1) ;
            let #Derived_gen.8 : {} = lowlevel PtrStore #Derived_gen.5 Test.17;
            let #Derived_gen.7 : [<rnu><null>, C I64 *self] = lowlevel PtrLoad #Derived_gen.6;
            ret #Derived_gen.7;
        else
            let Test.7 : I64 = UnionAtIndex (Id 0) (Index 0) Test.4;
            let Test.8 : [<rnu><null>, C I64 *self] = UnionAtIndex (Id 0) (Index 1) Test.4;
            joinpoint #Derived_gen.12 #Derived_gen.14:
                let Test.19 : Int1 = CallByName Num.31 Test.7;
                if Test.19 then
                    let #Derived_gen.9 : [<rnu><null>, C I64 *self] = NullPointer;
                    let Test.20 : [<rnu><null>, C I64 *self] = Reuse #Derived_gen.14 UpdateModeId { id: 1 } TagId(0) Test.7 #Derived_gen.9;
                    let #Derived_gen.10 : Ptr([<rnu><null>, C I64 *self]) = GetElementPointer (Indices [0, 1]) Test.20;
                    let #Derived_gen.11 : {} = lowlevel PtrStore #Derived_gen.5 Test.20;
                    jump #Derived_gen.4 Test.8 Test.5 #Derived_gen.10 #Derived_gen.6;
                else
                    decref #Derived_gen.14;
                    jump #Derived_gen.4 Test.8 Test.5 #Derived_gen.5 #Derived_gen.6;
            in
            let #Derived_gen.13 : Int1 = lowlevel RefCountIsUnique Test.4;
            if #Derived_gen.13 then
                jump #Derived_gen.12 Test.4;
            else
                inc Test.8;
                decref Test.4;
                let #Derived_gen.15 : [<rnu><null>, C I64 *self] = NullPointer;
                jump #Derived_gen.12 #Derived_gen.15;
    in
    jump #Derived_gen.4 #Derived_gen.0 #Derived_gen.1 #Derived_gen.2 #Derived_gen.2;

procedure Test.0 ():
    let Test.25 : I64 = 1i64;
    let Test.27 : I64 = 2i64;
    let Test.28 : [<rnu><null>, C I64 *self] = TagId(1) ;
    let Test.26 : [<rnu><null>, C I64 *self] = TagId(0) Test.27 Test.28;
    let Test.14 : [<rnu><null>, C I64 *self] = TagId(0) Test.25 Test.26;
    let Test.15 : {} = Struct {};
    let Test.13 : [<rnu><null>, C I64 *self] = CallByName Test.2 Test.14 Test.15;
    ret Test.13;<|MERGE_RESOLUTION|>--- conflicted
+++ resolved
@@ -1,22 +1,11 @@
-<<<<<<< HEAD
-procedure Num.31 (Num.199):
-    let Num.258 : I64 = 2i64;
-    let Num.257 : Int1 = CallByName Num.86 Num.199 Num.258;
-    ret Num.257;
+procedure Num.31 (Num.205):
+    let Num.268 : I64 = 2i64;
+    let Num.267 : Int1 = CallByName Num.86 Num.205 Num.268;
+    ret Num.267;
 
 procedure Num.86 (#Attr.2, #Attr.3):
-    let Num.259 : Int1 = lowlevel NumIsMultipleOf #Attr.2 #Attr.3;
-    ret Num.259;
-=======
-procedure Num.31 (Num.241):
-    let Num.304 : I64 = 2i64;
-    let Num.303 : Int1 = CallByName Num.86 Num.241 Num.304;
-    ret Num.303;
-
-procedure Num.86 (#Attr.2, #Attr.3):
-    let Num.305 : Int1 = lowlevel NumIsMultipleOf #Attr.2 #Attr.3;
-    ret Num.305;
->>>>>>> 5dbc16e3
+    let Num.269 : Int1 = lowlevel NumIsMultipleOf #Attr.2 #Attr.3;
+    ret Num.269;
 
 procedure Test.2 (#Derived_gen.0, #Derived_gen.1):
     let #Derived_gen.3 : [<rnu><null>, C I64 *self] = NullPointer;
