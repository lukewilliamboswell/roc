procedure Num.96 (#Attr.2):
<<<<<<< HEAD
    let Num.257 : Str = lowlevel NumToStr #Attr.2;
    ret Num.257;

procedure Num.96 (#Attr.2):
    let Num.258 : Str = lowlevel NumToStr #Attr.2;
    ret Num.258;
=======
    let Num.303 : Str = lowlevel NumToStr #Attr.2;
    ret Num.303;

procedure Num.96 (#Attr.2):
    let Num.304 : Str = lowlevel NumToStr #Attr.2;
    ret Num.304;
>>>>>>> 5dbc16e3

procedure Test.1 (Test.4):
    let Test.13 : [C U8, C U64] = TagId(1) Test.4;
    ret Test.13;

procedure Test.1 (Test.4):
    let Test.20 : [C U8, C U64] = TagId(0) Test.4;
    ret Test.20;

procedure Test.5 (Test.14, #Attr.12):
    let Test.17 : U64 = UnionAtIndex (Id 1) (Index 0) #Attr.12;
    let Test.16 : Str = CallByName Num.96 Test.17;
    ret Test.16;

procedure Test.5 (Test.14, #Attr.12):
    let Test.24 : U8 = UnionAtIndex (Id 0) (Index 0) #Attr.12;
    let Test.23 : Str = CallByName Num.96 Test.24;
    ret Test.23;

procedure Test.0 ():
    let Test.2 : Int1 = true;
    joinpoint Test.10 Test.3:
        let Test.8 : {} = Struct {};
        let Test.9 : U8 = GetTagId Test.3;
        switch Test.9:
            case 0:
                let Test.7 : Str = CallByName Test.5 Test.8 Test.3;
                ret Test.7;
        
            default:
                let Test.7 : Str = CallByName Test.5 Test.8 Test.3;
                ret Test.7;
        
    in
    let Test.25 : Int1 = true;
    let Test.26 : Int1 = lowlevel Eq Test.25 Test.2;
    if Test.26 then
        let Test.12 : U64 = 123i64;
        let Test.11 : [C U8, C U64] = CallByName Test.1 Test.12;
        jump Test.10 Test.11;
    else
        let Test.19 : U8 = 18i64;
        let Test.18 : [C U8, C U64] = CallByName Test.1 Test.19;
        jump Test.10 Test.18;<|MERGE_RESOLUTION|>--- conflicted
+++ resolved
@@ -1,19 +1,10 @@
 procedure Num.96 (#Attr.2):
-<<<<<<< HEAD
-    let Num.257 : Str = lowlevel NumToStr #Attr.2;
-    ret Num.257;
+    let Num.267 : Str = lowlevel NumToStr #Attr.2;
+    ret Num.267;
 
 procedure Num.96 (#Attr.2):
-    let Num.258 : Str = lowlevel NumToStr #Attr.2;
-    ret Num.258;
-=======
-    let Num.303 : Str = lowlevel NumToStr #Attr.2;
-    ret Num.303;
-
-procedure Num.96 (#Attr.2):
-    let Num.304 : Str = lowlevel NumToStr #Attr.2;
-    ret Num.304;
->>>>>>> 5dbc16e3
+    let Num.268 : Str = lowlevel NumToStr #Attr.2;
+    ret Num.268;
 
 procedure Test.1 (Test.4):
     let Test.13 : [C U8, C U64] = TagId(1) Test.4;
