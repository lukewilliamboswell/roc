--- conflicted
+++ resolved
@@ -1,30 +1,3 @@
-<<<<<<< HEAD
-procedure List.2 (List.76, List.77):
-    let List.292 : U64 = CallByName List.6 List.76;
-    let List.288 : Int1 = CallByName Num.22 List.77 List.292;
-    if List.288 then
-        let List.290 : Str = CallByName List.60 List.76 List.77;
-        let List.289 : [C {}, C Str] = Ok List.290;
-        ret List.289;
-    else
-        let List.287 : {} = Struct {};
-        let List.286 : [C {}, C Str] = Err List.287;
-        ret List.286;
-
-procedure List.5 (#Attr.2, #Attr.3):
-    inc #Attr.2;
-    let List.294 : List Str = lowlevel ListMap { xs: `#Attr.#arg1` } #Attr.2 Test.3 #Attr.3;
-    decref #Attr.2;
-    ret List.294;
-
-procedure List.6 (#Attr.2):
-    let List.296 : U64 = lowlevel ListLen #Attr.2;
-    ret List.296;
-
-procedure List.60 (#Attr.2, #Attr.3):
-    let List.295 : Str = lowlevel ListGetUnsafe #Attr.2 #Attr.3;
-    ret List.295;
-=======
 procedure List.2 (List.74, List.75):
     let List.272 : U64 = CallByName List.6 List.74;
     let List.268 : Int1 = CallByName Num.22 List.75 List.272;
@@ -50,7 +23,6 @@
 procedure List.60 (#Attr.2, #Attr.3):
     let List.275 : Str = lowlevel ListGetUnsafe #Attr.2 #Attr.3;
     ret List.275;
->>>>>>> 4523e90b
 
 procedure Num.22 (#Attr.2, #Attr.3):
     let Num.188 : Int1 = lowlevel NumLt #Attr.2 #Attr.3;
