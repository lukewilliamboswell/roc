procedure #Derived.0 (#Derived.1):
    let #Derived_gen.0 : List I64 = CallByName Inspect.30 #Derived.1;
    ret #Derived_gen.0;

procedure #Derived.3 (#Derived.2):
    let #Derived_gen.7 : I64 = CallByName Inspect.57 #Derived.2;
    ret #Derived_gen.7;

procedure #Derived.4 (#Derived.5, #Derived.1):
    let #Derived_gen.5 : {} = Struct {};
    let #Derived_gen.6 : {} = Struct {};
    let #Derived_gen.4 : {List I64, {}, {}} = CallByName Inspect.40 #Derived.1 #Derived_gen.5 #Derived_gen.6;
    let #Derived_gen.3 : Str = CallByName Inspect.31 #Derived_gen.4 #Derived.5;
    ret #Derived_gen.3;

procedure Bool.1 ():
    let Bool.22 : Int1 = false;
    ret Bool.22;

procedure Bool.2 ():
    let Bool.21 : Int1 = true;
    ret Bool.21;

procedure Inspect.156 (Inspect.157, #Attr.12):
    let Inspect.155 : {} = StructAtIndex 2 #Attr.12;
    let Inspect.154 : {} = StructAtIndex 1 #Attr.12;
    let Inspect.153 : List I64 = StructAtIndex 0 #Attr.12;
    let Inspect.333 : Str = "[";
    let Inspect.158 : Str = CallByName Inspect.63 Inspect.157 Inspect.333;
    dec Inspect.333;
    let Inspect.332 : Int1 = CallByName Bool.1;
    let Inspect.318 : {Str, Int1} = Struct {Inspect.158, Inspect.332};
    let Inspect.317 : {Str, Int1} = CallByName List.18 Inspect.153 Inspect.318 Inspect.155;
    dec Inspect.153;
    let Inspect.159 : Str = StructAtIndex 0 Inspect.317;
    let Inspect.314 : Str = "]";
    let Inspect.313 : Str = CallByName Inspect.63 Inspect.159 Inspect.314;
    dec Inspect.314;
    ret Inspect.313;

procedure Inspect.160 (Inspect.320, Inspect.163, Inspect.155):
    let Inspect.161 : Str = StructAtIndex 0 Inspect.320;
    let Inspect.162 : Int1 = StructAtIndex 1 Inspect.320;
    joinpoint Inspect.330 Inspect.164:
        let Inspect.327 : I64 = CallByName #Derived.3 Inspect.163;
        let Inspect.323 : Str = CallByName Inspect.31 Inspect.327 Inspect.164;
        let Inspect.324 : {} = Struct {};
        let Inspect.322 : {Str, Int1} = CallByName Inspect.165 Inspect.323;
        dec Inspect.323;
        ret Inspect.322;
    in
    if Inspect.162 then
        let Inspect.331 : Str = ", ";
        let Inspect.329 : Str = CallByName Inspect.63 Inspect.161 Inspect.331;
        dec Inspect.331;
        jump Inspect.330 Inspect.329;
    else
        jump Inspect.330 Inspect.161;

procedure Inspect.165 (Inspect.166):
    let Inspect.326 : Int1 = CallByName Bool.2;
    inc Inspect.166;
    let Inspect.325 : {Str, Int1} = Struct {Inspect.166, Inspect.326};
    ret Inspect.325;

procedure Inspect.273 (Inspect.274, Inspect.272):
    let Inspect.339 : Str = CallByName Num.96 Inspect.272;
    let Inspect.338 : Str = CallByName Inspect.63 Inspect.274 Inspect.339;
    dec Inspect.339;
    ret Inspect.338;

procedure Inspect.30 (Inspect.147):
    ret Inspect.147;

procedure Inspect.30 (Inspect.147):
    ret Inspect.147;

procedure Inspect.30 (Inspect.147):
    ret Inspect.147;

procedure Inspect.31 (Inspect.298, Inspect.149):
    let Inspect.309 : Str = CallByName Inspect.156 Inspect.149 Inspect.298;
    ret Inspect.309;

procedure Inspect.31 (Inspect.298, Inspect.149):
    let Inspect.328 : Str = CallByName Inspect.273 Inspect.149 Inspect.298;
    ret Inspect.328;

procedure Inspect.33 (Inspect.152):
    let Inspect.300 : Str = CallByName Inspect.5 Inspect.152;
    let Inspect.299 : Str = CallByName Inspect.64 Inspect.300;
    ret Inspect.299;

procedure Inspect.39 (Inspect.296):
    let Inspect.306 : Str = "";
    ret Inspect.306;

procedure Inspect.40 (Inspect.153, Inspect.154, Inspect.155):
    inc Inspect.153;
    let Inspect.311 : {List I64, {}, {}} = Struct {Inspect.153, Inspect.154, Inspect.155};
    let Inspect.310 : {List I64, {}, {}} = CallByName Inspect.30 Inspect.311;
    ret Inspect.310;

procedure Inspect.5 (Inspect.150):
    let Inspect.307 : List I64 = CallByName #Derived.0 Inspect.150;
    let Inspect.304 : {} = Struct {};
    let Inspect.303 : Str = CallByName Inspect.39 Inspect.304;
    let Inspect.302 : Str = CallByName #Derived.4 Inspect.303 Inspect.307;
    dec Inspect.307;
    ret Inspect.302;

procedure Inspect.57 (Inspect.272):
    let Inspect.334 : I64 = CallByName Inspect.30 Inspect.272;
    ret Inspect.334;

procedure Inspect.63 (Inspect.295, Inspect.291):
    let Inspect.316 : Str = CallByName Str.3 Inspect.295 Inspect.291;
    ret Inspect.316;

procedure Inspect.64 (Inspect.297):
    ret Inspect.297;

procedure List.101 (#Derived_gen.10, #Derived_gen.11, #Derived_gen.12, #Derived_gen.13, #Derived_gen.14):
    joinpoint List.678 List.175 List.176 List.177 List.178 List.179:
        let List.680 : Int1 = CallByName Num.22 List.178 List.179;
        if List.680 then
            let List.684 : I64 = CallByName List.66 List.175 List.178;
            let List.180 : {Str, Int1} = CallByName Inspect.160 List.176 List.684 List.177;
            let List.683 : U64 = 1i64;
            let List.682 : U64 = CallByName Num.51 List.178 List.683;
            jump List.678 List.175 List.180 List.177 List.682 List.179;
        else
            dec List.175;
            ret List.176;
    in
    inc #Derived_gen.10;
    jump List.678 #Derived_gen.10 #Derived_gen.11 #Derived_gen.12 #Derived_gen.13 #Derived_gen.14;

procedure List.18 (List.172, List.173, List.174):
    let List.676 : U64 = 0i64;
    let List.677 : U64 = CallByName List.6 List.172;
    let List.675 : {Str, Int1} = CallByName List.101 List.172 List.173 List.174 List.676 List.677;
    ret List.675;

procedure List.6 (#Attr.2):
    let List.686 : U64 = lowlevel ListLenU64 #Attr.2;
    ret List.686;

procedure List.66 (#Attr.2, #Attr.3):
    let List.685 : I64 = lowlevel ListGetUnsafe #Attr.2 #Attr.3;
    ret List.685;

procedure Num.22 (#Attr.2, #Attr.3):
    let Num.285 : Int1 = lowlevel NumLt #Attr.2 #Attr.3;
    ret Num.285;

procedure Num.51 (#Attr.2, #Attr.3):
    let Num.284 : U64 = lowlevel NumAddWrap #Attr.2 #Attr.3;
    ret Num.284;

procedure Num.96 (#Attr.2):
    let Num.283 : Str = lowlevel NumToStr #Attr.2;
    ret Num.283;

procedure Str.3 (#Attr.2, #Attr.3):
<<<<<<< HEAD
    let Str.378 : Str = lowlevel StrConcat #Attr.2 #Attr.3;
    ret Str.378;
=======
    let Str.248 : Str = lowlevel StrConcat #Attr.2 #Attr.3;
    ret Str.248;
>>>>>>> 255a388c

procedure Test.0 ():
    let Test.2 : List I64 = Array [1i64, 2i64, 3i64];
    let Test.1 : Str = CallByName Inspect.33 Test.2;
    ret Test.1;<|MERGE_RESOLUTION|>--- conflicted
+++ resolved
@@ -163,13 +163,8 @@
     ret Num.283;
 
 procedure Str.3 (#Attr.2, #Attr.3):
-<<<<<<< HEAD
-    let Str.378 : Str = lowlevel StrConcat #Attr.2 #Attr.3;
-    ret Str.378;
-=======
     let Str.248 : Str = lowlevel StrConcat #Attr.2 #Attr.3;
     ret Str.248;
->>>>>>> 255a388c
 
 procedure Test.0 ():
     let Test.2 : List I64 = Array [1i64, 2i64, 3i64];
