procedure Bool.2 ():
    let Bool.23 : Int1 = true;
    ret Bool.23;

procedure Encode.23 (Encode.98):
    ret Encode.98;

procedure Encode.23 (Encode.98):
    ret Encode.98;

procedure Encode.23 (Encode.98):
    ret Encode.98;

procedure Encode.24 (Encode.99, Encode.107, Encode.101):
    let Encode.111 : List U8 = CallByName Test.5 Encode.99 Encode.101 Encode.107;
    ret Encode.111;

procedure Encode.24 (Encode.99, Encode.107, Encode.101):
    let Encode.113 : List U8 = CallByName TotallyNotJson.228 Encode.99 Encode.101 Encode.107;
    ret Encode.113;

procedure Encode.24 (Encode.99, Encode.107, Encode.101):
    let Encode.118 : List U8 = CallByName TotallyNotJson.150 Encode.99 Encode.101 Encode.107;
    ret Encode.118;

procedure Encode.26 (Encode.105, Encode.106):
    let Encode.109 : List U8 = Array [];
    let Encode.110 : {Str, Str} = CallByName Test.2 Encode.105;
    let Encode.108 : List U8 = CallByName Encode.24 Encode.109 Encode.110 Encode.106;
    ret Encode.108;

procedure List.102 (List.486, List.487, List.488):
    let List.654 : U64 = 0i64;
    let List.655 : U64 = CallByName List.6 List.486;
    let List.653 : [C {U64, Int1}, C {U64, Int1}] = CallByName List.80 List.486 List.487 List.488 List.654 List.655;
    ret List.653;

procedure List.18 (List.158, List.159, List.160):
    let List.598 : U64 = 0i64;
    let List.599 : U64 = CallByName List.6 List.158;
    let List.597 : {List U8, U64} = CallByName List.90 List.158 List.159 List.160 List.598 List.599;
    ret List.597;

procedure List.18 (List.158, List.159, List.160):
    let List.610 : U64 = 0i64;
    let List.611 : U64 = CallByName List.6 List.158;
    let List.609 : List U8 = CallByName List.90 List.158 List.159 List.160 List.610 List.611;
    ret List.609;

procedure List.26 (List.199, List.200, List.201):
    let List.647 : [C {U64, Int1}, C {U64, Int1}] = CallByName List.102 List.199 List.200 List.201;
    let List.650 : U8 = 1i64;
    let List.651 : U8 = GetTagId List.647;
    let List.652 : Int1 = lowlevel Eq List.650 List.651;
    if List.652 then
        let List.202 : {U64, Int1} = UnionAtIndex (Id 1) (Index 0) List.647;
        ret List.202;
    else
        let List.203 : {U64, Int1} = UnionAtIndex (Id 0) (Index 0) List.647;
        ret List.203;

procedure List.4 (List.122, List.123):
    let List.596 : U64 = 1i64;
    let List.595 : List U8 = CallByName List.70 List.122 List.596;
    let List.594 : List U8 = CallByName List.71 List.595 List.123;
    ret List.594;

procedure List.49 (List.418, List.419):
    let List.638 : U64 = StructAtIndex 1 List.419;
    let List.639 : U64 = StructAtIndex 0 List.419;
    let List.637 : List U8 = CallByName List.72 List.418 List.638 List.639;
    ret List.637;

procedure List.52 (List.433, List.434):
    let List.435 : U64 = CallByName List.6 List.433;
    joinpoint List.645 List.436:
        let List.643 : U64 = 0i64;
        let List.642 : {U64, U64} = Struct {List.436, List.643};
        inc List.433;
        let List.437 : List U8 = CallByName List.49 List.433 List.642;
        let List.641 : U64 = CallByName Num.75 List.435 List.436;
        let List.636 : {U64, U64} = Struct {List.641, List.436};
        let List.438 : List U8 = CallByName List.49 List.433 List.636;
        let List.635 : {List U8, List U8} = Struct {List.437, List.438};
        ret List.635;
    in
    let List.646 : Int1 = CallByName Num.24 List.435 List.434;
    if List.646 then
        jump List.645 List.434;
    else
        jump List.645 List.435;

procedure List.6 (#Attr.2):
    let List.621 : U64 = lowlevel ListLen #Attr.2;
    ret List.621;

procedure List.6 (#Attr.2):
    let List.623 : U64 = lowlevel ListLen #Attr.2;
    ret List.623;

procedure List.66 (#Attr.2, #Attr.3):
    let List.607 : Str = lowlevel ListGetUnsafe #Attr.2 #Attr.3;
    ret List.607;

procedure List.66 (#Attr.2, #Attr.3):
    let List.619 : U8 = lowlevel ListGetUnsafe #Attr.2 #Attr.3;
    ret List.619;

procedure List.68 (#Attr.2):
    let List.634 : List U8 = lowlevel ListWithCapacity #Attr.2;
    ret List.634;

procedure List.70 (#Attr.2, #Attr.3):
    let List.575 : List U8 = lowlevel ListReserve #Attr.2 #Attr.3;
    ret List.575;

procedure List.71 (#Attr.2, #Attr.3):
    let List.573 : List U8 = lowlevel ListAppendUnsafe #Attr.2 #Attr.3;
    ret List.573;

procedure List.72 (#Attr.2, #Attr.3, #Attr.4):
    let List.640 : List U8 = lowlevel ListSublist #Attr.2 #Attr.3 #Attr.4;
    ret List.640;

procedure List.8 (#Attr.2, #Attr.3):
<<<<<<< HEAD
    let List.630 : List U8 = lowlevel ListConcat #Attr.2 #Attr.3;
    ret List.630;

procedure List.80 (#Derived_gen.16, #Derived_gen.17, #Derived_gen.18, #Derived_gen.19, #Derived_gen.20):
    joinpoint List.654 List.487 List.488 List.489 List.490 List.491:
        let List.656 : Int1 = CallByName Num.22 List.490 List.491;
        if List.656 then
            let List.665 : U8 = CallByName List.66 List.487 List.490;
            let List.657 : [C {U64, Int1}, C {U64, Int1}] = CallByName TotallyNotJson.157 List.488 List.665;
            let List.662 : U8 = 1i64;
            let List.663 : U8 = GetTagId List.657;
            let List.664 : Int1 = lowlevel Eq List.662 List.663;
            if List.664 then
                let List.492 : {U64, Int1} = UnionAtIndex (Id 1) (Index 0) List.657;
                let List.660 : U64 = 1i64;
                let List.659 : U64 = CallByName Num.51 List.490 List.660;
                jump List.654 List.487 List.492 List.489 List.659 List.491;
=======
    let List.632 : List U8 = lowlevel ListConcat #Attr.2 #Attr.3;
    ret List.632;

procedure List.80 (#Derived_gen.13, #Derived_gen.14, #Derived_gen.15, #Derived_gen.16, #Derived_gen.17):
    joinpoint List.656 List.489 List.490 List.491 List.492 List.493:
        let List.658 : Int1 = CallByName Num.22 List.492 List.493;
        if List.658 then
            let List.667 : U8 = CallByName List.66 List.489 List.492;
            let List.659 : [C {U64, Int1}, C {U64, Int1}] = CallByName TotallyNotJson.189 List.490 List.667;
            let List.664 : U8 = 1i64;
            let List.665 : U8 = GetTagId List.659;
            let List.666 : Int1 = lowlevel Eq List.664 List.665;
            if List.666 then
                let List.494 : {U64, Int1} = UnionAtIndex (Id 1) (Index 0) List.659;
                let List.662 : U64 = 1i64;
                let List.661 : U64 = CallByName Num.51 List.492 List.662;
                jump List.656 List.489 List.494 List.491 List.661 List.493;
>>>>>>> f3930d6f
            else
                dec List.489;
                let List.495 : {U64, Int1} = UnionAtIndex (Id 0) (Index 0) List.659;
                let List.663 : [C {U64, Int1}, C {U64, Int1}] = TagId(0) List.495;
                ret List.663;
        else
            dec List.489;
            let List.657 : [C {U64, Int1}, C {U64, Int1}] = TagId(1) List.490;
            ret List.657;
    in
<<<<<<< HEAD
    jump List.654 #Derived_gen.16 #Derived_gen.17 #Derived_gen.18 #Derived_gen.19 #Derived_gen.20;

procedure List.89 (#Derived_gen.11, #Derived_gen.12, #Derived_gen.13, #Derived_gen.14, #Derived_gen.15):
    joinpoint List.598 List.159 List.160 List.161 List.162 List.163:
        let List.600 : Int1 = CallByName Num.22 List.162 List.163;
        if List.600 then
            let List.604 : Str = CallByName List.66 List.159 List.162;
            inc List.604;
            let List.164 : {List U8, U64} = CallByName TotallyNotJson.230 List.160 List.604;
            let List.603 : U64 = 1i64;
            let List.602 : U64 = CallByName Num.51 List.162 List.603;
            jump List.598 List.159 List.164 List.161 List.602 List.163;
=======
    jump List.656 #Derived_gen.13 #Derived_gen.14 #Derived_gen.15 #Derived_gen.16 #Derived_gen.17;

procedure List.90 (#Derived_gen.3, #Derived_gen.4, #Derived_gen.5, #Derived_gen.6, #Derived_gen.7):
    joinpoint List.600 List.161 List.162 List.163 List.164 List.165:
        let List.602 : Int1 = CallByName Num.22 List.164 List.165;
        if List.602 then
            let List.606 : Str = CallByName List.66 List.161 List.164;
            inc List.606;
            let List.166 : {List U8, U64} = CallByName TotallyNotJson.267 List.162 List.606 List.163;
            let List.605 : U64 = 1i64;
            let List.604 : U64 = CallByName Num.51 List.164 List.605;
            jump List.600 List.161 List.166 List.163 List.604 List.165;
>>>>>>> f3930d6f
        else
            dec List.161;
            ret List.162;
    in
<<<<<<< HEAD
    jump List.598 #Derived_gen.11 #Derived_gen.12 #Derived_gen.13 #Derived_gen.14 #Derived_gen.15;

procedure List.89 (#Derived_gen.6, #Derived_gen.7, #Derived_gen.8, #Derived_gen.9, #Derived_gen.10):
    joinpoint List.610 List.159 List.160 List.161 List.162 List.163:
        let List.612 : Int1 = CallByName Num.22 List.162 List.163;
        if List.612 then
            let List.616 : U8 = CallByName List.66 List.159 List.162;
            let List.164 : List U8 = CallByName TotallyNotJson.183 List.160 List.616;
            let List.615 : U64 = 1i64;
            let List.614 : U64 = CallByName Num.51 List.162 List.615;
            jump List.610 List.159 List.164 List.161 List.614 List.163;
=======
    jump List.600 #Derived_gen.3 #Derived_gen.4 #Derived_gen.5 #Derived_gen.6 #Derived_gen.7;

procedure List.90 (#Derived_gen.8, #Derived_gen.9, #Derived_gen.10, #Derived_gen.11, #Derived_gen.12):
    joinpoint List.612 List.161 List.162 List.163 List.164 List.165:
        let List.614 : Int1 = CallByName Num.22 List.164 List.165;
        if List.614 then
            let List.618 : U8 = CallByName List.66 List.161 List.164;
            let List.166 : List U8 = CallByName TotallyNotJson.215 List.162 List.618;
            let List.617 : U64 = 1i64;
            let List.616 : U64 = CallByName Num.51 List.164 List.617;
            jump List.612 List.161 List.166 List.163 List.616 List.165;
>>>>>>> f3930d6f
        else
            dec List.161;
            ret List.162;
    in
<<<<<<< HEAD
    jump List.610 #Derived_gen.6 #Derived_gen.7 #Derived_gen.8 #Derived_gen.9 #Derived_gen.10;
=======
    jump List.612 #Derived_gen.8 #Derived_gen.9 #Derived_gen.10 #Derived_gen.11 #Derived_gen.12;
>>>>>>> f3930d6f

procedure Num.127 (#Attr.2):
    let Num.298 : U8 = lowlevel NumIntCast #Attr.2;
    ret Num.298;

procedure Num.19 (#Attr.2, #Attr.3):
    let Num.302 : U64 = lowlevel NumAdd #Attr.2 #Attr.3;
    ret Num.302;

procedure Num.20 (#Attr.2, #Attr.3):
    let Num.299 : U64 = lowlevel NumSub #Attr.2 #Attr.3;
    ret Num.299;

procedure Num.21 (#Attr.2, #Attr.3):
    let Num.304 : U64 = lowlevel NumMul #Attr.2 #Attr.3;
    ret Num.304;

procedure Num.22 (#Attr.2, #Attr.3):
    let Num.310 : Int1 = lowlevel NumLt #Attr.2 #Attr.3;
    ret Num.310;

procedure Num.24 (#Attr.2, #Attr.3):
    let Num.312 : Int1 = lowlevel NumGt #Attr.2 #Attr.3;
    ret Num.312;

procedure Num.51 (#Attr.2, #Attr.3):
    let Num.307 : U64 = lowlevel NumAddWrap #Attr.2 #Attr.3;
    ret Num.307;

procedure Num.75 (#Attr.2, #Attr.3):
    let Num.311 : U64 = lowlevel NumSubWrap #Attr.2 #Attr.3;
    ret Num.311;

procedure Num.94 (#Attr.2, #Attr.3):
    let Num.303 : U64 = lowlevel NumDivCeilUnchecked #Attr.2 #Attr.3;
    ret Num.303;

procedure Str.12 (#Attr.2):
    let Str.252 : List U8 = lowlevel StrToUtf8 #Attr.2;
    ret Str.252;

procedure Test.2 (Test.10):
    let Test.15 : {Str, Str} = CallByName Encode.23 Test.10;
    ret Test.15;

procedure Test.3 ():
    let Test.9 : Str = "";
    inc Test.9;
    let Test.14 : {Str, Str} = Struct {Test.9, Test.9};
    ret Test.14;

procedure Test.5 (Test.6, Test.7, Test.4):
    joinpoint Test.20 Test.8:
        let Test.18 : List U8 = CallByName Encode.24 Test.6 Test.8 Test.7;
        ret Test.18;
    in
    let Test.25 : Int1 = CallByName Bool.2;
    if Test.25 then
        let Test.26 : Str = "A";
        let Test.29 : Str = StructAtIndex 0 Test.4;
        let #Derived_gen.24 : Str = StructAtIndex 1 Test.4;
        dec #Derived_gen.24;
        let Test.28 : Str = CallByName TotallyNotJson.25 Test.29;
        let Test.27 : List Str = Array [Test.28];
        let Test.19 : {Str, List Str} = CallByName TotallyNotJson.31 Test.26 Test.27;
        jump Test.20 Test.19;
    else
        let Test.21 : Str = "B";
        let Test.24 : Str = StructAtIndex 1 Test.4;
        let #Derived_gen.25 : Str = StructAtIndex 0 Test.4;
        dec #Derived_gen.25;
        let Test.23 : Str = CallByName TotallyNotJson.25 Test.24;
        let Test.22 : List Str = Array [Test.23];
        let Test.19 : {Str, List Str} = CallByName TotallyNotJson.31 Test.21 Test.22;
        jump Test.20 Test.19;

procedure TotallyNotJson.150 (TotallyNotJson.151, TotallyNotJson.1017, TotallyNotJson.149):
    let TotallyNotJson.1020 : List U8 = CallByName TotallyNotJson.26 TotallyNotJson.149;
    let TotallyNotJson.1019 : List U8 = CallByName List.8 TotallyNotJson.151 TotallyNotJson.1020;
    ret TotallyNotJson.1019;

procedure TotallyNotJson.157 (TotallyNotJson.1068, TotallyNotJson.160):
    let TotallyNotJson.158 : U64 = StructAtIndex 0 TotallyNotJson.1068;
    let TotallyNotJson.159 : Int1 = StructAtIndex 1 TotallyNotJson.1068;
    switch TotallyNotJson.160:
        case 34:
            let TotallyNotJson.1071 : Int1 = false;
            let TotallyNotJson.1070 : {U64, Int1} = Struct {TotallyNotJson.158, TotallyNotJson.1071};
            let TotallyNotJson.1069 : [C {U64, Int1}, C {U64, Int1}] = TagId(0) TotallyNotJson.1070;
            ret TotallyNotJson.1069;
    
        case 92:
            let TotallyNotJson.1074 : Int1 = false;
            let TotallyNotJson.1073 : {U64, Int1} = Struct {TotallyNotJson.158, TotallyNotJson.1074};
            let TotallyNotJson.1072 : [C {U64, Int1}, C {U64, Int1}] = TagId(0) TotallyNotJson.1073;
            ret TotallyNotJson.1072;
    
        case 47:
            let TotallyNotJson.1077 : Int1 = false;
            let TotallyNotJson.1076 : {U64, Int1} = Struct {TotallyNotJson.158, TotallyNotJson.1077};
            let TotallyNotJson.1075 : [C {U64, Int1}, C {U64, Int1}] = TagId(0) TotallyNotJson.1076;
            ret TotallyNotJson.1075;
    
        case 8:
            let TotallyNotJson.1080 : Int1 = false;
            let TotallyNotJson.1079 : {U64, Int1} = Struct {TotallyNotJson.158, TotallyNotJson.1080};
            let TotallyNotJson.1078 : [C {U64, Int1}, C {U64, Int1}] = TagId(0) TotallyNotJson.1079;
            ret TotallyNotJson.1078;
    
        case 12:
            let TotallyNotJson.1083 : Int1 = false;
            let TotallyNotJson.1082 : {U64, Int1} = Struct {TotallyNotJson.158, TotallyNotJson.1083};
            let TotallyNotJson.1081 : [C {U64, Int1}, C {U64, Int1}] = TagId(0) TotallyNotJson.1082;
            ret TotallyNotJson.1081;
    
        case 10:
            let TotallyNotJson.1086 : Int1 = false;
            let TotallyNotJson.1085 : {U64, Int1} = Struct {TotallyNotJson.158, TotallyNotJson.1086};
            let TotallyNotJson.1084 : [C {U64, Int1}, C {U64, Int1}] = TagId(0) TotallyNotJson.1085;
            ret TotallyNotJson.1084;
    
        case 13:
            let TotallyNotJson.1089 : Int1 = false;
            let TotallyNotJson.1088 : {U64, Int1} = Struct {TotallyNotJson.158, TotallyNotJson.1089};
            let TotallyNotJson.1087 : [C {U64, Int1}, C {U64, Int1}] = TagId(0) TotallyNotJson.1088;
            ret TotallyNotJson.1087;
    
        case 9:
            let TotallyNotJson.1092 : Int1 = false;
            let TotallyNotJson.1091 : {U64, Int1} = Struct {TotallyNotJson.158, TotallyNotJson.1092};
            let TotallyNotJson.1090 : [C {U64, Int1}, C {U64, Int1}] = TagId(0) TotallyNotJson.1091;
            ret TotallyNotJson.1090;
    
        default:
            let TotallyNotJson.1096 : U64 = 1i64;
            let TotallyNotJson.1095 : U64 = CallByName Num.19 TotallyNotJson.158 TotallyNotJson.1096;
            let TotallyNotJson.1094 : {U64, Int1} = Struct {TotallyNotJson.1095, TotallyNotJson.159};
            let TotallyNotJson.1093 : [C {U64, Int1}, C {U64, Int1}] = TagId(1) TotallyNotJson.1094;
            ret TotallyNotJson.1093;
    

procedure TotallyNotJson.183 (TotallyNotJson.184, TotallyNotJson.185):
    let TotallyNotJson.1039 : List U8 = CallByName TotallyNotJson.27 TotallyNotJson.185;
    let TotallyNotJson.1038 : List U8 = CallByName List.8 TotallyNotJson.184 TotallyNotJson.1039;
    ret TotallyNotJson.1038;

procedure TotallyNotJson.228 (TotallyNotJson.229, TotallyNotJson.973, #Attr.12):
    let TotallyNotJson.227 : List Str = StructAtIndex 1 #Attr.12;
    let TotallyNotJson.226 : Str = StructAtIndex 0 #Attr.12;
    let TotallyNotJson.1011 : I64 = 123i64;
    let TotallyNotJson.1010 : U8 = CallByName Num.127 TotallyNotJson.1011;
    let TotallyNotJson.1007 : List U8 = CallByName List.4 TotallyNotJson.229 TotallyNotJson.1010;
    let TotallyNotJson.1009 : I64 = 34i64;
    let TotallyNotJson.1008 : U8 = CallByName Num.127 TotallyNotJson.1009;
    let TotallyNotJson.1005 : List U8 = CallByName List.4 TotallyNotJson.1007 TotallyNotJson.1008;
    let TotallyNotJson.1006 : List U8 = CallByName Str.12 TotallyNotJson.226;
    let TotallyNotJson.1002 : List U8 = CallByName List.8 TotallyNotJson.1005 TotallyNotJson.1006;
    let TotallyNotJson.1004 : I64 = 34i64;
    let TotallyNotJson.1003 : U8 = CallByName Num.127 TotallyNotJson.1004;
    let TotallyNotJson.999 : List U8 = CallByName List.4 TotallyNotJson.1002 TotallyNotJson.1003;
    let TotallyNotJson.1001 : I64 = 58i64;
    let TotallyNotJson.1000 : U8 = CallByName Num.127 TotallyNotJson.1001;
    let TotallyNotJson.996 : List U8 = CallByName List.4 TotallyNotJson.999 TotallyNotJson.1000;
    let TotallyNotJson.998 : I64 = 91i64;
    let TotallyNotJson.997 : U8 = CallByName Num.127 TotallyNotJson.998;
    let TotallyNotJson.231 : List U8 = CallByName List.4 TotallyNotJson.996 TotallyNotJson.997;
    let TotallyNotJson.995 : U64 = CallByName List.6 TotallyNotJson.227;
    let TotallyNotJson.983 : {List U8, U64} = Struct {TotallyNotJson.231, TotallyNotJson.995};
    let TotallyNotJson.984 : {} = Struct {};
    let TotallyNotJson.982 : {List U8, U64} = CallByName List.18 TotallyNotJson.227 TotallyNotJson.983 TotallyNotJson.984;
    let TotallyNotJson.233 : List U8 = StructAtIndex 0 TotallyNotJson.982;
    let TotallyNotJson.981 : I64 = 93i64;
    let TotallyNotJson.980 : U8 = CallByName Num.127 TotallyNotJson.981;
    let TotallyNotJson.977 : List U8 = CallByName List.4 TotallyNotJson.233 TotallyNotJson.980;
    let TotallyNotJson.979 : I64 = 125i64;
    let TotallyNotJson.978 : U8 = CallByName Num.127 TotallyNotJson.979;
    let TotallyNotJson.976 : List U8 = CallByName List.4 TotallyNotJson.977 TotallyNotJson.978;
    ret TotallyNotJson.976;

procedure TotallyNotJson.230 (TotallyNotJson.975, TotallyNotJson.236):
    let TotallyNotJson.234 : List U8 = StructAtIndex 0 TotallyNotJson.975;
    let TotallyNotJson.235 : U64 = StructAtIndex 1 TotallyNotJson.975;
    let TotallyNotJson.994 : {} = Struct {};
    let TotallyNotJson.237 : List U8 = CallByName Encode.24 TotallyNotJson.234 TotallyNotJson.236 TotallyNotJson.994;
    joinpoint TotallyNotJson.989 TotallyNotJson.238:
        let TotallyNotJson.987 : U64 = 1i64;
        let TotallyNotJson.986 : U64 = CallByName Num.20 TotallyNotJson.235 TotallyNotJson.987;
        let TotallyNotJson.985 : {List U8, U64} = Struct {TotallyNotJson.238, TotallyNotJson.986};
        ret TotallyNotJson.985;
    in
    let TotallyNotJson.993 : U64 = 1i64;
    let TotallyNotJson.990 : Int1 = CallByName Num.24 TotallyNotJson.235 TotallyNotJson.993;
    if TotallyNotJson.990 then
        let TotallyNotJson.992 : I64 = 44i64;
        let TotallyNotJson.991 : U8 = CallByName Num.127 TotallyNotJson.992;
        let TotallyNotJson.988 : List U8 = CallByName List.4 TotallyNotJson.237 TotallyNotJson.991;
        jump TotallyNotJson.989 TotallyNotJson.988;
    else
        jump TotallyNotJson.989 TotallyNotJson.237;

procedure TotallyNotJson.25 (TotallyNotJson.149):
    let TotallyNotJson.1099 : Str = CallByName Encode.23 TotallyNotJson.149;
    ret TotallyNotJson.1099;

procedure TotallyNotJson.26 (TotallyNotJson.152):
    let TotallyNotJson.153 : List U8 = CallByName Str.12 TotallyNotJson.152;
    let TotallyNotJson.1097 : U64 = 0i64;
    let TotallyNotJson.1098 : Int1 = true;
    let TotallyNotJson.154 : {U64, Int1} = Struct {TotallyNotJson.1097, TotallyNotJson.1098};
    let TotallyNotJson.1067 : {} = Struct {};
    inc TotallyNotJson.153;
    let TotallyNotJson.155 : {U64, Int1} = CallByName List.26 TotallyNotJson.153 TotallyNotJson.154 TotallyNotJson.1067;
    let TotallyNotJson.1021 : Int1 = StructAtIndex 1 TotallyNotJson.155;
    let TotallyNotJson.1065 : Int1 = true;
    let TotallyNotJson.1066 : Int1 = lowlevel Eq TotallyNotJson.1065 TotallyNotJson.1021;
    if TotallyNotJson.1066 then
        let TotallyNotJson.1031 : U64 = CallByName List.6 TotallyNotJson.153;
        let TotallyNotJson.1032 : U64 = 2i64;
        let TotallyNotJson.1030 : U64 = CallByName Num.19 TotallyNotJson.1031 TotallyNotJson.1032;
        let TotallyNotJson.1027 : List U8 = CallByName List.68 TotallyNotJson.1030;
        let TotallyNotJson.1029 : U8 = 34i64;
        let TotallyNotJson.1028 : List U8 = Array [TotallyNotJson.1029];
        let TotallyNotJson.1026 : List U8 = CallByName List.8 TotallyNotJson.1027 TotallyNotJson.1028;
        let TotallyNotJson.1023 : List U8 = CallByName List.8 TotallyNotJson.1026 TotallyNotJson.153;
        let TotallyNotJson.1025 : U8 = 34i64;
        let TotallyNotJson.1024 : List U8 = Array [TotallyNotJson.1025];
        let TotallyNotJson.1022 : List U8 = CallByName List.8 TotallyNotJson.1023 TotallyNotJson.1024;
        ret TotallyNotJson.1022;
    else
        inc TotallyNotJson.153;
        let TotallyNotJson.1064 : U64 = StructAtIndex 0 TotallyNotJson.155;
        let TotallyNotJson.1063 : {List U8, List U8} = CallByName List.52 TotallyNotJson.153 TotallyNotJson.1064;
        let TotallyNotJson.179 : List U8 = StructAtIndex 0 TotallyNotJson.1063;
        let TotallyNotJson.181 : List U8 = StructAtIndex 1 TotallyNotJson.1063;
        let TotallyNotJson.1061 : U64 = CallByName List.6 TotallyNotJson.153;
        dec TotallyNotJson.153;
        let TotallyNotJson.1062 : U64 = 120i64;
        let TotallyNotJson.1059 : U64 = CallByName Num.21 TotallyNotJson.1061 TotallyNotJson.1062;
        let TotallyNotJson.1060 : U64 = 100i64;
        let TotallyNotJson.1058 : U64 = CallByName Num.94 TotallyNotJson.1059 TotallyNotJson.1060;
        let TotallyNotJson.1055 : List U8 = CallByName List.68 TotallyNotJson.1058;
        let TotallyNotJson.1057 : U8 = 34i64;
        let TotallyNotJson.1056 : List U8 = Array [TotallyNotJson.1057];
        let TotallyNotJson.1054 : List U8 = CallByName List.8 TotallyNotJson.1055 TotallyNotJson.1056;
        let TotallyNotJson.182 : List U8 = CallByName List.8 TotallyNotJson.1054 TotallyNotJson.179;
        let TotallyNotJson.1037 : {} = Struct {};
        let TotallyNotJson.1034 : List U8 = CallByName List.18 TotallyNotJson.181 TotallyNotJson.182 TotallyNotJson.1037;
        let TotallyNotJson.1036 : U8 = 34i64;
        let TotallyNotJson.1035 : List U8 = Array [TotallyNotJson.1036];
        let TotallyNotJson.1033 : List U8 = CallByName List.8 TotallyNotJson.1034 TotallyNotJson.1035;
        ret TotallyNotJson.1033;

procedure TotallyNotJson.27 (TotallyNotJson.186):
    switch TotallyNotJson.186:
        case 34:
            let TotallyNotJson.1040 : List U8 = Array [92i64, 34i64];
            ret TotallyNotJson.1040;
    
        case 92:
            let TotallyNotJson.1041 : List U8 = Array [92i64, 92i64];
            ret TotallyNotJson.1041;
    
        case 47:
            let TotallyNotJson.1042 : List U8 = Array [92i64, 47i64];
            ret TotallyNotJson.1042;
    
        case 8:
            let TotallyNotJson.1044 : U8 = 98i64;
            let TotallyNotJson.1043 : List U8 = Array [92i64, TotallyNotJson.1044];
            ret TotallyNotJson.1043;
    
        case 12:
            let TotallyNotJson.1046 : U8 = 102i64;
            let TotallyNotJson.1045 : List U8 = Array [92i64, TotallyNotJson.1046];
            ret TotallyNotJson.1045;
    
        case 10:
            let TotallyNotJson.1048 : U8 = 110i64;
            let TotallyNotJson.1047 : List U8 = Array [92i64, TotallyNotJson.1048];
            ret TotallyNotJson.1047;
    
        case 13:
            let TotallyNotJson.1050 : U8 = 114i64;
            let TotallyNotJson.1049 : List U8 = Array [92i64, TotallyNotJson.1050];
            ret TotallyNotJson.1049;
    
        case 9:
            let TotallyNotJson.1052 : U8 = 114i64;
            let TotallyNotJson.1051 : List U8 = Array [92i64, TotallyNotJson.1052];
            ret TotallyNotJson.1051;
    
        default:
            let TotallyNotJson.1053 : List U8 = Array [TotallyNotJson.186];
            ret TotallyNotJson.1053;
    

procedure TotallyNotJson.31 (TotallyNotJson.226, TotallyNotJson.227):
    let TotallyNotJson.1013 : {Str, List Str} = Struct {TotallyNotJson.226, TotallyNotJson.227};
    let TotallyNotJson.1012 : {Str, List Str} = CallByName Encode.23 TotallyNotJson.1013;
    ret TotallyNotJson.1012;

procedure TotallyNotJson.8 ():
    let TotallyNotJson.970 : {} = Struct {};
    ret TotallyNotJson.970;

procedure Test.0 ():
    let Test.12 : {Str, Str} = CallByName Test.3;
    let Test.13 : {} = CallByName TotallyNotJson.8;
    let Test.11 : List U8 = CallByName Encode.26 Test.12 Test.13;
    ret Test.11;<|MERGE_RESOLUTION|>--- conflicted
+++ resolved
@@ -123,34 +123,15 @@
     ret List.640;
 
 procedure List.8 (#Attr.2, #Attr.3):
-<<<<<<< HEAD
-    let List.630 : List U8 = lowlevel ListConcat #Attr.2 #Attr.3;
-    ret List.630;
-
-procedure List.80 (#Derived_gen.16, #Derived_gen.17, #Derived_gen.18, #Derived_gen.19, #Derived_gen.20):
-    joinpoint List.654 List.487 List.488 List.489 List.490 List.491:
-        let List.656 : Int1 = CallByName Num.22 List.490 List.491;
-        if List.656 then
-            let List.665 : U8 = CallByName List.66 List.487 List.490;
-            let List.657 : [C {U64, Int1}, C {U64, Int1}] = CallByName TotallyNotJson.157 List.488 List.665;
-            let List.662 : U8 = 1i64;
-            let List.663 : U8 = GetTagId List.657;
-            let List.664 : Int1 = lowlevel Eq List.662 List.663;
-            if List.664 then
-                let List.492 : {U64, Int1} = UnionAtIndex (Id 1) (Index 0) List.657;
-                let List.660 : U64 = 1i64;
-                let List.659 : U64 = CallByName Num.51 List.490 List.660;
-                jump List.654 List.487 List.492 List.489 List.659 List.491;
-=======
     let List.632 : List U8 = lowlevel ListConcat #Attr.2 #Attr.3;
     ret List.632;
 
-procedure List.80 (#Derived_gen.13, #Derived_gen.14, #Derived_gen.15, #Derived_gen.16, #Derived_gen.17):
+procedure List.80 (#Derived_gen.6, #Derived_gen.7, #Derived_gen.8, #Derived_gen.9, #Derived_gen.10):
     joinpoint List.656 List.489 List.490 List.491 List.492 List.493:
         let List.658 : Int1 = CallByName Num.22 List.492 List.493;
         if List.658 then
             let List.667 : U8 = CallByName List.66 List.489 List.492;
-            let List.659 : [C {U64, Int1}, C {U64, Int1}] = CallByName TotallyNotJson.189 List.490 List.667;
+            let List.659 : [C {U64, Int1}, C {U64, Int1}] = CallByName TotallyNotJson.157 List.490 List.667;
             let List.664 : U8 = 1i64;
             let List.665 : U8 = GetTagId List.659;
             let List.666 : Int1 = lowlevel Eq List.664 List.665;
@@ -159,7 +140,6 @@
                 let List.662 : U64 = 1i64;
                 let List.661 : U64 = CallByName Num.51 List.492 List.662;
                 jump List.656 List.489 List.494 List.491 List.661 List.493;
->>>>>>> f3930d6f
             else
                 dec List.489;
                 let List.495 : {U64, Int1} = UnionAtIndex (Id 0) (Index 0) List.659;
@@ -170,71 +150,38 @@
             let List.657 : [C {U64, Int1}, C {U64, Int1}] = TagId(1) List.490;
             ret List.657;
     in
-<<<<<<< HEAD
-    jump List.654 #Derived_gen.16 #Derived_gen.17 #Derived_gen.18 #Derived_gen.19 #Derived_gen.20;
-
-procedure List.89 (#Derived_gen.11, #Derived_gen.12, #Derived_gen.13, #Derived_gen.14, #Derived_gen.15):
-    joinpoint List.598 List.159 List.160 List.161 List.162 List.163:
-        let List.600 : Int1 = CallByName Num.22 List.162 List.163;
-        if List.600 then
-            let List.604 : Str = CallByName List.66 List.159 List.162;
-            inc List.604;
-            let List.164 : {List U8, U64} = CallByName TotallyNotJson.230 List.160 List.604;
-            let List.603 : U64 = 1i64;
-            let List.602 : U64 = CallByName Num.51 List.162 List.603;
-            jump List.598 List.159 List.164 List.161 List.602 List.163;
-=======
-    jump List.656 #Derived_gen.13 #Derived_gen.14 #Derived_gen.15 #Derived_gen.16 #Derived_gen.17;
-
-procedure List.90 (#Derived_gen.3, #Derived_gen.4, #Derived_gen.5, #Derived_gen.6, #Derived_gen.7):
+    jump List.656 #Derived_gen.6 #Derived_gen.7 #Derived_gen.8 #Derived_gen.9 #Derived_gen.10;
+
+procedure List.90 (#Derived_gen.11, #Derived_gen.12, #Derived_gen.13, #Derived_gen.14, #Derived_gen.15):
     joinpoint List.600 List.161 List.162 List.163 List.164 List.165:
         let List.602 : Int1 = CallByName Num.22 List.164 List.165;
         if List.602 then
             let List.606 : Str = CallByName List.66 List.161 List.164;
             inc List.606;
-            let List.166 : {List U8, U64} = CallByName TotallyNotJson.267 List.162 List.606 List.163;
+            let List.166 : {List U8, U64} = CallByName TotallyNotJson.230 List.162 List.606;
             let List.605 : U64 = 1i64;
             let List.604 : U64 = CallByName Num.51 List.164 List.605;
             jump List.600 List.161 List.166 List.163 List.604 List.165;
->>>>>>> f3930d6f
         else
             dec List.161;
             ret List.162;
     in
-<<<<<<< HEAD
-    jump List.598 #Derived_gen.11 #Derived_gen.12 #Derived_gen.13 #Derived_gen.14 #Derived_gen.15;
-
-procedure List.89 (#Derived_gen.6, #Derived_gen.7, #Derived_gen.8, #Derived_gen.9, #Derived_gen.10):
-    joinpoint List.610 List.159 List.160 List.161 List.162 List.163:
-        let List.612 : Int1 = CallByName Num.22 List.162 List.163;
-        if List.612 then
-            let List.616 : U8 = CallByName List.66 List.159 List.162;
-            let List.164 : List U8 = CallByName TotallyNotJson.183 List.160 List.616;
-            let List.615 : U64 = 1i64;
-            let List.614 : U64 = CallByName Num.51 List.162 List.615;
-            jump List.610 List.159 List.164 List.161 List.614 List.163;
-=======
-    jump List.600 #Derived_gen.3 #Derived_gen.4 #Derived_gen.5 #Derived_gen.6 #Derived_gen.7;
-
-procedure List.90 (#Derived_gen.8, #Derived_gen.9, #Derived_gen.10, #Derived_gen.11, #Derived_gen.12):
+    jump List.600 #Derived_gen.11 #Derived_gen.12 #Derived_gen.13 #Derived_gen.14 #Derived_gen.15;
+
+procedure List.90 (#Derived_gen.19, #Derived_gen.20, #Derived_gen.21, #Derived_gen.22, #Derived_gen.23):
     joinpoint List.612 List.161 List.162 List.163 List.164 List.165:
         let List.614 : Int1 = CallByName Num.22 List.164 List.165;
         if List.614 then
             let List.618 : U8 = CallByName List.66 List.161 List.164;
-            let List.166 : List U8 = CallByName TotallyNotJson.215 List.162 List.618;
+            let List.166 : List U8 = CallByName TotallyNotJson.183 List.162 List.618;
             let List.617 : U64 = 1i64;
             let List.616 : U64 = CallByName Num.51 List.164 List.617;
             jump List.612 List.161 List.166 List.163 List.616 List.165;
->>>>>>> f3930d6f
         else
             dec List.161;
             ret List.162;
     in
-<<<<<<< HEAD
-    jump List.610 #Derived_gen.6 #Derived_gen.7 #Derived_gen.8 #Derived_gen.9 #Derived_gen.10;
-=======
-    jump List.612 #Derived_gen.8 #Derived_gen.9 #Derived_gen.10 #Derived_gen.11 #Derived_gen.12;
->>>>>>> f3930d6f
+    jump List.612 #Derived_gen.19 #Derived_gen.20 #Derived_gen.21 #Derived_gen.22 #Derived_gen.23;
 
 procedure Num.127 (#Attr.2):
     let Num.298 : U8 = lowlevel NumIntCast #Attr.2;
