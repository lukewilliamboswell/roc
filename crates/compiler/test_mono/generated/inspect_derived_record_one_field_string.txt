--- conflicted
+++ resolved
@@ -20,19 +20,22 @@
     let Bool.23 : Int1 = true;
     ret Bool.23;
 
-<<<<<<< HEAD
 procedure Inspect.229 (Inspect.230, Inspect.228):
     let Inspect.352 : Str = "{";
     let Inspect.328 : Str = CallByName Inspect.63 Inspect.230 Inspect.352;
+    dec Inspect.352;
     let Inspect.324 : {Str, Int1} = CallByName Inspect.231 Inspect.328 Inspect.228;
+    dec Inspect.328;
     let Inspect.325 : {} = Struct {};
     let Inspect.320 : Str = CallByName Inspect.243 Inspect.324;
     let Inspect.321 : Str = "}";
     let Inspect.319 : Str = CallByName Inspect.63 Inspect.320 Inspect.321;
+    dec Inspect.321;
     ret Inspect.319;
 
 procedure Inspect.231 (Inspect.232, Inspect.228):
     let Inspect.351 : Int1 = CallByName Bool.1;
+    inc Inspect.232;
     let Inspect.332 : {Str, Int1} = Struct {Inspect.232, Inspect.351};
     let Inspect.333 : {} = Struct {};
     let Inspect.331 : {Str, Int1} = CallByName List.18 Inspect.228 Inspect.332 Inspect.333;
@@ -45,63 +48,22 @@
     let Inspect.235 : Int1 = StructAtIndex 1 Inspect.334;
     joinpoint Inspect.349 Inspect.238:
         let Inspect.346 : Str = CallByName Inspect.63 Inspect.238 Inspect.236;
+        dec Inspect.236;
         let Inspect.347 : Str = ": ";
         let Inspect.341 : Str = CallByName Inspect.63 Inspect.346 Inspect.347;
+        dec Inspect.347;
         let Inspect.337 : Str = CallByName Inspect.239 Inspect.341 Inspect.237;
+        dec Inspect.237;
         let Inspect.338 : {} = Struct {};
         let Inspect.336 : {Str, Int1} = CallByName Inspect.241 Inspect.337;
+        dec Inspect.337;
         ret Inspect.336;
     in
     if Inspect.235 then
         let Inspect.350 : Str = ", ";
         let Inspect.348 : Str = CallByName Inspect.63 Inspect.234 Inspect.350;
+        dec Inspect.350;
         jump Inspect.349 Inspect.348;
-=======
-procedure Inspect.225 (Inspect.226, Inspect.224):
-    let Inspect.348 : Str = "{";
-    let Inspect.324 : Str = CallByName Inspect.59 Inspect.226 Inspect.348;
-    dec Inspect.348;
-    let Inspect.320 : {Str, Int1} = CallByName Inspect.227 Inspect.324 Inspect.224;
-    dec Inspect.324;
-    let Inspect.321 : {} = Struct {};
-    let Inspect.316 : Str = CallByName Inspect.239 Inspect.320;
-    let Inspect.317 : Str = "}";
-    let Inspect.315 : Str = CallByName Inspect.59 Inspect.316 Inspect.317;
-    dec Inspect.317;
-    ret Inspect.315;
-
-procedure Inspect.227 (Inspect.228, Inspect.224):
-    let Inspect.347 : Int1 = CallByName Bool.1;
-    inc Inspect.228;
-    let Inspect.328 : {Str, Int1} = Struct {Inspect.228, Inspect.347};
-    let Inspect.329 : {} = Struct {};
-    let Inspect.327 : {Str, Int1} = CallByName List.18 Inspect.224 Inspect.328 Inspect.329;
-    ret Inspect.327;
-
-procedure Inspect.229 (Inspect.330, Inspect.331):
-    let Inspect.232 : Str = StructAtIndex 0 Inspect.331;
-    let Inspect.233 : Str = StructAtIndex 1 Inspect.331;
-    let Inspect.230 : Str = StructAtIndex 0 Inspect.330;
-    let Inspect.231 : Int1 = StructAtIndex 1 Inspect.330;
-    joinpoint Inspect.345 Inspect.234:
-        let Inspect.342 : Str = CallByName Inspect.59 Inspect.234 Inspect.232;
-        dec Inspect.232;
-        let Inspect.343 : Str = ": ";
-        let Inspect.337 : Str = CallByName Inspect.59 Inspect.342 Inspect.343;
-        dec Inspect.343;
-        let Inspect.333 : Str = CallByName Inspect.235 Inspect.337 Inspect.233;
-        dec Inspect.233;
-        let Inspect.334 : {} = Struct {};
-        let Inspect.332 : {Str, Int1} = CallByName Inspect.237 Inspect.333;
-        dec Inspect.333;
-        ret Inspect.332;
-    in
-    if Inspect.231 then
-        let Inspect.346 : Str = ", ";
-        let Inspect.344 : Str = CallByName Inspect.59 Inspect.230 Inspect.346;
-        dec Inspect.346;
-        jump Inspect.345 Inspect.344;
->>>>>>> 698bbc3c
     else
         jump Inspect.349 Inspect.234;
 
@@ -109,42 +71,25 @@
     let Inspect.344 : Str = CallByName Inspect.31 Inspect.237 Inspect.240;
     ret Inspect.344;
 
-<<<<<<< HEAD
 procedure Inspect.241 (Inspect.242):
     let Inspect.340 : Int1 = CallByName Bool.2;
+    inc Inspect.242;
     let Inspect.339 : {Str, Int1} = Struct {Inspect.242, Inspect.340};
     ret Inspect.339;
-=======
-procedure Inspect.237 (Inspect.238):
-    let Inspect.336 : Int1 = CallByName Bool.2;
-    inc Inspect.238;
-    let Inspect.335 : {Str, Int1} = Struct {Inspect.238, Inspect.336};
-    ret Inspect.335;
->>>>>>> 698bbc3c
 
 procedure Inspect.243 (Inspect.326):
     let Inspect.327 : Str = StructAtIndex 0 Inspect.326;
     ret Inspect.327;
 
-<<<<<<< HEAD
 procedure Inspect.250 (Inspect.251, Inspect.249):
     let Inspect.361 : Str = "\"";
     let Inspect.360 : Str = CallByName Inspect.63 Inspect.251 Inspect.361;
+    dec Inspect.361;
     let Inspect.358 : Str = CallByName Inspect.63 Inspect.360 Inspect.249;
     let Inspect.359 : Str = "\"";
     let Inspect.357 : Str = CallByName Inspect.63 Inspect.358 Inspect.359;
+    dec Inspect.359;
     ret Inspect.357;
-=======
-procedure Inspect.246 (Inspect.247, Inspect.245):
-    let Inspect.357 : Str = "\"";
-    let Inspect.356 : Str = CallByName Inspect.59 Inspect.247 Inspect.357;
-    dec Inspect.357;
-    let Inspect.354 : Str = CallByName Inspect.59 Inspect.356 Inspect.245;
-    let Inspect.355 : Str = "\"";
-    let Inspect.353 : Str = CallByName Inspect.59 Inspect.354 Inspect.355;
-    dec Inspect.355;
-    ret Inspect.353;
->>>>>>> 698bbc3c
 
 procedure Inspect.30 (Inspect.147):
     ret Inspect.147;
@@ -180,7 +125,6 @@
     let Inspect.353 : Str = CallByName Inspect.30 Inspect.249;
     ret Inspect.353;
 
-<<<<<<< HEAD
 procedure Inspect.5 (Inspect.150):
     let Inspect.312 : Str = CallByName #Derived.0 Inspect.150;
     let Inspect.309 : {} = Struct {};
@@ -190,77 +134,41 @@
 
 procedure Inspect.63 (Inspect.300, Inspect.296):
     let Inspect.323 : Str = CallByName Str.3 Inspect.300 Inspect.296;
-    dec Inspect.296;
     ret Inspect.323;
-=======
-procedure Inspect.59 (Inspect.296, Inspect.292):
-    let Inspect.319 : Str = CallByName Str.3 Inspect.296 Inspect.292;
-    ret Inspect.319;
->>>>>>> 698bbc3c
 
 procedure Inspect.64 (Inspect.302):
     ret Inspect.302;
 
-procedure List.18 (List.163, List.164, List.165):
-<<<<<<< HEAD
-    let List.578 : U64 = 0i64;
-    let List.579 : U64 = CallByName List.6 List.163;
-    let List.577 : {Str, Int1} = CallByName List.95 List.163 List.164 List.165 List.578 List.579;
-    ret List.577;
+procedure List.18 (List.166, List.167, List.168):
+    let List.626 : U64 = 0i64;
+    let List.627 : U64 = CallByName List.6 List.166;
+    let List.625 : {Str, Int1} = CallByName List.95 List.166 List.167 List.168 List.626 List.627;
+    ret List.625;
 
 procedure List.6 (#Attr.2):
-    let List.588 : U64 = lowlevel ListLenU64 #Attr.2;
-    ret List.588;
+    let List.636 : U64 = lowlevel ListLenU64 #Attr.2;
+    ret List.636;
 
 procedure List.66 (#Attr.2, #Attr.3):
-    let List.587 : {Str, Str} = lowlevel ListGetUnsafe #Attr.2 #Attr.3;
-    ret List.587;
+    let List.635 : {Str, Str} = lowlevel ListGetUnsafe #Attr.2 #Attr.3;
+    ret List.635;
 
 procedure List.95 (#Derived_gen.14, #Derived_gen.15, #Derived_gen.16, #Derived_gen.17, #Derived_gen.18):
-    joinpoint List.580 List.166 List.167 List.168 List.169 List.170:
-        let List.582 : Int1 = CallByName Num.22 List.169 List.170;
-        if List.582 then
-            let List.586 : {Str, Str} = CallByName List.66 List.166 List.169;
-            inc List.586;
-            let List.171 : {Str, Int1} = CallByName Inspect.233 List.167 List.586;
-            let List.585 : U64 = 1i64;
-            let List.584 : U64 = CallByName Num.51 List.169 List.585;
-            jump List.580 List.166 List.171 List.168 List.584 List.170;
-=======
-    let List.623 : U64 = 0i64;
-    let List.624 : U64 = CallByName List.6 List.163;
-    let List.622 : {Str, Int1} = CallByName List.92 List.163 List.164 List.165 List.623 List.624;
-    ret List.622;
-
-procedure List.6 (#Attr.2):
-    let List.633 : U64 = lowlevel ListLenU64 #Attr.2;
-    ret List.633;
-
-procedure List.66 (#Attr.2, #Attr.3):
-    let List.632 : {Str, Str} = lowlevel ListGetUnsafe #Attr.2 #Attr.3;
-    ret List.632;
-
-procedure List.92 (#Derived_gen.10, #Derived_gen.11, #Derived_gen.12, #Derived_gen.13, #Derived_gen.14):
-    joinpoint List.625 List.166 List.167 List.168 List.169 List.170:
-        let List.627 : Int1 = CallByName Num.22 List.169 List.170;
-        if List.627 then
-            let List.631 : {Str, Str} = CallByName List.66 List.166 List.169;
-            inc List.631;
-            let List.171 : {Str, Int1} = CallByName Inspect.229 List.167 List.631;
-            let List.630 : U64 = 1i64;
-            let List.629 : U64 = CallByName Num.51 List.169 List.630;
-            jump List.625 List.166 List.171 List.168 List.629 List.170;
->>>>>>> 698bbc3c
+    joinpoint List.628 List.169 List.170 List.171 List.172 List.173:
+        let List.630 : Int1 = CallByName Num.22 List.172 List.173;
+        if List.630 then
+            let List.634 : {Str, Str} = CallByName List.66 List.169 List.172;
+            inc List.634;
+            let List.174 : {Str, Int1} = CallByName Inspect.233 List.170 List.634;
+            let List.633 : U64 = 1i64;
+            let List.632 : U64 = CallByName Num.51 List.172 List.633;
+            jump List.628 List.169 List.174 List.171 List.632 List.173;
         else
-            dec List.166;
-            ret List.167;
+            dec List.169;
+            ret List.170;
     in
-<<<<<<< HEAD
-    jump List.580 #Derived_gen.14 #Derived_gen.15 #Derived_gen.16 #Derived_gen.17 #Derived_gen.18;
-=======
-    inc #Derived_gen.10;
-    jump List.625 #Derived_gen.10 #Derived_gen.11 #Derived_gen.12 #Derived_gen.13 #Derived_gen.14;
->>>>>>> 698bbc3c
+    inc #Derived_gen.14;
+    jump List.628 #Derived_gen.14 #Derived_gen.15 #Derived_gen.16 #Derived_gen.17 #Derived_gen.18;
 
 procedure Num.22 (#Attr.2, #Attr.3):
     let Num.282 : Int1 = lowlevel NumLt #Attr.2 #Attr.3;
