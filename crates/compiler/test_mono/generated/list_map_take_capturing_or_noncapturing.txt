--- conflicted
+++ resolved
@@ -1,45 +1,23 @@
 procedure List.5 (#Attr.2, #Attr.3):
-<<<<<<< HEAD
-    let List.535 : U8 = GetTagId #Attr.3;
-    joinpoint List.536 List.534:
-        ret List.534;
+    let List.536 : U8 = GetTagId #Attr.3;
+    joinpoint List.537 List.535:
+        ret List.535;
     in
-    switch List.535:
+    switch List.536:
         case 0:
-            let List.537 : List U8 = lowlevel ListMap { xs: `#Attr.#arg1` } #Attr.2 Test.4 #Attr.3;
+            let List.538 : List U8 = lowlevel ListMap { xs: `#Attr.#arg1` } #Attr.2 Test.4 #Attr.3;
             decref #Attr.2;
-            jump List.536 List.537;
+            jump List.537 List.538;
     
         case 1:
-            let List.538 : List U8 = lowlevel ListMap { xs: `#Attr.#arg1` } #Attr.2 Test.6 #Attr.3;
+            let List.539 : List U8 = lowlevel ListMap { xs: `#Attr.#arg1` } #Attr.2 Test.6 #Attr.3;
             decref #Attr.2;
-            jump List.536 List.538;
+            jump List.537 List.539;
     
         default:
-            let List.539 : List U8 = lowlevel ListMap { xs: `#Attr.#arg1` } #Attr.2 Test.8 #Attr.3;
+            let List.540 : List U8 = lowlevel ListMap { xs: `#Attr.#arg1` } #Attr.2 Test.8 #Attr.3;
             decref #Attr.2;
-            jump List.536 List.539;
-=======
-    let List.523 : U8 = GetTagId #Attr.3;
-    joinpoint List.524 List.522:
-        ret List.522;
-    in
-    switch List.523:
-        case 0:
-            let List.525 : List U8 = lowlevel ListMap { xs: `#Attr.#arg1` } #Attr.2 Test.4 #Attr.3;
-            decref #Attr.2;
-            jump List.524 List.525;
-    
-        case 1:
-            let List.526 : List U8 = lowlevel ListMap { xs: `#Attr.#arg1` } #Attr.2 Test.6 #Attr.3;
-            decref #Attr.2;
-            jump List.524 List.526;
-    
-        default:
-            let List.527 : List U8 = lowlevel ListMap { xs: `#Attr.#arg1` } #Attr.2 Test.8 #Attr.3;
-            decref #Attr.2;
-            jump List.524 List.527;
->>>>>>> 2eb8326a
+            jump List.537 List.540;
     
 
 procedure Num.19 (#Attr.2, #Attr.3):
