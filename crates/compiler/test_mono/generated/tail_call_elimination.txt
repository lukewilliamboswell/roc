procedure Num.19 (#Attr.2, #Attr.3):
<<<<<<< HEAD
    let Num.257 : I64 = lowlevel NumAdd #Attr.2 #Attr.3;
    ret Num.257;

procedure Num.20 (#Attr.2, #Attr.3):
    let Num.258 : I64 = lowlevel NumSub #Attr.2 #Attr.3;
    ret Num.258;
=======
    let Num.303 : I64 = lowlevel NumAdd #Attr.2 #Attr.3;
    ret Num.303;

procedure Num.20 (#Attr.2, #Attr.3):
    let Num.304 : I64 = lowlevel NumSub #Attr.2 #Attr.3;
    ret Num.304;
>>>>>>> 5dbc16e3

procedure Test.1 (#Derived_gen.0, #Derived_gen.1):
    joinpoint Test.7 Test.2 Test.3:
        let Test.13 : I64 = 0i64;
        let Test.14 : Int1 = lowlevel Eq Test.13 Test.2;
        if Test.14 then
            ret Test.3;
        else
            let Test.12 : I64 = 1i64;
            let Test.10 : I64 = CallByName Num.20 Test.2 Test.12;
            let Test.11 : I64 = CallByName Num.19 Test.2 Test.3;
            jump Test.7 Test.10 Test.11;
    in
    jump Test.7 #Derived_gen.0 #Derived_gen.1;

procedure Test.0 ():
    let Test.5 : I64 = 1000000i64;
    let Test.6 : I64 = 0i64;
    let Test.4 : I64 = CallByName Test.1 Test.5 Test.6;
    ret Test.4;<|MERGE_RESOLUTION|>--- conflicted
+++ resolved
@@ -1,19 +1,10 @@
 procedure Num.19 (#Attr.2, #Attr.3):
-<<<<<<< HEAD
-    let Num.257 : I64 = lowlevel NumAdd #Attr.2 #Attr.3;
-    ret Num.257;
+    let Num.267 : I64 = lowlevel NumAdd #Attr.2 #Attr.3;
+    ret Num.267;
 
 procedure Num.20 (#Attr.2, #Attr.3):
-    let Num.258 : I64 = lowlevel NumSub #Attr.2 #Attr.3;
-    ret Num.258;
-=======
-    let Num.303 : I64 = lowlevel NumAdd #Attr.2 #Attr.3;
-    ret Num.303;
-
-procedure Num.20 (#Attr.2, #Attr.3):
-    let Num.304 : I64 = lowlevel NumSub #Attr.2 #Attr.3;
-    ret Num.304;
->>>>>>> 5dbc16e3
+    let Num.268 : I64 = lowlevel NumSub #Attr.2 #Attr.3;
+    ret Num.268;
 
 procedure Test.1 (#Derived_gen.0, #Derived_gen.1):
     joinpoint Test.7 Test.2 Test.3:
