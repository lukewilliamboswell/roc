--- conflicted
+++ resolved
@@ -14494,26 +14494,6 @@
               "#
         ),
         @r###"
-<<<<<<< HEAD
-    ── TYPE MISMATCH in /code/proj/Main.roc ────────────────────────────────────────
-
-    This expression is used in an unexpected way:
-
-    4│      ("", "").abcde
-            ^^^^^^^^^^^^^^
-
-    It is a tuple of type:
-
-        (
-            Str,
-            Str,
-        )a
-
-    But you are trying to use it as:
-
-        { abcde : * }b
-    "###
-=======
       ── TYPE MISMATCH in /code/proj/Main.roc ────────────────────────────────────────
 
       This expression is used in an unexpected way:
@@ -14532,7 +14512,6 @@
 
           { abcde : * }b
       "###
->>>>>>> 28b3e9f2
     );
 
     test_report!(
