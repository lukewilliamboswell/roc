use std::path::{Path, PathBuf};

use bumpalo::Bump;
use roc_error_macros::internal_error;
use roc_module::symbol::ModuleId;

const SKIP_SUBS_CACHE: bool = {
    match option_env!("ROC_SKIP_SUBS_CACHE") {
        Some(s) => s.len() == 1 && s.as_bytes()[0] == b'1',
        None => false,
    }
};

// IFTTT: crates/compiler/load/src/lib.rs
const MODULES: &[(ModuleId, &str)] = &[
    (ModuleId::BOOL, "Bool.roc"),
    (ModuleId::DICT, "Dict.roc"),
    (ModuleId::SET, "Set.roc"),
    (ModuleId::RESULT, "Result.roc"),
    (ModuleId::NUM, "Num.roc"),
    (ModuleId::LIST, "List.roc"),
    (ModuleId::STR, "Str.roc"),
    (ModuleId::BOX, "Box.roc"),
    (ModuleId::ENCODE, "Encode.roc"),
    (ModuleId::DECODE, "Decode.roc"),
    (ModuleId::HASH, "Hash.roc"),
    (ModuleId::INSPECT, "Inspect.roc"),
<<<<<<< HEAD
    (ModuleId::JSON, "TotallyNotJson.roc"),
    (ModuleId::TASK, "Task.roc"),
=======
>>>>>>> f69d39df
];

fn main() {
    for (module_id, filename) in MODULES {
        write_subs_for_module(*module_id, filename);
    }
}

fn write_subs_for_module(module_id: ModuleId, filename: &str) {
    // Tell Cargo that if the given file changes, to rerun this build script.
    let filepath = PathBuf::from("..")
        .join("builtins")
        .join("roc")
        .join(filename);
    println!("cargo:rerun-if-changed={}", filepath.to_str().unwrap());

    let mut output_path = PathBuf::from(std::env::var("OUT_DIR").unwrap());
    output_path.extend([filename]);
    output_path.set_extension("dat");

    if SKIP_SUBS_CACHE {
        write_types_for_module_dummy(&output_path)
    } else {
        write_types_for_module_real(module_id, filename, &output_path)
    }
}

fn write_types_for_module_dummy(output_path: &Path) {
    // write out a dummy file
    std::fs::write(output_path, []).unwrap();
}

fn write_types_for_module_real(module_id: ModuleId, filename: &str, output_path: &Path) {
    use roc_can::module::TypeState;
    use roc_load_internal::file::{LoadingProblem, Threading};
    use roc_packaging::cache::RocCacheDir;
    use roc_reporting::cli::report_problems;

    let arena = Bump::new();
    let cwd = std::env::current_dir().unwrap();
    let source = roc_builtins::roc::module_source(module_id);
    // This is just for typechecking. Target shouldn't matter.
    let target = roc_target::Target::LinuxX64;
    let function_kind = roc_solve::FunctionKind::LambdaSet;

    let res_module = roc_load_internal::file::load_and_typecheck_str(
        &arena,
        PathBuf::from(filename),
        source,
        cwd,
        None,
        Default::default(),
        target,
        function_kind,
        roc_reporting::report::RenderTarget::ColorTerminal,
        roc_reporting::report::DEFAULT_PALETTE,
        RocCacheDir::Disallowed,
        Threading::AllAvailable,
    );

    let mut module = match res_module {
        Ok(v) => v,
        Err(LoadingProblem::FormattedReport(report)) => {
            internal_error!("{}", report);
        }
        Err(other) => {
            internal_error!("build_file failed with error:\n{:?}", other);
        }
    };

    let problems = report_problems(
        &module.sources,
        &module.interns,
        &mut module.can_problems,
        &mut module.type_problems,
    );

    if problems.errors + problems.warnings > 0 {
        internal_error!("Problems were found! Refusing to build cached subs.");
    }

    let subs = module.solved.into_inner();
    let exposed_vars_by_symbol: Vec<_> = module.exposed_to_host.into_iter().collect();
    let abilities = module.abilities_store;
    let solved_implementations = module.resolved_implementations;

    let mut file = std::fs::File::create(output_path).unwrap();

    let type_state = TypeState {
        subs,
        exposed_vars_by_symbol,
        abilities,
        solved_implementations,
    };

    type_state.serialize(&mut file).unwrap();
}<|MERGE_RESOLUTION|>--- conflicted
+++ resolved
@@ -25,11 +25,7 @@
     (ModuleId::DECODE, "Decode.roc"),
     (ModuleId::HASH, "Hash.roc"),
     (ModuleId::INSPECT, "Inspect.roc"),
-<<<<<<< HEAD
-    (ModuleId::JSON, "TotallyNotJson.roc"),
     (ModuleId::TASK, "Task.roc"),
-=======
->>>>>>> f69d39df
 ];
 
 fn main() {
