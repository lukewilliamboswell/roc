use crate::llvm::bitcode::call_void_bitcode_fn;
use crate::llvm::build::{add_func, get_panic_msg_ptr, get_panic_tag_ptr, BuilderExt, C_CALL_CONV};
use crate::llvm::build::{CCReturn, Env, FunctionSpec};
use crate::llvm::convert::zig_str_type;
use inkwell::module::Linkage;
use inkwell::types::BasicType;
use inkwell::AddressSpace;
use roc_builtins::bitcode;

use super::build::get_sjlj_buffer;
use super::intrinsics::LLVM_LONGJMP;

/// Define functions for roc_alloc, roc_realloc, and roc_dealloc
/// which use libc implementations (malloc, realloc, and free)
pub fn add_default_roc_externs(env: &Env<'_, '_, '_>) {
    let ctx = env.context;
    let module = env.module;
    let builder = env.builder;

    let usize_type = env.ptr_int();
    let i8_ptr_type = ctx.i8_type().ptr_type(AddressSpace::default());

    match env.mode {
        super::build::LlvmBackendMode::CliTest => {
            // expose this function
            if let Some(fn_val) = module.get_function("set_shared_buffer") {
                fn_val.set_linkage(Linkage::External);
            }
        }
        _ => {
            // remove this function from the module
            if let Some(fn_val) = module.get_function("set_shared_buffer") {
                unsafe { fn_val.delete() };
            }
        }
    }

    if !env.mode.has_host() {
        // roc_alloc
        {
            // The type of this function (but not the implementation) should have
            // already been defined by the builtins, which rely on it.
            let fn_val = module.get_function("roc_alloc").unwrap();
            fn_val.set_linkage(Linkage::Internal);

            let mut params = fn_val.get_param_iter();
            let size_arg = params.next().unwrap();
            let _alignment_arg = params.next().unwrap();

            debug_assert!(params.next().is_none());

            // Add a basic block for the entry point
            let entry = ctx.append_basic_block(fn_val, "entry");

            builder.position_at_end(entry);

            // Call libc malloc()
            let retval = builder
                .build_array_malloc(ctx.i8_type(), size_arg.into_int_value(), "call_malloc")
                .unwrap();

            builder.build_return(Some(&retval));

            if cfg!(debug_assertions) {
                crate::llvm::build::verify_fn(fn_val);
            }
        }

        // roc_realloc
        {
            let libc_realloc_val = {
                let fn_spec = FunctionSpec::cconv(
                    env,
                    CCReturn::Return,
                    Some(i8_ptr_type.as_basic_type_enum()),
                    &[
                        // ptr: *void
                        i8_ptr_type.into(),
                        // size: usize
                        usize_type.into(),
                    ],
                );
                let fn_val = add_func(env.context, module, "realloc", fn_spec, Linkage::External);

                let mut params = fn_val.get_param_iter();
                let ptr_arg = params.next().unwrap();
                let size_arg = params.next().unwrap();

                debug_assert!(params.next().is_none());

                ptr_arg.set_name("ptr");
                size_arg.set_name("size");

                if cfg!(debug_assertions) {
                    crate::llvm::build::verify_fn(fn_val);
                }

                fn_val
            };

            // The type of this function (but not the implementation) should have
            // already been defined by the builtins, which rely on it.
            let fn_val = module.get_function("roc_realloc").unwrap();
            let mut params = fn_val.get_param_iter();
            let ptr_arg = params.next().unwrap();
            let new_size_arg = params.next().unwrap();
            let _old_size_arg = params.next().unwrap();
            let _alignment_arg = params.next().unwrap();

            debug_assert!(params.next().is_none());

            // Add a basic block for the entry point
            let entry = ctx.append_basic_block(fn_val, "entry");

            builder.position_at_end(entry);

            // Call libc realloc()
            let call = builder.build_call(
                libc_realloc_val,
                &[ptr_arg.into(), new_size_arg.into()],
                "call_libc_realloc",
            );

            call.set_call_convention(C_CALL_CONV);

            let retval = call.try_as_basic_value().left().unwrap();

            builder.build_return(Some(&retval));

            if cfg!(debug_assertions) {
                crate::llvm::build::verify_fn(fn_val);
            }
        }

        // roc_dealloc
        {
            // The type of this function (but not the implementation) should have
            // already been defined by the builtins, which rely on it.
            let fn_val = module.get_function("roc_dealloc").unwrap();
            fn_val.set_linkage(Linkage::Internal);

            let mut params = fn_val.get_param_iter();
            let ptr_arg = params.next().unwrap();
            let _alignment_arg = params.next().unwrap();

            debug_assert!(params.next().is_none());

            // Add a basic block for the entry point
            let entry = ctx.append_basic_block(fn_val, "entry");

            builder.position_at_end(entry);

            // Call libc free()
            builder.build_free(ptr_arg.into_pointer_value());

            builder.build_return(None);

            if cfg!(debug_assertions) {
                crate::llvm::build::verify_fn(fn_val);
            }
        }

        #[cfg(not(windows))]
        {
            unreachable_function(env, "roc_getppid");
            unreachable_function(env, "roc_mmap");
            unreachable_function(env, "roc_shm_open");
        }
<<<<<<< HEAD
        
=======

>>>>>>> 715f97a5
        add_sjlj_roc_panic(env)
    }
}

fn unreachable_function(env: &Env, name: &str) {
    // The type of this function (but not the implementation) should have
    // already been defined by the builtins, which rely on it.
    let fn_val = match env.module.get_function(name) {
        Some(f) => f,
        None => panic!("extern function {name} is not defined by the builtins"),
    };

    // Add a basic block for the entry point
    let entry = env.context.append_basic_block(fn_val, "entry");

    env.builder.position_at_end(entry);

    env.builder.build_unreachable();

    if cfg!(debug_assertions) {
        crate::llvm::build::verify_fn(fn_val);
    }
}

pub fn add_sjlj_roc_panic(env: &Env<'_, '_, '_>) {
    let ctx = env.context;
    let module = env.module;
    let builder = env.builder;

    // roc_panic
    {
        // The type of this function (but not the implementation) should have
        // already been defined by the builtins, which rely on it.
        let fn_val = module.get_function("roc_panic").unwrap();
        let mut params = fn_val.get_param_iter();
        let roc_str_arg = params.next().unwrap();

        // normally, roc_panic is marked as external so it can be provided by the host. But when we
        // define it here in LLVM IR, we never want it to be linked by the host (that would
        // overwrite which implementation is used.
        fn_val.set_linkage(Linkage::Internal);

        let tag_id_arg = params.next().unwrap();

        debug_assert!(params.next().is_none());

        let subprogram = env.new_subprogram("roc_panic");
        fn_val.set_subprogram(subprogram);

        env.dibuilder.finalize();

        // Add a basic block for the entry point
        let entry = ctx.append_basic_block(fn_val, "entry");

        builder.position_at_end(entry);

        // write our error message to the RocStr pointer
        {
            let loaded_roc_str = match env.target_info.ptr_width() {
                roc_target::PtrWidth::Bytes4 => roc_str_arg,
                // On 64-bit we pass RocStrs by reference internally
                roc_target::PtrWidth::Bytes8 => {
                    let str_typ = zig_str_type(env);
                    builder.new_build_load(
                        str_typ,
                        roc_str_arg.into_pointer_value(),
                        "load_roc_str",
                    )
                }
            };

            env.builder
                .build_store(get_panic_msg_ptr(env), loaded_roc_str);
        }

        // write the panic tag.
        // increment by 1, since the tag we'll get from the Roc program is 0-based,
        // but we use 0 for marking a successful call.
        {
            let cast_tag_id = builder.build_int_z_extend(
                tag_id_arg.into_int_value(),
                env.context.i64_type(),
                "zext_panic_tag",
            );

            let inc_tag_id = builder.build_int_add(
                cast_tag_id,
                env.context.i64_type().const_int(1, false),
                "inc_panic_tag",
            );

            env.builder.build_store(get_panic_tag_ptr(env), inc_tag_id);
        }

        build_longjmp_call(env);

        builder.build_unreachable();

        if cfg!(debug_assertions) {
            crate::llvm::build::verify_fn(fn_val);
        }
    }
}

pub fn build_longjmp_call(env: &Env) {
    let jmp_buf = get_sjlj_buffer(env);
    if cfg!(target_arch = "aarch64") {
        // Call the Zig-linked longjmp: `void longjmp(i32*, i32)`
        let tag = env.context.i32_type().const_int(1, false);
        let _call =
            call_void_bitcode_fn(env, &[jmp_buf.into(), tag.into()], bitcode::UTILS_LONGJMP);
    } else {
        // Call the LLVM-intrinsic longjmp: `void @llvm.eh.sjlj.longjmp(i8* %setjmp_buf)`
        let jmp_buf_i8p = env.builder.build_pointer_cast(
            jmp_buf,
            env.context.i8_type().ptr_type(AddressSpace::default()),
            "jmp_buf i8*",
        );
        let _call = env.build_intrinsic_call(LLVM_LONGJMP, &[jmp_buf_i8p.into()]);
    }
}<|MERGE_RESOLUTION|>--- conflicted
+++ resolved
@@ -166,12 +166,9 @@
             unreachable_function(env, "roc_mmap");
             unreachable_function(env, "roc_shm_open");
         }
-<<<<<<< HEAD
+
+        add_sjlj_roc_panic(env)
         
-=======
-
->>>>>>> 715f97a5
-        add_sjlj_roc_panic(env)
     }
 }
 
