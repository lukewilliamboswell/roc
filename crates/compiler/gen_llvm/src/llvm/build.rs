--- conflicted
+++ resolved
@@ -8,16 +8,10 @@
 };
 use crate::llvm::build_hash::generic_hash;
 use crate::llvm::build_list::{
-<<<<<<< HEAD
     self, allocate_list, empty_polymorphic_list, list_append, list_concat, list_drop_at,
-    list_get_unsafe, list_keep_errs, list_keep_if, list_keep_oks, list_len, list_map, list_map2,
-    list_map3, list_map4, list_map_with_index, list_prepend, list_replace_unsafe, list_sort_with,
-=======
-    self, allocate_list, empty_polymorphic_list, list_all, list_any, list_append, list_concat,
-    list_drop_at, list_find_unsafe, list_get_unsafe, list_len, list_map, list_map2, list_map3,
-    list_map4, list_map_with_index, list_prepend, list_replace_unsafe, list_sort_with,
->>>>>>> af0e0d99
-    list_sublist, list_swap, list_symbol_to_c_abi, list_to_c_abi, list_with_capacity,
+    list_get_unsafe, list_len, list_map, list_map2, list_map3, list_map4, list_map_with_index,
+    list_prepend, list_replace_unsafe, list_sort_with, list_sublist, list_swap,
+    list_symbol_to_c_abi, list_to_c_abi, list_with_capacity,
 };
 use crate::llvm::build_str::{
     str_from_float, str_from_int, str_from_utf8, str_from_utf8_range, str_split,
@@ -5087,121 +5081,6 @@
                 _ => unreachable!("invalid list layout"),
             }
         }
-<<<<<<< HEAD
-        ListKeepIf { xs } => {
-            // List.keepIf : List elem, (elem -> Bool) -> List elem
-            let (list, list_layout) = load_symbol_and_layout(scope, xs);
-
-            let (function, closure, closure_layout) = function_details!();
-
-            match list_layout {
-                Layout::Builtin(Builtin::List(element_layout)) => {
-                    let argument_layouts = &[**element_layout];
-
-                    let roc_function_call = roc_function_call(
-                        env,
-                        layout_ids,
-                        function,
-                        closure,
-                        closure_layout,
-                        function_owns_closure_data,
-                        argument_layouts,
-                        result_layout,
-                    );
-
-                    list_keep_if(env, layout_ids, roc_function_call, list, element_layout)
-                }
-                _ => unreachable!("invalid list layout"),
-            }
-        }
-        ListKeepOks { xs } => {
-            // List.keepOks : List before, (before -> Result after *) -> List after
-            let (list, list_layout) = load_symbol_and_layout(scope, xs);
-
-            let (function, closure, closure_layout) = function_details!();
-
-            match (list_layout, return_layout) {
-                (
-                    Layout::Builtin(Builtin::List(before_layout)),
-                    Layout::Builtin(Builtin::List(after_layout)),
-                ) => {
-                    let argument_layouts = &[**before_layout];
-
-                    let roc_function_call = roc_function_call(
-                        env,
-                        layout_ids,
-                        function,
-                        closure,
-                        closure_layout,
-                        function_owns_closure_data,
-                        argument_layouts,
-                        result_layout,
-                    );
-
-                    list_keep_oks(
-                        env,
-                        layout_ids,
-                        roc_function_call,
-                        &result_layout,
-                        list,
-                        before_layout,
-                        after_layout,
-                    )
-                }
-                (other1, other2) => {
-                    unreachable!("invalid list layouts:\n{:?}\n{:?}", other1, other2)
-                }
-            }
-        }
-        ListKeepErrs { xs } => {
-            // List.keepErrs : List before, (before -> Result * after) -> List after
-            let (list, list_layout) = load_symbol_and_layout(scope, xs);
-
-            let (function, closure, closure_layout) = function_details!();
-
-            match (list_layout, return_layout) {
-                (
-                    Layout::Builtin(Builtin::List(before_layout)),
-                    Layout::Builtin(Builtin::List(after_layout)),
-                ) => {
-                    let argument_layouts = &[**before_layout];
-
-                    let roc_function_call = roc_function_call(
-                        env,
-                        layout_ids,
-                        function,
-                        closure,
-                        closure_layout,
-                        function_owns_closure_data,
-                        argument_layouts,
-                        result_layout,
-                    );
-
-                    list_keep_errs(
-                        env,
-                        layout_ids,
-                        roc_function_call,
-                        &result_layout,
-                        list,
-                        before_layout,
-                        after_layout,
-                    )
-                }
-                (other1, other2) => {
-                    unreachable!("invalid list layouts:\n{:?}\n{:?}", other1, other2)
-                }
-            }
-=======
-        ListWalk { xs, state } => {
-            list_walk!(crate::llvm::build_list::ListWalk::Walk, xs, state)
-        }
-        ListWalkUntil { xs, state } => {
-            list_walk!(crate::llvm::build_list::ListWalk::WalkUntil, xs, state)
-        }
-        ListWalkBackwards { xs, state } => {
-            list_walk!(crate::llvm::build_list::ListWalk::WalkBackwards, xs, state)
->>>>>>> af0e0d99
-        }
         ListSortWith { xs } => {
             // List.sortWith : List a, (a, a -> Ordering) -> List a
             let (list, list_layout) = load_symbol_and_layout(scope, xs);
@@ -6058,13 +5937,7 @@
             set
         }
 
-<<<<<<< HEAD
-        ListMap | ListMap2 | ListMap3 | ListMap4 | ListMapWithIndex | ListKeepIf | ListKeepOks
-        | ListKeepErrs | ListSortWith | DictWalk => {
-=======
-        ListMap | ListMap2 | ListMap3 | ListMap4 | ListMapWithIndex | ListWalk | ListWalkUntil
-        | ListWalkBackwards | ListSortWith | ListFindUnsafe | DictWalk => {
->>>>>>> af0e0d99
+        ListMap | ListMap2 | ListMap3 | ListMap4 | ListMapWithIndex | ListSortWith | DictWalk => {
             unreachable!("these are higher order, and are handled elsewhere")
         }
 
