--- conflicted
+++ resolved
@@ -552,14 +552,7 @@
                 };
 
                 match op {
-<<<<<<< HEAD
-                    ListMap { xs }
-                    | ListKeepIf { xs }
-                    | ListKeepOks { xs }
-                    | ListKeepErrs { xs } => {
-=======
-                    ListMap { xs } | ListAny { xs } | ListAll { xs } | ListFindUnsafe { xs } => {
->>>>>>> af0e0d99
+                    ListMap { xs } => {
                         // own the list if the function wants to own the element
                         if !function_ps[0].borrow {
                             self.own_var(*xs);
@@ -911,14 +904,6 @@
         ListMap2 => arena.alloc_slice_copy(&[owned, owned, function, closure_data]),
         ListMap3 => arena.alloc_slice_copy(&[owned, owned, owned, function, closure_data]),
         ListMap4 => arena.alloc_slice_copy(&[owned, owned, owned, owned, function, closure_data]),
-<<<<<<< HEAD
-        ListKeepIf | ListKeepOks | ListKeepErrs => {
-            arena.alloc_slice_copy(&[owned, function, closure_data])
-=======
-        ListWalk | ListWalkUntil | ListWalkBackwards => {
-            arena.alloc_slice_copy(&[owned, owned, function, closure_data])
->>>>>>> af0e0d99
-        }
         ListSortWith => arena.alloc_slice_copy(&[owned, function, closure_data]),
 
         // TODO when we have lists with capacity (if ever)
