use crate::ability::{
    resolve_ability_specialization, type_implementing_specialization, AbilityImplError,
    CheckedDerives, ObligationCache, PendingDerivesTable, Resolved,
};
use crate::deep_copy::deep_copy_var_in;
use crate::env::{DerivedEnv, InferenceEnv};
use crate::module::{SolveConfig, Solved};
use crate::pools::Pools;
use crate::specialize::{
    compact_lambda_sets_of_vars, AwaitingSpecializations, CompactionResult, SolvePhase,
};
use crate::to_var::{either_type_index_to_var, type_to_var};
use crate::Aliases;
use bumpalo::Bump;
use roc_can::abilities::{AbilitiesStore, MemberSpecializationInfo};
use roc_can::constraint::Constraint::{self, *};
use roc_can::constraint::{Cycle, LetConstraint, OpportunisticResolve};
use roc_can::expected::{Expected, PExpected};
use roc_debug_flags::dbg_do;
#[cfg(debug_assertions)]
use roc_debug_flags::ROC_VERIFY_RIGID_LET_GENERALIZED;
use roc_error_macros::internal_error;
use roc_module::symbol::Symbol;
use roc_problem::can::CycleEntry;
use roc_region::all::Loc;
use roc_solve_problem::TypeError;
use roc_solve_schema::UnificationMode;
use roc_types::subs::{
    self, Content, FlatType, GetSubsSlice, Mark, OptVariable, Rank, Subs, TagExt, UlsOfVar,
    Variable,
};
use roc_types::types::{Category, Polarity, Reason, RecordField, Type, TypeExtension, Types, Uls};
use roc_unify::unify::{
    unify, unify_introduced_ability_specialization, Obligated, SpecializationLsetCollector,
    Unified::*,
};

mod scope;
pub use scope::Scope;

// Type checking system adapted from Elm by Evan Czaplicki, BSD-3-Clause Licensed
// https://github.com/elm/compiler
// Thank you, Evan!

// A lot of energy was put into making type inference fast. That means it's pretty intimidating.
//
// Fundamentally, type inference assigns very general types based on syntax, and then tries to
// make all the pieces fit together. For instance when writing
//
// > f x
//
// We know that `f` is a function, and thus must have some type `a -> b`.
// `x` is just a variable, that gets the type `c`
//
// Next comes constraint generation. For `f x` to be well-typed,
// it must be the case that `c = a`, So a constraint `Eq(c, a)` is generated.
// But `Eq` is a bit special: `c` does not need to equal `a` exactly, but they need to be equivalent.
// This allows for instance the use of aliases. `c` could be an alias, and so looks different from
// `a`, but they still represent the same type.
//
// Then we get to solving, which happens in this file.
//
// When we hit an `Eq` constraint, then we check whether the two involved types are in fact
// equivalent using unification, and when they are, we can substitute one for the other.
//
// When all constraints are processed, and no unification errors have occurred, then the program
// is type-correct. Otherwise the errors are reported.
//
// Now, coming back to efficiency, this type checker uses *ranks* to optimize
// The rank tracks the number of let-bindings a variable is "under". Top-level definitions
// have rank 1. A let in a top-level definition gets rank 2, and so on.
//
// This has to do with generalization of type variables. This is described here
//
//      http://okmij.org/ftp/ML/generalization.html#levels
//
// The problem is that when doing inference naively, this program would fail to typecheck
//
//  f =
//      id = \x -> x
//
//      { a: id 1, b: id "foo" }
//
// Because `id` is applied to an integer, the type `Int -> Int` is inferred, which then gives a
// type error for `id "foo"`.
//
// Thus instead the inferred type for `id` is generalized (see the `generalize` function) to `a -> a`.
// Ranks are used to limit the number of type variables considered for generalization. Only those inside
// of the let (so those used in inferring the type of `\x -> x`) are considered.

#[derive(Clone)]
struct State {
    scope: Scope,
    mark: Mark,
}

pub struct RunSolveOutput {
    pub solved: Solved<Subs>,
    pub scope: Scope,

    #[cfg(debug_assertions)]
    pub checkmate: Option<roc_checkmate::Collector>,
}

pub fn run(
    config: SolveConfig,
    problems: &mut Vec<TypeError>,
    subs: Subs,
    aliases: &mut Aliases,
    abilities_store: &mut AbilitiesStore,
) -> RunSolveOutput {
    run_help(config, problems, subs, aliases, abilities_store)
}

fn run_help(
    config: SolveConfig,
    problems: &mut Vec<TypeError>,
    mut owned_subs: Subs,
    aliases: &mut Aliases,
    abilities_store: &mut AbilitiesStore,
) -> RunSolveOutput {
    let subs = &mut owned_subs;
    let SolveConfig {
        home: _,
        constraints,
        root_constraint,
        mut types,
        pending_derives,
        exposed_by_module,
        derived_module,
        function_kind,
        ..
    } = config;

    let mut pools = Pools::default();

    let state = State {
        scope: Scope::default(),
        mark: Mark::NONE.next(),
    };
    let rank = Rank::toplevel();
    let arena = Bump::new();

    let mut obligation_cache = ObligationCache::default();
    let mut awaiting_specializations = AwaitingSpecializations::default();

    let derived_env = DerivedEnv {
        derived_module: &derived_module,
        exposed_types: exposed_by_module,
    };

    let mut env = InferenceEnv {
        arena: &arena,
        constraints,
        function_kind,
        derived_env: &derived_env,
        subs,
        pools: &mut pools,
        #[cfg(debug_assertions)]
        checkmate: config.checkmate,
    };

    let pending_derives = PendingDerivesTable::new(
        &mut env,
        &mut types,
        aliases,
        pending_derives,
        problems,
        abilities_store,
        &mut obligation_cache,
    );
    let CheckedDerives {
        legal_derives: _,
        problems: derives_problems,
    } = obligation_cache.check_derives(env.subs, abilities_store, pending_derives);
    problems.extend(derives_problems);

    let state = solve(
        &mut env,
        types,
        state,
        rank,
        problems,
        aliases,
        &root_constraint,
        abilities_store,
        &mut obligation_cache,
        &mut awaiting_specializations,
    );

    RunSolveOutput {
        scope: state.scope,
        #[cfg(debug_assertions)]
        checkmate: env.checkmate,
        solved: Solved(owned_subs),
    }
}

#[derive(Debug)]
enum Work<'a> {
    Constraint {
        scope: &'a Scope,
        rank: Rank,
        constraint: &'a Constraint,
    },
    CheckForInfiniteTypes(LocalDefVarsVec<(Symbol, Loc<Variable>)>),
    /// The ret_con part of a let constraint that does NOT introduces rigid and/or flex variables
    LetConNoVariables {
        scope: &'a Scope,
        rank: Rank,
        let_con: &'a LetConstraint,

        /// The variables used to store imported types in the Subs.
        /// The `Contents` are copied from the source module, but to
        /// mimic `type_to_var`, we must add these variables to `Pools`
        /// at the correct rank
        pool_variables: &'a [Variable],
    },
    /// The ret_con part of a let constraint that introduces rigid and/or flex variables
    ///
    /// These introduced variables must be generalized, hence this variant
    /// is more complex than `LetConNoVariables`.
    LetConIntroducesVariables {
        scope: &'a Scope,
        rank: Rank,
        let_con: &'a LetConstraint,

        /// The variables used to store imported types in the Subs.
        /// The `Contents` are copied from the source module, but to
        /// mimic `type_to_var`, we must add these variables to `Pools`
        /// at the correct rank
        pool_variables: &'a [Variable],
    },
}

fn solve(
    env: &mut InferenceEnv,
    mut can_types: Types,
    mut state: State,
    rank: Rank,
    problems: &mut Vec<TypeError>,
    aliases: &mut Aliases,
    constraint: &Constraint,
    abilities_store: &mut AbilitiesStore,
    obligation_cache: &mut ObligationCache,
    awaiting_specializations: &mut AwaitingSpecializations,
) -> State {
    let initial = Work::Constraint {
        scope: &Scope::default(),
        rank,
        constraint,
    };

    let mut stack = vec![initial];

    while let Some(work_item) = stack.pop() {
        let (scope, rank, constraint) = match work_item {
            Work::Constraint {
                scope,
                rank,
                constraint,
            } => {
                // the default case; actually solve this constraint
                (scope, rank, constraint)
            }
            Work::CheckForInfiniteTypes(def_vars) => {
                // after a LetCon, we must check if any of the variables that we introduced
                // loop back to themselves after solving the ret_constraint
                for (symbol, loc_var) in def_vars.iter() {
                    check_for_infinite_type(env, problems, *symbol, *loc_var);
                }

                continue;
            }
            Work::LetConNoVariables {
                scope,
                rank,
                let_con,
                pool_variables,
            } => {
                // NOTE be extremely careful with shadowing here
                let offset = let_con.defs_and_ret_constraint.index();
                let ret_constraint = &env.constraints.constraints[offset + 1];

                // Add a variable for each def to new_vars_by_env.
                let local_def_vars = LocalDefVarsVec::from_def_types(
                    env,
                    rank,
                    problems,
                    abilities_store,
                    obligation_cache,
                    &mut can_types,
                    aliases,
                    let_con.def_types,
                );

                env.pools.get_mut(rank).extend(pool_variables);

                let mut new_scope = scope.clone();
                for (symbol, loc_var) in local_def_vars.iter() {
                    check_ability_specialization(
                        env,
                        rank,
                        abilities_store,
                        obligation_cache,
                        awaiting_specializations,
                        problems,
                        *symbol,
                        *loc_var,
                    );

                    new_scope.insert_symbol_var_if_vacant(*symbol, loc_var.value);
                }

                stack.push(Work::Constraint {
                    scope: env.arena.alloc(new_scope),
                    rank,
                    constraint: ret_constraint,
                });
                // Check for infinite types first
                stack.push(Work::CheckForInfiniteTypes(local_def_vars));

                continue;
            }
            Work::LetConIntroducesVariables {
                scope,
                rank,
                let_con,
                pool_variables,
            } => {
                // NOTE be extremely careful with shadowing here
                let offset = let_con.defs_and_ret_constraint.index();
                let ret_constraint = &env.constraints.constraints[offset + 1];

                let mark = state.mark;
                let saved_scope = state.scope;

                let young_mark = mark;
                let visit_mark = young_mark.next();
                let final_mark = visit_mark.next();

                let intro_rank = if let_con.generalizable.0 {
                    rank.next()
                } else {
                    rank
                };

                // Add a variable for each def to local_def_vars.
                let local_def_vars = LocalDefVarsVec::from_def_types(
                    env,
                    intro_rank,
                    problems,
                    abilities_store,
                    obligation_cache,
                    &mut can_types,
                    aliases,
                    let_con.def_types,
                );

                // If the let-binding can be generalized, introduce all variables at the next rank;
                // those that persist at the next rank after rank-adjustment will be generalized.
                //
                // Otherwise, introduce all variables at the current rank; since none of them will
                // end up at the next rank, none will be generalized.
                if let_con.generalizable.0 {
                    env.pools.get_mut(rank.next()).extend(pool_variables);
                } else {
                    env.pools.get_mut(rank).extend(pool_variables);
                }

                debug_assert_eq!(
                    // Check that no variable ended up in a higher rank than the next rank.. that
                    // would mean we generalized one level more than we need to!
                    {
                        let offenders = env
                            .pools
                            .get(rank.next())
                            .iter()
                            .filter(|var| {
                                env.subs.get_rank(**var).into_usize() > rank.next().into_usize()
                            })
                            .collect::<Vec<_>>();

                        let result = offenders.len();

                        if result > 0 {
                            eprintln!("subs = {:?}", &env.subs);
                            eprintln!("offenders = {:?}", &offenders);
                            eprintln!("let_con.def_types = {:?}", &let_con.def_types);
                        }

                        result
                    },
                    0
                );

                // If the let-binding is eligible for generalization, it was solved at the
                // next rank. The variables introduced in the let-binding that are still at
                // that rank (intuitively, they did not "escape" into the lower level
                // before or after the let-binding) now get to be generalized.
                generalize(env, young_mark, visit_mark, rank.next());
                debug_assert!(env.pools.get(rank.next()).is_empty(), "variables left over in let-binding scope, but they should all be in a lower scope or generalized now");

                // check that things went well
                dbg_do!(ROC_VERIFY_RIGID_LET_GENERALIZED, {
                    let rigid_vars = &env.constraints.variables[let_con.rigid_vars.indices()];

                    // NOTE the `subs.redundant` check does not come from elm.
                    // It's unclear whether this is a bug with our implementation
                    // (something is redundant that shouldn't be)
                    // or that it just never came up in elm.
                    let mut it = rigid_vars
                        .iter()
                        .filter(|&var| {
                            !env.subs.redundant(*var)
                                && env.subs.get_rank(*var) != Rank::GENERALIZED
                        })
                        .peekable();

                    if it.peek().is_some() {
                        let failing: Vec<_> = it.collect();
                        println!("Rigids {:?}", &rigid_vars);
                        println!("Failing {failing:?}");
                        debug_assert!(false);
                    }
                });

                let mut new_scope = scope.clone();
                for (symbol, loc_var) in local_def_vars.iter() {
                    check_ability_specialization(
                        env,
                        rank,
                        abilities_store,
                        obligation_cache,
                        awaiting_specializations,
                        problems,
                        *symbol,
                        *loc_var,
                    );

                    new_scope.insert_symbol_var_if_vacant(*symbol, loc_var.value);
                }

                // Note that this vars_by_symbol is the one returned by the
                // previous call to solve()
                let state_for_ret_con = State {
                    scope: saved_scope,
                    mark: final_mark,
                };

                // Now solve the body, using the new vars_by_symbol which includes
                // the assignments' name-to-variable mappings.
                stack.push(Work::Constraint {
                    scope: env.arena.alloc(new_scope),
                    rank,
                    constraint: ret_constraint,
                });
                // Check for infinite types first
                stack.push(Work::CheckForInfiniteTypes(local_def_vars));

                state = state_for_ret_con;

                continue;
            }
        };

        state = match constraint {
            True => state,
            SaveTheEnvironment => {
                let mut copy = state;

                copy.scope = scope.clone();

                copy
            }
            Eq(roc_can::constraint::Eq(type_index, expectation_index, category_index, region)) => {
                let category = &env.constraints.categories[category_index.index()];

                let actual = either_type_index_to_var(
                    env,
                    rank,
                    problems,
                    abilities_store,
                    obligation_cache,
                    &mut can_types,
                    aliases,
                    *type_index,
                );

                let expectation = &env.constraints.expectations[expectation_index.index()];
                let expected = either_type_index_to_var(
                    env,
                    rank,
                    problems,
                    abilities_store,
                    obligation_cache,
                    &mut can_types,
                    aliases,
                    *expectation.get_type_ref(),
                );

                match unify(
                    &mut env.uenv(),
                    actual,
                    expected,
                    UnificationMode::EQ,
                    Polarity::OF_VALUE,
                ) {
                    Success {
                        vars,
                        must_implement_ability,
                        lambda_sets_to_specialize,
                        extra_metadata: _,
                    } => {
                        env.introduce(rank, &vars);

                        if !must_implement_ability.is_empty() {
                            let new_problems = obligation_cache.check_obligations(
                                env.subs,
                                abilities_store,
                                must_implement_ability,
                                AbilityImplError::BadExpr(*region, category.clone(), actual),
                            );
                            problems.extend(new_problems);
                        }
                        compact_lambdas_and_check_obligations(
                            env,
                            problems,
                            abilities_store,
                            obligation_cache,
                            awaiting_specializations,
                            lambda_sets_to_specialize,
                        );

                        state
                    }
                    Failure(vars, actual_type, expected_type, _bad_impls) => {
                        env.introduce(rank, &vars);

                        let problem = TypeError::BadExpr(
                            *region,
                            category.clone(),
                            actual_type,
                            expectation.replace_ref(expected_type),
                        );

                        problems.push(problem);

                        state
                    }
                }
            }
            Store(source_index, target, _filename, _linenr) => {
                // a special version of Eq that is used to store types in the AST.
                // IT DOES NOT REPORT ERRORS!
                let actual = either_type_index_to_var(
                    env,
                    rank,
                    &mut vec![], // don't report any extra errors
                    abilities_store,
                    obligation_cache,
                    &mut can_types,
                    aliases,
                    *source_index,
                );

                let actual_desc = env.subs.get(actual);
                env.subs.union(*target, actual, actual_desc);
                state
            }
            Lookup(symbol, expectation_index, region) => {
                match scope.get_var_by_symbol(symbol) {
                    Some(var) => {
                        // Deep copy the vars associated with this symbol before unifying them.
                        // Otherwise, suppose we have this:
                        //
                        // identity = \a -> a
                        //
                        // x = identity 5
                        //
                        // When we call (identity 5), it's important that we not unify
                        // on identity's original vars. If we do, the type of `identity` will be
                        // mutated to be `Int -> Int` instead of `a -> `, which would be incorrect;
                        // the type of `identity` is more general than that!
                        //
                        // Instead, we want to unify on a *copy* of its vars. If the copy unifies
                        // successfully (in this case, to `Int -> Int`), we can use that to
                        // infer the type of this lookup (in this case, `Int`) without ever
                        // having mutated the original.
                        //
                        // If this Lookup is targeting a value in another module,
                        // then we copy from that module's Subs into our own. If the value
                        // is being looked up in this module, then we use our Subs as both
                        // the source and destination.
                        let actual = {
                            let mut solve_env = env.as_solve_env();
                            let solve_env = &mut solve_env;
                            deep_copy_var_in(solve_env, rank, var, solve_env.arena)
                        };
                        let expectation = &env.constraints.expectations[expectation_index.index()];

                        let expected = either_type_index_to_var(
                            env,
                            rank,
                            problems,
                            abilities_store,
                            obligation_cache,
                            &mut can_types,
                            aliases,
                            *expectation.get_type_ref(),
                        );

                        match unify(
                            &mut env.uenv(),
                            actual,
                            expected,
                            UnificationMode::EQ,
                            Polarity::OF_VALUE,
                        ) {
                            Success {
                                vars,
                                must_implement_ability,
                                lambda_sets_to_specialize,
                                extra_metadata: _,
                            } => {
                                env.introduce(rank, &vars);

                                if !must_implement_ability.is_empty() {
                                    let new_problems = obligation_cache.check_obligations(
                                        env.subs,
                                        abilities_store,
                                        must_implement_ability,
                                        AbilityImplError::BadExpr(
                                            *region,
                                            Category::Lookup(*symbol),
                                            actual,
                                        ),
                                    );
                                    problems.extend(new_problems);
                                }
                                compact_lambdas_and_check_obligations(
                                    env,
                                    problems,
                                    abilities_store,
                                    obligation_cache,
                                    awaiting_specializations,
                                    lambda_sets_to_specialize,
                                );

                                state
                            }

                            Failure(vars, actual_type, expected_type, _bad_impls) => {
                                env.introduce(rank, &vars);

                                let problem = TypeError::BadExpr(
                                    *region,
                                    Category::Lookup(*symbol),
                                    actual_type,
                                    expectation.replace_ref(expected_type),
                                );

                                problems.push(problem);

                                state
                            }
                        }
                    }
                    None => {
                        problems.push(TypeError::UnexposedLookup(*symbol));

                        state
                    }
                }
            }
            And(slice) => {
                let it = env.constraints.constraints[slice.indices()].iter().rev();
                for sub_constraint in it {
                    stack.push(Work::Constraint {
                        scope,
                        rank,
                        constraint: sub_constraint,
                    })
                }

                state
            }
            Pattern(type_index, expectation_index, category_index, region)
            | PatternPresence(type_index, expectation_index, category_index, region) => {
                let category = &env.constraints.pattern_categories[category_index.index()];

                let actual = either_type_index_to_var(
                    env,
                    rank,
                    problems,
                    abilities_store,
                    obligation_cache,
                    &mut can_types,
                    aliases,
                    *type_index,
                );

                let expectation = &env.constraints.pattern_expectations[expectation_index.index()];
                let expected = either_type_index_to_var(
                    env,
                    rank,
                    problems,
                    abilities_store,
                    obligation_cache,
                    &mut can_types,
                    aliases,
                    *expectation.get_type_ref(),
                );

                let mode = match constraint {
                    PatternPresence(..) => UnificationMode::PRESENT,
                    _ => UnificationMode::EQ,
                };

                match unify(
                    &mut env.uenv(),
                    actual,
                    expected,
                    mode,
                    Polarity::OF_PATTERN,
                ) {
                    Success {
                        vars,
                        must_implement_ability,
                        lambda_sets_to_specialize,
                        extra_metadata: _,
                    } => {
                        env.introduce(rank, &vars);

                        if !must_implement_ability.is_empty() {
                            let new_problems = obligation_cache.check_obligations(
                                env.subs,
                                abilities_store,
                                must_implement_ability,
                                AbilityImplError::BadPattern(*region, category.clone(), actual),
                            );
                            problems.extend(new_problems);
                        }
                        compact_lambdas_and_check_obligations(
                            env,
                            problems,
                            abilities_store,
                            obligation_cache,
                            awaiting_specializations,
                            lambda_sets_to_specialize,
                        );

                        state
                    }
                    Failure(vars, actual_type, expected_type, _bad_impls) => {
                        env.introduce(rank, &vars);

                        let problem = TypeError::BadPattern(
                            *region,
                            category.clone(),
                            actual_type,
                            expectation.replace_ref(expected_type),
                        );

                        problems.push(problem);

                        state
                    }
                }
            }
            Let(index, pool_slice) => {
                let let_con = &env.constraints.let_constraints[index.index()];

                let offset = let_con.defs_and_ret_constraint.index();
                let defs_constraint = &env.constraints.constraints[offset];
                let ret_constraint = &env.constraints.constraints[offset + 1];

                let flex_vars = &env.constraints.variables[let_con.flex_vars.indices()];
                let rigid_vars = &env.constraints.variables[let_con.rigid_vars.indices()];

                let pool_variables = &env.constraints.variables[pool_slice.indices()];

                if matches!(&ret_constraint, True) && let_con.rigid_vars.is_empty() {
                    debug_assert!(pool_variables.is_empty());

                    env.introduce(rank, flex_vars);

                    // If the return expression is guaranteed to solve,
                    // solve the assignments themselves and move on.
                    stack.push(Work::Constraint {
                        scope,
                        rank,
                        constraint: defs_constraint,
                    });

                    state
                } else if let_con.rigid_vars.is_empty() && let_con.flex_vars.is_empty() {
                    // items are popped from the stack in reverse order. That means that we'll
                    // first solve then defs_constraint, and then (eventually) the ret_constraint.
                    //
                    // Note that the LetConSimple gets the current env and rank,
                    // and not the env/rank from after solving the defs_constraint
                    stack.push(Work::LetConNoVariables {
                        scope,
                        rank,
                        let_con,
                        pool_variables,
                    });
                    stack.push(Work::Constraint {
                        scope,
                        rank,
                        constraint: defs_constraint,
                    });

                    state
                } else {
                    // If the let-binding is generalizable, work at the next rank (which will be
                    // the rank at which introduced variables will become generalized, if they end up
                    // staying there); otherwise, stay at the current level.
                    let binding_rank = if let_con.generalizable.0 {
                        rank.next()
                    } else {
                        rank
                    };

                    // determine the next pool
                    if binding_rank.into_usize() < env.pools.len() {
                        // Nothing to do, we already accounted for the next rank, no need to
                        // adjust the pools
                    } else {
                        // we should be off by one at this point
                        debug_assert_eq!(binding_rank.into_usize(), 1 + env.pools.len());
                        env.pools.extend_to(binding_rank.into_usize());
                    }

                    let pool: &mut Vec<Variable> = env.pools.get_mut(binding_rank);

                    // Introduce the variables of this binding, and extend the pool at our binding
                    // rank.
                    for &var in rigid_vars.iter().chain(flex_vars.iter()) {
                        env.subs.set_rank(var, binding_rank);
                    }
                    pool.reserve(rigid_vars.len() + flex_vars.len());
                    pool.extend(rigid_vars.iter());
                    pool.extend(flex_vars.iter());

                    // Now, run our binding constraint, generalize, then solve the rest of the
                    // program.
                    //
                    // Items are popped from the stack in reverse order. That means that we'll
                    // first solve the defs_constraint, and then (eventually) the ret_constraint.
                    //
                    // NB: LetCon gets the current scope's env and rank, not the env/rank from after solving the defs_constraint.
                    // That's because the defs constraints will be solved in next_rank if it is eligible for generalization.
                    // The LetCon will then generalize variables that are at a higher rank than the rank of the current scope.
                    stack.push(Work::LetConIntroducesVariables {
                        scope,
                        rank,
                        let_con,
                        pool_variables,
                    });
                    stack.push(Work::Constraint {
                        scope,
                        rank: binding_rank,
                        constraint: defs_constraint,
                    });

                    state
                }
            }
            IsOpenType(type_index) => {
                let actual = either_type_index_to_var(
                    env,
                    rank,
                    problems,
                    abilities_store,
                    obligation_cache,
                    &mut can_types,
                    aliases,
                    *type_index,
                );

                open_tag_union(env, actual);

                state
            }
            IncludesTag(index) => {
                let includes_tag = &env.constraints.includes_tags[index.index()];

                let roc_can::constraint::IncludesTag {
                    type_index,
                    tag_name,
                    types,
                    pattern_category,
                    region,
                } = includes_tag;

                let pattern_category =
                    &env.constraints.pattern_categories[pattern_category.index()];

                let actual = either_type_index_to_var(
                    env,
                    rank,
                    problems,
                    abilities_store,
                    obligation_cache,
                    &mut can_types,
                    aliases,
                    *type_index,
                );

                let payload_types = env.constraints.variables[types.indices()]
                    .iter()
                    .map(|v| Type::Variable(*v))
                    .collect();

                let tag_ty = can_types.from_old_type(&Type::TagUnion(
                    vec![(tag_name.clone(), payload_types)],
                    TypeExtension::Closed,
                ));
                let includes = type_to_var(
                    env,
                    rank,
                    problems,
                    abilities_store,
                    obligation_cache,
                    &mut can_types,
                    aliases,
                    tag_ty,
                );

                match unify(
                    &mut env.uenv(),
                    actual,
                    includes,
                    UnificationMode::PRESENT,
                    Polarity::OF_PATTERN,
                ) {
                    Success {
                        vars,
                        must_implement_ability,
                        lambda_sets_to_specialize,
                        extra_metadata: _,
                    } => {
                        env.introduce(rank, &vars);

                        if !must_implement_ability.is_empty() {
                            let new_problems = obligation_cache.check_obligations(
                                env.subs,
                                abilities_store,
                                must_implement_ability,
                                AbilityImplError::BadPattern(
                                    *region,
                                    pattern_category.clone(),
                                    actual,
                                ),
                            );
                            problems.extend(new_problems);
                        }
                        compact_lambdas_and_check_obligations(
                            env,
                            problems,
                            abilities_store,
                            obligation_cache,
                            awaiting_specializations,
                            lambda_sets_to_specialize,
                        );

                        state
                    }
                    Failure(vars, actual_type, expected_to_include_type, _bad_impls) => {
                        env.introduce(rank, &vars);

                        let problem = TypeError::BadPattern(
                            *region,
                            pattern_category.clone(),
                            expected_to_include_type,
                            PExpected::NoExpectation(actual_type),
                        );
                        problems.push(problem);

                        state
                    }
                }
            }
            &Exhaustive(eq, sketched_rows, context, exhaustive_mark) => {
                // A few cases:
                //  1. Either condition or branch types already have a type error. In this case just
                //     propagate it.
                //  2. Types are correct, but there are redundancies. In this case we want
                //     exhaustiveness checking to pull those out.
                //  3. Condition and branch types are "almost equal", that is one or the other is
                //     only missing a few more tags. In this case we want to run
                //     exhaustiveness checking both ways, to see which one is missing tags.
                //  4. Condition and branch types aren't "almost equal", this is just a normal type
                //     error.

                let (real_var, real_region, branches_var, category_and_expected) = match eq {
                    Ok(eq) => {
                        let roc_can::constraint::Eq(real_var, expected, category, real_region) =
                            env.constraints.eq[eq.index()];
                        let expected = &env.constraints.expectations[expected.index()];

                        (
                            real_var,
                            real_region,
                            *expected.get_type_ref(),
                            Ok((category, expected)),
                        )
                    }
                    Err(peq) => {
                        let roc_can::constraint::PatternEq(
                            real_var,
                            expected,
                            category,
                            real_region,
                        ) = env.constraints.pattern_eq[peq.index()];
                        let expected = &env.constraints.pattern_expectations[expected.index()];

                        (
                            real_var,
                            real_region,
                            *expected.get_type_ref(),
                            Err((category, expected)),
                        )
                    }
                };

                let real_var = either_type_index_to_var(
                    env,
                    rank,
                    problems,
                    abilities_store,
                    obligation_cache,
                    &mut can_types,
                    aliases,
                    real_var,
                );

                let branches_var = either_type_index_to_var(
                    env,
                    rank,
                    problems,
                    abilities_store,
                    obligation_cache,
                    &mut can_types,
                    aliases,
                    branches_var,
                );

                let cond_source_is_likely_positive_value = category_and_expected.is_ok();
                let cond_polarity = if cond_source_is_likely_positive_value {
                    Polarity::OF_VALUE
                } else {
                    Polarity::OF_PATTERN
                };

                let real_content = env.subs.get_content_without_compacting(real_var);
                let branches_content = env.subs.get_content_without_compacting(branches_var);
                let already_have_error = matches!(
                    (real_content, branches_content),
                    (Content::Error, _) | (_, Content::Error)
                );

                let snapshot = env.subs.snapshot();
                let unify_cond_and_patterns_outcome = unify(
                    &mut env.uenv(),
                    branches_var,
                    real_var,
                    UnificationMode::EQ,
                    cond_polarity,
                );

                let should_check_exhaustiveness;
                let has_unification_error =
                    !matches!(unify_cond_and_patterns_outcome, Success { .. });
                match unify_cond_and_patterns_outcome {
                    Success {
                        vars,
                        must_implement_ability,
                        lambda_sets_to_specialize,
                        extra_metadata: _,
                    } => {
                        env.subs.commit_snapshot(snapshot);

                        env.introduce(rank, &vars);

                        problems.extend(obligation_cache.check_obligations(
                            env.subs,
                            abilities_store,
                            must_implement_ability,
                            AbilityImplError::DoesNotImplement,
                        ));
                        compact_lambdas_and_check_obligations(
                            env,
                            problems,
                            abilities_store,
                            obligation_cache,
                            awaiting_specializations,
                            lambda_sets_to_specialize,
                        );

                        // Case 1: unify error types, but don't check exhaustiveness.
                        // Case 2: run exhaustiveness to check for redundant branches.
                        should_check_exhaustiveness = !already_have_error;
                    }
                    Failure(..) => {
                        // Rollback and check for almost-equality.
                        env.subs.rollback_to(snapshot);

                        let almost_eq_snapshot = env.subs.snapshot();
                        // TODO: turn this on for bidirectional exhaustiveness checking
                        // open_tag_union(subs, real_var);
                        open_tag_union(env, branches_var);
                        let almost_eq = matches!(
                            unify(
                                &mut env.uenv(),
                                real_var,
                                branches_var,
                                UnificationMode::EQ,
                                cond_polarity,
                            ),
                            Success { .. }
                        );

                        env.subs.rollback_to(almost_eq_snapshot);

                        if almost_eq {
                            // Case 3: almost equal, check exhaustiveness.
                            should_check_exhaustiveness = true;
                        } else {
                            // Case 4: incompatible types, report type error.
                            // Re-run first failed unification to get the type diff.
                            match unify(
                                &mut env.uenv(),
                                real_var,
                                branches_var,
                                UnificationMode::EQ,
                                cond_polarity,
                            ) {
                                Failure(vars, actual_type, expected_type, _bad_impls) => {
                                    env.introduce(rank, &vars);

                                    // Figure out the problem - it might be pattern or value
                                    // related.
                                    let problem = match category_and_expected {
                                        Ok((category, expected)) => {
                                            let real_category = env.constraints.categories
                                                [category.index()]
                                            .clone();
                                            TypeError::BadExpr(
                                                real_region,
                                                real_category,
                                                actual_type,
                                                expected.replace_ref(expected_type),
                                            )
                                        }

                                        Err((category, expected)) => {
                                            let real_category = env.constraints.pattern_categories
                                                [category.index()]
                                            .clone();
                                            TypeError::BadPattern(
                                                real_region,
                                                real_category,
                                                expected_type,
                                                expected.replace_ref(actual_type),
                                            )
                                        }
                                    };

                                    problems.push(problem);
                                    should_check_exhaustiveness = false;
                                }
                                _ => internal_error!("Must be failure"),
                            }
                        }
                    }
                }

                let sketched_rows = env.constraints.sketched_rows[sketched_rows.index()].clone();

                if should_check_exhaustiveness {
                    use roc_can::exhaustive::{check, ExhaustiveSummary};

                    // If the condition type likely comes from an positive-position value (e.g. a
                    // literal or a return type), rather than an input position, we employ the
                    // heuristic that the positive-position value would only need to be open if the
                    // branches of the `when` constrained them as open. To avoid suggesting
                    // catch-all branches, now mark the condition type as closed, so that we only
                    // show the variants that explicitly not matched.
                    //
                    // We avoid this heuristic if the condition type likely comes from a negative
                    // position, e.g. a function parameter, since in that case if the condition
                    // type is open, we definitely want to show the catch-all branch as necessary.
                    //
                    // For example:
                    //
                    //   x : [A, B, C]
                    //
                    //   when x is
                    //      A -> ..
                    //      B -> ..
                    //
                    // This is checked as "almost equal" and hence exhaustiveness-checked with
                    // [A, B] compared to [A, B, C]*. However, we really want to compare against
                    // [A, B, C] (notice the closed union), so we optimistically close the
                    // condition type here.
                    //
                    // On the other hand, in a case like
                    //
                    //   f : [A, B, C]* -> ..
                    //   f = \x -> when x is
                    //     A -> ..
                    //     B -> ..
                    //
                    // we want to show `C` and/or `_` as necessary branches, so this heuristic is
                    // not applied.
                    //
                    // In the above case, notice it would not be safe to apply this heuristic if
                    // `C` was matched as well. Since the positive/negative value determination is
                    // only an estimate, we also only apply this heursitic in the "almost equal"
                    // case, when there was in fact a unification error.
                    //
                    // TODO: this can likely be removed after remodelling tag extension types
                    // (#4440).
                    if cond_source_is_likely_positive_value && has_unification_error {
                        close_pattern_matched_tag_unions(env.subs, real_var);
                    }

                    if let Ok(ExhaustiveSummary {
                        errors,
                        exhaustive,
                        redundancies,
                    }) = check(env.subs, real_var, sketched_rows, context)
                    {
                        // Store information about whether the "when" is exhaustive, and
                        // which (if any) of its branches are redundant. Codegen may use
                        // this for branch-fixing and redundant elimination.
                        if !exhaustive {
                            exhaustive_mark.set_non_exhaustive(env.subs);
                        }
                        for redundant_mark in redundancies {
                            redundant_mark.set_redundant(env.subs);
                        }

                        // Store the errors.
                        problems.extend(errors.into_iter().map(TypeError::Exhaustive));
                    } else {
                        // Otherwise there were type errors deeper in the pattern; we will have
                        // already reported them.
                    }
                }

                state
            }
            &Resolve(OpportunisticResolve {
                specialization_variable,
                member,
                specialization_id,
            }) => {
                if let Ok(Resolved::Specialization(specialization)) = resolve_ability_specialization(
                    env.subs,
                    abilities_store,
                    member,
                    specialization_variable,
                ) {
                    abilities_store.insert_resolved(specialization_id, specialization);
                }

                state
            }
            CheckCycle(cycle, cycle_mark) => {
                let Cycle {
                    def_names,
                    expr_regions,
                } = &env.constraints.cycles[cycle.index()];
                let symbols = &env.constraints.loc_symbols[def_names.indices()];

                // If the type of a symbol is not a function, that's an error.
                // Roc is strict, so only functions can be mutually recursive.
                let any_is_bad = {
                    use Content::*;

                    symbols.iter().any(|(s, _)| {
                        let var = scope.get_var_by_symbol(s).expect("Symbol not solved!");
                        let (_, underlying_content) = chase_alias_content(env.subs, var);

                        !matches!(underlying_content, Error | Structure(FlatType::Func(..)))
                    })
                };

                if any_is_bad {
                    // expr regions are stored in loc_symbols (that turned out to be convenient).
                    // The symbol is just a dummy, and should not be used
                    let expr_regions = &env.constraints.loc_symbols[expr_regions.indices()];

                    let cycle = symbols
                        .iter()
                        .zip(expr_regions.iter())
                        .map(|(&(symbol, symbol_region), &(_, expr_region))| CycleEntry {
                            symbol,
                            symbol_region,
                            expr_region,
                        })
                        .collect();

                    problems.push(TypeError::CircularDef(cycle));

                    cycle_mark.set_illegal(env.subs);
                }

                state
            }
            IngestedFile(type_index, file_path, bytes) => {
                let actual = either_type_index_to_var(
                    env,
                    rank,
                    problems,
                    abilities_store,
                    obligation_cache,
                    &mut can_types,
                    aliases,
                    *type_index,
                );

                let snapshot = env.subs.snapshot();
                if let Success {
                    vars,
                    must_implement_ability,
                    lambda_sets_to_specialize,
                    extra_metadata: _,
                } = unify(
                    &mut env.uenv(),
                    actual,
                    Variable::LIST_U8,
                    UnificationMode::EQ,
                    Polarity::OF_VALUE,
                ) {
                    // List U8 always valid.
                    env.introduce(rank, &vars);

                    debug_assert!(
                        must_implement_ability.is_empty() && lambda_sets_to_specialize.is_empty(),
                        "List U8 will never need to implement abilities or specialize lambda sets"
                    );

                    state
                } else {
                    env.subs.rollback_to(snapshot);

                    // We explicitly match on the last unify to get the type in the case it errors.
                    match unify(
                        &mut env.uenv(),
                        actual,
                        Variable::STR,
                        UnificationMode::EQ,
                        Polarity::OF_VALUE,
                    ) {
                        Success {
                            vars,
                            must_implement_ability,
                            lambda_sets_to_specialize,
                            extra_metadata: _,
                        } => {
                            env.introduce(rank, &vars);

                            debug_assert!(
                                must_implement_ability.is_empty() && lambda_sets_to_specialize.is_empty(),
                                "Str will never need to implement abilities or specialize lambda sets"
                            );

                            // Str only valid if valid utf8.
                            if let Err(err) = std::str::from_utf8(bytes) {
                                let problem =
                                    TypeError::IngestedFileBadUtf8(file_path.clone(), err);
                                problems.push(problem);
                            }

                            state
                        }
                        Failure(vars, actual_type, _, _) => {
                            env.introduce(rank, &vars);

                            let problem = TypeError::IngestedFileUnsupportedType(
                                file_path.clone(),
                                actual_type,
                            );
                            problems.push(problem);
                            state
                        }
                    }
                }
            }
        };
    }

    state
}

fn chase_alias_content(subs: &Subs, mut var: Variable) -> (Variable, &Content) {
    loop {
        match subs.get_content_without_compacting(var) {
            Content::Alias(_, _, real_var, _) => {
                var = *real_var;
            }
            content => return (var, content),
        }
    }
}

fn compact_lambdas_and_check_obligations(
    env: &mut InferenceEnv,
    problems: &mut Vec<TypeError>,
    abilities_store: &mut AbilitiesStore,
    obligation_cache: &mut ObligationCache,
    awaiting_specialization: &mut AwaitingSpecializations,
    lambda_sets_to_specialize: UlsOfVar,
) {
    let CompactionResult {
        obligations,
        awaiting_specialization: new_awaiting,
    } = compact_lambda_sets_of_vars(
        &mut env.as_solve_env(),
        lambda_sets_to_specialize,
        &SolvePhase { abilities_store },
    );
    problems.extend(obligation_cache.check_obligations(
        env.subs,
        abilities_store,
        obligations,
        AbilityImplError::DoesNotImplement,
    ));
    awaiting_specialization.union(new_awaiting);
}

fn open_tag_union(env: &mut InferenceEnv, var: Variable) {
    let mut stack = vec![var];
    while let Some(var) = stack.pop() {
        use {Content::*, FlatType::*};

        let desc = env.subs.get(var);
        match desc.content {
            Structure(TagUnion(tags, ext)) => {
                if let Structure(EmptyTagUnion) = env.subs.get_content_without_compacting(ext.var())
                {
                    let new_ext_var = env.register(desc.rank, Content::FlexVar(None));

                    let new_union = Structure(TagUnion(tags, TagExt::Any(new_ext_var)));
                    env.subs.set_content(var, new_union);
                }

                // Also open up all nested tag unions.
                let all_vars = tags.variables().into_iter();
                stack.extend(
                    all_vars
                        .flat_map(|slice| env.subs[slice])
                        .map(|var| env.subs[var]),
                );
            }

            Structure(Record(fields, _)) => {
                // Open up all nested tag unions.
                stack.extend(env.subs.get_subs_slice(fields.variables()));
            }

            Structure(Tuple(elems, _)) => {
                // Open up all nested tag unions.
                stack.extend(env.subs.get_subs_slice(elems.variables()));
            }

            Structure(Apply(Symbol::LIST_LIST, args)) => {
                // Open up nested tag unions.
                stack.extend(env.subs.get_subs_slice(args));
            }

            _ => {
                // Everything else is not a structural type that can be opened
                // (i.e. cannot be matched in a pattern-match)
            }
        }

        // Today, an "open" constraint doesn't affect any types
        // other than tag unions. Recursive tag unions are constructed
        // at a later time (during occurs checks after tag unions are
        // resolved), so that's not handled here either.
    }
}

/// Optimistically closes the positive type of a value matched in a `when` statement, to produce
/// better exhaustiveness error messages.
///
/// This should only be applied if it's already known that a `when` expression is not exhaustive.
///
/// See [Constraint::Exhaustive].
fn close_pattern_matched_tag_unions(subs: &mut Subs, var: Variable) {
    let mut stack = vec![var];
    while let Some(var) = stack.pop() {
        use {Content::*, FlatType::*};

        let desc = subs.get(var);
        match desc.content {
            Structure(TagUnion(tags, mut ext)) => {
                // Close the extension, chasing it as far as it goes.
                loop {
                    match subs.get_content_without_compacting(ext.var()) {
                        Structure(FlatType::EmptyTagUnion) => {
                            break;
                        }
                        FlexVar(..) | FlexAbleVar(..) => {
                            subs.set_content_unchecked(
                                ext.var(),
                                Structure(FlatType::EmptyTagUnion),
                            );
                            break;
                        }
                        RigidVar(..) | RigidAbleVar(..) => {
                            // Don't touch rigids, they tell us more information than the heuristic
                            // of closing tag unions does for better exhaustiveness checking does.
                            break;
                        }
                        Structure(FlatType::TagUnion(_, deep_ext))
                        | Structure(FlatType::RecursiveTagUnion(_, _, deep_ext))
                        | Structure(FlatType::FunctionOrTagUnion(_, _, deep_ext)) => {
                            ext = *deep_ext;
                        }
                        other => internal_error!(
                            "not a tag union: {:?}",
                            roc_types::subs::SubsFmtContent(other, subs)
                        ),
                    }
                }

                // Also open up all nested tag unions.
                let all_vars = tags.variables().into_iter();
                stack.extend(all_vars.flat_map(|slice| subs[slice]).map(|var| subs[var]));
            }

            Structure(Record(fields, _)) => {
                // Close up all nested tag unions.
                stack.extend(subs.get_subs_slice(fields.variables()));
            }

            Structure(Apply(Symbol::LIST_LIST, args)) => {
                // Close up nested tag unions.
                stack.extend(subs.get_subs_slice(args));
            }

            Alias(_, _, real_var, _) => {
                stack.push(real_var);
            }

            _ => {
                // Everything else is not a type that can be opened/matched in a pattern match.
            }
        }

        // Recursive tag unions are constructed at a later time
        // (during occurs checks after tag unions are resolved),
        // so that's not handled here.
    }
}

/// If a symbol claims to specialize an ability member, check that its solved type in fact
/// does specialize the ability, and record the specialization.
// Aggressive but necessary - there aren't many usages.
#[inline(always)]
fn check_ability_specialization(
    env: &mut InferenceEnv,
    rank: Rank,
    abilities_store: &mut AbilitiesStore,
    obligation_cache: &mut ObligationCache,
    awaiting_specializations: &mut AwaitingSpecializations,
    problems: &mut Vec<TypeError>,
    symbol: Symbol,
    symbol_loc_var: Loc<Variable>,
) {
    // If the symbol specializes an ability member, we need to make sure that the
    // inferred type for the specialization actually aligns with the expected
    // implementation.
    if let Some((impl_key, root_data)) = abilities_store.impl_key_and_def(symbol) {
        let ability_member = impl_key.ability_member;
        let root_signature_var = root_data.signature_var();
        let parent_ability = root_data.parent_ability;

        // Check if they unify - if they don't, then the claimed specialization isn't really one,
        // and that's a type error!
        // This also fixes any latent type variables that need to be specialized to exactly what
        // the ability signature expects.

        // We need to freshly instantiate the root signature so that all unifications are reflected
        // in the specialization type, but not the original signature type.
        let root_signature_var = {
            let mut solve_env = env.as_solve_env();
            let solve_env = &mut solve_env;
            deep_copy_var_in(
                solve_env,
                Rank::toplevel(),
                root_signature_var,
                solve_env.arena,
            )
        };
        let snapshot = env.subs.snapshot();
        let unified = unify_introduced_ability_specialization(
            &mut env.uenv(),
            root_signature_var,
            symbol_loc_var.value,
            UnificationMode::EQ,
        );

        let resolved_mark = match unified {
            Success {
                vars,
                must_implement_ability,
                lambda_sets_to_specialize,
                extra_metadata: SpecializationLsetCollector(specialization_lambda_sets),
            } => {
                let specialization_type =
                    type_implementing_specialization(&must_implement_ability, parent_ability);

                match specialization_type {
                    Some(Obligated::Opaque(opaque)) => {
                        // This is a specialization for an opaque - but is it the opaque the
                        // specialization was claimed to be for?
                        if opaque == impl_key.opaque {
                            // It was! All is good.

                            env.subs.commit_snapshot(snapshot);
                            env.introduce(rank, &vars);

                            let specialization_lambda_sets = specialization_lambda_sets
                                .into_iter()
                                .map(|((symbol, region), var)| {
                                    debug_assert_eq!(symbol, ability_member);
                                    (region, var)
                                })
                                .collect();

                            compact_lambdas_and_check_obligations(
                                env,
                                problems,
                                abilities_store,
                                obligation_cache,
                                awaiting_specializations,
                                lambda_sets_to_specialize,
                            );

                            let specialization =
                                MemberSpecializationInfo::new(symbol, specialization_lambda_sets);

                            Ok(specialization)
                        } else {
                            // This def is not specialized for the claimed opaque type, that's an
                            // error.

                            // Commit so that the bad signature and its error persists in subs.
                            env.subs.commit_snapshot(snapshot);

                            let _typ = env
                                .subs
                                .var_to_error_type(symbol_loc_var.value, Polarity::OF_VALUE);

                            let problem = TypeError::WrongSpecialization {
                                region: symbol_loc_var.region,
                                ability_member: impl_key.ability_member,
                                expected_opaque: impl_key.opaque,
                                found_opaque: opaque,
                            };

                            problems.push(problem);

                            Err(())
                        }
                    }
                    Some(Obligated::Adhoc(var)) => {
                        // This is a specialization of a structural type - never allowed.

                        // Commit so that `var` persists in subs.
                        env.subs.commit_snapshot(snapshot);

                        let typ = env.subs.var_to_error_type(var, Polarity::OF_VALUE);

                        let problem = TypeError::StructuralSpecialization {
                            region: symbol_loc_var.region,
                            typ,
                            ability: parent_ability,
                            member: ability_member,
                        };

                        problems.push(problem);

                        Err(())
                    }
                    None => {
                        // This can happen when every ability constriant on a type variable went
                        // through only another type variable. That means this def is not specialized
                        // for one concrete type, and especially not our opaque - we won't admit this currently.

                        // Rollback the snapshot so we unlink the root signature with the specialization,
                        // so we can have two separate error types.
                        env.subs.rollback_to(snapshot);

                        let expected_type = env
                            .subs
                            .var_to_error_type(root_signature_var, Polarity::OF_VALUE);
                        let actual_type = env
                            .subs
                            .var_to_error_type(symbol_loc_var.value, Polarity::OF_VALUE);

                        let reason = Reason::GeneralizedAbilityMemberSpecialization {
                            member_name: ability_member,
                            def_region: root_data.region,
                        };

                        let problem = TypeError::BadExpr(
                            symbol_loc_var.region,
                            Category::AbilityMemberSpecialization(ability_member),
                            actual_type,
                            Expected::ForReason(reason, expected_type, symbol_loc_var.region),
                        );

                        problems.push(problem);

                        Err(())
                    }
                }
            }

            Failure(vars, expected_type, actual_type, unimplemented_abilities) => {
                env.subs.commit_snapshot(snapshot);
                env.introduce(rank, &vars);

                let reason = Reason::InvalidAbilityMemberSpecialization {
                    member_name: ability_member,
                    def_region: root_data.region,
                    unimplemented_abilities,
                };

                let problem = TypeError::BadExpr(
                    symbol_loc_var.region,
                    Category::AbilityMemberSpecialization(ability_member),
                    actual_type,
                    Expected::ForReason(reason, expected_type, symbol_loc_var.region),
                );

                problems.push(problem);

                Err(())
            }
        };

        abilities_store
            .mark_implementation(impl_key, resolved_mark)
            .expect("marked as a custom implementation, but not recorded as such");

        // Get the lambda sets that are ready for specialization because this ability member
        // specialization was resolved, and compact them.
        let new_lambda_sets_to_specialize =
            awaiting_specializations.remove_for_specialized(env.subs, impl_key);
        compact_lambdas_and_check_obligations(
            env,
            problems,
            abilities_store,
            obligation_cache,
            awaiting_specializations,
            new_lambda_sets_to_specialize,
        );
        debug_assert!(
            !awaiting_specializations.waiting_for(impl_key),
            "still have lambda sets waiting for {impl_key:?}, but it was just resolved"
        );
    }
}

#[derive(Debug)]
enum LocalDefVarsVec<T> {
    Stack(arrayvec::ArrayVec<T, 32>),
    Heap(Vec<T>),
}

impl<T> LocalDefVarsVec<T> {
    #[inline(always)]
    fn with_length(length: usize) -> Self {
        if length <= 32 {
            Self::Stack(Default::default())
        } else {
            Self::Heap(Default::default())
        }
    }

    fn push(&mut self, element: T) {
        match self {
            LocalDefVarsVec::Stack(vec) => vec.push(element),
            LocalDefVarsVec::Heap(vec) => vec.push(element),
        }
    }

    fn iter(&self) -> impl Iterator<Item = &T> {
        match self {
            LocalDefVarsVec::Stack(vec) => vec.iter(),
            LocalDefVarsVec::Heap(vec) => vec.iter(),
        }
    }
}

impl LocalDefVarsVec<(Symbol, Loc<Variable>)> {
    fn from_def_types(
        env: &mut InferenceEnv,
        rank: Rank,
        problems: &mut Vec<TypeError>,
        abilities_store: &mut AbilitiesStore,
        obligation_cache: &mut ObligationCache,
        types: &mut Types,
        aliases: &mut Aliases,
        def_types_slice: roc_can::constraint::DefTypes,
    ) -> Self {
        let type_indices_slice = &env.constraints.type_slices[def_types_slice.types.indices()];
        let loc_symbols_slice = &env.constraints.loc_symbols[def_types_slice.loc_symbols.indices()];

        let mut local_def_vars = Self::with_length(type_indices_slice.len());

        for (&(symbol, region), typ_index) in (loc_symbols_slice.iter()).zip(type_indices_slice) {
            let var = either_type_index_to_var(
                env,
                rank,
                problems,
                abilities_store,
                obligation_cache,
                types,
                aliases,
                *typ_index,
            );

            local_def_vars.push((symbol, Loc { value: var, region }));
        }

        local_def_vars
    }
}

fn check_for_infinite_type(
    env: &mut InferenceEnv,
    problems: &mut Vec<TypeError>,
    symbol: Symbol,
    loc_var: Loc<Variable>,
) {
    let var = loc_var.value;

    'next_occurs_check: while let Err((_, chain)) = env.subs.occurs(var) {
        // walk the chain till we find a tag union or lambda set, starting from the variable that
        // occurred recursively, which is always at the end of the chain.
        for &var in chain.iter().rev() {
            match *env.subs.get_content_without_compacting(var) {
                Content::Structure(FlatType::TagUnion(tags, ext_var)) => {
                    let rec_var = env.subs.mark_tag_union_recursive(var, tags, ext_var);
                    env.register_existing_var(rec_var);

                    continue 'next_occurs_check;
                }
                Content::LambdaSet(subs::LambdaSet {
                    solved,
                    recursion_var: OptVariable::NONE,
                    unspecialized,
                    ambient_function: ambient_function_var,
                }) => {
                    let rec_var = env.subs.mark_lambda_set_recursive(
                        var,
                        solved,
                        unspecialized,
                        ambient_function_var,
                    );
                    env.register_existing_var(rec_var);

                    continue 'next_occurs_check;
                }
                _ => { /* fall through */ }
            }
        }

        circular_error(env.subs, problems, symbol, &loc_var);
    }
}

<<<<<<< HEAD
fn either_type_index_to_var(
    subs: &mut Subs,
    rank: Rank,
    pools: &mut Pools,
    problems: &mut Vec<TypeError>,
    abilities_store: &mut AbilitiesStore,
    obligation_cache: &mut ObligationCache,
    types: &mut Types,
    aliases: &mut Aliases,
    either_type_index: TypeOrVar,
) -> Variable {
    match either_type_index.split() {
        Ok(type_index) => {
            // Converts the celled type to a variable, emplacing the new variable for re-use.
            let var = type_to_var(
                subs,
                rank,
                problems,
                abilities_store,
                obligation_cache,
                pools,
                types,
                aliases,
                type_index,
            );

            debug_assert!(
                matches!(types[type_index], TypeTag::Variable(v) if v == var)
                    || matches!(
                        types[type_index],
                        TypeTag::EmptyRecord | TypeTag::EmptyTagUnion
                    )
            );
            var
        }
        Err(var_index) => {
            // we cheat, and  store the variable directly in the index
            unsafe { Variable::from_index(var_index.index() as _) }
        }
    }
}

pub(crate) fn type_to_var(
    subs: &mut Subs,
    rank: Rank,
    problems: &mut Vec<TypeError>,
    abilities_store: &mut AbilitiesStore,
    obligation_cache: &mut ObligationCache,
    pools: &mut Pools,
    types: &mut Types,
    aliases: &mut Aliases,
    typ: Index<TypeTag>,
) -> Variable {
    if let TypeTag::Variable(var) = types[typ] {
        var
    } else {
        let mut arena = take_scratchpad();

        let var = type_to_variable(
            subs,
            rank,
            pools,
            problems,
            abilities_store,
            obligation_cache,
            &arena,
            aliases,
            types,
            typ,
            false,
        );

        arena.reset();
        put_scratchpad(arena);

        var
    }
}

enum RegisterVariable {
    /// Based on the Type, we already know what variable this will be
    Direct(Variable),
    /// This Type needs more complicated Content. We reserve a Variable
    /// for it, but put a placeholder Content in subs
    Deferred,
}

impl RegisterVariable {
    fn from_type(
        subs: &mut Subs,
        rank: Rank,
        pools: &mut Pools,
        arena: &'_ bumpalo::Bump,
        types: &mut Types,
        typ: Index<TypeTag>,
    ) -> Self {
        use RegisterVariable::*;

        match types[typ] {
            TypeTag::Variable(var) => Direct(var),
            TypeTag::EmptyRecord => Direct(Variable::EMPTY_RECORD),
            TypeTag::EmptyTagUnion => Direct(Variable::EMPTY_TAG_UNION),
            TypeTag::DelayedAlias { shared }
            | TypeTag::StructuralAlias { shared, .. }
            | TypeTag::OpaqueAlias { shared, .. }
            | TypeTag::HostExposedAlias { shared, .. } => {
                let AliasShared { symbol, .. } = types[shared];
                if let Some(reserved) = Variable::get_reserved(symbol) {
                    let direct_var = if rank.is_generalized() {
                        // reserved variables are stored with rank NONE
                        reserved
                    } else {
                        // for any other rank, we need to copy; it takes care of adjusting the rank
                        deep_copy_var_in(subs, rank, pools, reserved, arena)
                    };
                    // Safety: the `destination` will become the source-of-truth for the type index, since it
                    // was not already transformed before (if it was, we'd be in the Variable branch!)
                    let _old_typ = unsafe { types.emplace_variable(typ, direct_var) };
                    return Direct(direct_var);
                }

                Deferred
            }
            _ => Deferred,
        }
    }

    #[inline(always)]
    fn with_stack(
        subs: &mut Subs,
        rank: Rank,
        pools: &mut Pools,
        arena: &'_ bumpalo::Bump,
        types: &mut Types,
        typ_index: Index<TypeTag>,
        stack: &mut bumpalo::collections::Vec<'_, TypeToVar>,
    ) -> Variable {
        match Self::from_type(subs, rank, pools, arena, types, typ_index) {
            Self::Direct(var) => var,
            Self::Deferred => {
                let var = subs.fresh_unnamed_flex_var();
                // Safety: the `destination` will become the source-of-truth for the type index, since it
                // was not already transformed before (if it was, it wouldn't be deferred!)
                let typ = unsafe { types.emplace_variable(typ_index, var) };
                stack.push(TypeToVar::Defer {
                    typ,
                    typ_index,
                    destination: var,
                    ambient_function: AmbientFunctionPolicy::NoFunction,
                });
                var
            }
        }
    }
}

/// Instantiation of ambient functions in unspecialized lambda sets is somewhat tricky due to other
/// optimizations we have in place. This struct tells us how they should be instantiated.
#[derive(Debug)]
enum AmbientFunctionPolicy {
    /// We're not in a function. This variant may never hold for unspecialized lambda sets.
    NoFunction,
    /// We're in a known function.
    Function(Variable),
}

impl AmbientFunctionPolicy {
    fn link_to_alias_lambda_set_var(&self, subs: &mut Subs, var: Variable) {
        let ambient_function = match self {
            AmbientFunctionPolicy::Function(var) => *var,
            _ => {
                // Might be linked at a deeper point in time, ignore for now
                return;
            }
        };
        let content = subs.get_content_without_compacting(var);
        let new_content = match content {
            Content::LambdaSet(LambdaSet {
                solved,
                recursion_var,
                unspecialized,
                ambient_function: _,
            }) => Content::LambdaSet(LambdaSet {
                solved: *solved,
                recursion_var: *recursion_var,
                unspecialized: *unspecialized,
                ambient_function,
            }),
            Content::FlexVar(_) => {
                // Something like
                //   Encoder fmt <a> : List U8, fmt -a-> List U8 where fmt implements EncoderFormatting
                // THEORY: Replace these with empty lambda sets. They will unify the same as a flex
                // var does, but allows us to record the ambient function properly.
                Content::LambdaSet(LambdaSet {
                    solved: UnionLabels::default(),
                    recursion_var: OptVariable::NONE,
                    unspecialized: SubsSlice::default(),
                    ambient_function,
                })
            }
            content => internal_error!("{:?}({:?}) not a lambda set", content, var),
        };
        subs.set_content_unchecked(var, new_content);
    }
}

#[derive(Debug)]
enum TypeToVar {
    Defer {
        typ: TypeTag,
        typ_index: Index<TypeTag>,
        destination: Variable,
        ambient_function: AmbientFunctionPolicy,
    },
}

#[allow(clippy::too_many_arguments)]
fn type_to_variable(
    subs: &mut Subs,
    rank: Rank,
    pools: &mut Pools,
    problems: &mut Vec<TypeError>,
    abilities_store: &AbilitiesStore,
    obligation_cache: &mut ObligationCache,
    arena: &bumpalo::Bump,
    aliases: &mut Aliases,
    types: &mut Types,
    typ: Index<TypeTag>,
    // Helpers for instantiating ambient functions of lambda set variables from type aliases.
    is_alias_lambda_set_arg: bool,
) -> Variable {
    use bumpalo::collections::Vec;

    let mut stack = Vec::with_capacity_in(8, arena);
    let mut bind_to_abilities = Vec::new_in(arena);

    macro_rules! helper {
        ($typ:expr, $ambient_function_policy:expr) => {{
            match RegisterVariable::from_type(subs, rank, pools, arena, types, $typ) {
                RegisterVariable::Direct(var) => {
                    // If the variable is just a type variable but we know we're in a lambda set
                    // context, try to link to the ambient function.
                    $ambient_function_policy.link_to_alias_lambda_set_var(subs, var);

                    var
                }
                RegisterVariable::Deferred => {
                    let var = subs.fresh_unnamed_flex_var();

                    // Safety: the `destination` will become the source-of-truth for the type index, since it
                    // was not already transformed before (if it was, it wouldn't be deferred!)
                    let typ = unsafe { types.emplace_variable($typ, var) };

                    stack.push(TypeToVar::Defer {
                        typ,
                        typ_index: $typ,
                        destination: var,
                        ambient_function: $ambient_function_policy,
                    });

                    var
                }
            }
        }};
        ($typ:expr) => {{
            helper!($typ, AmbientFunctionPolicy::NoFunction)
        }};
    }

    let result = helper!(typ);

    while let Some(TypeToVar::Defer {
        typ_index,
        typ,
        destination,
        ambient_function,
    }) = stack.pop()
    {
        use TypeTag::*;
        match typ {
            Variable(_) | EmptyRecord | EmptyTagUnion => {
                unreachable!("This variant should never be deferred!",)
            }
            RangedNumber(range) => {
                let content = Content::RangedNumber(range);

                register_with_known_var(subs, destination, rank, pools, content)
            }
            Apply {
                symbol,
                type_argument_regions: _,
                region: _,
            } => {
                let arguments = types.get_type_arguments(typ_index);
                let new_arguments = VariableSubsSlice::reserve_into_subs(subs, arguments.len());
                for (target_index, var_index) in
                    (new_arguments.indices()).zip(arguments.into_iter())
                {
                    let var = helper!(var_index);
                    subs.variables[target_index] = var;
                }

                let flat_type = FlatType::Apply(symbol, new_arguments);
                let content = Content::Structure(flat_type);

                register_with_known_var(subs, destination, rank, pools, content)
            }

            ClosureTag {
                name,
                ambient_function,
            } => {
                let captures = types.get_type_arguments(typ_index);
                let union_lambdas = create_union_lambda(
                    subs, rank, pools, arena, types, name, captures, &mut stack,
                );

                let content = Content::LambdaSet(subs::LambdaSet {
                    solved: union_lambdas,
                    // We may figure out the lambda set is recursive during solving, but it never
                    // is to begin with.
                    recursion_var: OptVariable::NONE,
                    unspecialized: SubsSlice::default(),
                    ambient_function,
                });

                register_with_known_var(subs, destination, rank, pools, content)
            }
            UnspecializedLambdaSet { unspecialized } => {
                let unspecialized_slice = SubsSlice::extend_new(
                    &mut subs.unspecialized_lambda_sets,
                    std::iter::once(unspecialized),
                );

                // `ClosureTag` ambient functions are resolved during constraint generation.
                // But `UnspecializedLambdaSet`s can only ever live in a type signature, and don't
                // correspond to a expression, so they are never constrained.
                // Instead, we resolve their ambient functions during type translation, observing
                // the invariant that a lambda set can only ever appear under a function type.
                let ambient_function = match ambient_function {
                    AmbientFunctionPolicy::NoFunction => {
                        debug_assert!(is_alias_lambda_set_arg);
                        // To be filled in during delayed type alias instantiation
                        roc_types::subs::Variable::NULL
                    }
                    AmbientFunctionPolicy::Function(var) => var,
                };

                let content = Content::LambdaSet(subs::LambdaSet {
                    unspecialized: unspecialized_slice,
                    solved: UnionLabels::default(),
                    recursion_var: OptVariable::NONE,
                    ambient_function,
                });

                register_with_known_var(subs, destination, rank, pools, content)
            }
            // This case is important for the rank of boolean variables
            Function(closure_type, ret_type) => {
                let arguments = types.get_type_arguments(typ_index);
                let new_arguments = VariableSubsSlice::reserve_into_subs(subs, arguments.len());
                for (target_index, var_index) in
                    (new_arguments.indices()).zip(arguments.into_iter())
                {
                    let var = helper!(var_index);
                    subs.variables[target_index] = var;
                }

                let ret_var = helper!(ret_type);
                let closure_var =
                    helper!(closure_type, AmbientFunctionPolicy::Function(destination));
                let content =
                    Content::Structure(FlatType::Func(new_arguments, closure_var, ret_var));

                register_with_known_var(subs, destination, rank, pools, content)
            }
            Record(fields) => {
                let ext_slice = types.get_type_arguments(typ_index);

                // An empty fields is inefficient (but would be correct)
                // If hit, try to turn the value into an EmptyRecord in canonicalization
                debug_assert!(!fields.is_empty() || !ext_slice.is_empty());

                let mut field_vars = Vec::with_capacity_in(fields.len(), arena);

                let (fields_names, field_kinds, field_tys) = types.record_fields_slices(fields);

                for ((field, field_kind), field_type) in (fields_names.into_iter())
                    .zip(field_kinds.into_iter())
                    .zip(field_tys.into_iter())
                {
                    let field_var = {
                        let t = helper!(field_type);
                        types[field_kind].replace(t)
                    };

                    field_vars.push((types[field].clone(), field_var));
                }

                debug_assert!(ext_slice.len() <= 1);
                let temp_ext_var = match ext_slice.into_iter().next() {
                    None => roc_types::subs::Variable::EMPTY_RECORD,
                    Some(ext) => helper!(ext),
                };

                let (it, new_ext_var) =
                    gather_fields_unsorted_iter(subs, RecordFields::empty(), temp_ext_var)
                        .expect("Something ended up weird in this record type");

                let it = it
                    .into_iter()
                    .map(|(field, field_type)| (field.clone(), field_type));

                field_vars.extend(it);
                insertion_sort_by(&mut field_vars, RecordFields::compare);

                let record_fields = RecordFields::insert_into_subs(subs, field_vars);

                let content = Content::Structure(FlatType::Record(record_fields, new_ext_var));

                register_with_known_var(subs, destination, rank, pools, content)
            }

            Tuple(elems) => {
                let ext_slice = types.get_type_arguments(typ_index);

                // Elems should never be empty; we don't support empty tuples
                debug_assert!(!elems.is_empty() || !ext_slice.is_empty());

                let mut elem_vars = Vec::with_capacity_in(elems.len(), arena);

                let (indices, elem_tys) = types.tuple_elems_slices(elems);

                for (index, elem_type) in indices.into_iter().zip(elem_tys.into_iter()) {
                    let elem_var = helper!(elem_type);
                    elem_vars.push((types[index], elem_var));
                }

                debug_assert!(ext_slice.len() <= 1);
                let temp_ext_var = match ext_slice.into_iter().next() {
                    None => roc_types::subs::Variable::EMPTY_TUPLE,
                    Some(ext) => helper!(ext),
                };

                let (it, new_ext_var) =
                    gather_tuple_elems_unsorted_iter(subs, TupleElems::empty(), temp_ext_var)
                        .expect("Something ended up weird in this tuple type");

                elem_vars.extend(it);
                let tuple_elems = TupleElems::insert_into_subs(subs, elem_vars);

                let content = Content::Structure(FlatType::Tuple(tuple_elems, new_ext_var));

                register_with_known_var(subs, destination, rank, pools, content)
            }

            TagUnion(tags, ext_openness) => {
                let ext_slice = types.get_type_arguments(typ_index);

                // An empty tags is inefficient (but would be correct)
                // If hit, try to turn the value into an EmptyTagUnion in canonicalization
                debug_assert!(!tags.is_empty() || !ext_slice.is_empty());

                let (union_tags, ext) = type_to_union_tags(
                    subs,
                    rank,
                    pools,
                    arena,
                    types,
                    tags,
                    ext_slice,
                    ext_openness,
                    &mut stack,
                );
                let content = Content::Structure(FlatType::TagUnion(union_tags, ext));

                register_with_known_var(subs, destination, rank, pools, content)
            }
            FunctionOrTagUnion(symbol, ext_openness) => {
                let ext_slice = types.get_type_arguments(typ_index);
                let tag_name = types.get_tag_name(&typ_index).clone();

                debug_assert!(ext_slice.len() <= 1);
                let temp_ext = match ext_slice.into_iter().next() {
                    Some(ext) => {
                        let var = helper!(ext);
                        TagExt::from_can(var, ext_openness)
                    }
                    None => TagExt::Any(roc_types::subs::Variable::EMPTY_TAG_UNION),
                };

                let (it, ext) = roc_types::types::gather_tags_unsorted_iter(
                    subs,
                    UnionTags::default(),
                    temp_ext,
                )
                .expect("extension var could not be seen as a tag union");

                for _ in it {
                    unreachable!("we assert that the ext var is empty; otherwise we'd already know it was a tag union!");
                }

                let tag_names = SubsSlice::extend_new(&mut subs.tag_names, [tag_name]);
                let symbols = SubsSlice::extend_new(&mut subs.symbol_names, [symbol]);

                let content =
                    Content::Structure(FlatType::FunctionOrTagUnion(tag_names, symbols, ext));

                register_with_known_var(subs, destination, rank, pools, content)
            }
            RecursiveTagUnion(rec_var, tags, ext_openness) => {
                let ext_slice = types.get_type_arguments(typ_index);

                // An empty tags is inefficient (but would be correct)
                // If hit, try to turn the value into an EmptyTagUnion in canonicalization
                debug_assert!(!tags.is_empty() || !ext_slice.is_empty());

                let (union_tags, ext) = type_to_union_tags(
                    subs,
                    rank,
                    pools,
                    arena,
                    types,
                    tags,
                    ext_slice,
                    ext_openness,
                    &mut stack,
                );
                let content =
                    Content::Structure(FlatType::RecursiveTagUnion(rec_var, union_tags, ext));

                let tag_union_var = destination;
                register_with_known_var(subs, tag_union_var, rank, pools, content);

                register_with_known_var(
                    subs,
                    rec_var,
                    rank,
                    pools,
                    Content::RecursionVar {
                        opt_name: None,
                        structure: tag_union_var,
                    },
                );

                tag_union_var
            }

            DelayedAlias { shared } => {
                let AliasShared {
                    symbol,
                    type_argument_abilities,
                    type_argument_regions,
                    lambda_set_variables,
                    infer_ext_in_output_variables,
                } = types[shared];

                let type_arguments = types.get_type_arguments(typ_index);

                let alias_variables = {
                    let all_vars_length = type_arguments.len()
                        + lambda_set_variables.len()
                        + infer_ext_in_output_variables.len();
                    let new_variables = VariableSubsSlice::reserve_into_subs(subs, all_vars_length);

                    let type_arguments_offset = 0;
                    let lambda_set_vars_offset = type_arguments_offset + type_arguments.len();
                    let infer_ext_vars_offset = lambda_set_vars_offset + lambda_set_variables.len();

                    for (((target_index, arg_type), arg_region), abilities) in
                        (new_variables.indices().skip(type_arguments_offset))
                            .zip(type_arguments.into_iter())
                            .zip(type_argument_regions.into_iter())
                            .zip(type_argument_abilities.into_iter())
                    {
                        let copy_var = helper!(arg_type);
                        subs.variables[target_index] = copy_var;
                        if !types[abilities].is_empty() {
                            let arg_region = types[arg_region];
                            bind_to_abilities.push((Loc::at(arg_region, copy_var), abilities));
                        }
                    }

                    let it = (new_variables.indices().skip(lambda_set_vars_offset))
                        .zip(lambda_set_variables.into_iter());
                    for (target_index, ls) in it {
                        // We MUST do this now, otherwise when linking the ambient function during
                        // instantiation of the real var, there will be nothing to link against.
                        let copy_var = type_to_variable(
                            subs,
                            rank,
                            pools,
                            problems,
                            abilities_store,
                            obligation_cache,
                            arena,
                            aliases,
                            types,
                            ls,
                            true,
                        );
                        subs.variables[target_index] = copy_var;
                    }

                    let it = (new_variables.indices().skip(infer_ext_vars_offset))
                        .zip(infer_ext_in_output_variables.into_iter());
                    for (target_index, ext_typ) in it {
                        let copy_var = helper!(ext_typ);
                        subs.variables[target_index] = copy_var;
                    }

                    AliasVariables {
                        variables_start: new_variables.start,
                        type_variables_len: type_arguments.len() as _,
                        lambda_set_variables_len: lambda_set_variables.len() as _,
                        all_variables_len: all_vars_length as _,
                    }
                };

                let (alias_variable, kind) = aliases.instantiate_real_var(
                    subs,
                    rank,
                    pools,
                    problems,
                    abilities_store,
                    obligation_cache,
                    arena,
                    types,
                    symbol,
                    alias_variables,
                );

                let content = Content::Alias(symbol, alias_variables, alias_variable, kind);

                register_with_known_var(subs, destination, rank, pools, content)
            }

            StructuralAlias { shared, actual } | OpaqueAlias { shared, actual } => {
                let kind = match typ {
                    StructuralAlias { .. } => AliasKind::Structural,
                    OpaqueAlias { .. } => AliasKind::Opaque,
                    _ => internal_error!(),
                };

                let AliasShared {
                    symbol,
                    type_argument_abilities,
                    type_argument_regions,
                    lambda_set_variables,
                    infer_ext_in_output_variables,
                } = types[shared];

                debug_assert!(roc_types::subs::Variable::get_reserved(symbol).is_none());

                let type_arguments = types.get_type_arguments(typ_index);

                let alias_variables = {
                    let all_vars_length = type_arguments.len()
                        + lambda_set_variables.len()
                        + infer_ext_in_output_variables.len();

                    let type_arguments_offset = 0;
                    let lambda_set_vars_offset = type_arguments_offset + type_arguments.len();
                    let infer_ext_vars_offset = lambda_set_vars_offset + lambda_set_variables.len();

                    let new_variables = VariableSubsSlice::reserve_into_subs(subs, all_vars_length);

                    for (((target_index, typ), region), abilities) in
                        (new_variables.indices().skip(type_arguments_offset))
                            .zip(type_arguments.into_iter())
                            .zip(type_argument_regions.into_iter())
                            .zip(type_argument_abilities.into_iter())
                    {
                        let copy_var = helper!(typ);
                        subs.variables[target_index] = copy_var;
                        if !types[abilities].is_empty() {
                            let region = types[region];
                            bind_to_abilities.push((Loc::at(region, copy_var), abilities));
                        }
                    }

                    let it = (new_variables.indices().skip(lambda_set_vars_offset))
                        .zip(lambda_set_variables.into_iter());
                    for (target_index, ls) in it {
                        let copy_var = helper!(ls);
                        subs.variables[target_index] = copy_var;
                    }

                    let it = (new_variables.indices().skip(infer_ext_vars_offset))
                        .zip(infer_ext_in_output_variables.into_iter());
                    for (target_index, ext_typ) in it {
                        let copy_var = helper!(ext_typ);
                        subs.variables[target_index] = copy_var;
                    }

                    AliasVariables {
                        variables_start: new_variables.start,
                        type_variables_len: type_arguments.len() as _,
                        lambda_set_variables_len: lambda_set_variables.len() as _,
                        all_variables_len: all_vars_length as _,
                    }
                };

                let alias_variable = if let Symbol::RESULT_RESULT = symbol {
                    roc_result_to_var(subs, rank, pools, arena, types, actual, &mut stack)
                } else {
                    helper!(actual)
                };
                let content = Content::Alias(symbol, alias_variables, alias_variable, kind);

                register_with_known_var(subs, destination, rank, pools, content)
            }
            HostExposedAlias {
                shared,
                actual_type: alias_type,
                actual_variable: actual_var,
            } => {
                let AliasShared {
                    symbol,
                    type_argument_abilities: _,
                    type_argument_regions: _,
                    lambda_set_variables,
                    infer_ext_in_output_variables: _, // TODO
                } = types[shared];

                let type_arguments = types.get_type_arguments(typ_index);

                let alias_variables = {
                    let length = type_arguments.len() + lambda_set_variables.len();
                    let new_variables = VariableSubsSlice::reserve_into_subs(subs, length);

                    for (target_index, arg_type) in
                        (new_variables.indices()).zip(type_arguments.into_iter())
                    {
                        let copy_var = helper!(arg_type);
                        subs.variables[target_index] = copy_var;
                    }
                    let it = (new_variables.indices().skip(type_arguments.len()))
                        .zip(lambda_set_variables.into_iter());
                    for (target_index, ls) in it {
                        // We MUST do this now, otherwise when linking the ambient function during
                        // instantiation of the real var, there will be nothing to link against.
                        let copy_var = type_to_variable(
                            subs,
                            rank,
                            pools,
                            problems,
                            abilities_store,
                            obligation_cache,
                            arena,
                            aliases,
                            types,
                            ls,
                            true,
                        );
                        subs.variables[target_index] = copy_var;
                    }

                    AliasVariables {
                        variables_start: new_variables.start,
                        type_variables_len: type_arguments.len() as _,
                        lambda_set_variables_len: lambda_set_variables.len() as _,
                        all_variables_len: length as _,
                    }
                };

                // cannot use helper! here because this variable may be involved in unification below
                let alias_variable = type_to_variable(
                    subs,
                    rank,
                    pools,
                    problems,
                    abilities_store,
                    obligation_cache,
                    arena,
                    aliases,
                    types,
                    alias_type,
                    false,
                );
                // TODO(opaques): I think host-exposed aliases should always be structural
                // (when does it make sense to give a host an opaque type?)
                let content = Content::Alias(
                    symbol,
                    alias_variables,
                    alias_variable,
                    AliasKind::Structural,
                );
                let result = register_with_known_var(subs, destination, rank, pools, content);

                // We only want to unify the actual_var with the alias once
                // if it's already redirected (and therefore, redundant)
                // don't do it again
                if !subs.redundant(actual_var) {
                    let descriptor = subs.get(result);
                    subs.union(result, actual_var, descriptor);
                }

                result
            }
            Error => {
                let content = Content::Error;

                register_with_known_var(subs, destination, rank, pools, content)
            }
        };
    }

    for (Loc { value: var, region }, abilities) in bind_to_abilities {
        let abilities = &types[abilities];
        match *subs.get_content_unchecked(var) {
            Content::RigidVar(a) => {
                // TODO(multi-abilities): check run cache
                let abilities_slice =
                    SubsSlice::extend_new(&mut subs.symbol_names, abilities.sorted_iter().copied());
                subs.set_content(var, Content::RigidAbleVar(a, abilities_slice));
            }
            Content::RigidAbleVar(_, abs)
                if (subs.get_subs_slice(abs).iter()).eq(abilities.sorted_iter()) =>
            {
                // pass, already bound
            }
            _ => {
                let abilities_slice =
                    SubsSlice::extend_new(&mut subs.symbol_names, abilities.sorted_iter().copied());

                let flex_ability = register(
                    subs,
                    rank,
                    pools,
                    Content::FlexAbleVar(None, abilities_slice),
                );

                let category = Category::OpaqueArg;
                match unify(
                    &mut UEnv::new(subs),
                    var,
                    flex_ability,
                    Mode::EQ,
                    Polarity::OF_VALUE,
                ) {
                    Success {
                        vars: _,
                        must_implement_ability,
                        lambda_sets_to_specialize,
                        extra_metadata: _,
                    } => {
                        // No introduction needed

                        if !must_implement_ability.is_empty() {
                            let new_problems = obligation_cache.check_obligations(
                                subs,
                                abilities_store,
                                must_implement_ability,
                                AbilityImplError::BadExpr(region, category, flex_ability),
                            );
                            problems.extend(new_problems);
                        }
                        debug_assert!(lambda_sets_to_specialize
                            .drain()
                            .all(|(_, vals)| vals.is_empty()));
                    }
                    Failure(_vars, actual_type, expected_type, _bad_impls) => {
                        // No introduction needed

                        let problem = TypeError::BadExpr(
                            region,
                            category,
                            actual_type,
                            Expected::NoExpectation(expected_type),
                        );

                        problems.push(problem);
                    }
                }
            }
        }
    }

    result
}

#[inline(always)]
fn roc_result_to_var(
    subs: &mut Subs,
    rank: Rank,
    pools: &mut Pools,
    arena: &'_ bumpalo::Bump,
    types: &mut Types,
    result_type: Index<TypeTag>,
    stack: &mut bumpalo::collections::Vec<'_, TypeToVar>,
) -> Variable {
    match types[result_type] {
        TypeTag::TagUnion(tags, _ext_openness) => {
            let ext_slice = types.get_type_arguments(result_type);

            debug_assert!(ext_slice.is_empty());
            debug_assert!(tags.len() == 2);

            let (tags_slice, payload_slices_slice) = types.union_tag_slices(tags);

            if let ([err, ok], [err_args, ok_args]) =
                (&types[tags_slice], &types[payload_slices_slice])
            {
                debug_assert_eq!(err, &subs.tag_names[0]);
                debug_assert_eq!(ok, &subs.tag_names[1]);

                debug_assert_eq!(err_args.len(), 1);
                debug_assert_eq!(ok_args.len(), 1);

                if let (Some(err_type), Some(ok_type)) =
                    (err_args.into_iter().next(), ok_args.into_iter().next())
                {
                    let err_var = RegisterVariable::with_stack(
                        subs, rank, pools, arena, types, err_type, stack,
                    );
                    let ok_var = RegisterVariable::with_stack(
                        subs, rank, pools, arena, types, ok_type, stack,
                    );

                    let start = subs.variables.len() as u32;
                    let err_slice = SubsSlice::new(start, 1);
                    let ok_slice = SubsSlice::new(start + 1, 1);

                    subs.variables.push(err_var);
                    subs.variables.push(ok_var);

                    let variables = SubsSlice::new(subs.variable_slices.len() as _, 2);
                    subs.variable_slices.push(err_slice);
                    subs.variable_slices.push(ok_slice);

                    let union_tags = UnionTags::from_slices(Subs::RESULT_TAG_NAMES, variables);
                    let ext = TagExt::Any(Variable::EMPTY_TAG_UNION);

                    let content = Content::Structure(FlatType::TagUnion(union_tags, ext));

                    return register(subs, rank, pools, content);
                }
            }

            unreachable!("invalid arguments to Result.Result; canonicalization should catch this!")
        }
        _ => unreachable!("not a valid type inside a Result.Result alias"),
    }
}

fn insertion_sort_by<T, F>(arr: &mut [T], mut compare: F)
where
    F: FnMut(&T, &T) -> std::cmp::Ordering,
{
    for i in 1..arr.len() {
        let val = &arr[i];
        let mut j = i;
        let pos = arr[..i]
            .binary_search_by(|x| compare(x, val))
            .unwrap_or_else(|pos| pos);
        // Swap all elements until specific position.
        while j > pos {
            arr.swap(j - 1, j);
            j -= 1;
        }
    }
}

fn sorted_no_duplicate_tags(tag_slices: &[TagName]) -> bool {
    match tag_slices.split_first() {
        None => true,
        Some((first, rest)) => {
            let mut current = first;

            for next in rest {
                if current >= next {
                    return false;
                } else {
                    current = next;
                }
            }

            true
        }
    }
}

fn sort_and_deduplicate<T>(tag_vars: &mut bumpalo::collections::Vec<(TagName, T)>) {
    insertion_sort_by(tag_vars, |(a, _), (b, _)| a.cmp(b));

    // deduplicate, keeping the right-most occurrence of a tag name
    let mut i = 0;

    while i < tag_vars.len() {
        match (tag_vars.get(i), tag_vars.get(i + 1)) {
            (Some((t1, _)), Some((t2, _))) => {
                if t1 == t2 {
                    tag_vars.remove(i);
                } else {
                    i += 1;
                }
            }
            _ => break,
        }
    }
}

/// Find whether the current run of tag names is in the subs.tag_names array already. If so,
/// we take a SubsSlice to the existing tag names, so we don't have to add/clone those tag names
/// and keep subs memory consumption low
fn find_tag_name_run(slice: &[TagName], subs: &mut Subs) -> Option<SubsSlice<TagName>> {
    use std::cmp::Ordering;

    let tag_name = slice.get(0)?;

    let mut result = None;

    // the `SubsSlice<TagName>` that inserting `slice` into subs would give
    let bigger_slice = SubsSlice::new(subs.tag_names.len() as _, slice.len() as _);

    match subs.tag_name_cache.get_mut(tag_name) {
        Some(occupied) => {
            let subs_slice = *occupied;

            let prefix_slice = SubsSlice::new(subs_slice.start, slice.len() as _);

            if slice.len() == 1 {
                return Some(prefix_slice);
            }

            match slice.len().cmp(&subs_slice.len()) {
                Ordering::Less => {
                    // we might have a prefix
                    let tag_names = &subs.tag_names[subs_slice.start as usize..];

                    for (from_subs, from_slice) in tag_names.iter().zip(slice.iter()) {
                        if from_subs != from_slice {
                            return None;
                        }
                    }

                    result = Some(prefix_slice);
                }
                Ordering::Equal => {
                    let tag_names = &subs.tag_names[subs_slice.indices()];

                    for (from_subs, from_slice) in tag_names.iter().zip(slice.iter()) {
                        if from_subs != from_slice {
                            return None;
                        }
                    }

                    result = Some(subs_slice);
                }
                Ordering::Greater => {
                    // switch to the bigger slice that is not inserted yet, but will be soon
                    *occupied = bigger_slice;
                }
            }
        }
        None => {
            subs.tag_name_cache.push(tag_name, bigger_slice);
        }
    }

    result
}

#[inline(always)]
fn register_tag_arguments(
    subs: &mut Subs,
    rank: Rank,
    pools: &mut Pools,
    arena: &'_ bumpalo::Bump,
    types: &mut Types,
    stack: &mut bumpalo::collections::Vec<'_, TypeToVar>,
    arguments: Slice<TypeTag>,
) -> VariableSubsSlice {
    if arguments.is_empty() {
        VariableSubsSlice::default()
    } else {
        let new_variables = VariableSubsSlice::reserve_into_subs(subs, arguments.len());
        let it = new_variables.indices().zip(arguments.into_iter());

        for (target_index, argument) in it {
            let var =
                RegisterVariable::with_stack(subs, rank, pools, arena, types, argument, stack);
            subs.variables[target_index] = var;
        }

        new_variables
    }
}

/// Assumes that the tags are sorted and there are no duplicates!
fn insert_tags_fast_path(
    subs: &mut Subs,
    rank: Rank,
    pools: &mut Pools,
    arena: &'_ bumpalo::Bump,
    types: &mut Types,
    union_tags: UnionTags,
    stack: &mut bumpalo::collections::Vec<'_, TypeToVar>,
) -> UnionTags {
    let (tags, payload_slices) = types.union_tag_slices(union_tags);

    debug_assert_eq!(tags.len(), payload_slices.len());

    if let [arguments_slice] = &types[payload_slices] {
        let arguments_slice = *arguments_slice;

        let variable_slice =
            register_tag_arguments(subs, rank, pools, arena, types, stack, arguments_slice);

        let new_variable_slices =
            SubsSlice::extend_new(&mut subs.variable_slices, [variable_slice]);

        macro_rules! subs_tag_name {
            ($tag_name_slice:expr) => {
                return UnionTags::from_slices($tag_name_slice, new_variable_slices)
            };
        }

        match types[tags][0].0.as_str() {
            "Ok" => subs_tag_name!(Subs::TAG_NAME_OK.as_slice()),
            "Err" => subs_tag_name!(Subs::TAG_NAME_ERR.as_slice()),
            "InvalidNumStr" => subs_tag_name!(Subs::TAG_NAME_INVALID_NUM_STR.as_slice()),
            "BadUtf8" => subs_tag_name!(Subs::TAG_NAME_BAD_UTF_8.as_slice()),
            "OutOfBounds" => subs_tag_name!(Subs::TAG_NAME_OUT_OF_BOUNDS.as_slice()),
            _other => {}
        }
    }

    let new_variable_slices = SubsSlice::reserve_variable_slices(subs, tags.len());
    match find_tag_name_run(&types[tags], subs) {
        Some(new_tag_names) => {
            let it = (new_variable_slices.indices()).zip(payload_slices.into_iter());

            for (variable_slice_index, arguments_index) in it {
                let arguments = types[arguments_index];
                subs.variable_slices[variable_slice_index] =
                    register_tag_arguments(subs, rank, pools, arena, types, stack, arguments);
            }

            UnionTags::from_slices(new_tag_names, new_variable_slices)
        }
        None => {
            let new_tag_names = SubsSlice::reserve_tag_names(subs, tags.len());

            let it = (new_variable_slices.indices())
                .zip(new_tag_names.indices())
                .zip(tags.into_iter())
                .zip(payload_slices.into_iter());

            for (((variable_slice_index, tag_name_index), tag_name), arguments_index) in it {
                let arguments = types[arguments_index];
                subs.variable_slices[variable_slice_index] =
                    register_tag_arguments(subs, rank, pools, arena, types, stack, arguments);

                subs.tag_names[tag_name_index] = types[tag_name].clone();
            }

            UnionTags::from_slices(new_tag_names, new_variable_slices)
        }
    }
}

fn insert_tags_slow_path(
    subs: &mut Subs,
    rank: Rank,
    pools: &mut Pools,
    arena: &'_ bumpalo::Bump,
    types: &mut Types,
    union_tags: UnionTags,
    mut tag_vars: bumpalo::collections::Vec<(TagName, VariableSubsSlice)>,
    stack: &mut bumpalo::collections::Vec<'_, TypeToVar>,
) -> UnionTags {
    let (tags, payload_slices) = types.union_tag_slices(union_tags);

    for (tag_index, tag_argument_types_index) in (tags.into_iter()).zip(payload_slices.into_iter())
    {
        let tag_argument_types = &types[tag_argument_types_index];

        let new_slice = VariableSubsSlice::reserve_into_subs(subs, tag_argument_types.len());

        for (i, arg) in (new_slice.indices()).zip(tag_argument_types.into_iter()) {
            let var = RegisterVariable::with_stack(subs, rank, pools, arena, types, arg, stack);
            subs.variables[i] = var;
        }

        tag_vars.push((types[tag_index].clone(), new_slice));
    }

    sort_and_deduplicate(&mut tag_vars);

    UnionTags::insert_slices_into_subs(subs, tag_vars)
}

fn type_to_union_tags(
    subs: &mut Subs,
    rank: Rank,
    pools: &mut Pools,
    arena: &'_ bumpalo::Bump,
    types: &mut Types,
    union_tags: UnionTags,
    opt_ext_slice: Slice<TypeTag>,
    ext_openness: ExtImplicitOpenness,
    stack: &mut bumpalo::collections::Vec<'_, TypeToVar>,
) -> (UnionTags, TagExt) {
    use bumpalo::collections::Vec;

    let (tags, _) = types.union_tag_slices(union_tags);

    let sorted = tags.len() == 1 || sorted_no_duplicate_tags(&types[tags]);

    debug_assert!(opt_ext_slice.len() <= 1);

    match opt_ext_slice.into_iter().next() {
        None => {
            let ext = Variable::EMPTY_TAG_UNION;

            let union_tags = if sorted {
                insert_tags_fast_path(subs, rank, pools, arena, types, union_tags, stack)
            } else {
                let tag_vars = Vec::with_capacity_in(tags.len(), arena);
                insert_tags_slow_path(subs, rank, pools, arena, types, union_tags, tag_vars, stack)
            };

            (union_tags, TagExt::Any(ext))
        }
        Some(ext) => {
            let mut tag_vars = Vec::with_capacity_in(tags.len(), arena);

            let temp_ext = {
                let temp_ext_var =
                    RegisterVariable::with_stack(subs, rank, pools, arena, types, ext, stack);
                TagExt::from_can(temp_ext_var, ext_openness)
            };
            let (it, ext) =
                roc_types::types::gather_tags_unsorted_iter(subs, UnionTags::default(), temp_ext)
                    .expect("extension var could not be seen as tag union");

            tag_vars.extend(it.map(|(n, v)| (n.clone(), v)));

            let union_tags = if tag_vars.is_empty() && sorted {
                insert_tags_fast_path(subs, rank, pools, arena, types, union_tags, stack)
            } else {
                insert_tags_slow_path(subs, rank, pools, arena, types, union_tags, tag_vars, stack)
            };

            (union_tags, ext)
        }
    }
}

fn create_union_lambda(
    subs: &mut Subs,
    rank: Rank,
    pools: &mut Pools,
    arena: &'_ bumpalo::Bump,
    types: &mut Types,
    closure: Symbol,
    capture_types: Slice<TypeTag>,
    stack: &mut bumpalo::collections::Vec<'_, TypeToVar>,
) -> UnionLambdas {
    let variable_slice =
        register_tag_arguments(subs, rank, pools, arena, types, stack, capture_types);
    let new_variable_slices = SubsSlice::extend_new(&mut subs.variable_slices, [variable_slice]);

    let lambda_name_slice = SubsSlice::extend_new(&mut subs.symbol_names, [closure]);

    UnionLambdas::from_slices(lambda_name_slice, new_variable_slices)
}

fn check_for_infinite_type(
    subs: &mut Subs,
    pools: &mut Pools,
    problems: &mut Vec<TypeError>,
    symbol: Symbol,
    loc_var: Loc<Variable>,
) {
    let var = loc_var.value;

    'next_occurs_check: while let Err((_, chain)) = subs.occurs(var) {
        // walk the chain till we find a tag union or lambda set, starting from the variable that
        // occurred recursively, which is always at the end of the chain.
        for &var in chain.iter().rev() {
            match *subs.get_content_without_compacting(var) {
                Content::Structure(FlatType::TagUnion(tags, ext_var)) => {
                    let rec_var = subs.mark_tag_union_recursive(var, tags, ext_var);
                    register_to_pools(subs, rec_var, pools);

                    continue 'next_occurs_check;
                }
                Content::LambdaSet(subs::LambdaSet {
                    solved,
                    recursion_var: OptVariable::NONE,
                    unspecialized,
                    ambient_function: ambient_function_var,
                }) => {
                    let rec_var = subs.mark_lambda_set_recursive(
                        var,
                        solved,
                        unspecialized,
                        ambient_function_var,
                    );
                    register_to_pools(subs, rec_var, pools);

                    continue 'next_occurs_check;
                }
                _ => { /* fall through */ }
            }
        }

        circular_error(subs, problems, symbol, &loc_var);
    }
}

=======
>>>>>>> 2bd998a2
fn circular_error(
    subs: &mut Subs,
    problems: &mut Vec<TypeError>,
    symbol: Symbol,
    loc_var: &Loc<Variable>,
) {
    let var = loc_var.value;
    let error_type = subs.var_to_error_type(var, Polarity::OF_VALUE);
    let problem = TypeError::CircularType(loc_var.region, symbol, error_type);

    subs.set_content(var, Content::Error);

    problems.push(problem);
}

/// Generalizes variables at the `young_rank`, which did not escape a let-binding
/// into a lower scope.
///
/// Ensures that variables introduced at the `young_rank`, but that should be
/// stuck at a lower level, are marked at that level and not generalized at the
/// present `young_rank`. See [adjust_rank].
fn generalize(env: &mut InferenceEnv, young_mark: Mark, visit_mark: Mark, young_rank: Rank) {
    let subs = &mut env.subs;
    let pools = &mut env.pools;

    let young_vars = std::mem::take(pools.get_mut(young_rank));
    let rank_table = pool_to_rank_table(subs, young_mark, young_rank, young_vars);

    // Get the ranks right for each entry.
    // Start at low ranks so we only have to pass over the information once.
    for (index, table) in rank_table.iter().enumerate() {
        for &var in table.iter() {
            adjust_rank(subs, young_mark, visit_mark, Rank::from(index), var);
        }
    }

    let (mut last_pool, all_but_last_pool) = rank_table.split_last();

    // For variables that have rank lowerer than young_rank, register them in
    // the appropriate old pool if they are not redundant.
    for vars in all_but_last_pool {
        for var in vars {
            let rank = subs.get_rank(var);

            pools.get_mut(rank).push(var);
        }
    }

    // For variables with rank young_rank, if rank < young_rank: register in old pool,
    // otherwise generalize
    for var in last_pool.drain(..) {
        let desc_rank = subs.get_rank(var);

        if desc_rank < young_rank {
            pools.get_mut(desc_rank).push(var);
        } else {
            subs.set_rank(var, Rank::GENERALIZED);
        }
    }

    // re-use the last_vector (which likely has a good capacity for future runs)
    debug_assert!(last_pool.is_empty());
    *pools.get_mut(young_rank) = last_pool;
}

/// Sort the variables into buckets by rank.
#[inline]
fn pool_to_rank_table(
    subs: &mut Subs,
    young_mark: Mark,
    young_rank: Rank,
    mut young_vars: Vec<Variable>,
) -> Pools {
    let mut pools = Pools::new(young_rank.into_usize() + 1);

    // the vast majority of young variables have young_rank
    let mut i = 0;
    while i < young_vars.len() {
        let var = subs.get_root_key(young_vars[i]);

        subs.set_mark_unchecked(var, young_mark);
        let rank = subs.get_rank_unchecked(var);

        if rank != young_rank {
            debug_assert!(rank.into_usize() < young_rank.into_usize() + 1);

            pools.get_mut(rank).push(var);

            // swap an element in; don't increment i
            young_vars.swap_remove(i);
        } else {
            i += 1;
        }
    }

    std::mem::swap(pools.get_mut(young_rank), &mut young_vars);

    pools
}

/// Adjust variable ranks such that ranks never increase as you move deeper.
/// This way the outermost rank is representative of the entire structure.
///
/// This procedure also catches type variables at a given rank that contain types at a higher rank.
/// In such cases, the contained types must be lowered to the rank of the outer type. This is
/// critical for soundness of the type inference; for example consider
///
/// ```ignore(illustrative)
/// \f ->              # rank=1
///     g = \x -> f x  # rank=2
///     g
/// ```
///
/// say that during the solving of the outer body at rank 1 we conditionally give `f` the type
/// `a -> b (rank=1)`. Without rank-adjustment, the type of `g` would be solved as `c -> d (rank=2)` for
/// some `c ~ a`, `d ~ b`, and hence would be generalized to the function `c -> d`, even though `c`
/// and `d` are individually at rank 1 after unfication with `a` and `b` respectively.
/// This is incorrect; the whole of `c -> d` must lie at rank 1, and only be generalized at the
/// level that `f` is introduced.
fn adjust_rank(
    subs: &mut Subs,
    young_mark: Mark,
    visit_mark: Mark,
    group_rank: Rank,
    var: Variable,
) -> Rank {
    let var = subs.get_root_key(var);

    let desc_rank = subs.get_rank_unchecked(var);
    let desc_mark = subs.get_mark_unchecked(var);

    if desc_mark == young_mark {
        let content = *subs.get_content_unchecked(var);

        // Mark the variable as visited before adjusting content, as it may be cyclic.
        subs.set_mark_unchecked(var, visit_mark);

        // Adjust the nested types' ranks, making sure that no nested unbound type variable is at a
        // higher rank than the group rank this `var` is at
        let max_rank = adjust_rank_content(subs, young_mark, visit_mark, group_rank, &content);

        subs.set_rank_unchecked(var, max_rank);
        subs.set_mark_unchecked(var, visit_mark);

        max_rank
    } else if desc_mark == visit_mark {
        // we have already visited this variable
        // (probably two variables had the same root)
        desc_rank
    } else {
        let min_rank = group_rank.min(desc_rank);

        // TODO from elm-compiler: how can min_rank ever be group_rank?
        subs.set_rank_unchecked(var, min_rank);
        subs.set_mark_unchecked(var, visit_mark);

        min_rank
    }
}

fn adjust_rank_content(
    subs: &mut Subs,
    young_mark: Mark,
    visit_mark: Mark,
    group_rank: Rank,
    content: &Content,
) -> Rank {
    use roc_types::subs::Content::*;
    use roc_types::subs::FlatType::*;

    match content {
        FlexVar(_) | RigidVar(_) | FlexAbleVar(_, _) | RigidAbleVar(_, _) | Error => group_rank,

        RecursionVar { .. } => group_rank,

        Structure(flat_type) => {
            match flat_type {
                Apply(_, args) => {
                    let mut rank = Rank::toplevel();

                    for var_index in args.into_iter() {
                        let var = subs[var_index];
                        rank = rank.max(adjust_rank(subs, young_mark, visit_mark, group_rank, var));
                    }

                    rank
                }

                Func(arg_vars, closure_var, ret_var) => {
                    let mut rank = adjust_rank(subs, young_mark, visit_mark, group_rank, *ret_var);

                    // TODO investigate further.
                    //
                    // My theory is that because the closure_var contains variables already
                    // contained in the signature only, it does not need to be part of the rank
                    // calculuation
                    if true {
                        rank = rank.max(adjust_rank(
                            subs,
                            young_mark,
                            visit_mark,
                            group_rank,
                            *closure_var,
                        ));
                    }

                    for index in arg_vars.into_iter() {
                        let var = subs[index];
                        rank = rank.max(adjust_rank(subs, young_mark, visit_mark, group_rank, var));
                    }

                    rank
                }

                EmptyRecord | EmptyTuple => {
                    // from elm-compiler: THEORY: an empty record never needs to get generalized
                    //
                    // But for us, that theory does not hold, because there might be type variables hidden
                    // inside a lambda set but not on the left or right of an arrow, and records should not
                    // force de-generalization in such cases.
                    //
                    // See https://github.com/roc-lang/roc/issues/3641 for a longer discussion and
                    // example.
                    group_rank
                }

                // THEORY: an empty tag never needs to get generalized
                EmptyTagUnion => Rank::toplevel(),

                Record(fields, ext_var) => {
                    let mut rank = adjust_rank(subs, young_mark, visit_mark, group_rank, *ext_var);

                    for (_, var_index, field_index) in fields.iter_all() {
                        let var = subs[var_index];
                        rank = rank.max(adjust_rank(subs, young_mark, visit_mark, group_rank, var));

                        // When generalizing annotations with rigid optional/required fields,
                        // we want to promote them to non-rigid, so that usages at
                        // specialized sites don't have to exactly include the optional/required field.
                        match subs[field_index] {
                            RecordField::RigidOptional(()) => {
                                subs[field_index] = RecordField::Optional(());
                            }
                            RecordField::RigidRequired(()) => {
                                subs[field_index] = RecordField::Required(());
                            }
                            _ => {}
                        }
                    }

                    rank
                }

                Tuple(elems, ext_var) => {
                    let mut rank = adjust_rank(subs, young_mark, visit_mark, group_rank, *ext_var);

                    for (_, var_index) in elems.iter_all() {
                        let var = subs[var_index];
                        rank = rank.max(adjust_rank(subs, young_mark, visit_mark, group_rank, var));
                    }

                    rank
                }

                TagUnion(tags, ext_var) => {
                    let mut rank =
                        adjust_rank(subs, young_mark, visit_mark, group_rank, ext_var.var());
                    // For performance reasons, we only keep one representation of empty tag unions
                    // in subs. That representation exists at rank 0, which we don't always want to
                    // reflect the whole tag union as, because doing so may over-generalize free
                    // type variables.
                    // Normally this is not a problem because of the loop below that maximizes the
                    // rank from nested types in the union. But suppose we have the simple tag
                    // union
                    //   [Z]{}
                    // there are no nested types in the tags, and the empty tag union is at rank 0,
                    // so we promote the tag union to rank 0. Now if we introduce the presence
                    // constraint
                    //   [Z]{} += [S a]
                    // we'll wind up with [Z, S a]{}, but it will be at rank 0, and "a" will get
                    // over-generalized. Really, the empty tag union should be introduced at
                    // whatever current group rank we're at, and so that's how we encode it here.
                    if ext_var.var() == Variable::EMPTY_TAG_UNION && rank.is_generalized() {
                        rank = group_rank;
                    }

                    for (_, index) in tags.iter_all() {
                        let slice = subs[index];
                        for var_index in slice {
                            let var = subs[var_index];
                            rank = rank
                                .max(adjust_rank(subs, young_mark, visit_mark, group_rank, var));
                        }
                    }

                    rank
                }

                FunctionOrTagUnion(_, _, ext_var) => {
                    adjust_rank(subs, young_mark, visit_mark, group_rank, ext_var.var())
                }

                RecursiveTagUnion(rec_var, tags, ext_var) => {
                    let mut rank =
                        adjust_rank(subs, young_mark, visit_mark, group_rank, ext_var.var());

                    for (_, index) in tags.iter_all() {
                        let slice = subs[index];
                        for var_index in slice {
                            let var = subs[var_index];
                            rank = rank
                                .max(adjust_rank(subs, young_mark, visit_mark, group_rank, var));
                        }
                    }

                    // The recursion var may have a higher rank than the tag union itself, if it is
                    // erroneous and escapes into a region where it is let-generalized before it is
                    // constrained back down to the rank it originated from.
                    //
                    // For example, see the `recursion_var_specialization_error` reporting test -
                    // there, we have
                    //
                    //      Job a : [Job (List (Job a)) a]
                    //
                    //      job : Job Str
                    //
                    //      when job is
                    //          Job lst _ -> lst == ""
                    //
                    // In this case, `lst` is generalized and has a higher rank for the type
                    // `(List (Job a)) as a` - notice that only the recursion var `a` is active
                    // here, not the entire recursive tag union. In the body of this branch, `lst`
                    // becomes a type error, but the nested recursion var `a` is left untouched,
                    // because it is nested under the of `lst`, not the surface type that becomes
                    // an error.
                    //
                    // Had this not become a type error, `lst` would then be constrained against
                    // `job`, and its rank would get pulled back down. So, this can only happen in
                    // the presence of type errors.
                    //
                    // In all other cases, the recursion var has the same rank as the tag union itself
                    // all types it uses are also in the tags already, so it cannot influence the
                    // rank.
                    if cfg!(debug_assertions)
                        && !matches!(
                            subs.get_content_without_compacting(*rec_var),
                            Content::Error | Content::FlexVar(..)
                        )
                    {
                        let rec_var_rank =
                            adjust_rank(subs, young_mark, visit_mark, group_rank, *rec_var);

                        debug_assert!(
                            rank >= rec_var_rank,
                            "rank was {:?} but recursion var <{:?}>{:?} has higher rank {:?}",
                            rank,
                            rec_var,
                            subs.get_content_without_compacting(*rec_var),
                            rec_var_rank
                        );
                    }

                    rank
                }
            }
        }

        Alias(_, args, real_var, _) => {
            let mut rank = Rank::toplevel();

            // Avoid visiting lambda set variables stored in the type variables of the alias
            // independently.
            //
            // Why? Lambda set variables on the alias are not truly type arguments to the alias,
            // and instead are links to the lambda sets that appear in functions under the real
            // type of the alias. If their ranks are adjusted independently, we end up looking at
            // function types "inside-out" - when the whole point of rank-adjustment is to look
            // from the outside-in to determine at what rank a type lies!
            //
            // So, just wait to adjust their ranks until we visit the function types that contain
            // them. If they should be generalized (or pulled to a lower rank) that will happen
            // then; otherwise, we risk generalizing a lambda set too early, when its enclosing
            // function type should not be.
            let adjustable_variables =
                (args.type_variables().into_iter()).chain(args.infer_ext_in_output_variables());

            for var_index in adjustable_variables {
                let var = subs[var_index];
                rank = rank.max(adjust_rank(subs, young_mark, visit_mark, group_rank, var));
            }

            // from elm-compiler: THEORY: anything in the real_var would be Rank::toplevel()
            // this theory is not true in Roc! aliases of function types capture the closure var
            rank = rank.max(adjust_rank(
                subs, young_mark, visit_mark, group_rank, *real_var,
            ));

            rank
        }

        LambdaSet(subs::LambdaSet {
            solved,
            recursion_var,
            unspecialized,
            ambient_function: ambient_function_var,
        }) => {
            let mut rank = group_rank;

            for (_, index) in solved.iter_all() {
                let slice = subs[index];
                for var_index in slice {
                    let var = subs[var_index];
                    rank = rank.max(adjust_rank(subs, young_mark, visit_mark, group_rank, var));
                }
            }

            for uls_index in *unspecialized {
                let Uls(var, _, _) = subs[uls_index];
                rank = rank.max(adjust_rank(subs, young_mark, visit_mark, group_rank, var));
            }

            if let (true, Some(rec_var)) = (cfg!(debug_assertions), recursion_var.into_variable()) {
                // THEORY: unlike the situation for recursion vars under recursive tag unions,
                // recursive vars inside lambda sets can't escape into higher let-generalized regions
                // because lambda sets aren't user-facing.
                //
                // So the recursion var should be fully accounted by everything else in the lambda set
                // (since it appears in the lambda set), and if the rank is higher, it's either a
                // bug or our theory is wrong and indeed they can escape into higher regions.
                let rec_var_rank = adjust_rank(subs, young_mark, visit_mark, group_rank, rec_var);

                debug_assert!(
                    rank >= rec_var_rank,
                    "rank was {:?} but recursion var <{:?}>{:?} has higher rank {:?}",
                    rank,
                    rec_var,
                    subs.get_content_without_compacting(rec_var),
                    rec_var_rank
                );
            }

            // NEVER TOUCH the ambient function var, it would already have been passed through.
            {
                let _ = ambient_function_var;
            }

            rank
        }

        ErasedLambda => group_rank,

        RangedNumber(_) => group_rank,
    }
}<|MERGE_RESOLUTION|>--- conflicted
+++ resolved
@@ -1881,1323 +1881,6 @@
     }
 }
 
-<<<<<<< HEAD
-fn either_type_index_to_var(
-    subs: &mut Subs,
-    rank: Rank,
-    pools: &mut Pools,
-    problems: &mut Vec<TypeError>,
-    abilities_store: &mut AbilitiesStore,
-    obligation_cache: &mut ObligationCache,
-    types: &mut Types,
-    aliases: &mut Aliases,
-    either_type_index: TypeOrVar,
-) -> Variable {
-    match either_type_index.split() {
-        Ok(type_index) => {
-            // Converts the celled type to a variable, emplacing the new variable for re-use.
-            let var = type_to_var(
-                subs,
-                rank,
-                problems,
-                abilities_store,
-                obligation_cache,
-                pools,
-                types,
-                aliases,
-                type_index,
-            );
-
-            debug_assert!(
-                matches!(types[type_index], TypeTag::Variable(v) if v == var)
-                    || matches!(
-                        types[type_index],
-                        TypeTag::EmptyRecord | TypeTag::EmptyTagUnion
-                    )
-            );
-            var
-        }
-        Err(var_index) => {
-            // we cheat, and  store the variable directly in the index
-            unsafe { Variable::from_index(var_index.index() as _) }
-        }
-    }
-}
-
-pub(crate) fn type_to_var(
-    subs: &mut Subs,
-    rank: Rank,
-    problems: &mut Vec<TypeError>,
-    abilities_store: &mut AbilitiesStore,
-    obligation_cache: &mut ObligationCache,
-    pools: &mut Pools,
-    types: &mut Types,
-    aliases: &mut Aliases,
-    typ: Index<TypeTag>,
-) -> Variable {
-    if let TypeTag::Variable(var) = types[typ] {
-        var
-    } else {
-        let mut arena = take_scratchpad();
-
-        let var = type_to_variable(
-            subs,
-            rank,
-            pools,
-            problems,
-            abilities_store,
-            obligation_cache,
-            &arena,
-            aliases,
-            types,
-            typ,
-            false,
-        );
-
-        arena.reset();
-        put_scratchpad(arena);
-
-        var
-    }
-}
-
-enum RegisterVariable {
-    /// Based on the Type, we already know what variable this will be
-    Direct(Variable),
-    /// This Type needs more complicated Content. We reserve a Variable
-    /// for it, but put a placeholder Content in subs
-    Deferred,
-}
-
-impl RegisterVariable {
-    fn from_type(
-        subs: &mut Subs,
-        rank: Rank,
-        pools: &mut Pools,
-        arena: &'_ bumpalo::Bump,
-        types: &mut Types,
-        typ: Index<TypeTag>,
-    ) -> Self {
-        use RegisterVariable::*;
-
-        match types[typ] {
-            TypeTag::Variable(var) => Direct(var),
-            TypeTag::EmptyRecord => Direct(Variable::EMPTY_RECORD),
-            TypeTag::EmptyTagUnion => Direct(Variable::EMPTY_TAG_UNION),
-            TypeTag::DelayedAlias { shared }
-            | TypeTag::StructuralAlias { shared, .. }
-            | TypeTag::OpaqueAlias { shared, .. }
-            | TypeTag::HostExposedAlias { shared, .. } => {
-                let AliasShared { symbol, .. } = types[shared];
-                if let Some(reserved) = Variable::get_reserved(symbol) {
-                    let direct_var = if rank.is_generalized() {
-                        // reserved variables are stored with rank NONE
-                        reserved
-                    } else {
-                        // for any other rank, we need to copy; it takes care of adjusting the rank
-                        deep_copy_var_in(subs, rank, pools, reserved, arena)
-                    };
-                    // Safety: the `destination` will become the source-of-truth for the type index, since it
-                    // was not already transformed before (if it was, we'd be in the Variable branch!)
-                    let _old_typ = unsafe { types.emplace_variable(typ, direct_var) };
-                    return Direct(direct_var);
-                }
-
-                Deferred
-            }
-            _ => Deferred,
-        }
-    }
-
-    #[inline(always)]
-    fn with_stack(
-        subs: &mut Subs,
-        rank: Rank,
-        pools: &mut Pools,
-        arena: &'_ bumpalo::Bump,
-        types: &mut Types,
-        typ_index: Index<TypeTag>,
-        stack: &mut bumpalo::collections::Vec<'_, TypeToVar>,
-    ) -> Variable {
-        match Self::from_type(subs, rank, pools, arena, types, typ_index) {
-            Self::Direct(var) => var,
-            Self::Deferred => {
-                let var = subs.fresh_unnamed_flex_var();
-                // Safety: the `destination` will become the source-of-truth for the type index, since it
-                // was not already transformed before (if it was, it wouldn't be deferred!)
-                let typ = unsafe { types.emplace_variable(typ_index, var) };
-                stack.push(TypeToVar::Defer {
-                    typ,
-                    typ_index,
-                    destination: var,
-                    ambient_function: AmbientFunctionPolicy::NoFunction,
-                });
-                var
-            }
-        }
-    }
-}
-
-/// Instantiation of ambient functions in unspecialized lambda sets is somewhat tricky due to other
-/// optimizations we have in place. This struct tells us how they should be instantiated.
-#[derive(Debug)]
-enum AmbientFunctionPolicy {
-    /// We're not in a function. This variant may never hold for unspecialized lambda sets.
-    NoFunction,
-    /// We're in a known function.
-    Function(Variable),
-}
-
-impl AmbientFunctionPolicy {
-    fn link_to_alias_lambda_set_var(&self, subs: &mut Subs, var: Variable) {
-        let ambient_function = match self {
-            AmbientFunctionPolicy::Function(var) => *var,
-            _ => {
-                // Might be linked at a deeper point in time, ignore for now
-                return;
-            }
-        };
-        let content = subs.get_content_without_compacting(var);
-        let new_content = match content {
-            Content::LambdaSet(LambdaSet {
-                solved,
-                recursion_var,
-                unspecialized,
-                ambient_function: _,
-            }) => Content::LambdaSet(LambdaSet {
-                solved: *solved,
-                recursion_var: *recursion_var,
-                unspecialized: *unspecialized,
-                ambient_function,
-            }),
-            Content::FlexVar(_) => {
-                // Something like
-                //   Encoder fmt <a> : List U8, fmt -a-> List U8 where fmt implements EncoderFormatting
-                // THEORY: Replace these with empty lambda sets. They will unify the same as a flex
-                // var does, but allows us to record the ambient function properly.
-                Content::LambdaSet(LambdaSet {
-                    solved: UnionLabels::default(),
-                    recursion_var: OptVariable::NONE,
-                    unspecialized: SubsSlice::default(),
-                    ambient_function,
-                })
-            }
-            content => internal_error!("{:?}({:?}) not a lambda set", content, var),
-        };
-        subs.set_content_unchecked(var, new_content);
-    }
-}
-
-#[derive(Debug)]
-enum TypeToVar {
-    Defer {
-        typ: TypeTag,
-        typ_index: Index<TypeTag>,
-        destination: Variable,
-        ambient_function: AmbientFunctionPolicy,
-    },
-}
-
-#[allow(clippy::too_many_arguments)]
-fn type_to_variable(
-    subs: &mut Subs,
-    rank: Rank,
-    pools: &mut Pools,
-    problems: &mut Vec<TypeError>,
-    abilities_store: &AbilitiesStore,
-    obligation_cache: &mut ObligationCache,
-    arena: &bumpalo::Bump,
-    aliases: &mut Aliases,
-    types: &mut Types,
-    typ: Index<TypeTag>,
-    // Helpers for instantiating ambient functions of lambda set variables from type aliases.
-    is_alias_lambda_set_arg: bool,
-) -> Variable {
-    use bumpalo::collections::Vec;
-
-    let mut stack = Vec::with_capacity_in(8, arena);
-    let mut bind_to_abilities = Vec::new_in(arena);
-
-    macro_rules! helper {
-        ($typ:expr, $ambient_function_policy:expr) => {{
-            match RegisterVariable::from_type(subs, rank, pools, arena, types, $typ) {
-                RegisterVariable::Direct(var) => {
-                    // If the variable is just a type variable but we know we're in a lambda set
-                    // context, try to link to the ambient function.
-                    $ambient_function_policy.link_to_alias_lambda_set_var(subs, var);
-
-                    var
-                }
-                RegisterVariable::Deferred => {
-                    let var = subs.fresh_unnamed_flex_var();
-
-                    // Safety: the `destination` will become the source-of-truth for the type index, since it
-                    // was not already transformed before (if it was, it wouldn't be deferred!)
-                    let typ = unsafe { types.emplace_variable($typ, var) };
-
-                    stack.push(TypeToVar::Defer {
-                        typ,
-                        typ_index: $typ,
-                        destination: var,
-                        ambient_function: $ambient_function_policy,
-                    });
-
-                    var
-                }
-            }
-        }};
-        ($typ:expr) => {{
-            helper!($typ, AmbientFunctionPolicy::NoFunction)
-        }};
-    }
-
-    let result = helper!(typ);
-
-    while let Some(TypeToVar::Defer {
-        typ_index,
-        typ,
-        destination,
-        ambient_function,
-    }) = stack.pop()
-    {
-        use TypeTag::*;
-        match typ {
-            Variable(_) | EmptyRecord | EmptyTagUnion => {
-                unreachable!("This variant should never be deferred!",)
-            }
-            RangedNumber(range) => {
-                let content = Content::RangedNumber(range);
-
-                register_with_known_var(subs, destination, rank, pools, content)
-            }
-            Apply {
-                symbol,
-                type_argument_regions: _,
-                region: _,
-            } => {
-                let arguments = types.get_type_arguments(typ_index);
-                let new_arguments = VariableSubsSlice::reserve_into_subs(subs, arguments.len());
-                for (target_index, var_index) in
-                    (new_arguments.indices()).zip(arguments.into_iter())
-                {
-                    let var = helper!(var_index);
-                    subs.variables[target_index] = var;
-                }
-
-                let flat_type = FlatType::Apply(symbol, new_arguments);
-                let content = Content::Structure(flat_type);
-
-                register_with_known_var(subs, destination, rank, pools, content)
-            }
-
-            ClosureTag {
-                name,
-                ambient_function,
-            } => {
-                let captures = types.get_type_arguments(typ_index);
-                let union_lambdas = create_union_lambda(
-                    subs, rank, pools, arena, types, name, captures, &mut stack,
-                );
-
-                let content = Content::LambdaSet(subs::LambdaSet {
-                    solved: union_lambdas,
-                    // We may figure out the lambda set is recursive during solving, but it never
-                    // is to begin with.
-                    recursion_var: OptVariable::NONE,
-                    unspecialized: SubsSlice::default(),
-                    ambient_function,
-                });
-
-                register_with_known_var(subs, destination, rank, pools, content)
-            }
-            UnspecializedLambdaSet { unspecialized } => {
-                let unspecialized_slice = SubsSlice::extend_new(
-                    &mut subs.unspecialized_lambda_sets,
-                    std::iter::once(unspecialized),
-                );
-
-                // `ClosureTag` ambient functions are resolved during constraint generation.
-                // But `UnspecializedLambdaSet`s can only ever live in a type signature, and don't
-                // correspond to a expression, so they are never constrained.
-                // Instead, we resolve their ambient functions during type translation, observing
-                // the invariant that a lambda set can only ever appear under a function type.
-                let ambient_function = match ambient_function {
-                    AmbientFunctionPolicy::NoFunction => {
-                        debug_assert!(is_alias_lambda_set_arg);
-                        // To be filled in during delayed type alias instantiation
-                        roc_types::subs::Variable::NULL
-                    }
-                    AmbientFunctionPolicy::Function(var) => var,
-                };
-
-                let content = Content::LambdaSet(subs::LambdaSet {
-                    unspecialized: unspecialized_slice,
-                    solved: UnionLabels::default(),
-                    recursion_var: OptVariable::NONE,
-                    ambient_function,
-                });
-
-                register_with_known_var(subs, destination, rank, pools, content)
-            }
-            // This case is important for the rank of boolean variables
-            Function(closure_type, ret_type) => {
-                let arguments = types.get_type_arguments(typ_index);
-                let new_arguments = VariableSubsSlice::reserve_into_subs(subs, arguments.len());
-                for (target_index, var_index) in
-                    (new_arguments.indices()).zip(arguments.into_iter())
-                {
-                    let var = helper!(var_index);
-                    subs.variables[target_index] = var;
-                }
-
-                let ret_var = helper!(ret_type);
-                let closure_var =
-                    helper!(closure_type, AmbientFunctionPolicy::Function(destination));
-                let content =
-                    Content::Structure(FlatType::Func(new_arguments, closure_var, ret_var));
-
-                register_with_known_var(subs, destination, rank, pools, content)
-            }
-            Record(fields) => {
-                let ext_slice = types.get_type_arguments(typ_index);
-
-                // An empty fields is inefficient (but would be correct)
-                // If hit, try to turn the value into an EmptyRecord in canonicalization
-                debug_assert!(!fields.is_empty() || !ext_slice.is_empty());
-
-                let mut field_vars = Vec::with_capacity_in(fields.len(), arena);
-
-                let (fields_names, field_kinds, field_tys) = types.record_fields_slices(fields);
-
-                for ((field, field_kind), field_type) in (fields_names.into_iter())
-                    .zip(field_kinds.into_iter())
-                    .zip(field_tys.into_iter())
-                {
-                    let field_var = {
-                        let t = helper!(field_type);
-                        types[field_kind].replace(t)
-                    };
-
-                    field_vars.push((types[field].clone(), field_var));
-                }
-
-                debug_assert!(ext_slice.len() <= 1);
-                let temp_ext_var = match ext_slice.into_iter().next() {
-                    None => roc_types::subs::Variable::EMPTY_RECORD,
-                    Some(ext) => helper!(ext),
-                };
-
-                let (it, new_ext_var) =
-                    gather_fields_unsorted_iter(subs, RecordFields::empty(), temp_ext_var)
-                        .expect("Something ended up weird in this record type");
-
-                let it = it
-                    .into_iter()
-                    .map(|(field, field_type)| (field.clone(), field_type));
-
-                field_vars.extend(it);
-                insertion_sort_by(&mut field_vars, RecordFields::compare);
-
-                let record_fields = RecordFields::insert_into_subs(subs, field_vars);
-
-                let content = Content::Structure(FlatType::Record(record_fields, new_ext_var));
-
-                register_with_known_var(subs, destination, rank, pools, content)
-            }
-
-            Tuple(elems) => {
-                let ext_slice = types.get_type_arguments(typ_index);
-
-                // Elems should never be empty; we don't support empty tuples
-                debug_assert!(!elems.is_empty() || !ext_slice.is_empty());
-
-                let mut elem_vars = Vec::with_capacity_in(elems.len(), arena);
-
-                let (indices, elem_tys) = types.tuple_elems_slices(elems);
-
-                for (index, elem_type) in indices.into_iter().zip(elem_tys.into_iter()) {
-                    let elem_var = helper!(elem_type);
-                    elem_vars.push((types[index], elem_var));
-                }
-
-                debug_assert!(ext_slice.len() <= 1);
-                let temp_ext_var = match ext_slice.into_iter().next() {
-                    None => roc_types::subs::Variable::EMPTY_TUPLE,
-                    Some(ext) => helper!(ext),
-                };
-
-                let (it, new_ext_var) =
-                    gather_tuple_elems_unsorted_iter(subs, TupleElems::empty(), temp_ext_var)
-                        .expect("Something ended up weird in this tuple type");
-
-                elem_vars.extend(it);
-                let tuple_elems = TupleElems::insert_into_subs(subs, elem_vars);
-
-                let content = Content::Structure(FlatType::Tuple(tuple_elems, new_ext_var));
-
-                register_with_known_var(subs, destination, rank, pools, content)
-            }
-
-            TagUnion(tags, ext_openness) => {
-                let ext_slice = types.get_type_arguments(typ_index);
-
-                // An empty tags is inefficient (but would be correct)
-                // If hit, try to turn the value into an EmptyTagUnion in canonicalization
-                debug_assert!(!tags.is_empty() || !ext_slice.is_empty());
-
-                let (union_tags, ext) = type_to_union_tags(
-                    subs,
-                    rank,
-                    pools,
-                    arena,
-                    types,
-                    tags,
-                    ext_slice,
-                    ext_openness,
-                    &mut stack,
-                );
-                let content = Content::Structure(FlatType::TagUnion(union_tags, ext));
-
-                register_with_known_var(subs, destination, rank, pools, content)
-            }
-            FunctionOrTagUnion(symbol, ext_openness) => {
-                let ext_slice = types.get_type_arguments(typ_index);
-                let tag_name = types.get_tag_name(&typ_index).clone();
-
-                debug_assert!(ext_slice.len() <= 1);
-                let temp_ext = match ext_slice.into_iter().next() {
-                    Some(ext) => {
-                        let var = helper!(ext);
-                        TagExt::from_can(var, ext_openness)
-                    }
-                    None => TagExt::Any(roc_types::subs::Variable::EMPTY_TAG_UNION),
-                };
-
-                let (it, ext) = roc_types::types::gather_tags_unsorted_iter(
-                    subs,
-                    UnionTags::default(),
-                    temp_ext,
-                )
-                .expect("extension var could not be seen as a tag union");
-
-                for _ in it {
-                    unreachable!("we assert that the ext var is empty; otherwise we'd already know it was a tag union!");
-                }
-
-                let tag_names = SubsSlice::extend_new(&mut subs.tag_names, [tag_name]);
-                let symbols = SubsSlice::extend_new(&mut subs.symbol_names, [symbol]);
-
-                let content =
-                    Content::Structure(FlatType::FunctionOrTagUnion(tag_names, symbols, ext));
-
-                register_with_known_var(subs, destination, rank, pools, content)
-            }
-            RecursiveTagUnion(rec_var, tags, ext_openness) => {
-                let ext_slice = types.get_type_arguments(typ_index);
-
-                // An empty tags is inefficient (but would be correct)
-                // If hit, try to turn the value into an EmptyTagUnion in canonicalization
-                debug_assert!(!tags.is_empty() || !ext_slice.is_empty());
-
-                let (union_tags, ext) = type_to_union_tags(
-                    subs,
-                    rank,
-                    pools,
-                    arena,
-                    types,
-                    tags,
-                    ext_slice,
-                    ext_openness,
-                    &mut stack,
-                );
-                let content =
-                    Content::Structure(FlatType::RecursiveTagUnion(rec_var, union_tags, ext));
-
-                let tag_union_var = destination;
-                register_with_known_var(subs, tag_union_var, rank, pools, content);
-
-                register_with_known_var(
-                    subs,
-                    rec_var,
-                    rank,
-                    pools,
-                    Content::RecursionVar {
-                        opt_name: None,
-                        structure: tag_union_var,
-                    },
-                );
-
-                tag_union_var
-            }
-
-            DelayedAlias { shared } => {
-                let AliasShared {
-                    symbol,
-                    type_argument_abilities,
-                    type_argument_regions,
-                    lambda_set_variables,
-                    infer_ext_in_output_variables,
-                } = types[shared];
-
-                let type_arguments = types.get_type_arguments(typ_index);
-
-                let alias_variables = {
-                    let all_vars_length = type_arguments.len()
-                        + lambda_set_variables.len()
-                        + infer_ext_in_output_variables.len();
-                    let new_variables = VariableSubsSlice::reserve_into_subs(subs, all_vars_length);
-
-                    let type_arguments_offset = 0;
-                    let lambda_set_vars_offset = type_arguments_offset + type_arguments.len();
-                    let infer_ext_vars_offset = lambda_set_vars_offset + lambda_set_variables.len();
-
-                    for (((target_index, arg_type), arg_region), abilities) in
-                        (new_variables.indices().skip(type_arguments_offset))
-                            .zip(type_arguments.into_iter())
-                            .zip(type_argument_regions.into_iter())
-                            .zip(type_argument_abilities.into_iter())
-                    {
-                        let copy_var = helper!(arg_type);
-                        subs.variables[target_index] = copy_var;
-                        if !types[abilities].is_empty() {
-                            let arg_region = types[arg_region];
-                            bind_to_abilities.push((Loc::at(arg_region, copy_var), abilities));
-                        }
-                    }
-
-                    let it = (new_variables.indices().skip(lambda_set_vars_offset))
-                        .zip(lambda_set_variables.into_iter());
-                    for (target_index, ls) in it {
-                        // We MUST do this now, otherwise when linking the ambient function during
-                        // instantiation of the real var, there will be nothing to link against.
-                        let copy_var = type_to_variable(
-                            subs,
-                            rank,
-                            pools,
-                            problems,
-                            abilities_store,
-                            obligation_cache,
-                            arena,
-                            aliases,
-                            types,
-                            ls,
-                            true,
-                        );
-                        subs.variables[target_index] = copy_var;
-                    }
-
-                    let it = (new_variables.indices().skip(infer_ext_vars_offset))
-                        .zip(infer_ext_in_output_variables.into_iter());
-                    for (target_index, ext_typ) in it {
-                        let copy_var = helper!(ext_typ);
-                        subs.variables[target_index] = copy_var;
-                    }
-
-                    AliasVariables {
-                        variables_start: new_variables.start,
-                        type_variables_len: type_arguments.len() as _,
-                        lambda_set_variables_len: lambda_set_variables.len() as _,
-                        all_variables_len: all_vars_length as _,
-                    }
-                };
-
-                let (alias_variable, kind) = aliases.instantiate_real_var(
-                    subs,
-                    rank,
-                    pools,
-                    problems,
-                    abilities_store,
-                    obligation_cache,
-                    arena,
-                    types,
-                    symbol,
-                    alias_variables,
-                );
-
-                let content = Content::Alias(symbol, alias_variables, alias_variable, kind);
-
-                register_with_known_var(subs, destination, rank, pools, content)
-            }
-
-            StructuralAlias { shared, actual } | OpaqueAlias { shared, actual } => {
-                let kind = match typ {
-                    StructuralAlias { .. } => AliasKind::Structural,
-                    OpaqueAlias { .. } => AliasKind::Opaque,
-                    _ => internal_error!(),
-                };
-
-                let AliasShared {
-                    symbol,
-                    type_argument_abilities,
-                    type_argument_regions,
-                    lambda_set_variables,
-                    infer_ext_in_output_variables,
-                } = types[shared];
-
-                debug_assert!(roc_types::subs::Variable::get_reserved(symbol).is_none());
-
-                let type_arguments = types.get_type_arguments(typ_index);
-
-                let alias_variables = {
-                    let all_vars_length = type_arguments.len()
-                        + lambda_set_variables.len()
-                        + infer_ext_in_output_variables.len();
-
-                    let type_arguments_offset = 0;
-                    let lambda_set_vars_offset = type_arguments_offset + type_arguments.len();
-                    let infer_ext_vars_offset = lambda_set_vars_offset + lambda_set_variables.len();
-
-                    let new_variables = VariableSubsSlice::reserve_into_subs(subs, all_vars_length);
-
-                    for (((target_index, typ), region), abilities) in
-                        (new_variables.indices().skip(type_arguments_offset))
-                            .zip(type_arguments.into_iter())
-                            .zip(type_argument_regions.into_iter())
-                            .zip(type_argument_abilities.into_iter())
-                    {
-                        let copy_var = helper!(typ);
-                        subs.variables[target_index] = copy_var;
-                        if !types[abilities].is_empty() {
-                            let region = types[region];
-                            bind_to_abilities.push((Loc::at(region, copy_var), abilities));
-                        }
-                    }
-
-                    let it = (new_variables.indices().skip(lambda_set_vars_offset))
-                        .zip(lambda_set_variables.into_iter());
-                    for (target_index, ls) in it {
-                        let copy_var = helper!(ls);
-                        subs.variables[target_index] = copy_var;
-                    }
-
-                    let it = (new_variables.indices().skip(infer_ext_vars_offset))
-                        .zip(infer_ext_in_output_variables.into_iter());
-                    for (target_index, ext_typ) in it {
-                        let copy_var = helper!(ext_typ);
-                        subs.variables[target_index] = copy_var;
-                    }
-
-                    AliasVariables {
-                        variables_start: new_variables.start,
-                        type_variables_len: type_arguments.len() as _,
-                        lambda_set_variables_len: lambda_set_variables.len() as _,
-                        all_variables_len: all_vars_length as _,
-                    }
-                };
-
-                let alias_variable = if let Symbol::RESULT_RESULT = symbol {
-                    roc_result_to_var(subs, rank, pools, arena, types, actual, &mut stack)
-                } else {
-                    helper!(actual)
-                };
-                let content = Content::Alias(symbol, alias_variables, alias_variable, kind);
-
-                register_with_known_var(subs, destination, rank, pools, content)
-            }
-            HostExposedAlias {
-                shared,
-                actual_type: alias_type,
-                actual_variable: actual_var,
-            } => {
-                let AliasShared {
-                    symbol,
-                    type_argument_abilities: _,
-                    type_argument_regions: _,
-                    lambda_set_variables,
-                    infer_ext_in_output_variables: _, // TODO
-                } = types[shared];
-
-                let type_arguments = types.get_type_arguments(typ_index);
-
-                let alias_variables = {
-                    let length = type_arguments.len() + lambda_set_variables.len();
-                    let new_variables = VariableSubsSlice::reserve_into_subs(subs, length);
-
-                    for (target_index, arg_type) in
-                        (new_variables.indices()).zip(type_arguments.into_iter())
-                    {
-                        let copy_var = helper!(arg_type);
-                        subs.variables[target_index] = copy_var;
-                    }
-                    let it = (new_variables.indices().skip(type_arguments.len()))
-                        .zip(lambda_set_variables.into_iter());
-                    for (target_index, ls) in it {
-                        // We MUST do this now, otherwise when linking the ambient function during
-                        // instantiation of the real var, there will be nothing to link against.
-                        let copy_var = type_to_variable(
-                            subs,
-                            rank,
-                            pools,
-                            problems,
-                            abilities_store,
-                            obligation_cache,
-                            arena,
-                            aliases,
-                            types,
-                            ls,
-                            true,
-                        );
-                        subs.variables[target_index] = copy_var;
-                    }
-
-                    AliasVariables {
-                        variables_start: new_variables.start,
-                        type_variables_len: type_arguments.len() as _,
-                        lambda_set_variables_len: lambda_set_variables.len() as _,
-                        all_variables_len: length as _,
-                    }
-                };
-
-                // cannot use helper! here because this variable may be involved in unification below
-                let alias_variable = type_to_variable(
-                    subs,
-                    rank,
-                    pools,
-                    problems,
-                    abilities_store,
-                    obligation_cache,
-                    arena,
-                    aliases,
-                    types,
-                    alias_type,
-                    false,
-                );
-                // TODO(opaques): I think host-exposed aliases should always be structural
-                // (when does it make sense to give a host an opaque type?)
-                let content = Content::Alias(
-                    symbol,
-                    alias_variables,
-                    alias_variable,
-                    AliasKind::Structural,
-                );
-                let result = register_with_known_var(subs, destination, rank, pools, content);
-
-                // We only want to unify the actual_var with the alias once
-                // if it's already redirected (and therefore, redundant)
-                // don't do it again
-                if !subs.redundant(actual_var) {
-                    let descriptor = subs.get(result);
-                    subs.union(result, actual_var, descriptor);
-                }
-
-                result
-            }
-            Error => {
-                let content = Content::Error;
-
-                register_with_known_var(subs, destination, rank, pools, content)
-            }
-        };
-    }
-
-    for (Loc { value: var, region }, abilities) in bind_to_abilities {
-        let abilities = &types[abilities];
-        match *subs.get_content_unchecked(var) {
-            Content::RigidVar(a) => {
-                // TODO(multi-abilities): check run cache
-                let abilities_slice =
-                    SubsSlice::extend_new(&mut subs.symbol_names, abilities.sorted_iter().copied());
-                subs.set_content(var, Content::RigidAbleVar(a, abilities_slice));
-            }
-            Content::RigidAbleVar(_, abs)
-                if (subs.get_subs_slice(abs).iter()).eq(abilities.sorted_iter()) =>
-            {
-                // pass, already bound
-            }
-            _ => {
-                let abilities_slice =
-                    SubsSlice::extend_new(&mut subs.symbol_names, abilities.sorted_iter().copied());
-
-                let flex_ability = register(
-                    subs,
-                    rank,
-                    pools,
-                    Content::FlexAbleVar(None, abilities_slice),
-                );
-
-                let category = Category::OpaqueArg;
-                match unify(
-                    &mut UEnv::new(subs),
-                    var,
-                    flex_ability,
-                    Mode::EQ,
-                    Polarity::OF_VALUE,
-                ) {
-                    Success {
-                        vars: _,
-                        must_implement_ability,
-                        lambda_sets_to_specialize,
-                        extra_metadata: _,
-                    } => {
-                        // No introduction needed
-
-                        if !must_implement_ability.is_empty() {
-                            let new_problems = obligation_cache.check_obligations(
-                                subs,
-                                abilities_store,
-                                must_implement_ability,
-                                AbilityImplError::BadExpr(region, category, flex_ability),
-                            );
-                            problems.extend(new_problems);
-                        }
-                        debug_assert!(lambda_sets_to_specialize
-                            .drain()
-                            .all(|(_, vals)| vals.is_empty()));
-                    }
-                    Failure(_vars, actual_type, expected_type, _bad_impls) => {
-                        // No introduction needed
-
-                        let problem = TypeError::BadExpr(
-                            region,
-                            category,
-                            actual_type,
-                            Expected::NoExpectation(expected_type),
-                        );
-
-                        problems.push(problem);
-                    }
-                }
-            }
-        }
-    }
-
-    result
-}
-
-#[inline(always)]
-fn roc_result_to_var(
-    subs: &mut Subs,
-    rank: Rank,
-    pools: &mut Pools,
-    arena: &'_ bumpalo::Bump,
-    types: &mut Types,
-    result_type: Index<TypeTag>,
-    stack: &mut bumpalo::collections::Vec<'_, TypeToVar>,
-) -> Variable {
-    match types[result_type] {
-        TypeTag::TagUnion(tags, _ext_openness) => {
-            let ext_slice = types.get_type_arguments(result_type);
-
-            debug_assert!(ext_slice.is_empty());
-            debug_assert!(tags.len() == 2);
-
-            let (tags_slice, payload_slices_slice) = types.union_tag_slices(tags);
-
-            if let ([err, ok], [err_args, ok_args]) =
-                (&types[tags_slice], &types[payload_slices_slice])
-            {
-                debug_assert_eq!(err, &subs.tag_names[0]);
-                debug_assert_eq!(ok, &subs.tag_names[1]);
-
-                debug_assert_eq!(err_args.len(), 1);
-                debug_assert_eq!(ok_args.len(), 1);
-
-                if let (Some(err_type), Some(ok_type)) =
-                    (err_args.into_iter().next(), ok_args.into_iter().next())
-                {
-                    let err_var = RegisterVariable::with_stack(
-                        subs, rank, pools, arena, types, err_type, stack,
-                    );
-                    let ok_var = RegisterVariable::with_stack(
-                        subs, rank, pools, arena, types, ok_type, stack,
-                    );
-
-                    let start = subs.variables.len() as u32;
-                    let err_slice = SubsSlice::new(start, 1);
-                    let ok_slice = SubsSlice::new(start + 1, 1);
-
-                    subs.variables.push(err_var);
-                    subs.variables.push(ok_var);
-
-                    let variables = SubsSlice::new(subs.variable_slices.len() as _, 2);
-                    subs.variable_slices.push(err_slice);
-                    subs.variable_slices.push(ok_slice);
-
-                    let union_tags = UnionTags::from_slices(Subs::RESULT_TAG_NAMES, variables);
-                    let ext = TagExt::Any(Variable::EMPTY_TAG_UNION);
-
-                    let content = Content::Structure(FlatType::TagUnion(union_tags, ext));
-
-                    return register(subs, rank, pools, content);
-                }
-            }
-
-            unreachable!("invalid arguments to Result.Result; canonicalization should catch this!")
-        }
-        _ => unreachable!("not a valid type inside a Result.Result alias"),
-    }
-}
-
-fn insertion_sort_by<T, F>(arr: &mut [T], mut compare: F)
-where
-    F: FnMut(&T, &T) -> std::cmp::Ordering,
-{
-    for i in 1..arr.len() {
-        let val = &arr[i];
-        let mut j = i;
-        let pos = arr[..i]
-            .binary_search_by(|x| compare(x, val))
-            .unwrap_or_else(|pos| pos);
-        // Swap all elements until specific position.
-        while j > pos {
-            arr.swap(j - 1, j);
-            j -= 1;
-        }
-    }
-}
-
-fn sorted_no_duplicate_tags(tag_slices: &[TagName]) -> bool {
-    match tag_slices.split_first() {
-        None => true,
-        Some((first, rest)) => {
-            let mut current = first;
-
-            for next in rest {
-                if current >= next {
-                    return false;
-                } else {
-                    current = next;
-                }
-            }
-
-            true
-        }
-    }
-}
-
-fn sort_and_deduplicate<T>(tag_vars: &mut bumpalo::collections::Vec<(TagName, T)>) {
-    insertion_sort_by(tag_vars, |(a, _), (b, _)| a.cmp(b));
-
-    // deduplicate, keeping the right-most occurrence of a tag name
-    let mut i = 0;
-
-    while i < tag_vars.len() {
-        match (tag_vars.get(i), tag_vars.get(i + 1)) {
-            (Some((t1, _)), Some((t2, _))) => {
-                if t1 == t2 {
-                    tag_vars.remove(i);
-                } else {
-                    i += 1;
-                }
-            }
-            _ => break,
-        }
-    }
-}
-
-/// Find whether the current run of tag names is in the subs.tag_names array already. If so,
-/// we take a SubsSlice to the existing tag names, so we don't have to add/clone those tag names
-/// and keep subs memory consumption low
-fn find_tag_name_run(slice: &[TagName], subs: &mut Subs) -> Option<SubsSlice<TagName>> {
-    use std::cmp::Ordering;
-
-    let tag_name = slice.get(0)?;
-
-    let mut result = None;
-
-    // the `SubsSlice<TagName>` that inserting `slice` into subs would give
-    let bigger_slice = SubsSlice::new(subs.tag_names.len() as _, slice.len() as _);
-
-    match subs.tag_name_cache.get_mut(tag_name) {
-        Some(occupied) => {
-            let subs_slice = *occupied;
-
-            let prefix_slice = SubsSlice::new(subs_slice.start, slice.len() as _);
-
-            if slice.len() == 1 {
-                return Some(prefix_slice);
-            }
-
-            match slice.len().cmp(&subs_slice.len()) {
-                Ordering::Less => {
-                    // we might have a prefix
-                    let tag_names = &subs.tag_names[subs_slice.start as usize..];
-
-                    for (from_subs, from_slice) in tag_names.iter().zip(slice.iter()) {
-                        if from_subs != from_slice {
-                            return None;
-                        }
-                    }
-
-                    result = Some(prefix_slice);
-                }
-                Ordering::Equal => {
-                    let tag_names = &subs.tag_names[subs_slice.indices()];
-
-                    for (from_subs, from_slice) in tag_names.iter().zip(slice.iter()) {
-                        if from_subs != from_slice {
-                            return None;
-                        }
-                    }
-
-                    result = Some(subs_slice);
-                }
-                Ordering::Greater => {
-                    // switch to the bigger slice that is not inserted yet, but will be soon
-                    *occupied = bigger_slice;
-                }
-            }
-        }
-        None => {
-            subs.tag_name_cache.push(tag_name, bigger_slice);
-        }
-    }
-
-    result
-}
-
-#[inline(always)]
-fn register_tag_arguments(
-    subs: &mut Subs,
-    rank: Rank,
-    pools: &mut Pools,
-    arena: &'_ bumpalo::Bump,
-    types: &mut Types,
-    stack: &mut bumpalo::collections::Vec<'_, TypeToVar>,
-    arguments: Slice<TypeTag>,
-) -> VariableSubsSlice {
-    if arguments.is_empty() {
-        VariableSubsSlice::default()
-    } else {
-        let new_variables = VariableSubsSlice::reserve_into_subs(subs, arguments.len());
-        let it = new_variables.indices().zip(arguments.into_iter());
-
-        for (target_index, argument) in it {
-            let var =
-                RegisterVariable::with_stack(subs, rank, pools, arena, types, argument, stack);
-            subs.variables[target_index] = var;
-        }
-
-        new_variables
-    }
-}
-
-/// Assumes that the tags are sorted and there are no duplicates!
-fn insert_tags_fast_path(
-    subs: &mut Subs,
-    rank: Rank,
-    pools: &mut Pools,
-    arena: &'_ bumpalo::Bump,
-    types: &mut Types,
-    union_tags: UnionTags,
-    stack: &mut bumpalo::collections::Vec<'_, TypeToVar>,
-) -> UnionTags {
-    let (tags, payload_slices) = types.union_tag_slices(union_tags);
-
-    debug_assert_eq!(tags.len(), payload_slices.len());
-
-    if let [arguments_slice] = &types[payload_slices] {
-        let arguments_slice = *arguments_slice;
-
-        let variable_slice =
-            register_tag_arguments(subs, rank, pools, arena, types, stack, arguments_slice);
-
-        let new_variable_slices =
-            SubsSlice::extend_new(&mut subs.variable_slices, [variable_slice]);
-
-        macro_rules! subs_tag_name {
-            ($tag_name_slice:expr) => {
-                return UnionTags::from_slices($tag_name_slice, new_variable_slices)
-            };
-        }
-
-        match types[tags][0].0.as_str() {
-            "Ok" => subs_tag_name!(Subs::TAG_NAME_OK.as_slice()),
-            "Err" => subs_tag_name!(Subs::TAG_NAME_ERR.as_slice()),
-            "InvalidNumStr" => subs_tag_name!(Subs::TAG_NAME_INVALID_NUM_STR.as_slice()),
-            "BadUtf8" => subs_tag_name!(Subs::TAG_NAME_BAD_UTF_8.as_slice()),
-            "OutOfBounds" => subs_tag_name!(Subs::TAG_NAME_OUT_OF_BOUNDS.as_slice()),
-            _other => {}
-        }
-    }
-
-    let new_variable_slices = SubsSlice::reserve_variable_slices(subs, tags.len());
-    match find_tag_name_run(&types[tags], subs) {
-        Some(new_tag_names) => {
-            let it = (new_variable_slices.indices()).zip(payload_slices.into_iter());
-
-            for (variable_slice_index, arguments_index) in it {
-                let arguments = types[arguments_index];
-                subs.variable_slices[variable_slice_index] =
-                    register_tag_arguments(subs, rank, pools, arena, types, stack, arguments);
-            }
-
-            UnionTags::from_slices(new_tag_names, new_variable_slices)
-        }
-        None => {
-            let new_tag_names = SubsSlice::reserve_tag_names(subs, tags.len());
-
-            let it = (new_variable_slices.indices())
-                .zip(new_tag_names.indices())
-                .zip(tags.into_iter())
-                .zip(payload_slices.into_iter());
-
-            for (((variable_slice_index, tag_name_index), tag_name), arguments_index) in it {
-                let arguments = types[arguments_index];
-                subs.variable_slices[variable_slice_index] =
-                    register_tag_arguments(subs, rank, pools, arena, types, stack, arguments);
-
-                subs.tag_names[tag_name_index] = types[tag_name].clone();
-            }
-
-            UnionTags::from_slices(new_tag_names, new_variable_slices)
-        }
-    }
-}
-
-fn insert_tags_slow_path(
-    subs: &mut Subs,
-    rank: Rank,
-    pools: &mut Pools,
-    arena: &'_ bumpalo::Bump,
-    types: &mut Types,
-    union_tags: UnionTags,
-    mut tag_vars: bumpalo::collections::Vec<(TagName, VariableSubsSlice)>,
-    stack: &mut bumpalo::collections::Vec<'_, TypeToVar>,
-) -> UnionTags {
-    let (tags, payload_slices) = types.union_tag_slices(union_tags);
-
-    for (tag_index, tag_argument_types_index) in (tags.into_iter()).zip(payload_slices.into_iter())
-    {
-        let tag_argument_types = &types[tag_argument_types_index];
-
-        let new_slice = VariableSubsSlice::reserve_into_subs(subs, tag_argument_types.len());
-
-        for (i, arg) in (new_slice.indices()).zip(tag_argument_types.into_iter()) {
-            let var = RegisterVariable::with_stack(subs, rank, pools, arena, types, arg, stack);
-            subs.variables[i] = var;
-        }
-
-        tag_vars.push((types[tag_index].clone(), new_slice));
-    }
-
-    sort_and_deduplicate(&mut tag_vars);
-
-    UnionTags::insert_slices_into_subs(subs, tag_vars)
-}
-
-fn type_to_union_tags(
-    subs: &mut Subs,
-    rank: Rank,
-    pools: &mut Pools,
-    arena: &'_ bumpalo::Bump,
-    types: &mut Types,
-    union_tags: UnionTags,
-    opt_ext_slice: Slice<TypeTag>,
-    ext_openness: ExtImplicitOpenness,
-    stack: &mut bumpalo::collections::Vec<'_, TypeToVar>,
-) -> (UnionTags, TagExt) {
-    use bumpalo::collections::Vec;
-
-    let (tags, _) = types.union_tag_slices(union_tags);
-
-    let sorted = tags.len() == 1 || sorted_no_duplicate_tags(&types[tags]);
-
-    debug_assert!(opt_ext_slice.len() <= 1);
-
-    match opt_ext_slice.into_iter().next() {
-        None => {
-            let ext = Variable::EMPTY_TAG_UNION;
-
-            let union_tags = if sorted {
-                insert_tags_fast_path(subs, rank, pools, arena, types, union_tags, stack)
-            } else {
-                let tag_vars = Vec::with_capacity_in(tags.len(), arena);
-                insert_tags_slow_path(subs, rank, pools, arena, types, union_tags, tag_vars, stack)
-            };
-
-            (union_tags, TagExt::Any(ext))
-        }
-        Some(ext) => {
-            let mut tag_vars = Vec::with_capacity_in(tags.len(), arena);
-
-            let temp_ext = {
-                let temp_ext_var =
-                    RegisterVariable::with_stack(subs, rank, pools, arena, types, ext, stack);
-                TagExt::from_can(temp_ext_var, ext_openness)
-            };
-            let (it, ext) =
-                roc_types::types::gather_tags_unsorted_iter(subs, UnionTags::default(), temp_ext)
-                    .expect("extension var could not be seen as tag union");
-
-            tag_vars.extend(it.map(|(n, v)| (n.clone(), v)));
-
-            let union_tags = if tag_vars.is_empty() && sorted {
-                insert_tags_fast_path(subs, rank, pools, arena, types, union_tags, stack)
-            } else {
-                insert_tags_slow_path(subs, rank, pools, arena, types, union_tags, tag_vars, stack)
-            };
-
-            (union_tags, ext)
-        }
-    }
-}
-
-fn create_union_lambda(
-    subs: &mut Subs,
-    rank: Rank,
-    pools: &mut Pools,
-    arena: &'_ bumpalo::Bump,
-    types: &mut Types,
-    closure: Symbol,
-    capture_types: Slice<TypeTag>,
-    stack: &mut bumpalo::collections::Vec<'_, TypeToVar>,
-) -> UnionLambdas {
-    let variable_slice =
-        register_tag_arguments(subs, rank, pools, arena, types, stack, capture_types);
-    let new_variable_slices = SubsSlice::extend_new(&mut subs.variable_slices, [variable_slice]);
-
-    let lambda_name_slice = SubsSlice::extend_new(&mut subs.symbol_names, [closure]);
-
-    UnionLambdas::from_slices(lambda_name_slice, new_variable_slices)
-}
-
-fn check_for_infinite_type(
-    subs: &mut Subs,
-    pools: &mut Pools,
-    problems: &mut Vec<TypeError>,
-    symbol: Symbol,
-    loc_var: Loc<Variable>,
-) {
-    let var = loc_var.value;
-
-    'next_occurs_check: while let Err((_, chain)) = subs.occurs(var) {
-        // walk the chain till we find a tag union or lambda set, starting from the variable that
-        // occurred recursively, which is always at the end of the chain.
-        for &var in chain.iter().rev() {
-            match *subs.get_content_without_compacting(var) {
-                Content::Structure(FlatType::TagUnion(tags, ext_var)) => {
-                    let rec_var = subs.mark_tag_union_recursive(var, tags, ext_var);
-                    register_to_pools(subs, rec_var, pools);
-
-                    continue 'next_occurs_check;
-                }
-                Content::LambdaSet(subs::LambdaSet {
-                    solved,
-                    recursion_var: OptVariable::NONE,
-                    unspecialized,
-                    ambient_function: ambient_function_var,
-                }) => {
-                    let rec_var = subs.mark_lambda_set_recursive(
-                        var,
-                        solved,
-                        unspecialized,
-                        ambient_function_var,
-                    );
-                    register_to_pools(subs, rec_var, pools);
-
-                    continue 'next_occurs_check;
-                }
-                _ => { /* fall through */ }
-            }
-        }
-
-        circular_error(subs, problems, symbol, &loc_var);
-    }
-}
-
-=======
->>>>>>> 2bd998a2
 fn circular_error(
     subs: &mut Subs,
     problems: &mut Vec<TypeError>,
