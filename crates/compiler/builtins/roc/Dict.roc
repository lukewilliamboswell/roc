interface Dict
    exposes [
        Dict,
        empty,
        withCapacity,
        single,
        clear,
        capacity,
        len,
        isEmpty,
        get,
        contains,
        insert,
        remove,
        update,
        walk,
        walkUntil,
        toList,
        fromList,
        keys,
        values,
        insertAll,
        keepShared,
        removeAll,
        map,
        joinMap,
    ]
    imports [
        Bool.{ Bool, Eq },
        Result.{ Result },
        List,
        Str,
        Num.{ Nat, U64, U8, I8 },
        Hash.{ Hasher, Hash },
    ]

## A [dictionary](https://en.wikipedia.org/wiki/Associative_array) that lets you
## associate keys with values.
##
## ## Inserting
##
## The most basic way to use a dictionary is to start with an empty one and
## then:
## 1. Call [Dict.insert] passing a key and a value, to associate that key with
## that value in the dictionary.
## 2. Later, call [Dict.get] passing the same key as before, and it will return
## the value you stored.
##
## Here's an example of a dictionary which uses a city's name as the key, and
## its population as the associated value.
## ```
## populationByCity =
##     Dict.empty {}
##     |> Dict.insert "London" 8_961_989
##     |> Dict.insert "Philadelphia" 1_603_797
##     |> Dict.insert "Shanghai" 24_870_895
##     |> Dict.insert "Delhi" 16_787_941
##     |> Dict.insert "Amsterdam" 872_680
## ```
## ## Accessing keys or values
##
## We can use [Dict.keys] and [Dict.values] functions to get only the keys or
## only the values.
##
## You may notice that these lists have the same order as the original insertion
## order. This will be true if all you ever do is [Dict.insert] and [Dict.get] operations
## on the dictionary, but [Dict.remove] operations can change this order.
##
## ## Removing
##
## We can remove an element from the dictionary, like so:
## ```
## populationByCity
##     |> Dict.remove "Philadelphia"
##     |> Dict.keys
##     ==
##     ["London", "Amsterdam", "Shanghai", "Delhi"]
## ```
## Notice that the order has changed. Philadelphia was not only removed from the
## list, but Amsterdam - the last entry we inserted - has been moved into the
## spot where Philadelphia was previously. This is exactly what [Dict.remove]
## does. It removes an element and moves the most recent insertion into the
## vacated spot.
##
## This move is done as a performance optimization, and it lets [remove] have
## [constant time complexity](https://en.wikipedia.org/wiki/Time_complexity#Constant_time).
##
## Dict is inspired by [IndexMap](https://docs.rs/indexmap/latest/indexmap/map/struct.IndexMap.html).
## The internal implementation of a dictionary is similar to [absl::flat_hash_map](https://abseil.io/docs/cpp/guides/container).
## It has a list of keys value pairs that is ordered based on insertion.
## It uses a list of indices into the data as the backing of a hash map.
Dict k v := {
    # TODO: Add hashflooding ordered map fall back.
    # TODO: Add Groups and SIMD h1 key comparison (initial tests where slower, but with proper SIMD should be fast).
    # TODO: As an optimization, we can make all of these lists in one allocation
    # TODO: Grow data with the rest of the hashmap. This will require creating a list of garbage data.
    # TODO: Change remove to use tombstones. Store the tombstones in a bitmap.
    # TODO: define Eq and Hash that are unordered. Only if value implements hash/eq?
    metadata : List I8,
    dataIndices : List Nat,
    data : List (k, v),
    size : Nat,
<<<<<<< HEAD
} where k implements Hash & Eq
     implements [
         Eq {
             isEq,
         },
         Hash {
             hash: hashDict,
         },
     ]
=======
} | k has Hash & Eq
    has [
        Eq {
            isEq,
        },
        Hash {
            hash: hashDict,
        },
    ]
>>>>>>> 2bd998a2

isEq : Dict k v, Dict k v -> Bool where k implements Hash & Eq, v implements Eq
isEq = \xs, ys ->
    if len xs != len ys then
        Bool.false
    else
        walkUntil xs Bool.true \_, k, xVal ->
            when get ys k is
                Ok yVal if yVal == xVal ->
                    Continue Bool.true

                _ ->
                    Break Bool.false

hashDict : hasher, Dict k v -> hasher where k implements Hash & Eq, v implements Hash, hasher implements Hasher
hashDict = \hasher, dict -> Hash.hashUnordered hasher (toList dict) List.walk

## Return an empty dictionary.
## ```
## emptyDict = Dict.empty {}
## ```
empty : {} -> Dict k v where k implements Hash & Eq
empty = \{} ->
    @Dict {
        metadata: List.repeat emptySlot 8,
        dataIndices: List.repeat 0 8,
        data: [],
        size: 0,
    }

## Returns the max number of elements the dictionary can hold before requiring a rehash.
## ```
## foodDict =
##     Dict.empty {}
##     |> Dict.insert "apple" "fruit"
##
## capacityOfDict = Dict.capacity foodDict
## ```
<<<<<<< HEAD
capacity : Dict k v -> Nat where k implements Hash & Eq
=======
capacity : Dict * * -> Nat
>>>>>>> 2bd998a2
capacity = \@Dict { dataIndices } ->
    cap = List.len dataIndices

    cap - Num.shiftRightZfBy cap 3

## Return a dictionary with space allocated for a number of entries. This
## may provide a performance optimization if you know how many entries will be
## inserted.
withCapacity : Nat -> Dict k v where k implements Hash & Eq
withCapacity = \_ ->
    # TODO: power of 2 * 8 and actual implementation
    empty {}

## Returns a dictionary containing the key and value provided as input.
## ```
## expect
##     Dict.single "A" "B"
##     |> Bool.isEq (Dict.insert (Dict.empty {}) "A" "B")
## ```
single : k, v -> Dict k v where k implements Hash & Eq
single = \k, v ->
    insert (empty {}) k v

## Returns dictionary with the keys and values specified by the input [List].
## ```
## expect
##     Dict.single 1 "One"
##     |> Dict.insert 2 "Two"
##     |> Dict.insert 3 "Three"
##     |> Dict.insert 4 "Four"
##     |> Bool.isEq (Dict.fromList [(1, "One"), (2, "Two"), (3, "Three"), (4, "Four")])
## ```
fromList : List (k, v) -> Dict k v where k implements Hash & Eq
fromList = \data ->
    # TODO: make this efficient. Should just set data and then set all indicies in the hashmap.
    List.walk data (empty {}) (\dict, (k, v) -> insert dict k v)

## Returns the number of values in the dictionary.
## ```
## expect
##     Dict.empty {}
##     |> Dict.insert "One" "A Song"
##     |> Dict.insert "Two" "Candy Canes"
##     |> Dict.insert "Three" "Boughs of Holly"
##     |> Dict.len
##     |> Bool.isEq 3
## ```
<<<<<<< HEAD
len : Dict k v -> Nat where k implements Hash & Eq
=======
len : Dict * * -> Nat
>>>>>>> 2bd998a2
len = \@Dict { size } ->
    size

## Check if the dictinoary is empty.
## ```
## Dict.isEmpty (Dict.empty {} |> Dict.insert "key" 42)
##
## Dict.isEmpty (Dict.empty {})
## ```
isEmpty : Dict * * -> Bool
isEmpty = \@Dict { size } ->
    size == 0

## Clears all elements from a dictionary keeping around the allocation if it isn't huge.
## ```
## songs =
##        Dict.empty {}
##        |> Dict.insert "One" "A Song"
##        |> Dict.insert "Two" "Candy Canes"
##        |> Dict.insert "Three" "Boughs of Holly"
##
## clearSongs = Dict.clear songs
##
## expect Dict.len clearSongs == 0
## ```
clear : Dict k v -> Dict k v where k implements Hash & Eq
clear = \@Dict { metadata, dataIndices, data } ->
    cap = List.len dataIndices

    # Only clear large allocations.
    if cap > 128 * 8 then
        empty {}
    else
        @Dict {
            metadata: List.map metadata (\_ -> emptySlot),
            # just leave data indicies as garbage, no need to clear.
            dataIndices,
            # use takeFirst to keep around the capacity.
            data: List.takeFirst data 0,
            size: 0,
        }

## Convert each value in the dictionary to something new, by calling a conversion
## function on each of them which receives both the key and the old value. Then return a
## new dictionary containing the same keys and the converted values.
map : Dict k a, (k, a -> b) -> Dict k b | k has Hash & Eq, b has Hash & Eq
map = \dict, transform ->
    init = withCapacity (capacity dict)

    walk dict init \answer, k, v ->
        insert answer k (transform k v)

## Like [Dict.map], except the transformation function wraps the return value
## in a dictionary. At the end, all the dictionaries get joined together
## (using [Dict.insertAll]) into one dictionary.
##
## You may know a similar function named `concatMap` in other languages.
joinMap : Dict a b, (a, b -> Dict x y) -> Dict x y | a has Hash & Eq, x has Hash & Eq
joinMap = \dict, transform ->
    init = withCapacity (capacity dict) # Might be a pessimization

    walk dict init \answer, k, v ->
        insertAll answer (transform k v)

## Iterate through the keys and values in the dictionary and call the provided
## function with signature `state, k, v -> state` for each value, with an
## initial `state` value provided for the first call.
## ```
## expect
##     Dict.empty {}
##     |> Dict.insert "Apples" 12
##     |> Dict.insert "Orange" 24
##     |> Dict.walk 0 (\count, _, qty -> count + qty)
##     |> Bool.isEq 36
## ```
walk : Dict k v, state, (state, k, v -> state) -> state where k implements Hash & Eq
walk = \@Dict { data }, initialState, transform ->
    List.walk data initialState (\state, (k, v) -> transform state k v)

## Same as [Dict.walk], except you can stop walking early.
##
## ## Performance Details
##
## Compared to [Dict.walk], this can potentially visit fewer elements (which can
## improve performance) at the cost of making each step take longer.
## However, the added cost to each step is extremely small, and can easily
## be outweighed if it results in skipping even a small number of elements.
##
## As such, it is typically better for performance to use this over [Dict.walk]
## if returning `Break` earlier than the last element is expected to be common.
## ```
## people =
##     Dict.empty {}
##     |> Dict.insert "Alice" 17
##     |> Dict.insert "Bob" 18
##     |> Dict.insert "Charlie" 19
##
## isAdult = \_, _, age ->
##         if age >= 18 then
##             Break Bool.true
##         else
##             Continue Bool.false
##
## someoneIsAnAdult = Dict.walkUntil people Bool.false isAdult
##
## expect someoneIsAnAdult == Bool.true
## ```
walkUntil : Dict k v, state, (state, k, v -> [Continue state, Break state]) -> state where k implements Hash & Eq
walkUntil = \@Dict { data }, initialState, transform ->
    List.walkUntil data initialState (\state, (k, v) -> transform state k v)

## Get the value for a given key. If there is a value for the specified key it
## will return [Ok value], otherwise return [Err KeyNotFound].
## ```
## dictionary =
##     Dict.empty {}
##     |> Dict.insert 1 "Apple"
##     |> Dict.insert 2 "Orange"
##
## expect Dict.get dictionary 1 == Ok "Apple"
## expect Dict.get dictionary 2000 == Err KeyNotFound
## ```
get : Dict k v, k -> Result v [KeyNotFound] where k implements Hash & Eq
get = \@Dict { metadata, dataIndices, data }, key ->
    hashKey =
        createLowLevelHasher PseudoRandSeed
        |> Hash.hash key
        |> complete
    h1Key = h1 hashKey
    h2Key = h2 hashKey
    probe = newProbe h1Key (div8 (List.len metadata))

    when findIndexHelper metadata dataIndices data h2Key key probe 0 is
        Ok index ->
            dataIndex = listGetUnsafe dataIndices index
            (_, v) = listGetUnsafe data dataIndex

            Ok v

        Err NotFound ->
            Err KeyNotFound

## Check if the dictionary has a value for a specified key.
## ```
## expect
##     Dict.empty {}
##     |> Dict.insert 1234 "5678"
##     |> Dict.contains 1234
##     |> Bool.isEq Bool.true
## ```
contains : Dict k v, k -> Bool where k implements Hash & Eq
contains = \@Dict { metadata, dataIndices, data }, key ->
    hashKey =
        createLowLevelHasher PseudoRandSeed
        |> Hash.hash key
        |> complete
    h1Key = h1 hashKey
    h2Key = h2 hashKey
    probe = newProbe h1Key (div8 (List.len metadata))

    when findIndexHelper metadata dataIndices data h2Key key probe 0 is
        Ok _ ->
            Bool.true

        Err NotFound ->
            Bool.false

## Insert a value into the dictionary at a specified key.
## ```
## expect
##     Dict.empty {}
##     |> Dict.insert "Apples" 12
##     |> Dict.get "Apples"
##     |> Bool.isEq (Ok 12)
## ```
insert : Dict k v, k, v -> Dict k v where k implements Hash & Eq
insert = \@Dict { metadata, dataIndices, data, size }, key, value ->
    hashKey =
        createLowLevelHasher PseudoRandSeed
        |> Hash.hash key
        |> complete
    h1Key = h1 hashKey
    h2Key = h2 hashKey
    probe = newProbe h1Key (div8 (List.len metadata))

    when findIndexHelper metadata dataIndices data h2Key key probe 0 is
        Ok index ->
            dataIndex = listGetUnsafe dataIndices index

            @Dict {
                metadata,
                dataIndices,
                data: List.set data dataIndex (key, value),
                size,
            }

        Err NotFound ->
            # The dictionary has grown, it might need to rehash.
            rehashedDict =
                maybeRehash
                    (
                        @Dict {
                            metadata,
                            dataIndices,
                            data,
                            size: size + 1,
                        }
                    )

            # Need to rescan searching for the first empty or deleted cell.
            insertNotFoundHelper rehashedDict key value h1Key h2Key

## Remove a value from the dictionary for a specified key.
## ```
## expect
##     Dict.empty {}
##     |> Dict.insert "Some" "Value"
##     |> Dict.remove "Some"
##     |> Dict.len
##     |> Bool.isEq 0
## ```
remove : Dict k v, k -> Dict k v where k implements Hash & Eq
remove = \@Dict { metadata, dataIndices, data, size }, key ->
    # TODO: change this from swap remove to tombstone and test is performance is still good.
    hashKey =
        createLowLevelHasher PseudoRandSeed
        |> Hash.hash key
        |> complete
    h1Key = h1 hashKey
    h2Key = h2 hashKey
    probe = newProbe h1Key (div8 (List.len metadata))

    when findIndexHelper metadata dataIndices data h2Key key probe 0 is
        Ok index ->
            last = List.len data - 1
            dataIndex = listGetUnsafe dataIndices index

            if dataIndex == last then
                @Dict {
                    metadata: List.set metadata index deletedSlot,
                    dataIndices,
                    data: List.dropLast data,
                    size: size - 1,
                }
            else
                swapAndUpdateDataIndex (@Dict { metadata, dataIndices, data, size }) index last

        Err NotFound ->
            @Dict { metadata, dataIndices, data, size }

## Insert or remove a value for a specified key. This function enables a
## performance optimization for the use case of providing a default when a value
## is missing. This is more efficient than doing both a `Dict.get` and then a
## `Dict.insert` call, and supports being piped.
## ```
## alterValue : [Present Bool, Missing] -> [Present Bool, Missing]
## alterValue = \possibleValue ->
##     when possibleValue is
##         Missing -> Present Bool.false
##         Present value -> if value then Missing else Present Bool.true
##
## expect Dict.update (Dict.empty {}) "a" alterValue == Dict.single "a" Bool.false
## expect Dict.update (Dict.single "a" Bool.false) "a" alterValue == Dict.single "a" Bool.true
## expect Dict.update (Dict.single "a" Bool.true) "a" alterValue == Dict.empty {}
## ```
update : Dict k v, k, ([Present v, Missing] -> [Present v, Missing]) -> Dict k v where k implements Hash & Eq
update = \dict, key, alter ->
    # TODO: look into optimizing by merging substeps and reducing lookups.
    possibleValue =
        get dict key
        |> Result.map Present
        |> Result.withDefault Missing

    when alter possibleValue is
        Present value -> insert dict key value
        Missing -> remove dict key

## Returns the keys and values of a dictionary as a [List].
## This requires allocating a temporary list, prefer using [Dict.toList] or [Dict.walk] instead.
## ```
## expect
##     Dict.single 1 "One"
##     |> Dict.insert 2 "Two"
##     |> Dict.insert 3 "Three"
##     |> Dict.insert 4 "Four"
##     |> Dict.toList
##     |> Bool.isEq [(1, "One"), (2, "Two"), (3, "Three"), (4, "Four")]
## ```
toList : Dict k v -> List (k, v) where k implements Hash & Eq
toList = \@Dict { data } ->
    data

## Returns the keys of a dictionary as a [List].
## This requires allocating a temporary [List], prefer using [Dict.toList] or [Dict.walk] instead.
## ```
## expect
##     Dict.single 1 "One"
##     |> Dict.insert 2 "Two"
##     |> Dict.insert 3 "Three"
##     |> Dict.insert 4 "Four"
##     |> Dict.keys
##     |> Bool.isEq [1,2,3,4]
## ```
keys : Dict k v -> List k where k implements Hash & Eq
keys = \@Dict { data } ->
    List.map data (\(k, _) -> k)

## Returns the values of a dictionary as a [List].
## This requires allocating a temporary [List], prefer using [Dict.toList] or [Dict.walk] instead.
## ```
## expect
##     Dict.single 1 "One"
##     |> Dict.insert 2 "Two"
##     |> Dict.insert 3 "Three"
##     |> Dict.insert 4 "Four"
##     |> Dict.values
##     |> Bool.isEq ["One","Two","Three","Four"]
## ```
values : Dict k v -> List v where k implements Hash & Eq
values = \@Dict { data } ->
    List.map data (\(_, v) -> v)

## Combine two dictionaries by keeping the [union](https://en.wikipedia.org/wiki/Union_(set_theory))
## of all the key-value pairs. This means that all the key-value pairs in
## both dictionaries will be combined. Note that where there are pairs
## with the same key, the value contained in the second input will be
## retained, and the value in the first input will be removed.
## ```
## first =
##     Dict.single 1 "Not Me"
##     |> Dict.insert 2 "And Me"
##
## second =
##     Dict.single 1 "Keep Me"
##     |> Dict.insert 3 "Me Too"
##     |> Dict.insert 4 "And Also Me"
##
## expected =
##     Dict.single 1 "Keep Me"
##     |> Dict.insert 2 "And Me"
##     |> Dict.insert 3 "Me Too"
##     |> Dict.insert 4 "And Also Me"
##
## expect
##     Dict.insertAll first second == expected
## ```
insertAll : Dict k v, Dict k v -> Dict k v where k implements Hash & Eq
insertAll = \xs, ys ->
    walk ys xs insert

## Combine two dictionaries by keeping the [intersection](https://en.wikipedia.org/wiki/Intersection_(set_theory))
## of all the key-value pairs. This means that we keep only those pairs
## that are in both dictionaries. Note that where there are pairs with
## the same key, the value contained in the first input will be retained,
## and the value in the second input will be removed.
## ```
## first =
##     Dict.single 1 "Keep Me"
##     |> Dict.insert 2 "And Me"
##
## second =
##     Dict.single 1 "Keep Me"
##     |> Dict.insert 2 "And Me"
##     |> Dict.insert 3 "But Not Me"
##     |> Dict.insert 4 "Or Me"
##
## expect Dict.keepShared first second == first
## ```
keepShared : Dict k v, Dict k v -> Dict k v where k implements Hash & Eq
keepShared = \xs, ys ->
    walk
        xs
        (empty {})
        (\state, k, v ->
            if contains ys k then
                insert state k v
            else
                state
        )

## Remove the key-value pairs in the first input that are also in the second
## using the [set difference](https://en.wikipedia.org/wiki/Complement_(set_theory)#Relative_complement)
## of the values. This means that we will be left with only those pairs that
## are in the first dictionary and whose keys are not in the second.
## ```
## first =
##     Dict.single 1 "Keep Me"
##     |> Dict.insert 2 "And Me"
##     |> Dict.insert 3 "Remove Me"
##
## second =
##     Dict.single 3 "Remove Me"
##     |> Dict.insert 4 "I do nothing..."
##
## expected =
##     Dict.single 1 "Keep Me"
##     |> Dict.insert 2 "And Me"
##
## expect Dict.removeAll first second == expected
## ```
removeAll : Dict k v, Dict k v -> Dict k v where k implements Hash & Eq
removeAll = \xs, ys ->
    walk ys xs (\state, k, _ -> remove state k)

swapAndUpdateDataIndex : Dict k v, Nat, Nat -> Dict k v where k implements Hash & Eq
swapAndUpdateDataIndex = \@Dict { metadata, dataIndices, data, size }, removedIndex, lastIndex ->
    (key, _) = listGetUnsafe data lastIndex
    hashKey =
        createLowLevelHasher PseudoRandSeed
        |> Hash.hash key
        |> complete
    h1Key = h1 hashKey
    h2Key = h2 hashKey
    probe = newProbe h1Key (div8 (List.len metadata))

    when findIndexHelper metadata dataIndices data h2Key key probe 0 is
        Ok index ->
            dataIndex = listGetUnsafe dataIndices removedIndex
            # Swap and remove data.
            nextData =
                data
                |> List.swap dataIndex lastIndex
                |> List.dropLast

            @Dict {
                # Set old metadata as deleted.
                metadata: List.set metadata removedIndex deletedSlot,
                # Update index of swaped element.
                dataIndices: List.set dataIndices index dataIndex,
                data: nextData,
                size: size - 1,
            }

        Err NotFound ->
            # This should be impossible.
            crash "unreachable state in dict swapAndUpdateDataIndex hit. Definitely a standard library bug."

insertNotFoundHelper : Dict k v, k, v, U64, I8 -> Dict k v
insertNotFoundHelper = \@Dict { metadata, dataIndices, data, size }, key, value, h1Key, h2Key ->
    probe = newProbe h1Key (div8 (List.len metadata))
    index = nextEmptyOrDeletedHelper metadata probe 0
    dataIndex = List.len data
    nextData = List.append data (key, value)

    @Dict {
        metadata: List.set metadata index h2Key,
        dataIndices: List.set dataIndices index dataIndex,
        data: nextData,
        size,
    }

nextEmptyOrDeletedHelper : List I8, Probe, Nat -> Nat
nextEmptyOrDeletedHelper = \metadata, probe, offset ->
    # For inserting, we can use deleted indices.
    index = Num.addWrap (mul8 probe.slotIndex) offset

    md = listGetUnsafe metadata index

    if md < 0 then
        # Empty or deleted slot, no possibility of the element.
        index
    else if offset == 7 then
        nextEmptyOrDeletedHelper metadata (nextProbe probe) 0
    else
        nextEmptyOrDeletedHelper metadata probe (Num.addWrap offset 1)

# TODO: investigate if this needs to be split into more specific helper functions.
# There is a chance that returning specific sub-info like the value would be faster.
findIndexHelper : List I8, List Nat, List (k, v), I8, k, Probe, Nat -> Result Nat [NotFound] where k implements Hash & Eq
findIndexHelper = \metadata, dataIndices, data, h2Key, key, probe, offset ->
    # For finding a value, we must search past all deleted element tombstones.
    index = Num.addWrap (mul8 probe.slotIndex) offset

    md = listGetUnsafe metadata index

    if md == emptySlot then
        # Empty slot, no possibility of the element.
        Err NotFound
    else if md == h2Key then
        # Potentially matching slot, check if the key is a match.
        dataIndex = listGetUnsafe dataIndices index
        (k, _) = listGetUnsafe data dataIndex

        if k == key then
            # We have a match, return its index.
            Ok index
        else if offset == 7 then
            # No match, keep checking.
            findIndexHelper metadata dataIndices data h2Key key (nextProbe probe) 0
        else
            findIndexHelper metadata dataIndices data h2Key key probe (Num.addWrap offset 1)
    else if offset == 7 then
        # Used slot, check next slot.
        findIndexHelper metadata dataIndices data h2Key key (nextProbe probe) 0
    else
        findIndexHelper metadata dataIndices data h2Key key probe (Num.addWrap offset 1)

# This is how we grow the container.
# If we aren't to the load factor yet, just ignore this.
# The container must have an updated size including any elements about to be inserted.
maybeRehash : Dict k v -> Dict k v where k implements Hash & Eq
maybeRehash = \@Dict { metadata, dataIndices, data, size } ->
    cap = List.len dataIndices
    maxLoadCap =
        # This is 7/8 * capacity, which is the max load factor.
        cap - Num.shiftRightZfBy cap 3

    if size > maxLoadCap then
        rehash (@Dict { metadata, dataIndices, data, size })
    else
        @Dict { metadata, dataIndices, data, size }

# TODO: switch rehash to iterate data and eventually clear out tombstones as well.
rehash : Dict k v -> Dict k v where k implements Hash & Eq
rehash = \@Dict { metadata, dataIndices, data, size } ->
    newLen = 2 * List.len dataIndices
    newDict =
        @Dict {
            metadata: List.repeat emptySlot newLen,
            dataIndices: List.repeat 0 newLen,
            data,
            size,
        }

    rehashHelper newDict metadata dataIndices data 0

rehashHelper : Dict k v, List I8, List Nat, List (k, v), Nat -> Dict k v where k implements Hash & Eq
rehashHelper = \dict, oldMetadata, oldDataIndices, oldData, index ->
    when List.get oldMetadata index is
        Ok md ->
            nextDict =
                if md >= 0 then
                    # We have an actual element here
                    dataIndex = listGetUnsafe oldDataIndices index
                    (k, _) = listGetUnsafe oldData dataIndex

                    insertForRehash dict k dataIndex
                else
                    # Empty or deleted data
                    dict

            rehashHelper nextDict oldMetadata oldDataIndices oldData (index + 1)

        Err OutOfBounds ->
            # Walked entire list, complete now.
            dict

insertForRehash : Dict k v, k, Nat -> Dict k v where k implements Hash & Eq
insertForRehash = \@Dict { metadata, dataIndices, data, size }, key, dataIndex ->
    hashKey =
        createLowLevelHasher PseudoRandSeed
        |> Hash.hash key
        |> complete
    h1Key = h1 hashKey
    h2Key = h2 hashKey
    probe = newProbe h1Key (div8 (List.len metadata))
    index = nextEmptyOrDeletedHelper metadata probe 0

    @Dict {
        metadata: List.set metadata index h2Key,
        dataIndices: List.set dataIndices index dataIndex,
        data,
        size,
    }

emptySlot : I8
emptySlot = -128
deletedSlot : I8
deletedSlot = -2

# Capacity must be a power of 2.
# We still will use slots of 8 even though this version has no true slots.
# We just move an element at a time.
# Thus, the true index is slotIndex * 8 + offset.
Probe : { slotIndex : Nat, probeI : Nat, mask : Nat }

newProbe : U64, Nat -> Probe
newProbe = \h1Key, slots ->
    mask = Num.subSaturated slots 1
    slotIndex = Num.bitwiseAnd (Num.toNat h1Key) mask

    { slotIndex, probeI: 1, mask }

nextProbe : Probe -> Probe
nextProbe = \{ slotIndex, probeI, mask } ->
    nextSlotIndex = Num.bitwiseAnd (Num.addWrap slotIndex probeI) mask

    { slotIndex: nextSlotIndex, probeI: Num.addWrap probeI 1, mask }

mul8 = \val -> Num.shiftLeftBy val 3
div8 = \val -> Num.shiftRightZfBy val 3

h1 : U64 -> U64
h1 = \hashKey ->
    Num.shiftRightZfBy hashKey 7

h2 : U64 -> I8
h2 = \hashKey ->
    Num.toI8 (Num.bitwiseAnd hashKey 0b0111_1111)

expect
    val =
        empty {}
        |> insert "foo" "bar"
        |> get "foo"

    val == Ok "bar"

expect
    dict1 =
        empty {}
        |> insert 1 "bar"
        |> insert 2 "baz"

    dict2 =
        empty {}
        |> insert 2 "baz"
        |> insert 1 "bar"

    dict1 == dict2

expect
    dict1 =
        empty {}
        |> insert 1 "bar"
        |> insert 2 "baz"

    dict2 =
        empty {}
        |> insert 1 "bar"
        |> insert 2 "baz!"

    dict1 != dict2

expect
    inner1 =
        empty {}
        |> insert 1 "bar"
        |> insert 2 "baz"

    inner2 =
        empty {}
        |> insert 2 "baz"
        |> insert 1 "bar"

    outer =
        empty {}
        |> insert inner1 "wrong"
        |> insert inner2 "right"

    get outer inner1 == Ok "right"

expect
    inner1 =
        empty {}
        |> insert 1 "bar"
        |> insert 2 "baz"

    inner2 =
        empty {}
        |> insert 2 "baz"
        |> insert 1 "bar"

    outer1 =
        empty {}
        |> insert inner1 "val"

    outer2 =
        empty {}
        |> insert inner2 "val"

    outer1 == outer2

expect
    val =
        empty {}
        |> insert "foo" "bar"
        |> insert "foo" "baz"
        |> get "foo"

    val == Ok "baz"

expect
    val =
        empty {}
        |> insert "foo" "bar"
        |> get "bar"

    val == Err KeyNotFound

expect
    empty {}
    |> insert "foo" {}
    |> contains "foo"

expect
    dict =
        empty {}
        |> insert "foo" {}
        |> insert "bar" {}
        |> insert "baz" {}

    contains dict "baz" && Bool.not (contains dict "other")

expect
    dict =
        fromList [(1u8, 1u8), (2, 2), (3, 3)]
        |> remove 1
        |> remove 3

    keys dict == [2]

expect
    list =
        fromList [(1u8, 1u8), (2u8, 2u8), (3, 3)]
        |> remove 1
        |> insert 0 0
        |> remove 3
        |> keys

    list == [0, 2]

# Reach capacity, no rehash.
expect
    val =
        empty {}
        |> insert "a" 0
        |> insert "b" 1
        |> insert "c" 2
        |> insert "d" 3
        |> insert "e" 4
        |> insert "f" 5
        |> insert "g" 6
        |> capacity

    val == 7

expect
    dict =
        empty {}
        |> insert "a" 0
        |> insert "b" 1
        |> insert "c" 2
        |> insert "d" 3
        |> insert "e" 4
        |> insert "f" 5
        |> insert "g" 6

    (get dict "a" == Ok 0)
    && (get dict "b" == Ok 1)
    && (get dict "c" == Ok 2)
    && (get dict "d" == Ok 3)
    && (get dict "e" == Ok 4)
    && (get dict "f" == Ok 5)
    && (get dict "g" == Ok 6)

# Force rehash.
expect
    val =
        empty {}
        |> insert "a" 0
        |> insert "b" 1
        |> insert "c" 2
        |> insert "d" 3
        |> insert "e" 4
        |> insert "f" 5
        |> insert "g" 6
        |> insert "h" 7
        |> capacity

    val == 14

expect
    dict =
        empty {}
        |> insert "a" 0
        |> insert "b" 1
        |> insert "c" 2
        |> insert "d" 3
        |> insert "e" 4
        |> insert "f" 5
        |> insert "g" 6
        |> insert "h" 7

    (get dict "a" == Ok 0)
    && (get dict "b" == Ok 1)
    && (get dict "c" == Ok 2)
    && (get dict "d" == Ok 3)
    && (get dict "e" == Ok 4)
    && (get dict "f" == Ok 5)
    && (get dict "g" == Ok 6)
    && (get dict "h" == Ok 7)

expect
    empty {}
    |> insert "Some" "Value"
    |> remove "Some"
    |> len
    |> Bool.isEq 0

# Makes sure a Dict with Nat keys works
expect
    empty {}
    |> insert 7nat "Testing"
    |> get 7
    |> Bool.isEq (Ok "Testing")

# We have decided not to expose the standard roc hashing algorithm.
# This is to avoid external dependence and the need for versioning.
# The current implementation is a form of [Wyhash final3](https://github.com/wangyi-fudan/wyhash/blob/a5995b98ebfa7bd38bfadc0919326d2e7aabb805/wyhash.h).
# It is 64bit and little endian specific currently.
# TODO: wyhash is slow for large keys, use something like cityhash if the keys are too long.
# TODO: Add a builtin to distinguish big endian systems and change loading orders.
# TODO: Switch out Wymum on systems with slow 128bit multiplication.
<<<<<<< HEAD
LowLevelHasher := { originalSeed : U64, state : U64 } implements [
         Hasher {
             addBytes,
             addU8,
             addU16,
             addU32,
             addU64,
             addU128,
             complete,
         },
     ]
=======
LowLevelHasher := { originalSeed : U64, state : U64 } has [
        Hasher {
            addBytes,
            addU8,
            addU16,
            addU32,
            addU64,
            addU128,
            complete,
        },
    ]
>>>>>>> 2bd998a2

# unsafe primitive that does not perform a bounds check
# TODO hide behind an InternalList.roc module
listGetUnsafe : List a, Nat -> a

# Returns a application specific pseudo random seed for Dict.
# This avoids trivial DOS attacks.
pseudoSeed : {} -> U64

createLowLevelHasher : [PseudoRandSeed, WithSeed U64] -> LowLevelHasher
createLowLevelHasher = \seedOpt ->
    seed =
        when seedOpt is
            PseudoRandSeed -> pseudoSeed {}
            WithSeed s -> s
    @LowLevelHasher { originalSeed: seed, state: seed }

combineState : LowLevelHasher, { a : U64, b : U64, seed : U64, length : U64 } -> LowLevelHasher
combineState = \@LowLevelHasher { originalSeed, state }, { a, b, seed, length } ->
    tmp = wymix (Num.bitwiseXor wyp1 a) (Num.bitwiseXor seed b)
    hash = wymix (Num.bitwiseXor wyp1 length) tmp

    @LowLevelHasher { originalSeed, state: wymix state hash }

complete = \@LowLevelHasher { state } -> state

# These implementations hash each value individually with the seed and then mix
# the resulting hash with the state. There are other options that may be faster
# like using the output of the last hash as the seed to the current hash.
# I am simply not sure the tradeoffs here. Theoretically this method is more sound.
# Either way, the performance will be similar and we can change this later.
addU8 = \@LowLevelHasher { originalSeed, state }, u8 ->
    seed = Num.bitwiseXor originalSeed wyp0
    p0 = Num.toU64 u8
    a =
        Num.shiftLeftBy p0 16
        |> Num.bitwiseOr (Num.shiftLeftBy p0 8)
        |> Num.bitwiseOr p0
    b = 0

    combineState (@LowLevelHasher { originalSeed, state }) { a, b, seed, length: 1 }

addU16 = \@LowLevelHasher { originalSeed, state }, u16 ->
    seed = Num.bitwiseXor originalSeed wyp0
    p0 = Num.bitwiseAnd u16 0xFF |> Num.toU64
    p1 = Num.shiftRightZfBy u16 8 |> Num.toU64
    a =
        Num.shiftLeftBy p0 16
        |> Num.bitwiseOr (Num.shiftLeftBy p1 8)
        |> Num.bitwiseOr p1
    b = 0

    combineState (@LowLevelHasher { originalSeed, state }) { a, b, seed, length: 2 }

addU32 = \@LowLevelHasher { originalSeed, state }, u32 ->
    seed = Num.bitwiseXor originalSeed wyp0
    p0 = Num.toU64 u32
    a = Num.shiftLeftBy p0 32 |> Num.bitwiseOr p0

    combineState (@LowLevelHasher { originalSeed, state }) { a, b: a, seed, length: 4 }

addU64 = \@LowLevelHasher { originalSeed, state }, u64 ->
    seed = Num.bitwiseXor originalSeed wyp0
    p0 = Num.bitwiseAnd 0xFFFF_FFFF u64
    p1 = Num.shiftRightZfBy u64 32
    a = Num.shiftLeftBy p0 32 |> Num.bitwiseOr p1
    b = Num.shiftLeftBy p1 32 |> Num.bitwiseOr p0

    combineState (@LowLevelHasher { originalSeed, state }) { a, b, seed, length: 8 }

addU128 = \@LowLevelHasher { originalSeed, state }, u128 ->
    seed = Num.bitwiseXor originalSeed wyp0
    lower = u128 |> Num.toU64
    upper = Num.shiftRightZfBy u128 64 |> Num.toU64
    p0 = Num.bitwiseAnd 0xFFFF_FFFF lower
    p1 = Num.shiftRightZfBy lower 32 |> Num.bitwiseAnd 0xFFFF_FFFF
    p2 = Num.bitwiseAnd 0xFFFF_FFFF upper
    p3 = Num.shiftRightZfBy upper 32 |> Num.bitwiseAnd 0xFFFF_FFFF
    a = Num.shiftLeftBy p0 32 |> Num.bitwiseOr p2
    b = Num.shiftLeftBy p3 32 |> Num.bitwiseOr p1

    combineState (@LowLevelHasher { originalSeed, state }) { a, b, seed, length: 16 }

addBytes : LowLevelHasher, List U8 -> LowLevelHasher
addBytes = \@LowLevelHasher { originalSeed, state }, list ->
    length = List.len list
    seed = Num.bitwiseXor originalSeed wyp0
    abs =
        if length <= 16 then
            if length >= 4 then
                x = Num.shiftRightZfBy length 3 |> Num.shiftLeftBy 2
                a = Num.bitwiseOr (wyr4 list 0 |> Num.shiftLeftBy 32) (wyr4 list x)
                b =
                    (wyr4 list (Num.subWrap length 4) |> Num.shiftLeftBy 32)
                    |> Num.bitwiseOr (wyr4 list (Num.subWrap length 4 |> Num.subWrap x))

                { a, b, seed }
            else if length > 0 then
                { a: wyr3 list 0 length, b: 0, seed }
            else
                { a: 0, b: 0, seed }
        else if length <= 48 then
            hashBytesHelper16 seed list 0 length
        else
            hashBytesHelper48 seed seed seed list 0 length

    combineState (@LowLevelHasher { originalSeed, state }) { a: abs.a, b: abs.b, seed: abs.seed, length: Num.toU64 length }

hashBytesHelper48 : U64, U64, U64, List U8, Nat, Nat -> { a : U64, b : U64, seed : U64 }
hashBytesHelper48 = \seed, see1, see2, list, index, remaining ->
    newSeed = wymix (Num.bitwiseXor (wyr8 list index) wyp1) (Num.bitwiseXor (wyr8 list (Num.addWrap index 8)) seed)
    newSee1 = wymix (Num.bitwiseXor (wyr8 list (Num.addWrap index 16)) wyp2) (Num.bitwiseXor (wyr8 list (Num.addWrap index 24)) see1)
    newSee2 = wymix (Num.bitwiseXor (wyr8 list (Num.addWrap index 32)) wyp3) (Num.bitwiseXor (wyr8 list (Num.addWrap index 40)) see2)
    newRemaining = Num.subWrap remaining 48
    newIndex = Num.addWrap index 48

    if newRemaining > 48 then
        hashBytesHelper48 newSeed newSee1 newSee2 list newIndex newRemaining
    else if newRemaining > 16 then
        finalSeed = Num.bitwiseXor newSee2 (Num.bitwiseXor newSee1 newSeed)

        hashBytesHelper16 finalSeed list newIndex newRemaining
    else
        finalSeed = Num.bitwiseXor newSee2 (Num.bitwiseXor newSee1 newSeed)

        { a: wyr8 list (Num.subWrap newRemaining 16 |> Num.addWrap newIndex), b: wyr8 list (Num.subWrap newRemaining 8 |> Num.addWrap newIndex), seed: finalSeed }

hashBytesHelper16 : U64, List U8, Nat, Nat -> { a : U64, b : U64, seed : U64 }
hashBytesHelper16 = \seed, list, index, remaining ->
    newSeed = wymix (Num.bitwiseXor (wyr8 list index) wyp1) (Num.bitwiseXor (wyr8 list (Num.addWrap index 8)) seed)
    newRemaining = Num.subWrap remaining 16
    newIndex = Num.addWrap index 16

    if newRemaining <= 16 then
        { a: wyr8 list (Num.subWrap newRemaining 16 |> Num.addWrap newIndex), b: wyr8 list (Num.subWrap newRemaining 8 |> Num.addWrap newIndex), seed: newSeed }
    else
        hashBytesHelper16 newSeed list newIndex newRemaining

wyp0 : U64
wyp0 = 0xa0761d6478bd642f
wyp1 : U64
wyp1 = 0xe7037ed1a0b428db
wyp2 : U64
wyp2 = 0x8ebc6af09c88c6e3
wyp3 : U64
wyp3 = 0x589965cc75374cc3

wymix : U64, U64 -> U64
wymix = \a, b ->
    { lower, upper } = wymum a b

    Num.bitwiseXor lower upper

wymum : U64, U64 -> { lower : U64, upper : U64 }
wymum = \a, b ->
    r = Num.toU128 a * Num.toU128 b
    lower = Num.toU64 r
    upper = Num.shiftRightZfBy r 64 |> Num.toU64

    # This is the more robust form, which we may look into later
    # { lower: Num.bitwiseXor a lower, upper: Num.bitwiseXor b upper }
    { lower, upper }

# Get the next 8 bytes as a U64
wyr8 : List U8, Nat -> U64
wyr8 = \list, index ->
    # With seamless slices and Num.fromBytes, this should be possible to make faster and nicer.
    # It would also deal with the fact that on big endian systems we want to invert the order here.
    # Without seamless slices, we would need fromBytes to take an index.
    p1 = listGetUnsafe list index |> Num.toU64
    p2 = listGetUnsafe list (Num.addWrap index 1) |> Num.toU64
    p3 = listGetUnsafe list (Num.addWrap index 2) |> Num.toU64
    p4 = listGetUnsafe list (Num.addWrap index 3) |> Num.toU64
    p5 = listGetUnsafe list (Num.addWrap index 4) |> Num.toU64
    p6 = listGetUnsafe list (Num.addWrap index 5) |> Num.toU64
    p7 = listGetUnsafe list (Num.addWrap index 6) |> Num.toU64
    p8 = listGetUnsafe list (Num.addWrap index 7) |> Num.toU64
    a = Num.bitwiseOr p1 (Num.shiftLeftBy p2 8)
    b = Num.bitwiseOr (Num.shiftLeftBy p3 16) (Num.shiftLeftBy p4 24)
    c = Num.bitwiseOr (Num.shiftLeftBy p5 32) (Num.shiftLeftBy p6 40)
    d = Num.bitwiseOr (Num.shiftLeftBy p7 48) (Num.shiftLeftBy p8 56)

    Num.bitwiseOr (Num.bitwiseOr a b) (Num.bitwiseOr c d)

# Get the next 4 bytes as a U64 with some shifting.
wyr4 : List U8, Nat -> U64
wyr4 = \list, index ->
    p1 = listGetUnsafe list index |> Num.toU64
    p2 = listGetUnsafe list (Num.addWrap index 1) |> Num.toU64
    p3 = listGetUnsafe list (Num.addWrap index 2) |> Num.toU64
    p4 = listGetUnsafe list (Num.addWrap index 3) |> Num.toU64
    a = Num.bitwiseOr p1 (Num.shiftLeftBy p2 8)
    b = Num.bitwiseOr (Num.shiftLeftBy p3 16) (Num.shiftLeftBy p4 24)

    Num.bitwiseOr a b

# Get the next K bytes with some shifting.
# K must be 3 or less.
wyr3 : List U8, Nat, Nat -> U64
wyr3 = \list, index, k ->
    # ((uint64_t)p[0])<<16)|(((uint64_t)p[k>>1])<<8)|p[k-1]
    p1 = listGetUnsafe list index |> Num.toU64
    p2 = listGetUnsafe list (Num.shiftRightZfBy k 1 |> Num.addWrap index) |> Num.toU64
    p3 = listGetUnsafe list (Num.subWrap k 1 |> Num.addWrap index) |> Num.toU64
    a = Num.bitwiseOr (Num.shiftLeftBy p1 16) (Num.shiftLeftBy p2 8)

    Num.bitwiseOr a p3

testSeed = WithSeed 0x526F_6352_616E_643F

# TODO: would be great to have table driven expects for this.
# Would also be great to have some sort of property based hasher
# where we can compare `addU*` functions to the `addBytes` function.
expect
    hash =
        createLowLevelHasher testSeed
        |> addBytes []
        |> complete

    hash == 0x1C3F_F8BF_07F9_B0B3

expect
    hash =
        createLowLevelHasher testSeed
        |> addBytes [0x42]
        |> complete

    hash == 0x8F9F_0A1E_E06F_0D52

expect
    hash =
        createLowLevelHasher testSeed
        |> addU8 0x42
        |> complete

    hash == 0x8F9F_0A1E_E06F_0D52

expect
    hash =
        createLowLevelHasher testSeed
        |> addBytes [0xFF, 0xFF]
        |> complete

    hash == 0x86CC_8B71_563F_F084

expect
    hash =
        createLowLevelHasher testSeed
        |> addU16 0xFFFF
        |> complete

    hash == 0x86CC_8B71_563F_F084

expect
    hash =
        createLowLevelHasher testSeed
        |> addBytes [0x36, 0xA7]
        |> complete

    hash == 0xD1A5_0F24_2536_84F8

expect
    hash =
        createLowLevelHasher testSeed
        |> addU16 0xA736
        |> complete

    hash == 0xD1A5_0F24_2536_84F8

expect
    hash =
        createLowLevelHasher testSeed
        |> addBytes [0x00, 0x00, 0x00, 0x00]
        |> complete

    hash == 0x3762_ACB1_7604_B541

expect
    hash =
        createLowLevelHasher testSeed
        |> addU32 0x0000_0000
        |> complete

    hash == 0x3762_ACB1_7604_B541

expect
    hash =
        createLowLevelHasher testSeed
        |> addBytes [0xA9, 0x2F, 0xEE, 0x21]
        |> complete

    hash == 0x20F3_3FD7_D32E_C7A9

expect
    hash =
        createLowLevelHasher testSeed
        |> addU32 0x21EE_2FA9
        |> complete

    hash == 0x20F3_3FD7_D32E_C7A9

expect
    hash =
        createLowLevelHasher testSeed
        |> addBytes [0x5D, 0x66, 0xB1, 0x8F, 0x68, 0x44, 0xC7, 0x03, 0xE1, 0xDD, 0x23, 0x34, 0xBB, 0x9A, 0x42, 0xA7]
        |> complete

    hash == 0xA16F_DDAA_C167_74C7

expect
    hash =
        createLowLevelHasher testSeed
        |> addU128 0xA742_9ABB_3423_DDE1_03C7_4468_8FB1_665D
        |> complete

    hash == 0xA16F_DDAA_C167_74C7

expect
    hash =
        createLowLevelHasher testSeed
        |> Hash.hashStrBytes "abcdefghijklmnopqrstuvwxyz"
        |> complete

    hash == 0xBEE0_A8FD_E990_D285

expect
    hash =
        createLowLevelHasher testSeed
        |> Hash.hashStrBytes "ABCDEFGHIJKLMNOPQRSTUVWXYZabcdefghijklmnopqrstuvwxyz0123456789"
        |> complete

    hash == 0xB3C5_8528_9D82_A6EF

expect
    hash =
        createLowLevelHasher testSeed
        |> Hash.hashStrBytes "1234567890123456789012345678901234567890123456789012345678901234567890"
        |> complete

    hash == 0xDB6B_7997_7A55_BA03

expect
    hash =
        createLowLevelHasher testSeed
        |> addBytes (List.repeat 0x77 100)
        |> complete

    hash == 0x171F_EEE2_B764_8E5E

# Note, had to specify u8 in the lists below to avoid ability type resolution error.
# Apparently it won't pick the default integer.
expect
    hash =
        createLowLevelHasher testSeed
        |> Hash.hashUnordered [8u8, 82u8, 3u8, 8u8, 24u8] List.walk
        |> complete

    hash == 0x999F_B530_3529_F17D

expect
    hash1 =
        createLowLevelHasher testSeed
        |> Hash.hashUnordered ([0u8, 1u8, 2u8, 3u8, 4u8]) List.walk
        |> complete

    hash2 =
        createLowLevelHasher testSeed
        |> Hash.hashUnordered [4u8, 3u8, 2u8, 1u8, 0u8] List.walk
        |> complete

    hash1 == hash2

expect
    hash1 =
        createLowLevelHasher testSeed
        |> Hash.hashUnordered [0u8, 1u8, 2u8, 3u8, 4u8] List.walk
        |> complete

    hash2 =
        createLowLevelHasher testSeed
        |> Hash.hashUnordered [4u8, 3u8, 2u8, 1u8, 0u8, 0u8] List.walk
        |> complete

    hash1 != hash2

expect
    empty {}
    |> len
    |> Bool.isEq 0

expect
    empty {}
    |> insert "One" "A Song"
    |> insert "Two" "Candy Canes"
    |> insert "Three" "Boughs of Holly"
    |> clear
    |> len
    |> Bool.isEq 0

expect
    Dict.empty {}
    |> Dict.insert "Alice" 17
    |> Dict.insert "Bob" 18
    |> Dict.insert "Charlie" 19
    |> Dict.walkUntil Bool.false (\_, _, age -> if age >= 18 then Break Bool.true else Continue Bool.false)
    |> Bool.isEq Bool.true<|MERGE_RESOLUTION|>--- conflicted
+++ resolved
@@ -100,19 +100,8 @@
     dataIndices : List Nat,
     data : List (k, v),
     size : Nat,
-<<<<<<< HEAD
 } where k implements Hash & Eq
-     implements [
-         Eq {
-             isEq,
-         },
-         Hash {
-             hash: hashDict,
-         },
-     ]
-=======
-} | k has Hash & Eq
-    has [
+    implements [
         Eq {
             isEq,
         },
@@ -120,7 +109,6 @@
             hash: hashDict,
         },
     ]
->>>>>>> 2bd998a2
 
 isEq : Dict k v, Dict k v -> Bool where k implements Hash & Eq, v implements Eq
 isEq = \xs, ys ->
@@ -159,11 +147,7 @@
 ##
 ## capacityOfDict = Dict.capacity foodDict
 ## ```
-<<<<<<< HEAD
-capacity : Dict k v -> Nat where k implements Hash & Eq
-=======
 capacity : Dict * * -> Nat
->>>>>>> 2bd998a2
 capacity = \@Dict { dataIndices } ->
     cap = List.len dataIndices
 
@@ -211,11 +195,7 @@
 ##     |> Dict.len
 ##     |> Bool.isEq 3
 ## ```
-<<<<<<< HEAD
-len : Dict k v -> Nat where k implements Hash & Eq
-=======
 len : Dict * * -> Nat
->>>>>>> 2bd998a2
 len = \@Dict { size } ->
     size
 
@@ -261,7 +241,8 @@
 ## Convert each value in the dictionary to something new, by calling a conversion
 ## function on each of them which receives both the key and the old value. Then return a
 ## new dictionary containing the same keys and the converted values.
-map : Dict k a, (k, a -> b) -> Dict k b | k has Hash & Eq, b has Hash & Eq
+map : Dict k a, (k, a -> b) -> Dict k b
+    where k implements Hash & Eq, b implements Hash & Eq
 map = \dict, transform ->
     init = withCapacity (capacity dict)
 
@@ -273,7 +254,8 @@
 ## (using [Dict.insertAll]) into one dictionary.
 ##
 ## You may know a similar function named `concatMap` in other languages.
-joinMap : Dict a b, (a, b -> Dict x y) -> Dict x y | a has Hash & Eq, x has Hash & Eq
+joinMap : Dict a b, (a, b -> Dict x y) -> Dict x y
+    where a implements Hash & Eq, x implements Hash & Eq
 joinMap = \dict, transform ->
     init = withCapacity (capacity dict) # Might be a pessimization
 
@@ -1030,20 +1012,7 @@
 # TODO: wyhash is slow for large keys, use something like cityhash if the keys are too long.
 # TODO: Add a builtin to distinguish big endian systems and change loading orders.
 # TODO: Switch out Wymum on systems with slow 128bit multiplication.
-<<<<<<< HEAD
 LowLevelHasher := { originalSeed : U64, state : U64 } implements [
-         Hasher {
-             addBytes,
-             addU8,
-             addU16,
-             addU32,
-             addU64,
-             addU128,
-             complete,
-         },
-     ]
-=======
-LowLevelHasher := { originalSeed : U64, state : U64 } has [
         Hasher {
             addBytes,
             addU8,
@@ -1054,7 +1023,6 @@
             complete,
         },
     ]
->>>>>>> 2bd998a2
 
 # unsafe primitive that does not perform a bounds check
 # TODO hide behind an InternalList.roc module
