--- conflicted
+++ resolved
@@ -617,13 +617,8 @@
 ##
 ## If either argument is [*NaN*](Num.is_nan), returns `Bool.false` no matter what. (*NaN*
 ## is [defined to be unordered](https://en.wikipedia.org/wiki/NaN#Comparison_with_NaN).)
-<<<<<<< HEAD
-is_approx_eq : Frac a, Frac a, { rtol ? Frac a, atol ? Frac a } -> Bool
-is_approx_eq = \x, y, { rtol ? 0.00001, atol ? 0.00000001 } ->
-=======
-isApproxEq : Frac a, Frac a, { rtol ?? Frac a, atol ?? Frac a } -> Bool
-isApproxEq = \x, y, { rtol ?? 0.00001, atol ?? 0.00000001 } ->
->>>>>>> 01da9574
+is_approx_eq : Frac a, Frac a, { rtol ?? Frac a, atol ?? Frac a } -> Bool
+is_approx_eq = \x, y, { rtol ?? 0.00001, atol ?? 0.00000001 } ->
     eq = x <= y && x >= y
     meets_tolerance = Num.abs_diff(x, y) <= Num.max(atol, (rtol * Num.max(Num.abs(x), Num.abs(y))))
     eq || meets_tolerance
