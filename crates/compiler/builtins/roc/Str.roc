--- conflicted
+++ resolved
@@ -43,11 +43,8 @@
         appendScalar,
         walkScalars,
         walkScalarsUntil,
-<<<<<<< HEAD
+        withCapacity,
         withPrefix,
-=======
-        withCapacity,
->>>>>>> 04bceae9
     ]
     imports [
         Bool.{ Bool },
