--- conflicted
+++ resolved
@@ -28,21 +28,6 @@
                                 [],
                             ),
                         ],
-<<<<<<< HEAD
-                        ext: None,
-                    },
-                ),
-                comment: [
-                    Newline,
-                ],
-                body_pattern: @22-23 Identifier {
-                    ident: "f",
-                },
-                body_expr: @26-42 Closure(
-                    [
-                        @27-28 Identifier {
-                            ident: "x",
-=======
                         @11-21 Tuple {
                             elems: [
                                 @12-15 Apply(
@@ -57,10 +42,11 @@
                                 ),
                             ],
                             ext: None,
->>>>>>> e10448e9
                         },
                     ),
-                    comment: None,
+                    comment: [
+                        Newline,
+                    ],
                     body_pattern: @22-23 Identifier {
                         ident: "f",
                     },
