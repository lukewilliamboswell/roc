--- conflicted
+++ resolved
@@ -10,8 +10,4 @@
         else
             Issue2279Help.as_text(42)
 
-<<<<<<< HEAD
-    PlatformTasks.put_line(text)
-=======
-    Host.put_line!(text)
->>>>>>> 8b641dd9
+    Host.put_line!(text)