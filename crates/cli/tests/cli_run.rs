#[macro_use]
extern crate pretty_assertions;

extern crate bumpalo;
extern crate indoc;
extern crate roc_collections;
extern crate roc_load;
extern crate roc_module;

#[cfg(test)]
mod cli_run {
    use cli_utils::helpers::{
        extract_valgrind_errors, file_path_from_root, fixture_file, fixtures_dir,
        known_bad_file, Out, ValgrindError,
        ValgrindErrorXWhat, ExpectedString, COMMON_STDERR
    };
    use const_format::concatcp;
    use indoc::indoc;
    use regex::Regex;
    use roc_cli::{CMD_BUILD, CMD_CHECK, CMD_DEV, CMD_FORMAT, CMD_RUN, CMD_TEST};
    use roc_reporting::report::strip_colors;
    use roc_test_utils::assert_multiline_str_eq;
    use serial_test::serial;
    use std::iter;
    use std::path::Path;

    #[cfg(all(unix, not(target_os = "macos")))]
    const ALLOW_VALGRIND: bool = true;
    // Disallow valgrind on macOS by default, because it reports a ton
    // of false positives. For local development on macOS, feel free to
    // change this to true!
    #[cfg(target_os = "macos")]
    const ALLOW_VALGRIND: bool = false;

    #[cfg(windows)]
    const ALLOW_VALGRIND: bool = false;

    // use valgrind (if supported on the current platform)
    #[derive(Debug, Clone, Copy)]
    enum UseValgrind {
        Yes,
        No,
    }

    #[derive(Debug, Clone, Copy)]
    enum TestCliCommands {
        Many,
        Run,
        Test,
        Dev,
    }

    const OPTIMIZE_FLAG: &str = concatcp!("--", roc_cli::FLAG_OPTIMIZE);
    const LINKER_FLAG: &str = concatcp!("--", roc_cli::FLAG_LINKER);
    const CHECK_FLAG: &str = concatcp!("--", roc_cli::FLAG_CHECK);
    #[allow(dead_code)]
    const TARGET_FLAG: &str = concatcp!("--", roc_cli::FLAG_TARGET);

    #[derive(Debug)]
    enum CliMode {
        Roc,      // buildAndRunIfNoErrors
        RocBuild, // buildOnly
        RocRun,   // buildAndRun
        RocTest,
        RocDev,
    }

    #[cfg(all(target_os = "linux", target_arch = "x86_64"))]
    const TEST_LEGACY_LINKER: bool = true;

    // Surgical linker currently only supports linux x86_64,
    // so we're always testing the legacy linker on other targets.
    #[cfg(not(all(target_os = "linux", target_arch = "x86_64")))]
    const TEST_LEGACY_LINKER: bool = false;

    #[derive(Debug, PartialEq, Eq)]
    enum Arg<'a> {
        ExamplePath(&'a str),
        // allow because we may need PlainText in the future
        #[allow(dead_code)]
        PlainText(&'a str),
    }

    fn check_compile_error(file: &Path, flags: &[&str], expected: &str) {
        let compile_out = run_roc(
            [CMD_CHECK, file.to_str().unwrap()].iter().chain(flags),
            &[],
            &[],
        );
        let err = compile_out.stdout.trim();
        let err = strip_colors(err);

        // e.g. "1 error and 0 warnings found in 123 ms."
        let (before_first_digit, _) = err.split_at(err.rfind("found in ").unwrap());
        let err = format!("{before_first_digit}found in <ignored for test> ms.");

        // make paths consistent
        let err = err.replace('\\', "/");

        // consistency with typewriters, very important
        let err = err.replace('\r', "");

        assert_multiline_str_eq!(err.as_str(), expected);
    }

    fn check_format_check_as_expected(file: &Path, expects_success_exit_code: bool) {
        let out = run_roc([CMD_FORMAT, file.to_str().unwrap(), CHECK_FLAG], &[], &[]);

        assert_eq!(out.status.success(), expects_success_exit_code);
    }

    #[allow(clippy::too_many_arguments)]
    fn get_output_with_stdin(
        file: &Path,
        stdin: &[&str],
        flags: &[&str],
        roc_app_args: &[String],
        extra_env: &[(&str, &str)],
        use_valgrind: UseValgrind,
        test_cli_commands: TestCliCommands,
    ) -> Vec<(CliMode, Out)> {
        let mut output = Vec::new();
        // valgrind does not yet support avx512 instructions, see #1963.
        // we can't enable this only when testing with valgrind because of host re-use between tests
        #[cfg(any(target_arch = "x86", target_arch = "x86_64"))]
        if is_x86_feature_detected!("avx512f") {
            std::env::set_var("NO_AVX512", "1");
        }

        // TODO: expects don't currently work on windows
        let cli_commands = if cfg!(windows) {
            match test_cli_commands {
                TestCliCommands::Many => vec![CliMode::RocBuild, CliMode::RocRun],
                TestCliCommands::Run => vec![CliMode::RocRun],
                TestCliCommands::Test => vec![],
                TestCliCommands::Dev => vec![],
            }
        } else {
            match test_cli_commands {
                TestCliCommands::Many => vec![CliMode::RocBuild, CliMode::RocRun, CliMode::Roc],
                TestCliCommands::Run => vec![CliMode::Roc],
                TestCliCommands::Test => vec![CliMode::RocTest],
                TestCliCommands::Dev => vec![CliMode::RocDev],
            }
        };

        for cli_mode in cli_commands.into_iter() {
            let flags = {
                let mut vec = flags.to_vec();

                vec.push("--build-host");

                // max-threads segfaults on windows right now
                if !cfg!(windows) {
                    vec.push("--max-threads=1");
                }

                vec.into_iter()
            };

            let cmd_output = match cli_mode {
                CliMode::RocBuild => {
                    let out = run_roc_on(
                        file,
                        iter::once(CMD_BUILD).chain(flags.clone()),
                        &[],
                        &[],
                        &[],
                    );
                    out.assert_clean_success();
                    output.push((cli_mode, out));

                    let file_ext = if cfg!(windows) { "exe " } else { "" };

                    if matches!(use_valgrind, UseValgrind::Yes) && ALLOW_VALGRIND {
                        let mut valgrind_args =
                            vec![file.with_extension(file_ext).to_str().unwrap().to_string()];
                        valgrind_args.extend(roc_app_args.iter().cloned());
                        let (valgrind_out, raw_xml) =
                            run_with_valgrind(stdin.iter().copied(), &valgrind_args);
                        if valgrind_out.status.success() {
                            let memory_errors = extract_valgrind_errors(&raw_xml).unwrap_or_else(|err| {
                                panic!("failed to parse the `valgrind` xml output:\n\n  Error was:\n\n    {:?}\n\n  valgrind xml was:\n\n    \"{}\"\n\n  valgrind stdout was:\n\n    \"{}\"\n\n  valgrind stderr was:\n\n    \"{}\"", err, raw_xml, valgrind_out.stdout, valgrind_out.stderr);
                            });

                            if !memory_errors.is_empty() {
                                for error in memory_errors {
                                    let ValgrindError {
                                        kind,
                                        what: _,
                                        xwhat,
                                    } = error;
                                    println!("Valgrind Error: {kind}\n");

                                    if let Some(ValgrindErrorXWhat {
                                        text,
                                        leakedbytes: _,
                                        leakedblocks: _,
                                    }) = xwhat
                                    {
                                        println!("    {text}");
                                    }
                                }
                                panic!("Valgrind reported memory errors");
                            }
                        } else {
                            let exit_code = match valgrind_out.status.code() {
                                Some(code) => format!("exit code {code}"),
                                None => "no exit code".to_string(),
                            };

                            panic!("`valgrind` exited with {}. valgrind stdout was: \"{}\"\n\nvalgrind stderr was: \"{}\"", exit_code, valgrind_out.stdout, valgrind_out.stderr);
                        }

                        output.push((cli_mode, valgrind_out));
                    } else {
                        let out = run_cmd(
                            file.with_extension(file_ext).to_str().unwrap(),
                            stdin.iter().copied(),
                            roc_app_args,
                            extra_env.iter().copied(),
                        );
                        output.push((cli_mode, out));
                    }
                }
                CliMode::Roc => {
                    let out = run_roc_on(file, flags.clone(), stdin, roc_app_args, extra_env);
                    out.assert_clean_success();
                    output.push((cli_mode, out));
                }
                CliMode::RocRun => {
                    let out = run_roc_on(
                        file,
                        iter::once(CMD_RUN).chain(flags.clone()),
                        stdin,
                        roc_app_args,
                        extra_env,
                    );
                    out.assert_clean_success();
                    output.push((cli_mode, out));
                }
                CliMode::RocTest => {
                    // here failure is what we expect
                    let out = run_roc_on(
                        file,
                        iter::once(CMD_TEST).chain(flags.clone()),
                        stdin,
                        roc_app_args,
                        extra_env,
                    );
                    out.assert_clean_success();
                    output.push((cli_mode, out));
                }
                CliMode::RocDev => {
                    // here failure is what we expect
                    let out = run_roc_on(
                        file,
                        iter::once(CMD_DEV).chain(flags.clone()),
                        stdin,
                        roc_app_args,
                        extra_env,
                    );
                    out.assert_clean_success();
                    output.push((cli_mode, out));
                }
            };
        }
        output
    }

    // when you want to run `roc test` to execute `expect`s, perhaps on a library rather than an application.
    fn test_roc_expect(dir_name: &str, roc_filename: &str, flags: &[&str], expected_ending: &str) {
        let path = file_path_from_root(dir_name, roc_filename);
        let out = get_output_with_stdin(
            &path,
            &[],
            flags,
            &[],
            &[],
            UseValgrind::Yes,
            TestCliCommands::Test,
        );
        out.assert_clean_success();
    }

    // when you don't need args, stdin or extra_env
    fn test_roc_app_slim(
        dir_name: &str,
        roc_filename: &str,
        expected_ending: &str,
        use_valgrind: UseValgrind,
    ) {
        test_roc_app(
            dir_name,
            roc_filename,
            &[],
            &[],
            &[],
            expected_ending,
            &[],
            use_valgrind,
            TestCliCommands::Run,
        )
    }

    #[allow(clippy::too_many_arguments)]
    fn test_roc_app(
        dir_name: &str,
        roc_filename: &str,
        stdin: &[&str],
        args: &[Arg],
        extra_env: &[(&str, &str)],
        expected_ending: &str,
        expected_stderr: &[ExpectedString],
        use_valgrind: UseValgrind,
        test_cli_commands: TestCliCommands,
    ) {
        let file_name = file_path_from_root(dir_name, roc_filename);
        let mut roc_app_args: Vec<String> = Vec::new();

        for arg in args {
            match arg {
                Arg::ExamplePath(file) => {
                    roc_app_args.push(
                        file_path_from_root(dir_name, file)
                            .to_str()
                            .unwrap()
                            .to_string(),
                    );
                }
                Arg::PlainText(arg) => {
                    roc_app_args.push(arg.to_string());
                }
            }
        }

        // workaround for surgical linker issue, see PR #3990
        let mut custom_flags: Vec<&str> = Vec::new();

        if dir_name.to_ascii_lowercase().contains("webassembly")
            || roc_filename.to_ascii_lowercase().contains("webassembly")
        {
            // this is a web assembly example, but we don't test with JS at the moment
            eprintln!(
                    "WARNING: skipping testing example {roc_filename} because it only works in a browser!"
                );
            return;
        }

        // Only run Swift examples on macOS
        if dir_name.to_ascii_lowercase().contains("swift")
            || roc_filename.to_ascii_lowercase().contains("swift")
        {
            if cfg!(target_os = "macos") {
                run_roc_on(&file_name, [CMD_BUILD, OPTIMIZE_FLAG], &[], &[], &[]);
                return;
            } else {
                eprintln!(
                        "WARNING: skipping testing example {roc_filename} because it only works on MacOS."
                    );
                return;
            }
        }

        if dir_name.starts_with("examples/gui")
            || roc_filename.ends_with("gui.roc")
            || dir_name.ends_with("-interop")
        {
            // Since these require things the build system often doesn't have
            // (e.g. GUIs open a window, interop needs a language installed)
            // we do `roc build` on them but don't run them.
            run_roc_on(&file_name, [CMD_BUILD, OPTIMIZE_FLAG], &[], &[], &[]);
            return;
        } else if roc_filename == "args.roc" {
            custom_flags = vec![LINKER_FLAG, "legacy"];
        }

        // Check with and without optimizations
        check_output_with_stdin(
            &file_name,
            stdin,
            &custom_flags,
            &roc_app_args,
            extra_env,
            expected_ending,
            expected_stderr,
            use_valgrind,
            test_cli_commands,
        );

        custom_flags.push(OPTIMIZE_FLAG);
        // This is mostly because the false interpreter is still very slow -
        // 25s for the cli tests is just not acceptable during development!
        #[cfg(not(debug_assertions))]
        check_output_with_stdin(
            &file_name,
            stdin,
            &custom_flags,
            &roc_app_args,
            extra_env,
            expected_ending,
            use_valgrind,
            test_cli_commands,
        );

        // Also check with the legacy linker.

        if TEST_LEGACY_LINKER {
            check_output_with_stdin(
                &file_name,
                stdin,
                &[LINKER_FLAG, "legacy"],
                &roc_app_args,
                extra_env,
                expected_ending,
                expected_stderr,
                use_valgrind,
                test_cli_commands,
            );
        }
    }

    #[test]
    #[serial(zig_platform_parser_package_basic_cli_url)]
    #[cfg_attr(windows, ignore)]
    fn hello_world() {
        test_roc_app_slim(
            "examples",
            "helloWorld.roc",
            "Hello, World!\n",
            UseValgrind::Yes,
        )
    }

    #[cfg(windows)]
    const LINE_ENDING: &str = "\r\n";
    #[cfg(not(windows))]
    const LINE_ENDING: &str = "\n";

    #[test]
    #[cfg_attr(windows, ignore)]
    // uses C platform
    fn platform_switching_main() {
        test_roc_app_slim(
            "examples/platform-switching",
            "main.roc",
            &("Which platform am I running on now?".to_string() + LINE_ENDING),
            UseValgrind::Yes,
        )
    }

    // We exclude the C platforming switching example
    // because the main platform switching example runs the c platform.
    // If we don't, a race condition leads to test flakiness.

    #[test]
    #[cfg_attr(windows, ignore)]
    fn platform_switching_rust() {
        test_roc_app_slim(
            "examples/platform-switching",
            "rocLovesRust.roc",
            "Roc <3 Rust!\n",
            UseValgrind::Yes,
        )
    }

    // zig_platform_parser_package_basic_cli_url use to be split up but then things could get stuck
    #[test]
    #[serial(zig_platform_parser_package_basic_cli_url)]
    #[cfg_attr(windows, ignore)]
    fn platform_switching_zig() {
        test_roc_app_slim(
            "examples/platform-switching",
            "rocLovesZig.roc",
            "Roc <3 Zig!\n",
            UseValgrind::Yes,
        )
    }

    #[test]
    fn platform_switching_wasm() {
        test_roc_app_slim(
            "examples/platform-switching",
            "rocLovesWebAssembly.roc",
            "Roc <3 Web Assembly!\n",
            UseValgrind::Yes,
        )
    }

    #[ignore = "TODO move this to roc-lang/examples repository"]
    #[test]
    fn expects_dev_and_test() {
        // these are in the same test function so we don't have to worry about race conditions
        // on the building of the platform

        test_roc_app(
            "crates/cli/tests/expects",
            "expects.roc",
            &[],
            &[],
            &[],
            indoc!(
                r#"
                ── EXPECT FAILED in tests/expects/expects.roc ──────────────────────────────────

                This expectation failed:

                28│      expect words == []
                                ^^^^^^^^^^^

                When it failed, these variables had these values:

                words : List Str
                words = ["this", "will", "for", "sure", "be", "a", "large", "string", "so", "when", "we", "split", "it", "it", "will", "use", "seamless", "slices", "which", "affect", "printing"]

                [<ignored for tests>:31] x = 42
                [<ignored for tests>:33] "Fjoer en ferdjer frieten oan dyn geve lea" = "Fjoer en ferdjer frieten oan dyn geve lea"
                [<ignored for tests>:35] "this is line 24" = "this is line 24"
                [<ignored for tests>:21] x = "abc"
                [<ignored for tests>:21] x = 10
                [<ignored for tests>:21] x = (A (B C))
                Program finished!
                "#
            ),
            UseValgrind::Yes,
            TestCliCommands::Dev,
        );

        test_roc_app(
            "crates/cli/tests/expects",
            "expects.roc",
            &[],
            &[],
            &[],
            indoc!(
                r#"
                ── EXPECT FAILED in tests/expects/expects.roc ──────────────────────────────────

                This expectation failed:

                9│      expect a == 2
                               ^^^^^^

                When it failed, these variables had these values:

                a : Num *
                a = 1

                ── EXPECT FAILED in tests/expects/expects.roc ──────────────────────────────────

                This expectation failed:

                10│      expect a == 3
                                ^^^^^^

                When it failed, these variables had these values:

                a : Num *
                a = 1

                ── EXPECT FAILED in tests/expects/expects.roc ──────────────────────────────────

                This expectation failed:

                14│>  expect
                15│>      a = makeA
                16│>      b = 2i64
                17│>
                18│>      a == b

                When it failed, these variables had these values:

                a : Int Signed64
                a = 1

                b : I64
                b = 2


                1 failed and 0 passed in <ignored for test> ms.
                "#
            ),
            UseValgrind::Yes,
            TestCliCommands::Test,
        );
    }

    #[test]
    #[cfg_attr(windows, ignore)]
    fn test_module_imports_pkg_w_flag() {
        test_roc_expect(
            "crates/cli/tests/module_imports_pkg",
            "Module.roc",
            &["--main", "tests/module_imports_pkg/app.roc"],
            indoc!(
                r#"
                0 failed and 1 passed in <ignored for test> ms.
                "#
            ),
        )
    }

    #[test]
    #[cfg_attr(windows, ignore)]
    fn test_module_imports_pkg_no_flag() {
        test_roc_expect(
            "crates/cli/tests/module_imports_pkg",
            "Module.roc",
            &[],
            indoc!(
                r#"
                ── UNRECOGNIZED PACKAGE in tests/module_imports_pkg/Module.roc ─────────────────

                This module is trying to import from `pkg`:

                3│  import pkg.Foo
                           ^^^^^^^

                A lowercase name indicates a package shorthand, but I don't know which
                packages are available.

                When checking a module directly, I look for a `main.roc` app or
                package to resolve shorthands from.

                You can create it, or specify an existing one with the --main flag."#
            ),
        )
    }

    #[test]
    #[cfg_attr(windows, ignore)]
    fn test_module_imports_unknown_pkg() {
        test_roc_expect(
            "crates/cli/tests/module_imports_pkg",
            "ImportsUnknownPkg.roc",
            &["--main", "tests/module_imports_pkg/app.roc"],
            indoc!(
                r#"
                ── UNRECOGNIZED PACKAGE in tests/module_imports_pkg/ImportsUnknownPkg.roc ──────

                This module is trying to import from `cli`:

                3│  import cli.Foo
                           ^^^^^^^

                A lowercase name indicates a package shorthand, but I don't recognize
                this one. Did you mean one of these?

                    pkg

                Note: I'm using the following module to resolve package shorthands:

                    tests/module_imports_pkg/app.roc

                You can specify a different one with the --main flag."#
            ),
        )
    }

    #[test]
    #[cfg_attr(windows, ignore)]
    fn transitive_expects() {
        test_roc_expect(
            "crates/cli/tests/expects_transitive",
            "main.roc",
            &[],
            indoc!(
                r#"
                0 failed and 3 passed in <ignored for test> ms.
                "#
            ),
        );
    }

    #[test]
    #[cfg_attr(windows, ignore)]
    fn transitive_expects_verbose() {
        test_roc_expect(
            "crates/cli/tests/expects_transitive",
            "main.roc",
            &["--verbose"],
            indoc!(
                r#"
                Compiled in <ignored for test> ms.

                Direct.roc:
                    0 failed and 2 passed in <ignored for test> ms.

                Transitive.roc:
                    0 failed and 1 passed in <ignored for test> ms.
                "#
            ),
        );
    }

    #[ignore = "TODO move this to roc-lang/examples repository"]
    #[test]
    #[cfg_attr(
        windows,
        ignore = "this platform is broken, and `roc run --lib` is missing on windows"
    )]
    fn ruby_interop() {
        test_roc_app_slim(
            "examples/ruby-interop",
            "libhello.roc",
            "",
            UseValgrind::Yes,
        )
    }

    #[test]
    #[cfg_attr(
        windows,
        ignore = "Flaky failure: Roc command failed with status ExitStatus(ExitStatus(3221225477))"
    )]
    fn fibonacci() {
        test_roc_app_slim(
            "crates/cli/tests/algorithms",
            "fibonacci.roc",
            "",
            UseValgrind::Yes,
        )
    }

    #[ignore = "TODO move this to roc-lang/examples repository"]
    #[test]
    #[cfg_attr(windows, ignore)]
    fn quicksort() {
        test_roc_app_slim(
            "crates/cli/tests/algorithms",
            "quicksort.roc",
            "[0, 0, 0, 0, 0, 0, 0, 0, 0, 1, 1, 1, 1, 1, 1, 1, 1, 1, 2, 2]\n",
            UseValgrind::Yes,
        )
    }

    // TODO: write a new test once mono bugs are resolved in investigation
    #[test]
    #[cfg(not(debug_assertions))] // https://github.com/roc-lang/roc/issues/4806
    fn check_virtual_dom_server() {
        let path = file_path_from_root("examples/virtual-dom-wip", "example-server.roc");
        let out = run_roc([CMD_CHECK, path.to_str().unwrap()], &[], &[]);
        assert!(out.status.success());
    }

    // TODO: write a new test once mono bugs are resolved in investigation
    #[test]
    #[cfg(not(debug_assertions))] // https://github.com/roc-lang/roc/issues/4806
    fn check_virtual_dom_client() {
        let path = file_path_from_root("examples/virtual-dom-wip", "example-client.roc");
        let out = run_roc([CMD_CHECK, path.to_str().unwrap()], &[], &[]);
        assert!(out.status.success());
    }

    #[test]
    #[cfg_attr(windows, ignore)]
    #[serial(cli_platform)]
    fn cli_countdown_check() {
        let path = file_path_from_root("crates/cli/tests/cli", "countdown.roc");
        let out = run_roc([CMD_CHECK, path.to_str().unwrap()], &[], &[]);
        assert!(out.status.success());
    }

    #[test]
    #[cfg_attr(windows, ignore)]
    #[serial(cli_platform)]
    fn cli_echo_check() {
        let path = file_path_from_root("crates/cli/tests/cli", "echo.roc");
        let out = run_roc([CMD_CHECK, path.to_str().unwrap()], &[], &[]);
        assert!(out.status.success());
    }

    #[test]
    #[cfg_attr(windows, ignore)]
    #[serial(cli_platform)]
    fn cli_file_check() {
        let path = file_path_from_root("crates/cli/tests/cli", "fileBROKEN.roc");
        let out = run_roc([CMD_CHECK, path.to_str().unwrap()], &[], &[]);
        assert!(out.status.success());
    }

    #[test]
    #[cfg_attr(windows, ignore)]
    #[serial(cli_platform)]
    fn cli_form_check() {
        let path = file_path_from_root("crates/cli/tests/cli", "form.roc");
        let out = run_roc([CMD_CHECK, path.to_str().unwrap()], &[], &[]);
        assert!(out.status.success());
    }

    #[test]
    #[cfg_attr(windows, ignore)]
    #[serial(cli_platform)]
    fn cli_http_get_check() {
        let path = file_path_from_root("crates/cli/tests/cli", "http-get.roc");
        let out = run_roc([CMD_CHECK, path.to_str().unwrap()], &[], &[]);
        assert!(out.status.success());
    }

    #[test]
    #[cfg_attr(windows, ignore)]
    fn interactive_effects() {
        test_roc_app(
            "examples/cli",
            "effects.roc",
            &["hi there!"],
            &[],
            &[],
            "hi there!\nIt is known\n",
            UseValgrind::Yes,
            TestCliCommands::Run,
        )
    }

    #[test]
    #[cfg_attr(windows, ignore)]
    // tea = The Elm Architecture
    fn terminal_ui_tea() {
        test_roc_app(
            "examples/cli",
            "tui.roc",
            &["foo\n"], // NOTE: adding more lines leads to memory leaks
            &[],
            &[],
            "Hello Worldfoo!\n",
            UseValgrind::Yes,
            TestCliCommands::Run,
        )
    }

    #[test]
    #[cfg_attr(any(target_os = "windows", target_os = "linux"), ignore = "Segfault")]
    fn false_interpreter() {
        test_roc_app(
            "examples/cli/false-interpreter",
            "False.roc",
            &[],
            &[Arg::ExamplePath("examples/sqrt.false")],
            &[],
            "1414",
            UseValgrind::Yes,
            TestCliCommands::Many,
        )
    }

    #[ignore = "TODO move this to roc-lang/examples repository"]
    #[test]
    #[serial(cli_platform)]
    #[cfg_attr(windows, ignore)]
    fn with_env_vars() {
        test_roc_app(
            "crates/cli/tests/cli",
            "env.roc",
            &[],
            &[],
            &[
                ("EDITOR", "roc-editor"),
                ("SHLVL", "3"),
                ("LETTERS", "a,c,e,j"),
            ],
            "Your favorite editor is roc-editor!\n\
            Your current shell level is 3!\n\
            Your favorite letters are: a c e j\n",
            UseValgrind::No,
            TestCliCommands::Run,
        )
    }

    #[test]
    #[serial(cli_platform)]
    #[cfg_attr(windows, ignore)]
    fn ingested_file() {
        test_roc_app(
            "crates/cli/tests/cli",
            "ingested-file.roc",
            &[],
            &[],
            &[],
            format!(
                "\nThis roc file can print its own source code. The source is:\n\n{}\n",
                include_str!("cli/ingested-file.roc")
            )
            .as_str(),
            UseValgrind::No,
            TestCliCommands::Run,
        )
    }

    #[test]
    #[serial(cli_platform)]
    #[cfg_attr(windows, ignore)]
    fn combine_tasks_with_record_builder() {
        test_roc_app(
            "crates/cli/tests/cli",
            "combine-tasks.roc",
            &[],
            &[],
            &[],
            "For multiple tasks: {a: 123, b: \"abc\", c: [123], d: [\"abc\"], e: {\"a\": \"b\"}}\n",
            UseValgrind::No,
            TestCliCommands::Run,
        )
    }

    #[test]
    #[serial(cli_platform)]
    #[cfg_attr(windows, ignore)]
    fn parse_args_with_record_builder() {
        test_roc_app(
            "crates/cli/tests/cli",
            "parse-args.roc",
            &[],
            &[],
            &[],
            "Success: {count: 5, doubled: 14, file: \"file.txt\"}\n",
            UseValgrind::No,
            TestCliCommands::Run,
        )
    }

    #[test]
    #[serial(cli_platform)]
    #[cfg_attr(windows, ignore)]
    fn ingested_file_bytes() {
        test_roc_app(
            "crates/cli/tests/cli",
            "ingested-file-bytes.roc",
            &[],
            &[],
            &[],
            "6239\n",
            UseValgrind::No,
            TestCliCommands::Run,
        )
    }
    #[test]
    #[serial(cli_platform)]
    #[cfg_attr(windows, ignore)]
    fn ingested_file_bytes_no_ann() {
        test_roc_app(
            "crates/cli/tests/cli",
            "ingested-file-bytes-no-ann.roc",
            &[],
            &[],
            &[],
            "6239\n",
            UseValgrind::No,
            TestCliCommands::Run,
        )
    }

    #[test]
    #[serial(zig_platform_parser_package_basic_cli_url)]
    #[cfg_attr(windows, ignore)]
    fn parse_movies_csv() {
        test_roc_app_slim(
            "crates/cli/tests/cli",
            "parser-movies-csv.roc",
            "2 movies were found:\n\nThe movie 'Airplane!' was released in 1980 and stars Robert Hays and Julie Hagerty\nThe movie 'Caddyshack' was released in 1980 and stars Chevy Chase, Rodney Dangerfield, Ted Knight, Michael O'Keefe and Bill Murray\n\nParse success!\n\n",
            UseValgrind::No,
        )
    }

    #[test]
    #[serial(zig_platform_parser_package_basic_cli_url)]
    #[cfg_attr(windows, ignore)]
    fn parse_letter_counts() {
        test_roc_app_slim(
            "crates/cli/tests/cli",
            "parser-letter-counts.roc",
            "I counted 7 letter A's!\n",
            UseValgrind::No,
        )
    }

    #[test]
    #[cfg_attr(windows, ignore)]
    fn inspect_logging() {
        test_roc_app_slim(
            "examples",
            "inspect-logging.roc",
            r#"(@Community {friends: [{2}, {2}, {0, 1}], people: [(@Person {age: 27, favoriteColor: Blue, firstName: "John", hasBeard: Bool.true, lastName: "Smith"}), (@Person {age: 47, favoriteColor: Green, firstName: "Debby", hasBeard: Bool.false, lastName: "Johnson"}), (@Person {age: 33, favoriteColor: (RGB (255, 255, 0)), firstName: "Jane", hasBeard: Bool.false, lastName: "Doe"})]})
"#,
            UseValgrind::Yes,
        )
    }

<<<<<<< HEAD
    #[ignore = "TODO move this to roc-lang/examples repository"]
    #[test]
    fn inspect_gui() {
        test_roc_app_slim("examples", "inspect-gui.roc", "", UseValgrind::No)
    }

=======
>>>>>>> 034d149b
    // TODO not sure if this cfg should still be here: #[cfg(not(debug_assertions))]
    // this is for testing the benchmarks, to perform proper benchmarks see crates/cli/benches/README.md
    mod test_benchmarks {
        #[allow(unused_imports)]
        use super::{TestCliCommands, UseValgrind};
        use cli_utils::helpers::cli_testing_dir;

        #[allow(unused_imports)]
        use super::{check_output_with_stdin, OPTIMIZE_FLAG};

        #[allow(unused_imports)]
        use std::{path::Path, sync::Once};

        fn test_benchmark(
            roc_filename: &str,
            stdin: &[&str],
            expected_ending: &str,
            _use_valgrind: UseValgrind,
        ) {
            let file_name = cli_testing_dir("benchmarks").join(roc_filename);

            // TODO fix QuicksortApp and then remove this!
            match roc_filename {
                "quicksortApp.roc" => {
                    eprintln!(
                    "WARNING: skipping testing benchmark {roc_filename} because the test is broken right now!"
                );
                    return;
                }
                "testAStar.roc" => {
                    if cfg!(feature = "wasm32-cli-run") {
                        eprintln!(
                        "WARNING: skipping testing benchmark {roc_filename} because it currently does not work on wasm32 due to dictionaries."
                    );
                        return;
                    }
                }
                _ => {}
            }

            #[cfg(all(not(feature = "wasm32-cli-run"), not(feature = "i386-cli-run")))]
            check_output_regular(&file_name, stdin, expected_ending, _use_valgrind);

            #[cfg(feature = "wasm32-cli-run")]
            check_output_wasm(&file_name, stdin, expected_ending);

            #[cfg(feature = "i386-cli-run")]
            check_output_i386(&file_name, stdin, expected_ending, _use_valgrind);
        }

        #[cfg(all(not(feature = "wasm32-cli-run"), not(feature = "i386-cli-run")))]
        static BENCHMARKS_BUILD_PLATFORM: Once = Once::new();

        #[cfg(all(not(feature = "wasm32-cli-run"), not(feature = "i386-cli-run")))]
        fn check_output_regular(
            file_name: &Path,
            stdin: &[&str],
            expected_ending: &str,
            use_valgrind: UseValgrind,
        ) {
            let mut ran_without_optimizations = false;

            BENCHMARKS_BUILD_PLATFORM.call_once(|| {
                // Check with and without optimizations
                check_output_with_stdin(
                    file_name,
                    stdin,
                    &[],
                    &[],
                    &[],
                    expected_ending,
                    use_valgrind,
                    TestCliCommands::Run,
                );

                ran_without_optimizations = true;
            });

            // now we can pass the `PREBUILT_PLATFORM` flag, because the
            // `call_once` will have built the platform

            if !ran_without_optimizations {
                // Check with and without optimizations
                check_output_with_stdin(
                    file_name,
                    stdin,
                    &[],
                    &[],
                    &[],
                    expected_ending,
                    use_valgrind,
                    TestCliCommands::Run,
                );
            }

            check_output_with_stdin(
                file_name,
                stdin,
                &[OPTIMIZE_FLAG],
                &[],
                &[],
                expected_ending,
                use_valgrind,
                TestCliCommands::Run,
            );
        }

        #[cfg(feature = "wasm32-cli-run")]
        fn check_output_wasm(file_name: &Path, stdin: &[&str], expected_ending: &str) {
            // Check with and without optimizations
            check_wasm_output_with_stdin(file_name, stdin, &[], expected_ending);

            check_wasm_output_with_stdin(file_name, stdin, &[OPTIMIZE_FLAG], expected_ending);
        }

        #[cfg(feature = "wasm32-cli-run")]
        fn check_wasm_output_with_stdin(
            file: &Path,
            stdin: &[&str],
            flags: &[&str],
            expected_ending: &str,
        ) {
            use super::{concatcp, run_roc, CMD_BUILD, TARGET_FLAG};

            let mut flags = flags.to_vec();
            flags.push(concatcp!(TARGET_FLAG, "=wasm32"));

            let compile_out = run_roc(
                [CMD_BUILD, file.to_str().unwrap()]
                    .iter()
                    .chain(flags.as_slice()),
                &[],
                &[],
            );

            assert!(
                compile_out.status.success(),
                "bad status stderr:\n{}\nstdout:\n{}",
                compile_out.stderr,
                compile_out.stdout
            );

            let stdout = crate::run_wasm(&file.with_extension("wasm"), stdin);

            if !stdout.ends_with(expected_ending) {
                panic!(
                    "expected output to end with {:?} but instead got {:#?}",
                    expected_ending, stdout
                );
            }
        }

        #[cfg(feature = "i386-cli-run")]
        fn check_output_i386(
            file_name: &Path,
            stdin: &[&str],
            expected_ending: &str,
            use_valgrind: UseValgrind,
        ) {
            use super::{concatcp, CMD_BUILD, TARGET_FLAG};

            check_output_with_stdin(
                &file_name,
                stdin,
                &[concatcp!(TARGET_FLAG, "=x86_32")],
                &[],
                &[],
                expected_ending,
                use_valgrind,
                TestCliCommands::Run,
            );

            check_output_with_stdin(
                &file_name,
                stdin,
                &[concatcp!(TARGET_FLAG, "=x86_32"), OPTIMIZE_FLAG],
                &[],
                &[],
                expected_ending,
                use_valgrind,
                TestCliCommands::Run,
            );
        }

        #[test]
        #[cfg_attr(windows, ignore)]
        fn nqueens() {
            test_benchmark("nQueens.roc", &["6"], "4\n", UseValgrind::Yes)
        }

        #[test]
        #[cfg_attr(windows, ignore)]
        fn cfold() {
            test_benchmark("cFold.roc", &["3"], "11 & 11\n", UseValgrind::Yes)
        }

        #[test]
        #[cfg_attr(windows, ignore)]
        fn deriv() {
            test_benchmark(
                "deriv.roc",
                &["2"],
                "1 count: 6\n2 count: 22\n",
                UseValgrind::Yes,
            )
        }

        #[test]
        #[cfg_attr(windows, ignore)]
        fn rbtree_ck() {
            test_benchmark("rBTreeCk.roc", &["100"], "10\n", UseValgrind::Yes)
        }

        #[test]
        #[cfg_attr(windows, ignore)]
        fn rbtree_insert() {
            test_benchmark(
                "rBTreeInsert.roc",
                &[],
                "Node Black 0 {} Empty Empty\n",
                UseValgrind::Yes,
            )
        }

        /*
        // rbtree_del does not work
        #[test]
        fn rbtree_del() {
            test_benchmark(
                "rBTreeDel.roc",
                &["420"],
                "30\n",
                UseValgrind::Yes,
            )
        }
        */

        #[test]
        #[cfg_attr(windows, ignore)]
        fn astar() {
            test_benchmark("testAStar.roc", &[], "True\n", UseValgrind::No)
        }

        #[test]
        #[cfg_attr(windows, ignore)]
        fn base64() {
            test_benchmark(
                "testBase64.roc",
                &[],
                "encoded: SGVsbG8gV29ybGQ=\ndecoded: Hello World\n",
                UseValgrind::Yes,
            )
        }

        #[test]
        #[cfg_attr(windows, ignore)]
        fn closure() {
            test_benchmark("closure.roc", &[], "", UseValgrind::No)
        }

        #[test]
        #[cfg_attr(windows, ignore)]
        fn issue2279() {
            test_benchmark("issue2279.roc", &[], "Hello, world!\n", UseValgrind::Yes)
        }

        #[test]
        fn quicksort_app() {
            test_benchmark(
                "quicksortApp.roc",
                &[],
                "todo put the correct quicksort answer here",
                UseValgrind::Yes,
            )
        }
    }

    #[test]
    #[serial(multi_dep_str)]
    #[cfg_attr(windows, ignore)]
    fn run_multi_dep_str_unoptimized() {
        check_output_with_stdin(
            &fixture_file("multi-dep-str", "Main.roc"),
            &[],
            &[],
            &[],
            &[],
            "I am Dep2.str2\n",
            UseValgrind::Yes,
            TestCliCommands::Run,
        );
    }

    #[test]
    #[serial(multi_dep_str)]
    #[cfg_attr(windows, ignore)]
    fn run_multi_dep_str_optimized() {
        check_output_with_stdin(
            &fixture_file("multi-dep-str", "Main.roc"),
            &[],
            &[OPTIMIZE_FLAG],
            &[],
            &[],
            "I am Dep2.str2\n",
            UseValgrind::Yes,
            TestCliCommands::Run,
        );
    }

    #[test]
    #[serial(multi_dep_thunk)]
    #[cfg_attr(windows, ignore)]
    fn run_multi_dep_thunk_unoptimized() {
        check_output_with_stdin(
            &fixture_file("multi-dep-thunk", "Main.roc"),
            &[],
            &[],
            &[],
            &[],
            "I am Dep2.value2\n",
            UseValgrind::Yes,
            TestCliCommands::Run,
        );
    }

    #[test]
    #[serial(multi_dep_thunk)]
    #[cfg_attr(
        windows,
        ignore = "Flaky failure: Roc command failed with status ExitStatus(ExitStatus(3221225477))"
    )]
    fn run_multi_dep_thunk_optimized() {
        check_output_with_stdin(
            &fixture_file("multi-dep-thunk", "Main.roc"),
            &[],
            &[OPTIMIZE_FLAG],
            &[],
            &[],
            "I am Dep2.value2\n",
            UseValgrind::Yes,
            TestCliCommands::Run,
        );
    }

    #[test]
    #[serial(multi_dep_thunk)]
    #[cfg_attr(windows, ignore)]
    fn run_packages_unoptimized() {
        check_output_with_stdin(
            &fixture_file("packages", "app.roc"),
            &[],
            &[],
            &[],
            &[],
            "Hello, World! This text came from a package! This text came from a CSV package!\n",
            UseValgrind::Yes,
            TestCliCommands::Run,
        );
    }

    #[test]
    #[serial(multi_dep_thunk)]
    #[cfg_attr(windows, ignore)]
    fn run_packages_optimized() {
        check_output_with_stdin(
            &fixture_file("packages", "app.roc"),
            &[],
            &[OPTIMIZE_FLAG],
            &[],
            &[],
            "Hello, World! This text came from a package! This text came from a CSV package!\n",
            UseValgrind::Yes,
            TestCliCommands::Run,
        );
    }

    #[test]
    #[serial(multi_dep_thunk)]
    #[cfg_attr(windows, ignore)]
    fn run_transitive_deps_app() {
        check_output_with_stdin(
            &fixture_file("transitive-deps", "direct-one.roc"),
            &[],
            &[],
            &[],
            &[],
            "[One imports Two: From two]\n",
            UseValgrind::Yes,
            TestCliCommands::Run,
        );
    }

    #[test]
    #[serial(multi_dep_thunk)]
    #[cfg_attr(windows, ignore)]
    fn run_transitive_and_direct_dep_app() {
        check_output_with_stdin(
            &fixture_file("transitive-deps", "direct-one-and-two.roc"),
            &[],
            &[],
            &[],
            &[],
            "[One imports Two: From two] | From two\n",
            UseValgrind::Yes,
            TestCliCommands::Run,
        );
    }

    #[test]
    #[serial(multi_dep_thunk)]
    #[cfg_attr(windows, ignore)]
    fn run_double_transitive_dep_app() {
        check_output_with_stdin(
            &fixture_file("transitive-deps", "direct-zero.roc"),
            &[],
            &[],
            &[],
            &[],
            "[Zero imports One: [One imports Two: From two]]\n",
            UseValgrind::Yes,
            TestCliCommands::Run,
        );
    }

    #[test]
    fn known_type_error() {
        check_compile_error(
            &known_bad_file("TypeError.roc"),
            &[],
            indoc!(
                r#"
                ── TYPE MISMATCH in tests/known_bad/TypeError.roc ──────────────────────────────

                Something is off with the body of the main definition:

                6│  main : Str -> Task {} []
                7│  main = /_ ->
                8│      "this is a string, not a Task {} [] function like the platform expects."
                        ^^^^^^^^^^^^^^^^^^^^^^^^^^^^^^^^^^^^^^^^^^^^^^^^^^^^^^^^^^^^^^^^^^^^^^^^

                The body is a string of type:

                    Str

                But the type annotation on main says it should be:

                    Effect.Effect (Result {} [])

                Tip: Add type annotations to functions or values to help you figure
                this out.

                ────────────────────────────────────────────────────────────────────────────────

                1 error and 0 warnings found in <ignored for test> ms."#
            ),
        );
    }

    #[test]
    fn known_type_error_with_long_path() {
        check_compile_error(
            &known_bad_file("UnusedImportButWithALongFileNameForTesting.roc"),
            &[],
            indoc!(
                r#"
                ── UNUSED IMPORT in ...nown_bad/UnusedImportButWithALongFileNameForTesting.roc ─

                Symbol is imported but not used.

                3│      imports [Symbol.{ Ident }]
                                 ^^^^^^^^^^^^^^^^

                Since Symbol isn't used, you don't need to import it.

                ────────────────────────────────────────────────────────────────────────────────

                0 errors and 1 warning found in <ignored for test> ms."#
            ),
        );
    }

    #[test]
    fn exposed_not_defined() {
        check_compile_error(
            &known_bad_file("ExposedNotDefined.roc"),
            &[],
            indoc!(
                r#"
                ── MISSING DEFINITION in tests/known_bad/ExposedNotDefined.roc ─────────────────

                bar is listed as exposed, but it isn't defined in this module.

                You can fix this by adding a definition for bar, or by removing it
                from exposes.

                ────────────────────────────────────────────────────────────────────────────────

                1 error and 0 warnings found in <ignored for test> ms."#
            ),
        );
    }

    #[test]
    fn unused_import() {
        check_compile_error(
            &known_bad_file("UnusedImport.roc"),
            &[],
            indoc!(
                r#"
                ── UNUSED IMPORT in tests/known_bad/UnusedImport.roc ───────────────────────────

                Symbol is imported but not used.

                3│      imports [Symbol.{ Ident }]
                                 ^^^^^^^^^^^^^^^^

                Since Symbol isn't used, you don't need to import it.

                ────────────────────────────────────────────────────────────────────────────────

                0 errors and 1 warning found in <ignored for test> ms."#
            ),
        );
    }

    #[test]
    fn unknown_generates_with() {
        check_compile_error(
            &known_bad_file("UnknownGeneratesWith.roc"),
            &[],
            indoc!(
                r#"
                ── UNKNOWN GENERATES FUNCTION in tests/known_bad/UnknownGeneratesWith.roc ──────

                I don't know how to generate the foobar function.

                4│      generates Effect with [after, map, always, foobar]
                                                                   ^^^^^^

                Only specific functions like `after` and `map` can be generated.Learn
                more about hosted modules at TODO.

                ────────────────────────────────────────────────────────────────────────────────

                1 error and 0 warnings found in <ignored for test> ms."#
            ),
        );
    }

    #[test]
    fn format_check_good() {
        check_format_check_as_expected(&fixture_file("format", "Formatted.roc"), true);
    }

    #[test]
    fn format_check_reformatting_needed() {
        check_format_check_as_expected(&fixture_file("format", "NotFormatted.roc"), false);
    }

    #[test]
    fn format_check_folders() {
        // This fails, because "NotFormatted.roc" is present in this folder
        check_format_check_as_expected(&fixtures_dir("format"), false);

        // This doesn't fail, since only "Formatted.roc" and non-roc files are present in this folder
        check_format_check_as_expected(&fixtures_dir("format/formatted_directory"), true);
    }
}

#[cfg(feature = "wasm32-cli-run")]
fn run_wasm(wasm_path: &std::path::Path, stdin: &[&str]) -> String {
    use bumpalo::Bump;
    use roc_wasm_interp::{DefaultImportDispatcher, Instance, Value, WasiFile};

    let wasm_bytes = std::fs::read(wasm_path).unwrap();
    let arena = Bump::new();

    let mut instance = {
        let mut fake_stdin = vec![];
        let fake_stdout = vec![];
        let fake_stderr = vec![];
        for s in stdin {
            fake_stdin.extend_from_slice(s.as_bytes())
        }

        let mut dispatcher = DefaultImportDispatcher::default();
        dispatcher.wasi.files = vec![
            WasiFile::ReadOnly(fake_stdin),
            WasiFile::WriteOnly(fake_stdout),
            WasiFile::WriteOnly(fake_stderr),
        ];

        Instance::from_bytes(&arena, &wasm_bytes, dispatcher, false).unwrap()
    };

    let result = instance.call_export("_start", []);

    match result {
        Ok(Some(Value::I32(0))) => match &instance.import_dispatcher.wasi.files[1] {
            WasiFile::WriteOnly(fake_stdout) => String::from_utf8(fake_stdout.clone())
                .unwrap_or_else(|_| "Wasm test printed invalid UTF-8".into()),
            _ => unreachable!(),
        },
        Ok(Some(Value::I32(exit_code))) => {
            format!("WASI app exit code {}", exit_code)
        }
        Ok(Some(val)) => {
            format!("WASI _start returned an unexpected number type {:?}", val)
        }
        Ok(None) => "WASI _start returned no value".into(),
        Err(e) => {
            format!("WASI error {}", e)
        }
    }
}<|MERGE_RESOLUTION|>--- conflicted
+++ resolved
@@ -985,15 +985,6 @@
         )
     }
 
-<<<<<<< HEAD
-    #[ignore = "TODO move this to roc-lang/examples repository"]
-    #[test]
-    fn inspect_gui() {
-        test_roc_app_slim("examples", "inspect-gui.roc", "", UseValgrind::No)
-    }
-
-=======
->>>>>>> 034d149b
     // TODO not sure if this cfg should still be here: #[cfg(not(debug_assertions))]
     // this is for testing the benchmarks, to perform proper benchmarks see crates/cli/benches/README.md
     mod test_benchmarks {
