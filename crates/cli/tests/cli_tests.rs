--- conflicted
+++ resolved
@@ -958,23 +958,11 @@
 
         #[test]
         #[cfg_attr(windows, ignore)]
-<<<<<<< HEAD
-        fn effectful_echo() {
-=======
         fn effectful_suffixed_record_field() {
->>>>>>> fe6790e6
             build_platform_host();
 
             let cli_build = ExecCli::new(
                 roc_cli::CMD_DEV,
-<<<<<<< HEAD
-                file_from_root("crates/cli/tests/test-projects/effectful", "echo.roc"),
-            );
-
-            let expected_output = "            hello1     hello    hell   hel  he h\n";
-
-            cli_build.check_build_and_run(expected_output, ALLOW_VALGRIND, Some("hello1"), None);
-=======
                 file_from_root(
                     "crates/cli/tests/test-projects/effectful",
                     "suffixed_record_field.roc",
@@ -1022,7 +1010,6 @@
             let expected_output = "✅ 0\n✅ 2\n✅ 4\n✅ 6\n✅ 8\n9 is not even! ABORT!\n";
 
             cli_build.check_build_and_run(expected_output, ALLOW_VALGRIND, None, None);
->>>>>>> fe6790e6
         }
     }
 
