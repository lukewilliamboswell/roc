--- conflicted
+++ resolved
@@ -503,11 +503,7 @@
 
         // move return value to dst.
         match ret_layout {
-<<<<<<< HEAD
-            Layout::Builtin(Builtin::Int64 | Builtin::Int1) => {
-=======
-            Layout::Builtin(Builtin::Int(IntWidth::I64 | IntWidth::U64)) => {
->>>>>>> b3ecc16b
+            Layout::Builtin(Builtin::Int(IntWidth::I64 | IntWidth::U64) | Builtin::Bool) => {
                 let dst_reg = self.claim_general_reg(dst)?;
                 ASM::mov_reg64_reg64(&mut self.buf, dst_reg, CC::GENERAL_RETURN_REGS[0]);
                 Ok(())
@@ -908,7 +904,7 @@
         arg_layout: &Layout<'a>,
     ) -> Result<(), String> {
         match arg_layout {
-            Layout::Builtin(Builtin::Int64) => {
+            Layout::Builtin(Builtin::Int(IntWidth::I64)) => {
                 let dst_reg = self.claim_general_reg(dst)?;
                 let src_reg = self.load_to_general_reg(src)?;
                 ASM::is_zero_reg64_reg64(&mut self.buf, dst_reg, src_reg);
