--- conflicted
+++ resolved
@@ -1939,7 +1939,6 @@
     }
 }
 
-<<<<<<< HEAD
 #[derive(Clone, Debug)]
 pub struct Declarations {
     pub declarations: Vec<DeclarationTag>,
@@ -2007,7 +2006,6 @@
 
         let function_def = FunctionDef {
             closure_type: loc_closure_data.value.closure_type,
-            closure_ext_var: loc_closure_data.value.closure_ext_var,
             return_type: loc_closure_data.value.return_type,
             captured_symbols: loc_closure_data.value.captured_symbols,
             arguments: loc_closure_data.value.arguments,
@@ -2050,7 +2048,6 @@
 
         let function_def = FunctionDef {
             closure_type: loc_closure_data.value.closure_type,
-            closure_ext_var: loc_closure_data.value.closure_ext_var,
             return_type: loc_closure_data.value.return_type,
             captured_symbols: loc_closure_data.value.captured_symbols,
             arguments: loc_closure_data.value.arguments,
@@ -2176,7 +2173,6 @@
             Expr::Closure(closure_data) => {
                 let function_def = FunctionDef {
                     closure_type: closure_data.closure_type,
-                    closure_ext_var: closure_data.closure_ext_var,
                     return_type: closure_data.return_type,
                     captured_symbols: closure_data.captured_symbols,
                     arguments: closure_data.arguments,
@@ -2240,6 +2236,7 @@
 #[derive(Clone, Copy, Debug)]
 pub enum DeclarationTag {
     Value,
+    Expectation,
     Function(Index<Loc<FunctionDef>>),
     Recursive(Index<Loc<FunctionDef>>),
     TailRecursive(Index<Loc<FunctionDef>>),
@@ -2257,6 +2254,7 @@
             DeclarationTag::Recursive(_) => 1,
             DeclarationTag::TailRecursive(_) => 1,
             DeclarationTag::Value => 1,
+            DeclarationTag::Expectation => 1,
             DeclarationTag::Destructure(_) => 1,
             DeclarationTag::MutualRecursion { length, .. } => length as usize + 1,
         }
@@ -2266,7 +2264,6 @@
 #[derive(Clone, Debug)]
 pub struct FunctionDef {
     pub closure_type: Variable,
-    pub closure_ext_var: Variable,
     pub return_type: Variable,
     pub captured_symbols: Vec<(Symbol, Variable)>,
     pub arguments: Vec<(Variable, AnnotatedMark, Loc<Pattern>)>,
@@ -2276,7 +2273,8 @@
 pub struct DestructureDef {
     pub loc_pattern: Loc<Pattern>,
     pub pattern_vars: VecMap<Symbol, Variable>,
-=======
+}
+
 fn get_lookup_symbols(expr: &Expr, var_store: &mut VarStore) -> Vec<(Symbol, Variable)> {
     let mut stack: Vec<&Expr> = vec![expr];
     let mut symbols = Vec::new();
@@ -2380,5 +2378,4 @@
     }
 
     symbols
->>>>>>> 10033c9b
 }