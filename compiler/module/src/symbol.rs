--- conflicted
+++ resolved
@@ -670,11 +670,8 @@
         2 STR_IS_EMPTY: "isEmpty"
         3 STR_APPEND: "append"
         4 STR_CONCAT: "concat"
-<<<<<<< HEAD
         5 STR_SPLIT: "split"
-=======
-        5 STR_COUNT_GRAPHEMES: "countGraphemes"
->>>>>>> b0c169bc
+        6 STR_COUNT_GRAPHEMES: "countGraphemes"
     }
     4 LIST: "List" => {
         0 LIST_LIST: "List" imported // the List.List type alias
