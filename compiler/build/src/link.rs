use crate::target::arch_str;
#[cfg(feature = "llvm")]
use libloading::{Error, Library};
#[cfg(feature = "llvm")]
use roc_mono::ir::OptLevel;
use std::collections::HashMap;
use std::env;
use std::io;
use std::path::{Path, PathBuf};
use std::process::{Child, Command, Output};
use target_lexicon::{Architecture, OperatingSystem, Triple};

#[derive(Debug, Copy, Clone, PartialEq, Eq)]
pub enum LinkType {
    // These numbers correspond to the --lib flag; if it's present
    // (e.g. is_present returns `1 as bool`), this will be 1 as well.
    Executable = 0,
    Dylib = 1,
}

/// input_paths can include the host as well as the app. e.g. &["host.o", "roc_app.o"]
pub fn link(
    target: &Triple,
    output_path: PathBuf,
    input_paths: &[&str],
    link_type: LinkType,
) -> io::Result<(Child, PathBuf)> {
    match target {
        Triple {
            architecture: Architecture::Wasm32,
            ..
        } => link_wasm32(target, output_path, input_paths, link_type),
        Triple {
            operating_system: OperatingSystem::Linux,
            ..
        } => link_linux(target, output_path, input_paths, link_type),
        Triple {
            architecture: Architecture::X86_64,
            operating_system: OperatingSystem::Darwin,
            ..
        } => link_macos(target, output_path, input_paths, link_type),
        _ => panic!("TODO gracefully handle unsupported target: {:?}", target),
    }
}

fn find_zig_str_path() -> PathBuf {
    let zig_str_path = PathBuf::from("compiler/builtins/bitcode/src/str.zig");

    if std::path::Path::exists(&zig_str_path) {
        return zig_str_path;
    }

    // when running the tests, we start in the /cli directory
    let zig_str_path = PathBuf::from("../compiler/builtins/bitcode/src/str.zig");
    if std::path::Path::exists(&zig_str_path) {
        return zig_str_path;
    }

    panic!("cannot find `str.zig`")
}

#[cfg(not(target_os = "macos"))]
pub fn build_zig_host_native(
    env_path: &str,
    env_home: &str,
    emit_bin: &str,
    zig_host_src: &str,
    zig_str_path: &str,
    target: &str,
) -> Output {
    Command::new("zig")
        .env_clear()
        .env("PATH", env_path)
        .env("HOME", env_home)
        .args(&[
            "build-obj",
            zig_host_src,
            emit_bin,
            "--pkg-begin",
            "str",
            zig_str_path,
            "--pkg-end",
            // include the zig runtime
            "-fcompiler-rt",
            // include libc
            "--library",
            "c",
<<<<<<< HEAD
            "-fPIC",
            "-O",
            "ReleaseSafe",
=======
            // cross-compile?
            "-target",
            target,
>>>>>>> d323869e
        ])
        .output()
        .unwrap()
}

#[cfg(target_os = "macos")]
pub fn build_zig_host_native(
    env_path: &str,
    env_home: &str,
    emit_bin: &str,
    zig_host_src: &str,
    zig_str_path: &str,
    _target: &str,
) -> Output {
    use serde_json::Value;

    // Run `zig env` to find the location of zig's std/ directory
    let zig_env_output = Command::new("zig").args(&["env"]).output().unwrap();

    let zig_env_json = if zig_env_output.status.success() {
        std::str::from_utf8(&zig_env_output.stdout).unwrap_or_else(|utf8_err| {
            panic!(
                "`zig env` failed; its stderr output was invalid utf8 ({:?})",
                utf8_err
            );
        })
    } else {
        match std::str::from_utf8(&zig_env_output.stderr) {
            Ok(stderr) => panic!("`zig env` failed - stderr output was: {:?}", stderr),
            Err(utf8_err) => panic!(
                "`zig env` failed; its stderr output was invalid utf8 ({:?})",
                utf8_err
            ),
        }
    };

    let mut zig_compiler_rt_path = match serde_json::from_str(zig_env_json) {
        Ok(Value::Object(map)) => match map.get("std_dir") {
            Some(Value::String(std_dir)) => PathBuf::from(Path::new(std_dir)),
            _ => {
                panic!("Expected JSON containing a `std_dir` String field from `zig env`, but got: {:?}", zig_env_json);
            }
        },
        _ => {
            panic!(
                "Expected JSON containing a `std_dir` field from `zig env`, but got: {:?}",
                zig_env_json
            );
        }
    };

    zig_compiler_rt_path.push("special");
    zig_compiler_rt_path.push("compiler_rt.zig");

    Command::new("zig")
        .env_clear()
        .env("PATH", &env_path)
        .env("HOME", &env_home)
        .args(&[
            "build-obj",
            zig_host_src,
            emit_bin,
            "--pkg-begin",
            "str",
            zig_str_path,
            "--pkg-end",
            // include the zig runtime
            "--pkg-begin",
            "compiler_rt",
            zig_compiler_rt_path.to_str().unwrap(),
            "--pkg-end",
            // include libc
            "--library",
            "c",
            "-fPIC",
            "-O",
            "ReleaseSafe",
        ])
        .output()
        .unwrap()
}

pub fn build_zig_host_wasm32(
    env_path: &str,
    env_home: &str,
    emit_bin: &str,
    zig_host_src: &str,
    zig_str_path: &str,
) -> Output {
    // NOTE currently just to get compiler warnings if the host code is invalid.
    // the produced artifact is not used
    //
    // NOTE we're emitting LLVM IR here (again, it is not actually used)
    //
    // we'd like to compile with `-target wasm32-wasi` but that is blocked on
    //
    // https://github.com/ziglang/zig/issues/9414
    Command::new("zig")
        .env_clear()
        .env("PATH", env_path)
        .env("HOME", env_home)
        .args(&[
            "build-obj",
            zig_host_src,
            emit_bin,
            "--pkg-begin",
            "str",
            zig_str_path,
            "--pkg-end",
            // include the zig runtime
            // "-fcompiler-rt",
            // include libc
            "--library",
            "c",
            "-target",
            "i386-linux-musl",
            // "wasm32-wasi",
            // "-femit-llvm-ir=/home/folkertdev/roc/roc/examples/benchmarks/platform/host.ll",
            "-fPIC",
            "-O",
            "ReleaseSafe",
        ])
        .output()
        .unwrap()
}

pub fn rebuild_host(target: &Triple, host_input_path: &Path) {
    let c_host_src = host_input_path.with_file_name("host.c");
    let c_host_dest = host_input_path.with_file_name("c_host.o");
    let zig_host_src = host_input_path.with_file_name("host.zig");
    let rust_host_src = host_input_path.with_file_name("host.rs");
    let rust_host_dest = host_input_path.with_file_name("rust_host.o");
    let cargo_host_src = host_input_path.with_file_name("Cargo.toml");
    let host_dest_native = host_input_path.with_file_name("host.o");
    let host_dest_wasm = host_input_path.with_file_name("host.bc");

    let env_path = env::var("PATH").unwrap_or_else(|_| "".to_string());
    let env_home = env::var("HOME").unwrap_or_else(|_| "".to_string());

    if zig_host_src.exists() {
        // Compile host.zig

        let zig_str_path = find_zig_str_path();

        debug_assert!(
            std::path::Path::exists(&zig_str_path),
            "Cannot find str.zig, looking at {:?}",
            &zig_str_path
        );

        let output = match target.architecture {
            Architecture::Wasm32 => {
                let emit_bin = format!("-femit-llvm-ir={}", host_dest_wasm.to_str().unwrap());
                build_zig_host_wasm32(
                    &env_path,
                    &env_home,
                    &emit_bin,
                    zig_host_src.to_str().unwrap(),
                    zig_str_path.to_str().unwrap(),
                )
            }
            Architecture::X86_64 => {
                let emit_bin = format!("-femit-bin={}", host_dest_native.to_str().unwrap());
                build_zig_host_native(
                    &env_path,
                    &env_home,
                    &emit_bin,
                    zig_host_src.to_str().unwrap(),
                    zig_str_path.to_str().unwrap(),
                    "native",
                )
            }
            Architecture::X86_32(_) => {
                let emit_bin = format!("-femit-bin={}", host_dest_native.to_str().unwrap());
                build_zig_host_native(
                    &env_path,
                    &env_home,
                    &emit_bin,
                    zig_host_src.to_str().unwrap(),
                    zig_str_path.to_str().unwrap(),
                    "i386-linux-gnu",
                )
            }
            _ => panic!("Unsupported architecture {:?}", target.architecture),
        };

        validate_output("host.zig", "zig", output)
    } else {
        // Compile host.c
        let output = Command::new("clang")
            .env_clear()
            .env("PATH", &env_path)
            .args(&[
                "-O2",
                "-fPIC",
                "-c",
                c_host_src.to_str().unwrap(),
                "-o",
                c_host_dest.to_str().unwrap(),
            ])
            .output()
            .unwrap();

        validate_output("host.c", "clang", output);
    }

    if cargo_host_src.exists() {
        // Compile and link Cargo.toml, if it exists
        let cargo_dir = host_input_path.parent().unwrap();
        let libhost_dir = cargo_dir.join("target").join("release");

        let output = Command::new("cargo")
            .args(&["build", "--release"])
            .current_dir(cargo_dir)
            .output()
            .unwrap();

        validate_output("src/lib.rs", "cargo build --release", output);

        let output = Command::new("ld")
            .env_clear()
            .env("PATH", &env_path)
            .args(&[
                "-r",
                "-L",
                libhost_dir.to_str().unwrap(),
                c_host_dest.to_str().unwrap(),
                "-lhost",
                "-o",
                host_dest_native.to_str().unwrap(),
            ])
            .output()
            .unwrap();

        validate_output("c_host.o", "ld", output);
    } else if rust_host_src.exists() {
        // Compile and link host.rs, if it exists
        let output = Command::new("rustc")
            .args(&[
                rust_host_src.to_str().unwrap(),
                "-o",
                rust_host_dest.to_str().unwrap(),
            ])
            .output()
            .unwrap();

        validate_output("host.rs", "rustc", output);

        let output = Command::new("ld")
            .env_clear()
            .env("PATH", &env_path)
            .args(&[
                "-r",
                c_host_dest.to_str().unwrap(),
                rust_host_dest.to_str().unwrap(),
                "-o",
                host_dest_native.to_str().unwrap(),
            ])
            .output()
            .unwrap();

        validate_output("rust_host.o", "ld", output);

        // Clean up rust_host.o
        let output = Command::new("rm")
            .env_clear()
            .args(&[
                "-f",
                rust_host_dest.to_str().unwrap(),
                c_host_dest.to_str().unwrap(),
            ])
            .output()
            .unwrap();

        validate_output("rust_host.o", "rm", output);
    } else if c_host_dest.exists() {
        // Clean up c_host.o
        let output = Command::new("mv")
            .env_clear()
            .args(&[c_host_dest, host_dest_native])
            .output()
            .unwrap();

        validate_output("c_host.o", "mv", output);
    }
}

fn nixos_path() -> String {
    env::var("NIXOS_GLIBC_PATH").unwrap_or_else(|_| {
        panic!(
            "We couldn't find glibc! We tried looking for NIXOS_GLIBC_PATH
to find it via Nix, but that didn't work either. Please file a bug report.

This will only be an issue until we implement surgical linking.",
        )
    })
}

fn library_path<const N: usize>(segments: [&str; N]) -> Option<PathBuf> {
    let mut guess_path = PathBuf::new();
    for s in segments {
        guess_path.push(s);
    }
    if guess_path.exists() {
        Some(guess_path)
    } else {
        None
    }
}

fn link_linux(
    target: &Triple,
    output_path: PathBuf,
    input_paths: &[&str],
    link_type: LinkType,
) -> io::Result<(Child, PathBuf)> {
    let architecture = format!("{}-linux-gnu", target.architecture);

    //    Command::new("cp")
    //        .args(&[input_paths[0], "/home/folkertdev/roc/wasm/host.o"])
    //        .output()
    //        .unwrap();
    //
    //    Command::new("cp")
    //        .args(&[input_paths[1], "/home/folkertdev/roc/wasm/app.o"])
    //        .output()
    //        .unwrap();

    if let Architecture::X86_32(_) = target.architecture {
        return Ok((
            Command::new("zig")
                .args(&["build-exe"])
                .args(input_paths)
                .args(&[
                    "-target",
                    "i386-linux-musl",
                    "-lc",
                    &format!("-femit-bin={}", output_path.to_str().unwrap()),
                ])
                .spawn()?,
            output_path,
        ));
    }

    let libcrt_path = library_path(["/usr", "lib", &architecture])
        .or_else(|| library_path(["/usr", "lib"]))
        .or_else(|| library_path([&nixos_path()]))
        .unwrap();

    let libgcc_name = "libgcc_s.so.1";
    let libgcc_path = library_path(["/lib", &architecture, libgcc_name])
        .or_else(|| library_path(["/usr", "lib", &architecture, libgcc_name]))
        .or_else(|| library_path(["/usr", "lib", libgcc_name]))
        .or_else(|| library_path([&nixos_path(), libgcc_name]))
        .unwrap();

    let ld_linux = match target.architecture {
        Architecture::X86_64 => library_path(["/lib64", "ld-linux-x86-64.so.2"])
            .or_else(|| library_path([&nixos_path(), "ld-linux-x86-64.so.2"])),
        Architecture::Aarch64(_) => library_path(["/lib", "ld-linux-aarch64.so.1"]),
        _ => panic!(
            "TODO gracefully handle unsupported linux architecture: {:?}",
            target.architecture
        ),
    };
    let ld_linux = ld_linux.unwrap();
    let ld_linux = ld_linux.to_str().unwrap();

    let mut soname;
    let (base_args, output_path) = match link_type {
        LinkType::Executable => (
            // Presumably this S stands for Static, since if we include Scrt1.o
            // in the linking for dynamic builds, linking fails.
            vec![libcrt_path.join("Scrt1.o").to_str().unwrap().to_string()],
            output_path,
        ),
        LinkType::Dylib => {
            // TODO: do we actually need the version number on this?
            // Do we even need the "-soname" argument?
            //
            // See https://software.intel.com/content/www/us/en/develop/articles/create-a-unix-including-linux-shared-library.html

            soname = output_path.clone();
            soname.set_extension("so.1");

            let mut output_path = output_path;

            output_path.set_extension("so.1.0");

            (
                // TODO: find a way to avoid using a vec! here - should theoretically be
                // able to do this somehow using &[] but the borrow checker isn't having it.
                // Also find a way to have these be string slices instead of Strings.
                vec![
                    "-shared".to_string(),
                    "-soname".to_string(),
                    soname.as_path().to_str().unwrap().to_string(),
                ],
                output_path,
            )
        }
    };

    let env_path = env::var("PATH").unwrap_or_else(|_| "".to_string());

    init_arch(target);

    // NOTE: order of arguments to `ld` matters here!
    // The `-l` flags should go after the `.o` arguments
    Ok((
        Command::new("ld")
            // Don't allow LD_ env vars to affect this
            .env_clear()
            .env("PATH", &env_path)
            // Keep NIX_ env vars
            .envs(
                env::vars()
                    .filter(|&(ref k, _)| k.starts_with("NIX_"))
                    .collect::<HashMap<String, String>>(),
            )
            .args(&[
                "--gc-sections",
                "--eh-frame-hdr",
                "-arch",
                arch_str(target),
                "-pie",
                libcrt_path.join("crti.o").to_str().unwrap(),
                libcrt_path.join("crtn.o").to_str().unwrap(),
            ])
            .args(&base_args)
            .args(&["-dynamic-linker", ld_linux])
            .args(input_paths)
            // ld.lld requires this argument, and does not accept -arch
            // .args(&["-L/usr/lib/x86_64-linux-gnu"])
            .args(&[
                // Libraries - see https://github.com/rtfeldman/roc/pull/554#discussion_r496365925
                // for discussion and further references
                "-lc",
                "-lm",
                "-lpthread",
                "-ldl",
                "-lrt",
                "-lutil",
                "-lc_nonshared",
                libgcc_path.to_str().unwrap(),
                // Output
                "-o",
                output_path.as_path().to_str().unwrap(), // app (or app.so or app.dylib etc.)
            ])
            .spawn()?,
        output_path,
    ))
}

fn link_macos(
    target: &Triple,
    output_path: PathBuf,
    input_paths: &[&str],
    link_type: LinkType,
) -> io::Result<(Child, PathBuf)> {
    let (link_type_arg, output_path) = match link_type {
        LinkType::Executable => ("-execute", output_path),
        LinkType::Dylib => {
            let mut output_path = output_path;

            output_path.set_extension("dylib");

            ("-dylib", output_path)
        }
    };

    // This path only exists on macOS Big Sur, and it causes ld errors
    // on Catalina if it's specified with -L, so we replace it with a
    // redundant -lSystem if the directory isn't there.
    let big_sur_path = "/Library/Developer/CommandLineTools/SDKs/MacOSX.sdk/usr/lib";
    let big_sur_fix = if Path::new(big_sur_path).exists() {
        format!("-L{}", big_sur_path)
    } else {
        String::from("-lSystem")
    };

    Ok((
        // NOTE: order of arguments to `ld` matters here!
        // The `-l` flags should go after the `.o` arguments
        Command::new("ld")
            // Don't allow LD_ env vars to affect this
            .env_clear()
            .args(&[
                // NOTE: we don't do --gc-sections on macOS because the default
                // macOS linker doesn't support it, but it's a performance
                // optimization, so if we ever switch to a different linker,
                // we'd like to re-enable it on macOS!
                // "--gc-sections",
                link_type_arg,
                "-arch",
                target.architecture.to_string().as_str(),
            ])
            .args(input_paths)
            .args(&[
                // Libraries - see https://github.com/rtfeldman/roc/pull/554#discussion_r496392274
                // for discussion and further references
                &big_sur_fix,
                "-lSystem",
                "-lresolv",
                "-lpthread",
                // "-lrt", // TODO shouldn't we need this?
                // "-lc_nonshared", // TODO shouldn't we need this?
                // "-lgcc", // TODO will eventually need compiler_rt from gcc or something - see https://github.com/rtfeldman/roc/pull/554#discussion_r496370840
                // "-framework", // Uncomment this line & the following ro run the `rand` crate in examples/cli
                // "Security",
                // Output
                "-o",
                output_path.to_str().unwrap(), // app
            ])
            .spawn()?,
        output_path,
    ))
}

fn link_wasm32(
    _target: &Triple,
    output_path: PathBuf,
    input_paths: &[&str],
    _link_type: LinkType,
) -> io::Result<(Child, PathBuf)> {
    let zig_str_path = find_zig_str_path();

    let child =
        Command::new("/home/folkertdev/Downloads/zig-linux-x86_64-0.9.0-dev.848+d5ef5da59/zig")
            // .env_clear()
            // .env("PATH", &env_path)
            .args(&["build-exe"])
            .args(input_paths)
            .args([
                &format!("-femit-bin={}", output_path.to_str().unwrap()),
                // include libc
                "-lc",
                "-target",
                "wasm32-wasi",
                "--pkg-begin",
                "str",
                zig_str_path.to_str().unwrap(),
                "--pkg-end",
                // useful for debugging
                // "-femit-llvm-ir=/home/folkertdev/roc/roc/examples/benchmarks/platform/host.ll",
            ])
            .spawn()?;

    Ok((child, output_path))
}

#[cfg(feature = "llvm")]
pub fn module_to_dylib(
    module: &inkwell::module::Module,
    target: &Triple,
    opt_level: OptLevel,
) -> Result<Library, Error> {
    use crate::target::{self, convert_opt_level};
    use inkwell::targets::{CodeModel, FileType, RelocMode};

    let dir = tempfile::tempdir().unwrap();
    let filename = PathBuf::from("Test.roc");
    let file_path = dir.path().join(filename);
    let mut app_o_file = file_path;

    app_o_file.set_file_name("app.o");

    // Emit the .o file using position-independent code (PIC) - needed for dylibs
    let reloc = RelocMode::PIC;
    let model = CodeModel::Default;
    let target_machine =
        target::target_machine(target, convert_opt_level(opt_level), reloc, model).unwrap();

    target_machine
        .write_to_file(module, FileType::Object, &app_o_file)
        .expect("Writing .o file failed");

    // Link app.o into a dylib - e.g. app.so or app.dylib
    let (mut child, dylib_path) = link(
        &Triple::host(),
        app_o_file.clone(),
        &[app_o_file.to_str().unwrap()],
        LinkType::Dylib,
    )
    .unwrap();

    child.wait().unwrap();

    // Load the dylib
    let path = dylib_path.as_path().to_str().unwrap();

    Library::new(path)
}

fn validate_output(file_name: &str, cmd_name: &str, output: Output) {
    if !output.status.success() {
        match std::str::from_utf8(&output.stderr) {
            Ok(stderr) => panic!(
                "Failed to rebuild {} - stderr of the `{}` command was:\n{}",
                file_name, cmd_name, stderr
            ),
            Err(utf8_err) => panic!(
                "Failed to rebuild {} - stderr of the `{}` command was invalid utf8 ({:?})",
                file_name, cmd_name, utf8_err
            ),
        }
    }
}

#[cfg(feature = "llvm")]
fn init_arch(target: &Triple) {
    crate::target::init_arch(target);
}

#[cfg(not(feature = "llvm"))]
fn init_arch(_target: &Triple) {
    panic!("Tried to initialize LLVM when crate was not built with `feature = \"llvm\"` enabled");
}<|MERGE_RESOLUTION|>--- conflicted
+++ resolved
@@ -85,15 +85,12 @@
             // include libc
             "--library",
             "c",
-<<<<<<< HEAD
             "-fPIC",
             "-O",
             "ReleaseSafe",
-=======
             // cross-compile?
             "-target",
             target,
->>>>>>> d323869e
         ])
         .output()
         .unwrap()
