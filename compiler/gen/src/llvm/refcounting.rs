--- conflicted
+++ resolved
@@ -323,87 +323,6 @@
     value: BasicValueEnum<'ctx>,
     layout: &Layout<'a>,
 ) {
-<<<<<<< HEAD
-    use Layout::*;
-
-    match layout {
-        Builtin(builtin) => {
-            decrement_refcount_builtin(env, parent, layout_ids, value, layout, builtin)
-        }
-        Closure(_, closure_layout, _) => {
-            if closure_layout.contains_refcounted() {
-                let wrapper_struct = value.into_struct_value();
-
-                let field_ptr = env
-                    .builder
-                    .build_extract_value(wrapper_struct, 1, "decrement_closure_data")
-                    .unwrap();
-
-                decrement_refcount_layout(
-                    env,
-                    parent,
-                    layout_ids,
-                    field_ptr,
-                    &closure_layout.as_block_of_memory_layout(),
-                )
-            }
-        }
-        PhantomEmptyStruct => {}
-
-        Struct(layouts) => {
-            decrement_refcount_struct(env, parent, layout_ids, value, layouts);
-        }
-        RecursivePointer => todo!("TODO implement decrement layout of recursive tag union"),
-
-        Union(variant) => {
-            use UnionLayout::*;
-
-            match variant {
-                NonRecursive(tags) => {
-                    build_dec_union(env, layout_ids, tags, value);
-                }
-
-                NullableWrapped {
-                    other_tags: tags, ..
-                } => {
-                    debug_assert!(value.is_pointer_value());
-
-                    build_dec_rec_union(env, layout_ids, tags, value.into_pointer_value(), true);
-                }
-
-                NonNullableUnwrapped(fields) => {
-                    debug_assert!(value.is_pointer_value());
-
-                    build_dec_rec_union(
-                        env,
-                        layout_ids,
-                        &*env.arena.alloc([*fields]),
-                        value.into_pointer_value(),
-                        true,
-                    );
-                }
-
-                NullableUnwrapped { other_fields, .. } => {
-                    debug_assert!(value.is_pointer_value());
-
-                    let other_fields = &other_fields[1..];
-
-                    build_dec_rec_union(
-                        env,
-                        layout_ids,
-                        &*env.arena.alloc([other_fields]),
-                        value.into_pointer_value(),
-                        true,
-                    );
-                }
-
-                Recursive(tags) => {
-                    debug_assert!(value.is_pointer_value());
-                    build_dec_rec_union(env, layout_ids, tags, value.into_pointer_value(), false);
-                }
-            }
-        }
-=======
     modify_refcount_layout(
         env,
         parent,
@@ -413,7 +332,6 @@
         layout,
     );
 }
->>>>>>> 9d6b3382
 
 pub fn decrement_refcount_layout<'a, 'ctx, 'env>(
     env: &Env<'a, 'ctx, 'env>,
@@ -540,9 +458,10 @@
                 NonNullableUnwrapped(fields) => {
                     debug_assert!(value.is_pointer_value());
 
-                    build_inc_rec_union(
+                    build_rec_union(
                         env,
                         layout_ids,
+                        mode,
                         &*env.arena.alloc([*fields]),
                         value.into_pointer_value(),
                         true,
