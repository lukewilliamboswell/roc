--- conflicted
+++ resolved
@@ -192,16 +192,7 @@
 
             fpm.add_memcpy_optimize_pass(); // this one is very important
 
-            // In my testing, these don't do much for quicksort
-            //fpm.add_ind_var_simplify_pass();
-            //            fpm.add_basic_alias_analysis_pass();
-            //            fpm.add_jump_threading_pass();
-            //            fpm.add_licm_pass();
-            //            fpm.add_scalar_repl_aggregates_pass_ssa();
-            //            fpm.add_cfg_simplification_pass();
-            //            fpm.add_jump_threading_pass();
-
-            // module passes
+            fpm.add_licm_pass();
         }
     }
 
@@ -1347,55 +1338,6 @@
     }
 }
 
-<<<<<<< HEAD
-fn build_basic_phi2<'a, 'ctx, 'env, PassFn, FailFn>(
-    env: &Env<'a, 'ctx, 'env>,
-    parent: FunctionValue<'ctx>,
-    comparison: IntValue<'ctx>,
-    mut build_pass: PassFn,
-    mut build_fail: FailFn,
-    ret_type: BasicTypeEnum<'ctx>,
-) -> BasicValueEnum<'ctx>
-where
-    PassFn: FnMut() -> BasicValueEnum<'ctx>,
-    FailFn: FnMut() -> BasicValueEnum<'ctx>,
-{
-    let builder = env.builder;
-    let context = env.context;
-
-    // build blocks
-    let then_block = context.append_basic_block(parent, "then");
-    let else_block = context.append_basic_block(parent, "else");
-    let cont_block = context.append_basic_block(parent, "phi2_branchcont");
-
-    builder.build_conditional_branch(comparison, then_block, else_block);
-
-    // build then block
-    builder.position_at_end(then_block);
-    let then_val = build_pass();
-    builder.build_unconditional_branch(cont_block);
-
-    let then_block = builder.get_insert_block().unwrap();
-
-    // build else block
-    builder.position_at_end(else_block);
-    let else_val = build_fail();
-    builder.build_unconditional_branch(cont_block);
-
-    let else_block = builder.get_insert_block().unwrap();
-
-    // emit merge block
-    builder.position_at_end(cont_block);
-
-    let phi = builder.build_phi(ret_type, "branch");
-
-    phi.add_incoming(&[(&then_val, then_block), (&else_val, else_block)]);
-
-    phi.as_basic_value()
-}
-
-=======
->>>>>>> ab787259
 /// TODO could this be added to Inkwell itself as a method on BasicValueEnum?
 fn set_name(bv_enum: BasicValueEnum<'_>, name: &str) {
     match bv_enum {
