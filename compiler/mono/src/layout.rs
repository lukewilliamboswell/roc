use bumpalo::collections::Vec;
use bumpalo::Bump;
use roc_collections::all::{MutMap, MutSet};
use roc_module::ident::{Lowercase, TagName};
use roc_module::symbol::Symbol;
use roc_types::subs::{Content, FlatType, Subs, Variable};

pub const MAX_ENUM_SIZE: usize = (std::mem::size_of::<u8>() * 8) as usize;

/// If a (Num *) gets translated to a Layout, this is the numeric type it defaults to.
const DEFAULT_NUM_BUILTIN: Builtin<'_> = Builtin::Int64;

#[derive(Debug, Clone)]
pub enum LayoutProblem {
    UnresolvedTypeVar,
    Erroneous,
}

/// Types for code gen must be monomorphic. No type variables allowed!
#[derive(Clone, Debug, PartialEq, Eq, Hash)]
pub enum Layout<'a> {
    Builtin(Builtin<'a>),
    Struct(&'a [Layout<'a>]),
    Union(&'a [&'a [Layout<'a>]]),
    RecursiveUnion(&'a [&'a [Layout<'a>]]),
    RecursivePointer,
    /// A function. The types of its arguments, then the type of its return value.
    FunctionPointer(&'a [Layout<'a>], &'a Layout<'a>),
    Pointer(&'a Layout<'a>),
}

#[derive(Clone, Debug, PartialEq, Eq, Hash, Copy)]
pub enum MemoryMode {
    Unique,
    Refcounted,
}

#[derive(Clone, Debug, PartialEq, Eq, Hash)]
pub enum Builtin<'a> {
    Int128,
    Int64,
    Int32,
    Int16,
    Int8,
    Int1,
    Float128,
    Float64,
    Float32,
    Float16,
    Str,
    Map(&'a Layout<'a>, &'a Layout<'a>),
    Set(&'a Layout<'a>),
    List(MemoryMode, &'a Layout<'a>),
    EmptyStr,
    EmptyList,
    EmptyMap,
    EmptySet,
}

pub struct Env<'a, 'b> {
    arena: &'a Bump,
    seen: MutSet<Variable>,
    subs: &'b Subs,
}

impl<'a, 'b> Env<'a, 'b> {
    fn is_seen(&self, var: Variable) -> bool {
        let var = self.subs.get_root_key_without_compacting(var);

        self.seen.contains(&var)
    }

    fn insert_seen(&mut self, var: Variable) -> bool {
        let var = self.subs.get_root_key_without_compacting(var);

        self.seen.insert(var)
    }
}

impl<'a> Layout<'a> {
    pub fn new(arena: &'a Bump, content: Content, subs: &Subs) -> Result<Self, LayoutProblem> {
        let mut env = Env {
            arena,
            subs,
            seen: MutSet::default(),
        };

        Self::new_help(&mut env, content)
    }

    fn new_help<'b>(env: &mut Env<'a, 'b>, content: Content) -> Result<Self, LayoutProblem> {
        use roc_types::subs::Content::*;

        match content {
            FlexVar(_) | RigidVar(_) => Err(LayoutProblem::UnresolvedTypeVar),
            Structure(flat_type) => layout_from_flat_type(env, flat_type),

            Alias(Symbol::NUM_INT, args, _) => {
                debug_assert!(args.is_empty());
                Ok(Layout::Builtin(Builtin::Int64))
            }
            Alias(Symbol::NUM_FLOAT, args, _) => {
                debug_assert!(args.is_empty());
                Ok(Layout::Builtin(Builtin::Float64))
            }
            Alias(_, _, var) => Self::from_var(env, var),
            Error => Err(LayoutProblem::Erroneous),
        }
    }

    /// Returns Err(()) if given an error, or Ok(Layout) if given a non-erroneous Structure.
    /// Panics if given a FlexVar or RigidVar, since those should have been
    /// monomorphized away already!
    fn from_var(env: &mut Env<'a, '_>, var: Variable) -> Result<Self, LayoutProblem> {
        if env.is_seen(var) {
            Ok(Layout::RecursivePointer)
        } else {
            let content = env.subs.get_without_compacting(var).content;
            Self::new_help(env, content)
        }
    }

    pub fn safe_to_memcpy(&self) -> bool {
        use Layout::*;

        match self {
            Builtin(builtin) => builtin.safe_to_memcpy(),
            Struct(fields) => fields
                .iter()
                .all(|field_layout| field_layout.safe_to_memcpy()),
            Union(tags) => tags
                .iter()
                .all(|tag_layout| tag_layout.iter().all(|field| field.safe_to_memcpy())),
            RecursiveUnion(_) => {
                // a recursive union will always contain a pointer, and are thus not safe to memcpy
                false
            }
            FunctionPointer(_, _) => {
                // Function pointers are immutable and can always be safely copied
                true
            }
            Pointer(_) => {
                // We cannot memcpy pointers, because then we would have the same pointer in multiple places!
                false
            }
            RecursivePointer => {
                // We cannot memcpy pointers, because then we would have the same pointer in multiple places!
                false
            }
        }
    }

    pub fn is_zero_sized(&self) -> bool {
        // For this calculation, we don't need an accurate
        // stack size, we just need to know whether it's zero,
        // so it's fine to use a pointer size of 1.
        self.stack_size(1) == 0
    }

    pub fn stack_size(&self, pointer_size: u32) -> u32 {
        use Layout::*;

        match self {
            Builtin(builtin) => builtin.stack_size(pointer_size),
            Struct(fields) => {
                let mut sum = 0;

                for field_layout in *fields {
                    sum += field_layout.stack_size(pointer_size);
                }

                sum
            }
            Union(fields) => fields
                .iter()
                .map(|tag_layout| {
                    tag_layout
                        .iter()
                        .map(|field| field.stack_size(pointer_size))
                        .sum()
                })
                .max()
                .unwrap_or_default(),
            RecursiveUnion(fields) => fields
                .iter()
                .map(|tag_layout| {
                    tag_layout
                        .iter()
                        .map(|field| field.stack_size(pointer_size))
                        .sum()
                })
                .max()
                .unwrap_or_default(),
            FunctionPointer(_, _) => pointer_size,
            RecursivePointer => pointer_size,
            Pointer(_) => pointer_size,
        }
    }

    pub fn is_refcounted(&self) -> bool {
        match self {
            Layout::Builtin(Builtin::List(_, _)) => true,
            Layout::RecursiveUnion(_) => true,
            _ => false,
        }
    }

    /// Even if a value (say, a record) is not itself reference counted,
    /// it may contains values/fields that are. Therefore when this record
    /// goes out of scope, the refcount on those values/fields must  be decremented.
    pub fn contains_refcounted(&self) -> bool {
        use Layout::*;

        match self {
            Builtin(builtin) => builtin.is_refcounted(),
            Struct(fields) => fields.iter().any(|f| f.is_refcounted()),
            Union(fields) => fields
                .iter()
                .map(|ls| ls.iter())
                .flatten()
                .any(|f| f.is_refcounted()),
            RecursiveUnion(_) => true,
            FunctionPointer(_, _) | RecursivePointer | Pointer(_) => false,
        }
    }
}

/// Avoid recomputing Layout from Variable multiple times.
#[derive(Default)]
pub struct LayoutCache<'a> {
    layouts: MutMap<Variable, Result<Layout<'a>, LayoutProblem>>,
}

impl<'a> LayoutCache<'a> {
    /// Returns Err(()) if given an error, or Ok(Layout) if given a non-erroneous Structure.
    /// Panics if given a FlexVar or RigidVar, since those should have been
    /// monomorphized away already!
    pub fn from_var(
        &mut self,
        arena: &'a Bump,
        var: Variable,
        subs: &Subs,
    ) -> Result<Layout<'a>, LayoutProblem> {
        // Store things according to the root Variable, to avoid duplicate work.
        let var = subs.get_root_key_without_compacting(var);

        let mut env = Env {
            arena,
            subs,
            seen: MutSet::default(),
        };

        self.layouts
            .entry(var)
            .or_insert_with(|| Layout::from_var(&mut env, var))
            .clone()
    }
}

impl<'a> Builtin<'a> {
    const I128_SIZE: u32 = std::mem::size_of::<i128>() as u32;
    const I64_SIZE: u32 = std::mem::size_of::<i64>() as u32;
    const I32_SIZE: u32 = std::mem::size_of::<i32>() as u32;
    const I16_SIZE: u32 = std::mem::size_of::<i16>() as u32;
    const I8_SIZE: u32 = std::mem::size_of::<i8>() as u32;
    const I1_SIZE: u32 = std::mem::size_of::<bool>() as u32;
    const F128_SIZE: u32 = 16;
    const F64_SIZE: u32 = std::mem::size_of::<f64>() as u32;
    const F32_SIZE: u32 = std::mem::size_of::<f32>() as u32;
    const F16_SIZE: u32 = 2;

    /// Number of machine words in an empty one of these
    pub const STR_WORDS: u32 = 2;
    pub const MAP_WORDS: u32 = 6;
    pub const SET_WORDS: u32 = Builtin::MAP_WORDS; // Set is an alias for Map with {} for value
    pub const LIST_WORDS: u32 = 2;

    /// Layout of collection wrapper for List and Str - a struct of (pointer, length).
    ///
    /// We choose this layout (with pointer first) because it's how
    /// Rust slices are laid out, meaning we can cast to/from them for free.
    pub const WRAPPER_PTR: u32 = 0;
    pub const WRAPPER_LEN: u32 = 1;

    pub fn stack_size(&self, pointer_size: u32) -> u32 {
        use Builtin::*;

        match self {
            Int128 => Builtin::I128_SIZE,
            Int64 => Builtin::I64_SIZE,
            Int32 => Builtin::I32_SIZE,
            Int16 => Builtin::I16_SIZE,
            Int8 => Builtin::I8_SIZE,
            Int1 => Builtin::I1_SIZE,
            Float128 => Builtin::F128_SIZE,
            Float64 => Builtin::F64_SIZE,
            Float32 => Builtin::F32_SIZE,
            Float16 => Builtin::F16_SIZE,
            Str | EmptyStr => Builtin::STR_WORDS * pointer_size,
            Map(_, _) | EmptyMap => Builtin::MAP_WORDS * pointer_size,
            Set(_) | EmptySet => Builtin::SET_WORDS * pointer_size,
            List(_, _) | EmptyList => Builtin::LIST_WORDS * pointer_size,
        }
    }

    pub fn safe_to_memcpy(&self) -> bool {
        use Builtin::*;

        match self {
            Int128 | Int64 | Int32 | Int16 | Int8 | Int1 | Float128 | Float64 | Float32
            | Float16 | EmptyStr | EmptyMap | EmptyList | EmptySet => true,
            Str | Map(_, _) | Set(_) | List(_, _) => false,
        }
    }

    // Question: does is_refcounted exactly correspond with the "safe to memcpy" property?
    pub fn is_refcounted(&self) -> bool {
        use Builtin::*;

        match self {
            Int128 | Int64 | Int32 | Int16 | Int8 | Int1 | Float128 | Float64 | Float32
            | Float16 | EmptyStr | EmptyMap | EmptyList | EmptySet => false,
            List(mode, element_layout) => match mode {
                MemoryMode::Refcounted => true,
                MemoryMode::Unique => element_layout.contains_refcounted(),
            },

            Str | Map(_, _) | Set(_) => true,
        }
    }
}

fn layout_from_flat_type<'a>(
    env: &mut Env<'a, '_>,
    flat_type: FlatType,
) -> Result<Layout<'a>, LayoutProblem> {
    use roc_types::subs::FlatType::*;

    let arena = env.arena;
    let subs = env.subs;

    match flat_type {
        Apply(symbol, args) => {
            match symbol {
                Symbol::NUM_INT => {
                    debug_assert_eq!(args.len(), 0);
                    Ok(Layout::Builtin(Builtin::Int64))
                }
                Symbol::NUM_FLOAT => {
                    debug_assert_eq!(args.len(), 0);
                    Ok(Layout::Builtin(Builtin::Float64))
                }
                Symbol::NUM_NUM | Symbol::NUM_AT_NUM => {
                    // Num.Num should only ever have 1 argument, e.g. Num.Num Int.Integer
                    debug_assert_eq!(args.len(), 1);

<<<<<<< HEAD
                    let var = args.get(0).unwrap();
=======
                    let var = args.first().unwrap();
>>>>>>> c743d031
                    let content = subs.get_without_compacting(*var).content;

                    layout_from_num_content(content)
                }
                Symbol::STR_STR => Ok(Layout::Builtin(Builtin::Str)),
                Symbol::LIST_LIST => list_layout_from_elem(env, args[0]),
                Symbol::ATTR_ATTR => {
                    debug_assert_eq!(args.len(), 2);

                    // The first argument is the uniqueness info;
                    // second is the base type
                    let wrapped_var = args[1];

                    // correct the memory mode of unique lists
                    match Layout::from_var(env, wrapped_var)? {
                        Layout::Builtin(Builtin::List(_, elem_layout)) => {
                            let uniqueness_var = args[0];
                            let uniqueness_content =
                                subs.get_without_compacting(uniqueness_var).content;

                            let mode = if uniqueness_content.is_unique(subs) {
                                MemoryMode::Unique
                            } else {
                                MemoryMode::Refcounted
                            };

                            Ok(Layout::Builtin(Builtin::List(mode, elem_layout)))
                        }
                        other => Ok(other),
                    }
                }
                _ => {
                    panic!("TODO layout_from_flat_type for {:?}", Apply(symbol, args));
                }
            }
        }
        Func(args, ret_var) => {
            let mut fn_args = Vec::with_capacity_in(args.len(), arena);

            for arg_var in args {
                fn_args.push(Layout::from_var(env, arg_var)?);
            }

            let ret = Layout::from_var(env, ret_var)?;

            Ok(Layout::FunctionPointer(
                fn_args.into_bump_slice(),
                arena.alloc(ret),
            ))
        }
        Record(fields, ext_var) => {
            debug_assert!(ext_var_is_empty_record(subs, ext_var));

            // Sort the fields by label
            let mut sorted_fields = Vec::with_capacity_in(fields.len(), arena);

            for tuple in fields {
                sorted_fields.push(tuple);
            }

            sorted_fields.sort_by(|(label1, _), (label2, _)| label1.cmp(label2));

            // Determine the layouts of the fields, maintaining sort order
            let mut layouts = Vec::with_capacity_in(sorted_fields.len(), arena);

            for (_, field) in sorted_fields {
                use LayoutProblem::*;

                let field_var = {
                    use roc_types::types::RecordField::*;
                    match field {
                        Optional(_) => {
                            // optional values are not available at this point
                            continue;
                        }
                        Required(var) => var,
                        Demanded(var) => var,
                    }
                };

                match Layout::from_var(env, field_var) {
                    Ok(layout) => {
                        // Drop any zero-sized fields like {}.
                        if !layout.is_zero_sized() {
                            layouts.push(layout);
                        }
                    }
                    Err(UnresolvedTypeVar) | Err(Erroneous) => {
                        // Invalid field!
                        panic!("TODO gracefully handle record with invalid field.var");
                    }
                }
            }

            if layouts.len() == 1 {
                // If the record has only one field that isn't zero-sized,
                // unwrap it.
                Ok(layouts.pop().unwrap())
            } else {
                Ok(Layout::Struct(layouts.into_bump_slice()))
            }
        }
        TagUnion(tags, ext_var) => {
            debug_assert!(ext_var_is_empty_tag_union(subs, ext_var));

            Ok(layout_from_tag_union(arena, tags, subs))
        }
        RecursiveTagUnion(rec_var, tags, ext_var) => {
            debug_assert!(ext_var_is_empty_tag_union(subs, ext_var));

            // some observations
            //
            // * recursive tag unions are always recursive
            // * therefore at least one tag has a pointer (non-zero sized) field
            // * they must (to be instantiated) have 2 or more tags
            //
            // That means none of the optimizations for enums or single tag tag unions apply

            let rec_var = subs.get_root_key_without_compacting(rec_var);
            env.insert_seen(rec_var);
            let mut tag_layouts = Vec::with_capacity_in(tags.len(), arena);

            // VERY IMPORTANT: sort the tags
            let mut tags_vec: std::vec::Vec<_> = tags.into_iter().collect();
            tags_vec.sort();

            for (_name, variables) in tags_vec {
                let mut tag_layout = Vec::with_capacity_in(variables.len() + 1, arena);

                // store the discriminant
                tag_layout.push(Layout::Builtin(Builtin::Int64));

                for var in variables {
                    // TODO does this cause problems with mutually recursive unions?
                    if rec_var == subs.get_root_key_without_compacting(var) {
                        tag_layout.push(Layout::RecursivePointer);
                        continue;
                    }

                    tag_layout.push(Layout::from_var(env, var)?);
                }

                tag_layouts.push(tag_layout.into_bump_slice());
            }

            Ok(Layout::RecursiveUnion(tag_layouts.into_bump_slice()))
        }
        EmptyTagUnion => {
            panic!("TODO make Layout for empty Tag Union");
        }
        Boolean(_) => {
            panic!("TODO make Layout for Boolean");
        }
        Erroneous(_) => Err(LayoutProblem::Erroneous),
        EmptyRecord => Ok(Layout::Struct(&[])),
    }
}

pub fn sort_record_fields<'a>(
    arena: &'a Bump,
    var: Variable,
    subs: &Subs,
) -> Vec<'a, (Lowercase, Result<Layout<'a>, Layout<'a>>)> {
    let mut fields_map = MutMap::default();

    let mut env = Env {
        arena,
        subs,
        seen: MutSet::default(),
    };

    match roc_types::pretty_print::chase_ext_record(subs, var, &mut fields_map) {
        Ok(()) | Err((_, Content::FlexVar(_))) => {
            // Sort the fields by label
            let mut sorted_fields = Vec::with_capacity_in(fields_map.len(), arena);

            use roc_types::types::RecordField;
            for (label, field) in fields_map {
                let var = match field {
                    RecordField::Demanded(v) => v,
                    RecordField::Required(v) => v,
                    RecordField::Optional(v) => {
                        let layout =
                            Layout::from_var(&mut env, v).expect("invalid layout from var");
                        sorted_fields.push((label, Err(layout)));
                        continue;
                    }
                };

                let layout = Layout::from_var(&mut env, var).expect("invalid layout from var");

                // Drop any zero-sized fields like {}
                if !layout.is_zero_sized() {
                    sorted_fields.push((label, Ok(layout)));
                }
            }

            sorted_fields.sort_by(|(label1, _), (label2, _)| label1.cmp(label2));

            sorted_fields
        }
        Err(other) => panic!("invalid content in record variable: {:?}", other),
    }
}

#[derive(Clone, Debug, PartialEq, Eq, Hash)]
pub enum UnionVariant<'a> {
    Never,
    Unit,
    BoolUnion { ttrue: TagName, ffalse: TagName },
    ByteUnion(Vec<'a, TagName>),
    Unwrapped(Vec<'a, Layout<'a>>),
    Wrapped(Vec<'a, (TagName, &'a [Layout<'a>])>),
}

pub fn union_sorted_tags<'a>(arena: &'a Bump, var: Variable, subs: &Subs) -> UnionVariant<'a> {
    let mut tags_vec = std::vec::Vec::new();
    let result = match roc_types::pretty_print::chase_ext_tag_union(subs, var, &mut tags_vec) {
        Ok(()) | Err((_, Content::FlexVar(_))) => {
            let opt_rec_var = get_recursion_var(subs, var);
            union_sorted_tags_help(arena, tags_vec, opt_rec_var, subs)
        }
        Err(other) => panic!("invalid content in tag union variable: {:?}", other),
    };

    result
}

fn get_recursion_var(subs: &Subs, var: Variable) -> Option<Variable> {
    match subs.get_without_compacting(var).content {
        Content::Structure(FlatType::RecursiveTagUnion(rec_var, _, _)) => Some(rec_var),
        Content::Structure(FlatType::Apply(Symbol::ATTR_ATTR, args)) => {
            get_recursion_var(subs, args[1])
        }
        Content::Alias(_, _, actual) => get_recursion_var(subs, actual),
        _ => None,
    }
}

fn union_sorted_tags_help<'a>(
    arena: &'a Bump,
    mut tags_vec: std::vec::Vec<(TagName, std::vec::Vec<Variable>)>,
    opt_rec_var: Option<Variable>,
    subs: &Subs,
) -> UnionVariant<'a> {
    // sort up front; make sure the ordering stays intact!
    tags_vec.sort();

    let mut env = Env {
        arena,
        subs,
        seen: MutSet::default(),
    };

    if let Some(rec_var) = opt_rec_var {
        env.insert_seen(rec_var);
    }

    match tags_vec.len() {
        0 => {
            // trying to instantiate a type with no values
            UnionVariant::Never
        }
        1 => {
            let (tag_name, arguments) = tags_vec.remove(0);

            // just one tag in the union (but with arguments) can be a struct
            let mut layouts = Vec::with_capacity_in(tags_vec.len(), arena);

            // special-case NUM_AT_NUM: if its argument is a FlexVar, make it Int
            match tag_name {
                TagName::Private(Symbol::NUM_AT_NUM) => {
                    layouts.push(unwrap_num_tag(subs, arguments[0]).expect("invalid num layout"));
                }
                _ => {
                    for var in arguments {
                        match Layout::from_var(&mut env, var) {
                            Ok(layout) => {
                                // Drop any zero-sized arguments like {}
                                if !layout.is_zero_sized() {
                                    layouts.push(layout);
                                }
                            }
                            Err(LayoutProblem::UnresolvedTypeVar) => {
                                // If we encounter an unbound type var (e.g. `Ok *`)
                                // then it's zero-sized; drop the argument.
                            }
                            Err(LayoutProblem::Erroneous) => {
                                // An erroneous type var will code gen to a runtime
                                // error, so we don't need to store any data for it.
                            }
                        }
                    }
                }
            }

            if layouts.is_empty() {
                UnionVariant::Unit
            } else {
                UnionVariant::Unwrapped(layouts)
            }
        }
        num_tags => {
            // default path
            let mut answer = Vec::with_capacity_in(tags_vec.len(), arena);
            let mut has_any_arguments = false;

            for (tag_name, arguments) in tags_vec {
                // reserve space for the tag discriminant
                let mut arg_layouts = Vec::with_capacity_in(arguments.len() + 1, arena);

                // add the tag discriminant (size currently always hardcoded to i64)
                arg_layouts.push(Layout::Builtin(Builtin::Int64));

                for var in arguments {
                    match Layout::from_var(&mut env, var) {
                        Ok(layout) => {
                            // Drop any zero-sized arguments like {}
                            if !layout.is_zero_sized() {
                                has_any_arguments = true;

                                arg_layouts.push(layout);
                            }
                        }
                        Err(LayoutProblem::UnresolvedTypeVar) => {
                            // If we encounter an unbound type var (e.g. `Ok *`)
                            // then it's zero-sized; drop the argument.
                        }
                        Err(LayoutProblem::Erroneous) => {
                            // An erroneous type var will code gen to a runtime
                            // error, so we don't need to store any data for it.
                        }
                    }
                }

                answer.push((tag_name, arg_layouts.into_bump_slice()));
            }

            match num_tags {
                2 if !has_any_arguments => {
                    // type can be stored in a boolean

                    // tags_vec is sorted, and answer is sorted the same way
                    let ttrue = answer.remove(1).0;
                    let ffalse = answer.remove(0).0;

                    UnionVariant::BoolUnion { ffalse, ttrue }
                }
                3..=MAX_ENUM_SIZE if !has_any_arguments => {
                    // type can be stored in a byte
                    // needs the sorted tag names to determine the tag_id
                    let mut tag_names = Vec::with_capacity_in(answer.len(), arena);

                    for (tag_name, _) in answer {
                        tag_names.push(tag_name);
                    }

                    UnionVariant::ByteUnion(tag_names)
                }
                _ => UnionVariant::Wrapped(answer),
            }
        }
    }
}

pub fn layout_from_tag_union<'a>(
    arena: &'a Bump,
    tags: MutMap<TagName, std::vec::Vec<Variable>>,
    subs: &Subs,
) -> Layout<'a> {
    use UnionVariant::*;

    let tags_vec: std::vec::Vec<_> = tags.into_iter().collect();

    if tags_vec[0].0 != TagName::Private(Symbol::NUM_AT_NUM) {
        let opt_rec_var = None;
        let variant = union_sorted_tags_help(arena, tags_vec, opt_rec_var, subs);

        match variant {
            Never => panic!("TODO gracefully handle trying to instantiate Never"),
            Unit => Layout::Struct(&[]),
            BoolUnion { .. } => Layout::Builtin(Builtin::Int1),
            ByteUnion(_) => Layout::Builtin(Builtin::Int8),
            Unwrapped(mut field_layouts) => {
                if field_layouts.len() == 1 {
                    field_layouts.pop().unwrap()
                } else {
                    Layout::Struct(field_layouts.into_bump_slice())
                }
            }
            Wrapped(tags) => {
                let mut tag_layouts = Vec::with_capacity_in(tags.len(), arena);

                for (_, tag_layout) in tags {
                    tag_layouts.push(tag_layout);
                }
                Layout::Union(tag_layouts.into_bump_slice())
            }
        }
    } else {
        let arguments = &tags_vec[0].1;

        debug_assert_eq!(arguments.len(), 1);

        let var = arguments.iter().next().unwrap();

        unwrap_num_tag(subs, *var).expect("invalid Num argument")
    }
}

#[cfg(debug_assertions)]
fn ext_var_is_empty_tag_union(subs: &Subs, ext_var: Variable) -> bool {
    // the ext_var is empty
    let mut ext_fields = std::vec::Vec::new();
    match roc_types::pretty_print::chase_ext_tag_union(subs, ext_var, &mut ext_fields) {
        Ok(()) | Err((_, Content::FlexVar(_))) => ext_fields.is_empty(),
        Err(content) => panic!("invalid content in ext_var: {:?}", content),
    }
}

#[cfg(not(debug_assertions))]
fn ext_var_is_empty_tag_union(_: &Subs, _: Variable) -> bool {
    // This should only ever be used in debug_assert! macros
    unreachable!();
}

#[cfg(debug_assertions)]
fn ext_var_is_empty_record(subs: &Subs, ext_var: Variable) -> bool {
    // the ext_var is empty
    let mut ext_fields = MutMap::default();
    match roc_types::pretty_print::chase_ext_record(subs, ext_var, &mut ext_fields) {
        Ok(()) | Err((_, Content::FlexVar(_))) => ext_fields.is_empty(),
        Err((_, content)) => panic!("invalid content in ext_var: {:?}", content),
    }
}

#[cfg(not(debug_assertions))]
fn ext_var_is_empty_record(_: &Subs, _: Variable) -> bool {
    // This should only ever be used in debug_assert! macros
    unreachable!();
}

fn layout_from_num_content<'a>(content: Content) -> Result<Layout<'a>, LayoutProblem> {
    use roc_types::subs::Content::*;
    use roc_types::subs::FlatType::*;

    match content {
        FlexVar(_) | RigidVar(_) => {
            // If a Num makes it all the way through type checking with an unbound
            // type variable, then assume it's a 64-bit integer.
            //
            // (e.g. for (5 + 5) assume both 5s are 64-bit integers.)
            Ok(Layout::Builtin(DEFAULT_NUM_BUILTIN))
        }
        Structure(Apply(symbol, args)) => match symbol {
            Symbol::NUM_INTEGER => Ok(Layout::Builtin(Builtin::Int64)),
            Symbol::NUM_FLOATINGPOINT => Ok(Layout::Builtin(Builtin::Float64)),
            _ => {
                panic!(
                    "Invalid Num.Num type application: {:?}",
                    Apply(symbol, args)
                );
            }
        },
        Alias(_, _, _) => {
            todo!("TODO recursively resolve type aliases in num_from_content");
        }
        Structure(_) => {
            panic!("Invalid Num.Num type application: {:?}", content);
        }
        Error => Err(LayoutProblem::Erroneous),
    }
}

fn unwrap_num_tag<'a>(subs: &Subs, var: Variable) -> Result<Layout<'a>, LayoutProblem> {
    match subs.get_without_compacting(var).content {
        Content::Structure(flat_type) => match flat_type {
            FlatType::Apply(Symbol::ATTR_ATTR, args) => {
                debug_assert_eq!(args.len(), 2);

                let arg_var = args.get(1).unwrap();

                unwrap_num_tag(subs, *arg_var)
            }
            _ => {
                todo!("TODO handle Num.@Num flat_type {:?}", flat_type);
            }
        },
        Content::Alias(Symbol::NUM_INTEGER, args, _) => {
            debug_assert!(args.is_empty());
            Ok(Layout::Builtin(Builtin::Int64))
        }
        Content::Alias(Symbol::NUM_FLOATINGPOINT, args, _) => {
            debug_assert!(args.is_empty());
            Ok(Layout::Builtin(Builtin::Float64))
        }
        Content::FlexVar(_) | Content::RigidVar(_) => {
            // If this was still a (Num *) then default to compiling it to i64
            Ok(Layout::Builtin(DEFAULT_NUM_BUILTIN))
        }
        other => {
            todo!("TODO non structure Num.@Num flat_type {:?}", other);
        }
    }
}

pub fn list_layout_from_elem<'a>(
    env: &mut Env<'a, '_>,
    elem_var: Variable,
) -> Result<Layout<'a>, LayoutProblem> {
    match env.subs.get_without_compacting(elem_var).content {
        Content::Structure(FlatType::Apply(Symbol::ATTR_ATTR, args)) => {
            debug_assert_eq!(args.len(), 2);

            let var = *args.get(1).unwrap();

            list_layout_from_elem(env, var)
        }
        Content::FlexVar(_) | Content::RigidVar(_) => {
            // If this was still a (List *) then it must have been an empty list
            Ok(Layout::Builtin(Builtin::EmptyList))
        }
        content => {
            let elem_layout = Layout::new_help(env, content)?;

            // This is a normal list.
            Ok(Layout::Builtin(Builtin::List(
                MemoryMode::Refcounted,
                env.arena.alloc(elem_layout),
            )))
        }
    }
}

pub fn mode_from_var(var: Variable, subs: &Subs) -> MemoryMode {
    match subs.get_without_compacting(var).content {
        Content::Structure(FlatType::Apply(Symbol::ATTR_ATTR, args)) => {
            debug_assert_eq!(args.len(), 2);

            let uvar = *args.get(0).unwrap();
            let content = subs.get_without_compacting(uvar).content;

            if content.is_unique(subs) {
                MemoryMode::Unique
            } else {
                MemoryMode::Refcounted
            }
        }
        _ => MemoryMode::Refcounted,
    }
}<|MERGE_RESOLUTION|>--- conflicted
+++ resolved
@@ -354,11 +354,7 @@
                     // Num.Num should only ever have 1 argument, e.g. Num.Num Int.Integer
                     debug_assert_eq!(args.len(), 1);
 
-<<<<<<< HEAD
-                    let var = args.get(0).unwrap();
-=======
                     let var = args.first().unwrap();
->>>>>>> c743d031
                     let content = subs.get_without_compacting(*var).content;
 
                     layout_from_num_content(content)
