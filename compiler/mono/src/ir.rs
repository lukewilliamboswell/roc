--- conflicted
+++ resolved
@@ -2791,13 +2791,8 @@
             hole,
         ),
 
-<<<<<<< HEAD
         Num(var, num_str, num) => {
-=======
-        Num(var, num) => {
             // first figure out what kind of number this is
-
->>>>>>> 4cccddd0
             match num_argument_to_int_or_float(env.subs, env.ptr_bytes, var, false) {
                 IntOrFloat::SignedIntType(precision) => Stmt::Let(
                     assigned,
@@ -2817,7 +2812,6 @@
                     Layout::Builtin(float_precision_to_builtin(precision)),
                     hole,
                 ),
-<<<<<<< HEAD
                 IntOrFloat::DecimalFloatType => {
                     let dec = match RocDec::from_str(&num_str) {
                             Some(d) => d,
@@ -2830,14 +2824,6 @@
                         hole,
                     )
                 }
-=======
-                IntOrFloat::DecimalFloatType => Stmt::Let(
-                    assigned,
-                    Expr::Literal(Literal::Float(num as f64)),
-                    Layout::Builtin(Builtin::Decimal),
-                    hole,
-                ),
->>>>>>> 4cccddd0
             }
         }
         LetNonRec(def, cont, _) => {
