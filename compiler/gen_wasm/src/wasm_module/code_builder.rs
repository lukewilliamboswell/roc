use bumpalo::collections::vec::Vec;
use bumpalo::Bump;
use core::panic;
use roc_reporting::internal_error;

use roc_module::symbol::Symbol;

use super::linking::{IndexRelocType, OffsetRelocType, RelocationEntry};
use super::opcodes::{OpCode, OpCode::*};
use super::serialize::{SerialBuffer, Serialize};
use crate::{round_up_to_alignment, FRAME_ALIGNMENT_BYTES, STACK_POINTER_GLOBAL_ID};

const ENABLE_DEBUG_LOG: bool = false;
macro_rules! log_instruction {
    ($($x: expr),+) => {
        if ENABLE_DEBUG_LOG { println!($($x,)*); }
    };
}

#[derive(Clone, Copy, Debug, PartialEq, Eq)]
pub struct LocalId(pub u32);

/// Wasm value type. (Rust representation matches Wasm encoding)
#[repr(u8)]
#[derive(PartialEq, Eq, Clone, Copy, Debug)]
pub enum ValueType {
    I32 = 0x7f,
    I64 = 0x7e,
    F32 = 0x7d,
    F64 = 0x7c,
}

impl Serialize for ValueType {
    fn serialize<T: SerialBuffer>(&self, buffer: &mut T) {
        buffer.append_u8(*self as u8);
    }
}

#[derive(PartialEq, Eq, Debug)]
pub enum BlockType {
    NoResult,
    Value(ValueType),
}

impl BlockType {
    pub fn as_byte(&self) -> u8 {
        match self {
            Self::NoResult => 0x40,
            Self::Value(t) => *t as u8,
        }
    }
}

impl From<Option<ValueType>> for BlockType {
    fn from(opt: Option<ValueType>) -> Self {
        match opt {
            Some(ty) => BlockType::Value(ty),
            None => BlockType::NoResult,
        }
    }
}

/// A control block in our model of the VM
/// Child blocks cannot "see" values from their parent block
struct VmBlock<'a> {
    /// opcode indicating what kind of block this is
    opcode: OpCode,
    /// the stack of values for this block
    value_stack: Vec<'a, Symbol>,
    /// whether this block pushes a result value to its parent
    has_result: bool,
}

impl std::fmt::Debug for VmBlock<'_> {
    fn fmt(&self, f: &mut std::fmt::Formatter<'_>) -> std::fmt::Result {
        f.write_fmt(format_args!(
            "{:?} {}",
            self.opcode,
            if self.has_result {
                "Result"
            } else {
                "NoResult"
            }
        ))
    }
}

/// Wasm memory alignment for load/store instructions.
/// Rust representation matches Wasm encoding.
/// It's an error to specify alignment higher than the "natural" alignment of the instruction
#[repr(u8)]
#[derive(Clone, Copy, Debug)]
pub enum Align {
    Bytes1 = 0,
    Bytes2 = 1,
    Bytes4 = 2,
    Bytes8 = 3,
}

impl From<u32> for Align {
    fn from(x: u32) -> Align {
        match x {
            1 => Align::Bytes1,
            2 => Align::Bytes2,
            4 => Align::Bytes4,
            8 => Align::Bytes8,
<<<<<<< HEAD
            _ => panic!("{:?}-byte alignment not supported", x),
=======
            16 => Align::Bytes16,
            32 => Align::Bytes32,
            64 => Align::Bytes64,
            _ => internal_error!("{:?}-byte alignment not supported", x),
>>>>>>> a1dc13b3
        }
    }
}

#[derive(Debug, Clone, PartialEq, Copy)]
pub enum VmSymbolState {
    /// Value doesn't exist yet
    NotYetPushed,

    /// Value has been pushed onto the VM stack but not yet popped
    /// Remember where it was pushed, in case we need to insert another instruction there later
    Pushed { pushed_at: usize },

    /// Value has been pushed and popped, so it's not on the VM stack any more.
    /// If we want to use it again later, we will have to create a local for it,
    /// by going back to insert a local.tee instruction at pushed_at
    Popped { pushed_at: usize },
}

// An instruction (local.set or local.tee) to be inserted into the function code
#[derive(Debug)]
struct Insertion {
    at: usize,
    start: usize,
    end: usize,
}

macro_rules! instruction_no_args {
    ($method_name: ident, $opcode: expr, $pops: expr, $push: expr) => {
        pub fn $method_name(&mut self) {
            self.inst($opcode, $pops, $push);
        }
    };
}

macro_rules! instruction_memargs {
    ($method_name: ident, $opcode: expr, $pops: expr, $push: expr) => {
        pub fn $method_name(&mut self, align: Align, offset: u32) {
            self.inst_mem($opcode, $pops, $push, align, offset);
        }
    };
}

#[derive(Debug)]
pub struct CodeBuilder<'a> {
    arena: &'a Bump,

    /// The main container for the instructions
    code: Vec<'a, u8>,

    /// Instruction bytes to be inserted into the code when finalizing the function
    /// (Used for setting locals when we realise they are used multiple times)
    insert_bytes: Vec<'a, u8>,

    /// Code locations where the insert_bytes should go
    insertions: Vec<'a, Insertion>,

    /// Bytes for local variable declarations and stack-frame setup code.
    /// We can't write this until we've finished the main code. But it goes
    /// before it in the final output, so we need a separate vector.
    preamble: Vec<'a, u8>,

    /// Encoded bytes for the inner length of the function, locals + code.
    /// ("inner" because it doesn't include its own length!)
    /// Again, we can't write this until we've finished the code and preamble,
    /// but it goes before them in the binary, so it's a separate vector.
    inner_length: Vec<'a, u8>,

    /// Our simulation model of the Wasm stack machine
    /// Nested blocks of instructions. A child block can't "see" the stack of its parent block
    vm_block_stack: Vec<'a, VmBlock<'a>>,

    /// Linker info to help combine the Roc module with builtin & platform modules,
    /// e.g. to modify call instructions when function indices change
    relocations: Vec<'a, RelocationEntry>,
}

#[allow(clippy::new_without_default)]
impl<'a> CodeBuilder<'a> {
    pub fn new(arena: &'a Bump) -> Self {
        let mut vm_block_stack = Vec::with_capacity_in(8, arena);
        let function_block = VmBlock {
            opcode: BLOCK,
            has_result: true,
            value_stack: Vec::with_capacity_in(8, arena),
        };
        vm_block_stack.push(function_block);

        CodeBuilder {
            arena,
            code: Vec::with_capacity_in(1024, arena),
            insertions: Vec::with_capacity_in(32, arena),
            insert_bytes: Vec::with_capacity_in(64, arena),
            preamble: Vec::with_capacity_in(32, arena),
            inner_length: Vec::with_capacity_in(5, arena),
            vm_block_stack,
            relocations: Vec::with_capacity_in(32, arena),
        }
    }

    /**********************************************************

        SYMBOLS

        The Wasm VM stores temporary values in its stack machine.
        We track which stack positions correspond to IR Symbols,
        because it helps to generate more efficient code.

    ***********************************************************/

    fn current_stack(&self) -> &Vec<'a, Symbol> {
        let block = self.vm_block_stack.last().unwrap();
        &block.value_stack
    }

    fn current_stack_mut(&mut self) -> &mut Vec<'a, Symbol> {
        let block = self.vm_block_stack.last_mut().unwrap();
        &mut block.value_stack
    }

    /// Set the Symbol that is at the top of the VM stack right now
    /// We will use this later when we need to load the Symbol
    pub fn set_top_symbol(&mut self, sym: Symbol) -> VmSymbolState {
        let current_stack = &mut self.vm_block_stack.last_mut().unwrap().value_stack;
        let pushed_at = self.code.len();
        let top_symbol: &mut Symbol = current_stack
            .last_mut()
            .unwrap_or_else(|| internal_error!("Empty stack when trying to set Symbol {:?}", sym));
        *top_symbol = sym;

        VmSymbolState::Pushed { pushed_at }
    }

    /// Verify if a sequence of symbols is at the top of the stack
    pub fn verify_stack_match(&self, symbols: &[Symbol]) -> bool {
        let current_stack = self.current_stack();
        let n_symbols = symbols.len();
        let stack_depth = current_stack.len();
        if n_symbols > stack_depth {
            return false;
        }
        let offset = stack_depth - n_symbols;

        for (i, sym) in symbols.iter().enumerate() {
            if current_stack[offset + i] != *sym {
                return false;
            }
        }
        true
    }

    fn add_insertion(&mut self, insert_at: usize, opcode: OpCode, immediate: u32) {
        let start = self.insert_bytes.len();

        self.insert_bytes.push(opcode as u8);
        self.insert_bytes.encode_u32(immediate);

        self.insertions.push(Insertion {
            at: insert_at,
            start,
            end: self.insert_bytes.len(),
        });

        log_instruction!(
            "**insert {:?} {} at byte offset {}**",
            opcode,
            immediate,
            insert_at
        );
    }

    /// Load a Symbol that is stored in the VM stack
    /// If it's already at the top of the stack, no code will be generated.
    /// Otherwise, local.set and local.get instructions will be inserted, using the LocalId provided.
    ///
    /// If the return value is `Some(s)`, `s` should be stored by the caller, and provided in the next call.
    /// If the return value is `None`, the Symbol is no longer stored in the VM stack, but in a local.
    /// (In this case, the caller must remember to declare the local in the function header.)
    pub fn load_symbol(
        &mut self,
        symbol: Symbol,
        vm_state: VmSymbolState,
        next_local_id: LocalId,
    ) -> Option<VmSymbolState> {
        use VmSymbolState::*;

        match vm_state {
            NotYetPushed => {
                internal_error!("Symbol {:?} has no value yet. Nothing to load.", symbol)
            }

            Pushed { pushed_at } => {
                match self.current_stack().last() {
                    Some(top_symbol) if *top_symbol == symbol => {
                        // We're lucky, the symbol is already on top of the current block's stack.
                        // No code to generate! (This reduces code size by up to 25% in tests.)
                        // Just let the caller know what happened
                        Some(Popped { pushed_at })
                    }
                    _ => {
                        // Symbol is not on top of the stack.
                        // We should have saved it to a local, so go back and do that now.

                        // It should still be on the stack in the block where it was assigned. Remove it.
                        let mut found = false;
                        for block in self.vm_block_stack.iter_mut() {
                            if let Some(found_index) =
                                block.value_stack.iter().position(|&s| s == symbol)
                            {
                                block.value_stack.remove(found_index);
                                found = true;
                            }
                        }

                        // Go back to the code position where it was pushed, and save it to a local
                        if found {
                            self.add_insertion(pushed_at, SETLOCAL, next_local_id.0);
                        } else {
                            if ENABLE_DEBUG_LOG {
                                println!(
                                    "{:?} has been popped implicitly. Leaving it on the stack.",
                                    symbol
                                );
                            }
                            self.add_insertion(pushed_at, TEELOCAL, next_local_id.0);
                        }

                        // Recover the value again at the current position
                        self.get_local(next_local_id);
                        self.set_top_symbol(symbol);

                        // This Symbol is no longer stored in the VM stack, but in a local
                        None
                    }
                }
            }

            Popped { pushed_at } => {
                // This Symbol is being used for a second time
                // Insert a local.tee where it was pushed, so we don't interfere with the first usage
                self.add_insertion(pushed_at, TEELOCAL, next_local_id.0);

                // Insert a local.get at the current position
                self.get_local(next_local_id);
                self.set_top_symbol(symbol);

                // This symbol has been promoted to a Local
                // Tell the caller it no longer has a VirtualMachineSymbolState
                None
            }
        }
    }

    /**********************************************************

        FUNCTION HEADER

    ***********************************************************/

    /// Generate bytes to declare the function's local variables
    fn build_local_declarations(&mut self, local_types: &[ValueType]) {
        // reserve one byte for num_batches
        self.preamble.push(0);

        if local_types.is_empty() {
            return;
        }

        // Write declarations in batches of the same ValueType
        let mut num_batches: u32 = 0;
        let mut batch_type = local_types[0];
        let mut batch_size = 0;
        for t in local_types {
            if *t == batch_type {
                batch_size += 1;
            } else {
                self.preamble.encode_u32(batch_size);
                self.preamble.push(batch_type as u8);
                batch_type = *t;
                batch_size = 1;
                num_batches += 1;
            }
        }
        self.preamble.encode_u32(batch_size);
        self.preamble.push(batch_type as u8);
        num_batches += 1;

        // Go back and write the number of batches at the start
        if num_batches < 128 {
            self.preamble[0] = num_batches as u8;
        } else {
            // We need more than 1 byte to encode num_batches!
            // This is a ridiculous edge case, so just pad to 5 bytes for simplicity
            let old_len = self.preamble.len();
            self.preamble.resize(old_len + 4, 0);
            self.preamble.copy_within(1..old_len, 5);
            self.preamble.overwrite_padded_u32(0, num_batches);
        }
    }

    /// Generate instruction bytes to grab a frame of stack memory on entering the function
    fn build_stack_frame_push(&mut self, frame_size: i32, frame_pointer: LocalId) {
        // Can't use the usual instruction methods because they push to self.code.
        // This is the only case where we push instructions somewhere different.
        self.preamble.push(GETGLOBAL as u8);
        self.preamble.encode_u32(STACK_POINTER_GLOBAL_ID);
        self.preamble.push(I32CONST as u8);
        self.preamble.encode_i32(frame_size);
        self.preamble.push(I32SUB as u8);
        self.preamble.push(TEELOCAL as u8);
        self.preamble.encode_u32(frame_pointer.0);
        self.preamble.push(SETGLOBAL as u8);
        self.preamble.encode_u32(STACK_POINTER_GLOBAL_ID);
    }

    /// Generate instruction bytes to release a frame of stack memory on leaving the function
    fn build_stack_frame_pop(&mut self, frame_size: i32, frame_pointer: LocalId) {
        self.get_local(frame_pointer);
        self.i32_const(frame_size);
        self.i32_add();
        self.set_global(STACK_POINTER_GLOBAL_ID);
    }

    /// Build the function header: local declarations, stack frame push/pop code, and function length
    /// After this, all bytes have been generated (but not yet serialized) and we know the final size.
    pub fn build_fn_header(
        &mut self,
        local_types: &[ValueType],
        frame_size: i32,
        frame_pointer: Option<LocalId>,
    ) {
        self.build_local_declarations(local_types);

        if frame_size != 0 {
            if let Some(frame_ptr_id) = frame_pointer {
                let aligned_size = round_up_to_alignment!(frame_size, FRAME_ALIGNMENT_BYTES);
                self.build_stack_frame_push(aligned_size, frame_ptr_id);
                self.build_stack_frame_pop(aligned_size, frame_ptr_id);
            }
        }

        self.code.push(END as u8);

        let inner_len = self.preamble.len() + self.code.len() + self.insert_bytes.len();
        self.inner_length.encode_u32(inner_len as u32);

        // Sort insertions. They are not created in order of assignment, but in order of *second* usage.
        self.insertions.sort_by_key(|ins| ins.at);
    }

    /**********************************************************

        SERIALIZE

    ***********************************************************/

    /// Serialize all byte vectors in the right order
    /// Also update relocation offsets relative to the base offset (code section body start)
    pub fn serialize_with_relocs<T: SerialBuffer>(
        &self,
        buffer: &mut T,
        final_relocs: &mut Vec<'a, RelocationEntry>,
        reloc_base_offset: usize,
    ) {
        buffer.append_slice(&self.inner_length);
        buffer.append_slice(&self.preamble);

        // Do the insertions & update relocation offsets
        let mut reloc_index = 0;
        let mut code_pos = 0;
        let mut insert_iter = self.insertions.iter();

        loop {
            let next_insert = insert_iter.next();
            let next_pos = match next_insert {
                Some(Insertion { at, .. }) => *at,
                None => self.code.len(),
            };

            // Relocation offset needs to be an index into the body of the code section, but
            // at this point it is an index into self.code. Need to adjust for all previous functions
            // in the code section, and for insertions in the current function.
            let section_body_pos = buffer.size() - reloc_base_offset;
            while reloc_index < self.relocations.len()
                && self.relocations[reloc_index].offset() < next_pos as u32
            {
                let mut reloc_clone = self.relocations[reloc_index].clone();
                *reloc_clone.offset_mut() += (section_body_pos - code_pos) as u32;
                final_relocs.push(reloc_clone);
                reloc_index += 1;
            }

            buffer.append_slice(&self.code[code_pos..next_pos]);

            match next_insert {
                Some(Insertion { at, start, end }) => {
                    buffer.append_slice(&self.insert_bytes[*start..*end]);
                    code_pos = *at;
                }
                None => {
                    break;
                }
            }
        }
    }

    /**********************************************************

        INSTRUCTION HELPER METHODS

    ***********************************************************/

    /// Base method for generating instructions
    /// Emits the opcode and simulates VM stack push/pop
    fn inst_base(&mut self, opcode: OpCode, pops: usize, push: bool) {
        let current_stack = self.current_stack_mut();
        let new_len = current_stack.len() - pops as usize;
        current_stack.truncate(new_len);
        if push {
            current_stack.push(Symbol::WASM_TMP);
        }
        self.code.push(opcode as u8);
    }

    /// Plain instruction without any immediates
    fn inst(&mut self, opcode: OpCode, pops: usize, push: bool) {
        self.inst_base(opcode, pops, push);
        log_instruction!(
            "{:10}\t\t{:?}",
            format!("{:?}", opcode),
            self.current_stack()
        );
    }

    /// Block instruction
    fn inst_block(&mut self, opcode: OpCode, pops: usize, block_type: BlockType) {
        self.inst_base(opcode, pops, false);
        self.code.push(block_type.as_byte());

        // Start a new block with a fresh value stack
        self.vm_block_stack.push(VmBlock {
            opcode,
            value_stack: Vec::with_capacity_in(8, self.arena),
            has_result: block_type != BlockType::NoResult,
        });

        log_instruction!(
            "{:10} {:?}\t{:?}",
            format!("{:?}", opcode),
            block_type,
            &self.vm_block_stack
        );
    }

    fn inst_imm32(&mut self, opcode: OpCode, pops: usize, push: bool, immediate: u32) {
        self.inst_base(opcode, pops, push);
        self.code.encode_u32(immediate);
        log_instruction!(
            "{:10}\t{}\t{:?}",
            format!("{:?}", opcode),
            immediate,
            self.current_stack()
        );
    }

    fn inst_mem(&mut self, opcode: OpCode, pops: usize, push: bool, align: Align, offset: u32) {
        self.inst_base(opcode, pops, push);
        self.code.push(align as u8);
        self.code.encode_u32(offset);
        log_instruction!(
            "{:10} {:?} {}\t{:?}",
            format!("{:?}", opcode),
            align,
            offset,
            self.current_stack()
        );
    }

    /// Insert a const reference to a memory address
    pub fn i32_const_mem_addr(&mut self, addr: u32, symbol_index: u32) {
        self.inst_base(I32CONST, 0, true);
        let offset = self.code.len() as u32;
        self.code.encode_padded_u32(addr);
        self.relocations.push(RelocationEntry::Offset {
            type_id: OffsetRelocType::MemoryAddrLeb,
            offset,
            symbol_index,
            addend: 0,
        });
    }

    /**********************************************************

        INSTRUCTION METHODS

        One method for each Wasm instruction (in same order as the spec)
        macros are for compactness & readability for the most common cases
        Patterns that don't repeat very much don't have macros

    ***********************************************************/

    instruction_no_args!(unreachable_, UNREACHABLE, 0, false);
    instruction_no_args!(nop, NOP, 0, false);

    pub fn block(&mut self, ty: BlockType) {
        self.inst_block(BLOCK, 0, ty);
    }
    pub fn loop_(&mut self, ty: BlockType) {
        self.inst_block(LOOP, 0, ty);
    }
    pub fn if_(&mut self, ty: BlockType) {
        self.inst_block(IF, 1, ty);
    }
    pub fn else_(&mut self) {
        // Reuse the 'then' block but clear its value stack
        self.current_stack_mut().clear();
        self.inst(ELSE, 0, false);
    }

    pub fn end(&mut self) {
        self.inst_base(END, 0, false);

        let ended_block = self.vm_block_stack.pop().unwrap();
        if ended_block.has_result {
            let result = ended_block.value_stack.last().unwrap();
            self.current_stack_mut().push(*result)
        }

        log_instruction!("END       \t\t{:?}", &self.vm_block_stack);
    }
    pub fn br(&mut self, levels: u32) {
        self.inst_imm32(BR, 0, false, levels);
    }
    pub fn br_if(&mut self, levels: u32) {
        // In dynamic execution, br_if can pop 2 values if condition is true and the target block has a result.
        // But our stack model is for *static* analysis and we need it to be correct at the next instruction,
        // where the branch was not taken. So we only pop 1 value, the condition.
        self.inst_imm32(BRIF, 1, false, levels);
    }
    #[allow(dead_code)]
    fn br_table() {
        todo!("br instruction");
    }

    instruction_no_args!(return_, RETURN, 0, false);

    pub fn call(
        &mut self,
        function_index: u32,
        symbol_index: u32,
        n_args: usize,
        has_return_val: bool,
    ) {
        self.inst_base(CALL, n_args, has_return_val);

        let offset = self.code.len() as u32;
        self.code.encode_padded_u32(function_index);

        // Make a RelocationEntry so the linker can see that this byte offset relates to a function by name.
        // Here we initialise the offset to an index of self.code. After completing the function, we'll add
        // other factors to make it relative to the code section. (All insertions will be known then.)
        self.relocations.push(RelocationEntry::Index {
            type_id: IndexRelocType::FunctionIndexLeb,
            offset,
            symbol_index,
        });

        log_instruction!(
            "{:10}\t{}\t{:?}",
            format!("{:?}", CALL),
            function_index,
            self.current_stack()
        );
    }

    #[allow(dead_code)]
    fn call_indirect() {
        unimplemented!(
            "There is no plan to implement call_indirect. Roc doesn't use function pointers"
        );
    }

    instruction_no_args!(drop_, DROP, 1, false);
    instruction_no_args!(select, SELECT, 3, true);

    pub fn get_local(&mut self, id: LocalId) {
        self.inst_imm32(GETLOCAL, 0, true, id.0);
    }
    pub fn set_local(&mut self, id: LocalId) {
        self.inst_imm32(SETLOCAL, 1, false, id.0);
    }
    pub fn tee_local(&mut self, id: LocalId) {
        self.inst_imm32(TEELOCAL, 0, false, id.0);
    }
    pub fn get_global(&mut self, id: u32) {
        self.inst_imm32(GETGLOBAL, 0, true, id);
    }
    pub fn set_global(&mut self, id: u32) {
        self.inst_imm32(SETGLOBAL, 1, false, id);
    }

    instruction_memargs!(i32_load, I32LOAD, 1, true);
    instruction_memargs!(i64_load, I64LOAD, 1, true);
    instruction_memargs!(f32_load, F32LOAD, 1, true);
    instruction_memargs!(f64_load, F64LOAD, 1, true);
    instruction_memargs!(i32_load8_s, I32LOAD8S, 1, true);
    instruction_memargs!(i32_load8_u, I32LOAD8U, 1, true);
    instruction_memargs!(i32_load16_s, I32LOAD16S, 1, true);
    instruction_memargs!(i32_load16_u, I32LOAD16U, 1, true);
    instruction_memargs!(i64_load8_s, I64LOAD8S, 1, true);
    instruction_memargs!(i64_load8_u, I64LOAD8U, 1, true);
    instruction_memargs!(i64_load16_s, I64LOAD16S, 1, true);
    instruction_memargs!(i64_load16_u, I64LOAD16U, 1, true);
    instruction_memargs!(i64_load32_s, I64LOAD32S, 1, true);
    instruction_memargs!(i64_load32_u, I64LOAD32U, 1, true);
    instruction_memargs!(i32_store, I32STORE, 2, false);
    instruction_memargs!(i64_store, I64STORE, 2, false);
    instruction_memargs!(f32_store, F32STORE, 2, false);
    instruction_memargs!(f64_store, F64STORE, 2, false);
    instruction_memargs!(i32_store8, I32STORE8, 2, false);
    instruction_memargs!(i32_store16, I32STORE16, 2, false);
    instruction_memargs!(i64_store8, I64STORE8, 2, false);
    instruction_memargs!(i64_store16, I64STORE16, 2, false);
    instruction_memargs!(i64_store32, I64STORE32, 2, false);

    pub fn memory_size(&mut self) {
        self.inst(CURRENTMEMORY, 0, true);
        self.code.push(0);
    }
    pub fn memory_grow(&mut self) {
        self.inst(GROWMEMORY, 1, true);
        self.code.push(0);
    }

    fn log_const<T>(&self, opcode: OpCode, x: T)
    where
        T: std::fmt::Debug + std::fmt::Display,
    {
        log_instruction!(
            "{:10}\t{}\t{:?}",
            format!("{:?}", opcode),
            x,
            self.current_stack()
        );
    }
    pub fn i32_const(&mut self, x: i32) {
        self.inst_base(I32CONST, 0, true);
        self.code.encode_i32(x);
        self.log_const(I32CONST, x);
    }
    pub fn i64_const(&mut self, x: i64) {
        self.inst_base(I64CONST, 0, true);
        self.code.encode_i64(x);
        self.log_const(I64CONST, x);
    }
    pub fn f32_const(&mut self, x: f32) {
        self.inst_base(F32CONST, 0, true);
        self.code.encode_f32(x);
        self.log_const(F32CONST, x);
    }
    pub fn f64_const(&mut self, x: f64) {
        self.inst_base(F64CONST, 0, true);
        self.code.encode_f64(x);
        self.log_const(F64CONST, x);
    }

    // TODO: Consider creating unified methods for numerical ops like 'eq' and 'add',
    // passing the ValueType as an argument. Could simplify lowlevel code gen.
    instruction_no_args!(i32_eqz, I32EQZ, 1, true);
    instruction_no_args!(i32_eq, I32EQ, 2, true);
    instruction_no_args!(i32_ne, I32NE, 2, true);
    instruction_no_args!(i32_lt_s, I32LTS, 2, true);
    instruction_no_args!(i32_lt_u, I32LTU, 2, true);
    instruction_no_args!(i32_gt_s, I32GTS, 2, true);
    instruction_no_args!(i32_gt_u, I32GTU, 2, true);
    instruction_no_args!(i32_le_s, I32LES, 2, true);
    instruction_no_args!(i32_le_u, I32LEU, 2, true);
    instruction_no_args!(i32_ge_s, I32GES, 2, true);
    instruction_no_args!(i32_ge_u, I32GEU, 2, true);
    instruction_no_args!(i64_eqz, I64EQZ, 1, true);
    instruction_no_args!(i64_eq, I64EQ, 2, true);
    instruction_no_args!(i64_ne, I64NE, 2, true);
    instruction_no_args!(i64_lt_s, I64LTS, 2, true);
    instruction_no_args!(i64_lt_u, I64LTU, 2, true);
    instruction_no_args!(i64_gt_s, I64GTS, 2, true);
    instruction_no_args!(i64_gt_u, I64GTU, 2, true);
    instruction_no_args!(i64_le_s, I64LES, 2, true);
    instruction_no_args!(i64_le_u, I64LEU, 2, true);
    instruction_no_args!(i64_ge_s, I64GES, 2, true);
    instruction_no_args!(i64_ge_u, I64GEU, 2, true);
    instruction_no_args!(f32_eq, F32EQ, 2, true);
    instruction_no_args!(f32_ne, F32NE, 2, true);
    instruction_no_args!(f32_lt, F32LT, 2, true);
    instruction_no_args!(f32_gt, F32GT, 2, true);
    instruction_no_args!(f32_le, F32LE, 2, true);
    instruction_no_args!(f32_ge, F32GE, 2, true);
    instruction_no_args!(f64_eq, F64EQ, 2, true);
    instruction_no_args!(f64_ne, F64NE, 2, true);
    instruction_no_args!(f64_lt, F64LT, 2, true);
    instruction_no_args!(f64_gt, F64GT, 2, true);
    instruction_no_args!(f64_le, F64LE, 2, true);
    instruction_no_args!(f64_ge, F64GE, 2, true);
    instruction_no_args!(i32_clz, I32CLZ, 1, true);
    instruction_no_args!(i32_ctz, I32CTZ, 1, true);
    instruction_no_args!(i32_popcnt, I32POPCNT, 1, true);
    instruction_no_args!(i32_add, I32ADD, 2, true);
    instruction_no_args!(i32_sub, I32SUB, 2, true);
    instruction_no_args!(i32_mul, I32MUL, 2, true);
    instruction_no_args!(i32_div_s, I32DIVS, 2, true);
    instruction_no_args!(i32_div_u, I32DIVU, 2, true);
    instruction_no_args!(i32_rem_s, I32REMS, 2, true);
    instruction_no_args!(i32_rem_u, I32REMU, 2, true);
    instruction_no_args!(i32_and, I32AND, 2, true);
    instruction_no_args!(i32_or, I32OR, 2, true);
    instruction_no_args!(i32_xor, I32XOR, 2, true);
    instruction_no_args!(i32_shl, I32SHL, 2, true);
    instruction_no_args!(i32_shr_s, I32SHRS, 2, true);
    instruction_no_args!(i32_shr_u, I32SHRU, 2, true);
    instruction_no_args!(i32_rotl, I32ROTL, 2, true);
    instruction_no_args!(i32_rotr, I32ROTR, 2, true);
    instruction_no_args!(i64_clz, I64CLZ, 1, true);
    instruction_no_args!(i64_ctz, I64CTZ, 1, true);
    instruction_no_args!(i64_popcnt, I64POPCNT, 1, true);
    instruction_no_args!(i64_add, I64ADD, 2, true);
    instruction_no_args!(i64_sub, I64SUB, 2, true);
    instruction_no_args!(i64_mul, I64MUL, 2, true);
    instruction_no_args!(i64_div_s, I64DIVS, 2, true);
    instruction_no_args!(i64_div_u, I64DIVU, 2, true);
    instruction_no_args!(i64_rem_s, I64REMS, 2, true);
    instruction_no_args!(i64_rem_u, I64REMU, 2, true);
    instruction_no_args!(i64_and, I64AND, 2, true);
    instruction_no_args!(i64_or, I64OR, 2, true);
    instruction_no_args!(i64_xor, I64XOR, 2, true);
    instruction_no_args!(i64_shl, I64SHL, 2, true);
    instruction_no_args!(i64_shr_s, I64SHRS, 2, true);
    instruction_no_args!(i64_shr_u, I64SHRU, 2, true);
    instruction_no_args!(i64_rotl, I64ROTL, 2, true);
    instruction_no_args!(i64_rotr, I64ROTR, 2, true);
    instruction_no_args!(f32_abs, F32ABS, 1, true);
    instruction_no_args!(f32_neg, F32NEG, 1, true);
    instruction_no_args!(f32_ceil, F32CEIL, 1, true);
    instruction_no_args!(f32_floor, F32FLOOR, 1, true);
    instruction_no_args!(f32_trunc, F32TRUNC, 1, true);
    instruction_no_args!(f32_nearest, F32NEAREST, 1, true);
    instruction_no_args!(f32_sqrt, F32SQRT, 1, true);
    instruction_no_args!(f32_add, F32ADD, 2, true);
    instruction_no_args!(f32_sub, F32SUB, 2, true);
    instruction_no_args!(f32_mul, F32MUL, 2, true);
    instruction_no_args!(f32_div, F32DIV, 2, true);
    instruction_no_args!(f32_min, F32MIN, 2, true);
    instruction_no_args!(f32_max, F32MAX, 2, true);
    instruction_no_args!(f32_copysign, F32COPYSIGN, 2, true);
    instruction_no_args!(f64_abs, F64ABS, 1, true);
    instruction_no_args!(f64_neg, F64NEG, 1, true);
    instruction_no_args!(f64_ceil, F64CEIL, 1, true);
    instruction_no_args!(f64_floor, F64FLOOR, 1, true);
    instruction_no_args!(f64_trunc, F64TRUNC, 1, true);
    instruction_no_args!(f64_nearest, F64NEAREST, 1, true);
    instruction_no_args!(f64_sqrt, F64SQRT, 1, true);
    instruction_no_args!(f64_add, F64ADD, 2, true);
    instruction_no_args!(f64_sub, F64SUB, 2, true);
    instruction_no_args!(f64_mul, F64MUL, 2, true);
    instruction_no_args!(f64_div, F64DIV, 2, true);
    instruction_no_args!(f64_min, F64MIN, 2, true);
    instruction_no_args!(f64_max, F64MAX, 2, true);
    instruction_no_args!(f64_copysign, F64COPYSIGN, 2, true);
    instruction_no_args!(i32_wrap_i64, I32WRAPI64, 1, true);
    instruction_no_args!(i32_trunc_s_f32, I32TRUNCSF32, 1, true);
    instruction_no_args!(i32_trunc_u_f32, I32TRUNCUF32, 1, true);
    instruction_no_args!(i32_trunc_s_f64, I32TRUNCSF64, 1, true);
    instruction_no_args!(i32_trunc_u_f64, I32TRUNCUF64, 1, true);
    instruction_no_args!(i64_extend_s_i32, I64EXTENDSI32, 1, true);
    instruction_no_args!(i64_extend_u_i32, I64EXTENDUI32, 1, true);
    instruction_no_args!(i64_trunc_s_f32, I64TRUNCSF32, 1, true);
    instruction_no_args!(i64_trunc_u_f32, I64TRUNCUF32, 1, true);
    instruction_no_args!(i64_trunc_s_f64, I64TRUNCSF64, 1, true);
    instruction_no_args!(i64_trunc_u_f64, I64TRUNCUF64, 1, true);
    instruction_no_args!(f32_convert_s_i32, F32CONVERTSI32, 1, true);
    instruction_no_args!(f32_convert_u_i32, F32CONVERTUI32, 1, true);
    instruction_no_args!(f32_convert_s_i64, F32CONVERTSI64, 1, true);
    instruction_no_args!(f32_convert_u_i64, F32CONVERTUI64, 1, true);
    instruction_no_args!(f32_demote_f64, F32DEMOTEF64, 1, true);
    instruction_no_args!(f64_convert_s_i32, F64CONVERTSI32, 1, true);
    instruction_no_args!(f64_convert_u_i32, F64CONVERTUI32, 1, true);
    instruction_no_args!(f64_convert_s_i64, F64CONVERTSI64, 1, true);
    instruction_no_args!(f64_convert_u_i64, F64CONVERTUI64, 1, true);
    instruction_no_args!(f64_promote_f32, F64PROMOTEF32, 1, true);
    instruction_no_args!(i32_reinterpret_f32, I32REINTERPRETF32, 1, true);
    instruction_no_args!(i64_reinterpret_f64, I64REINTERPRETF64, 1, true);
    instruction_no_args!(f32_reinterpret_i32, F32REINTERPRETI32, 1, true);
    instruction_no_args!(f64_reinterpret_i64, F64REINTERPRETI64, 1, true);
}<|MERGE_RESOLUTION|>--- conflicted
+++ resolved
@@ -103,15 +103,13 @@
             1 => Align::Bytes1,
             2 => Align::Bytes2,
             4 => Align::Bytes4,
-            8 => Align::Bytes8,
-<<<<<<< HEAD
-            _ => panic!("{:?}-byte alignment not supported", x),
-=======
-            16 => Align::Bytes16,
-            32 => Align::Bytes32,
-            64 => Align::Bytes64,
-            _ => internal_error!("{:?}-byte alignment not supported", x),
->>>>>>> a1dc13b3
+            _ => {
+                if x.count_ones() == 1 {
+                    Align::Bytes8 // Max value supported by any Wasm instruction
+                } else {
+                    internal_error!("Cannot align to {} bytes", x);
+                }
+            }
         }
     }
 }
