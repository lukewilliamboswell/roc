const builtin = @import("builtin");
const std = @import("std");
const testing = std.testing;

// List Module
const list = @import("list.zig");

comptime {
    exportListFn(list.listMap, "map");
    exportListFn(list.listMap2, "map2");
    exportListFn(list.listMap3, "map3");
    exportListFn(list.listMapWithIndex, "map_with_index");
    exportListFn(list.listKeepIf, "keep_if");
    exportListFn(list.listWalk, "walk");
    exportListFn(list.listWalkUntil, "walkUntil");
    exportListFn(list.listWalkBackwards, "walk_backwards");
    exportListFn(list.listKeepOks, "keep_oks");
    exportListFn(list.listKeepErrs, "keep_errs");
    exportListFn(list.listContains, "contains");
    exportListFn(list.listRepeat, "repeat");
    exportListFn(list.listAppend, "append");
    exportListFn(list.listRange, "range");
<<<<<<< HEAD
    exportListFn(list.listSortWith, "sort_with");
=======
    exportListFn(list.listReverse, "reverse");
>>>>>>> b9566929
}

// Dict Module
const dict = @import("dict.zig");
const hash = @import("hash.zig");

comptime {
    exportDictFn(dict.dictLen, "len");
    exportDictFn(dict.dictEmpty, "empty");
    exportDictFn(dict.dictInsert, "insert");
    exportDictFn(dict.dictRemove, "remove");
    exportDictFn(dict.dictContains, "contains");
    exportDictFn(dict.dictGet, "get");
    exportDictFn(dict.elementsRc, "elementsRc");
    exportDictFn(dict.dictKeys, "keys");
    exportDictFn(dict.dictValues, "values");
    exportDictFn(dict.dictUnion, "union");
    exportDictFn(dict.dictIntersection, "intersection");
    exportDictFn(dict.dictDifference, "difference");
    exportDictFn(dict.dictWalk, "walk");

    exportDictFn(dict.setFromList, "set_from_list");

    exportDictFn(hash.wyhash, "hash");
    exportDictFn(hash.wyhash_rocstr, "hash_str");
}

// Num Module
const num = @import("num.zig");
comptime {
    exportNumFn(num.atan, "atan");
    exportNumFn(num.isFinite, "is_finite");
    exportNumFn(num.powInt, "pow_int");
    exportNumFn(num.acos, "acos");
    exportNumFn(num.asin, "asin");
}

// Str Module
const str = @import("str.zig");
comptime {
    exportStrFn(str.init, "init");
    exportStrFn(str.strSplitInPlaceC, "str_split_in_place");
    exportStrFn(str.countSegments, "count_segments");
    exportStrFn(str.countGraphemeClusters, "count_grapheme_clusters");
    exportStrFn(str.startsWith, "starts_with");
    exportStrFn(str.endsWith, "ends_with");
    exportStrFn(str.strConcatC, "concat");
    exportStrFn(str.strJoinWithC, "joinWith");
    exportStrFn(str.strNumberOfBytes, "number_of_bytes");
    exportStrFn(str.strFromIntC, "from_int");
    exportStrFn(str.strFromFloatC, "from_float");
    exportStrFn(str.strEqual, "equal");
    exportStrFn(str.strToBytesC, "to_bytes");
    exportStrFn(str.fromUtf8C, "from_utf8");
}

// Export helpers - Must be run inside a comptime
fn exportBuiltinFn(comptime func: anytype, comptime func_name: []const u8) void {
    @export(func, .{ .name = "roc_builtins." ++ func_name, .linkage = .Strong });
}
fn exportNumFn(comptime func: anytype, comptime func_name: []const u8) void {
    exportBuiltinFn(func, "num." ++ func_name);
}
fn exportStrFn(comptime func: anytype, comptime func_name: []const u8) void {
    exportBuiltinFn(func, "str." ++ func_name);
}
fn exportDictFn(comptime func: anytype, comptime func_name: []const u8) void {
    exportBuiltinFn(func, "dict." ++ func_name);
}

fn exportListFn(comptime func: anytype, comptime func_name: []const u8) void {
    exportBuiltinFn(func, "list." ++ func_name);
}

// Run all tests in imported modules
// https://github.com/ziglang/zig/blob/master/lib/std/std.zig#L94
test "" {
    testing.refAllDecls(@This());
}<|MERGE_RESOLUTION|>--- conflicted
+++ resolved
@@ -20,11 +20,8 @@
     exportListFn(list.listRepeat, "repeat");
     exportListFn(list.listAppend, "append");
     exportListFn(list.listRange, "range");
-<<<<<<< HEAD
+    exportListFn(list.listReverse, "reverse");
     exportListFn(list.listSortWith, "sort_with");
-=======
-    exportListFn(list.listReverse, "reverse");
->>>>>>> b9566929
 }
 
 // Dict Module
