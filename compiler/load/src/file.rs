use crate::docs::ModuleDocumentation;
use bumpalo::Bump;
use crossbeam::channel::{bounded, Sender};
use crossbeam::deque::{Injector, Stealer, Worker};
use crossbeam::thread;
use parking_lot::Mutex;
use roc_builtins::std::{Mode, StdLib};
use roc_can::constraint::Constraint;
use roc_can::def::{Declaration, Def};
use roc_can::module::{canonicalize_module_defs, Module};
use roc_collections::all::{default_hasher, MutMap, MutSet};
use roc_constrain::module::{
    constrain_imports, pre_constrain_imports, ConstrainableImports, Import,
};
use roc_constrain::module::{constrain_module, ExposedModuleTypes, SubsByModule};
use roc_module::ident::{Ident, Lowercase, ModuleName, QualifiedModuleName, TagName};
use roc_module::symbol::{
    IdentIds, Interns, ModuleId, ModuleIds, PQModuleName, PackageModuleIds, PackageQualified,
    Symbol,
};
use roc_mono::ir::{
    CapturedSymbols, ExternalSpecializations, PartialProc, PendingSpecialization, Proc, Procs,
};
use roc_mono::layout::{Layout, LayoutCache, LayoutProblem};
use roc_parse::ast::{self, Attempting, StrLiteral, TypeAnnotation};
use roc_parse::header::{
    ExposesEntry, ImportsEntry, PackageEntry, PackageOrPath, PlatformHeader, To, TypedIdent,
};
use roc_parse::module::module_defs;
use roc_parse::parser::{self, ParseProblem, Parser, SyntaxError};
use roc_region::all::{Located, Region};
use roc_solve::module::SolvedModule;
use roc_solve::solve;
use roc_types::solved_types::Solved;
use roc_types::subs::{Subs, VarStore, Variable};
use roc_types::types::{Alias, Type};
use std::collections::hash_map::Entry::{Occupied, Vacant};
use std::collections::{HashMap, HashSet};
use std::fs;
use std::io;
use std::iter;
use std::path::{Path, PathBuf};
use std::str::from_utf8_unchecked;
use std::sync::Arc;
use std::time::{Duration, SystemTime};

/// Default name for the binary generated for an app, if an invalid one was specified.
const DEFAULT_APP_OUTPUT_PATH: &str = "app";

/// Filename extension for normal Roc modules
const ROC_FILE_EXTENSION: &str = "roc";

/// Roc-Config file name
const PKG_CONFIG_FILE_NAME: &str = "Pkg-Config";

/// The . in between module names like Foo.Bar.Baz
const MODULE_SEPARATOR: char = '.';

const SHOW_MESSAGE_LOG: bool = false;

const EXPANDED_STACK_SIZE: usize = 8 * 1024 * 1024;

macro_rules! log {
    () => (if SHOW_MESSAGE_LOG { println!()} else {});
    ($($arg:tt)*) => (if SHOW_MESSAGE_LOG { println!($($arg)*); } else {})
}

/// NOTE the order of definition of the phases is used by the ord instance
/// make sure they are ordered from first to last!
#[derive(PartialEq, Eq, PartialOrd, Ord, Hash, Clone, Copy, Debug)]
pub enum Phase {
    LoadHeader,
    Parse,
    CanonicalizeAndConstrain,
    SolveTypes,
    FindSpecializations,
    MakeSpecializations,
}

/// NOTE keep up to date manually, from ParseAndGenerateConstraints to the highest phase we support
const PHASES: [Phase; 6] = [
    Phase::LoadHeader,
    Phase::Parse,
    Phase::CanonicalizeAndConstrain,
    Phase::SolveTypes,
    Phase::FindSpecializations,
    Phase::MakeSpecializations,
];

#[derive(Debug)]
enum Status {
    NotStarted,
    Pending,
    Done,
}

#[derive(Clone, Debug, PartialEq, Eq, Hash)]
enum Job<'a> {
    Step(ModuleId, Phase),
    ResolveShorthand(&'a str),
}

#[derive(Default, Debug)]
struct Dependencies<'a> {
    waiting_for: MutMap<Job<'a>, MutSet<Job<'a>>>,
    notifies: MutMap<Job<'a>, MutSet<Job<'a>>>,
    status: MutMap<Job<'a>, Status>,
}

impl<'a> Dependencies<'a> {
    /// Add all the dependencies for a module, return (module, phase) pairs that can make progress
    pub fn add_module(
        &mut self,
        module_id: ModuleId,
        dependencies: &MutSet<PackageQualified<'a, ModuleId>>,
        goal_phase: Phase,
    ) -> MutSet<(ModuleId, Phase)> {
        use Phase::*;

        let mut output = MutSet::default();

        for dep in dependencies.iter() {
            let has_package_dependency = self.add_package_dependency(dep, Phase::LoadHeader);

            let dep = *dep.as_inner();

            if !has_package_dependency {
                // loading can start immediately on this dependency
                output.insert((dep, Phase::LoadHeader));
            }

            // to parse and generate constraints, the headers of all dependencies must be loaded!
            // otherwise, we don't know whether an imported symbol is actually exposed
            self.add_dependency_help(module_id, dep, Phase::Parse, Phase::LoadHeader);

            // to canonicalize a module, all its dependencies must be canonicalized
            self.add_dependency(module_id, dep, Phase::CanonicalizeAndConstrain);

            // to typecheck a module, all its dependencies must be type checked already
            self.add_dependency(module_id, dep, Phase::SolveTypes);

            if goal_phase >= FindSpecializations {
                self.add_dependency(module_id, dep, Phase::FindSpecializations);
            }

            if goal_phase >= MakeSpecializations {
                self.add_dependency(dep, module_id, Phase::MakeSpecializations);
            }
        }

        // add dependencies for self
        // phase i + 1 of a file always depends on phase i being completed
        {
            let mut i = 0;
            while PHASES[i] < goal_phase {
                self.add_dependency_help(module_id, module_id, PHASES[i + 1], PHASES[i]);
                i += 1;
            }
        }

        self.add_to_status(module_id, goal_phase);

        output
    }

    pub fn add_effect_module(
        &mut self,
        module_id: ModuleId,
        dependencies: &MutSet<ModuleId>,
        goal_phase: Phase,
    ) -> MutSet<(ModuleId, Phase)> {
        // add dependencies for self
        // phase i + 1 of a file always depends on phase i being completed
        {
            let mut i = 2;

            // platform modules should only start at CanonicalizeAndConstrain
            debug_assert!(PHASES[i] == Phase::CanonicalizeAndConstrain);
            while PHASES[i] < goal_phase {
                self.add_dependency_help(module_id, module_id, PHASES[i + 1], PHASES[i]);
                i += 1;
            }
        }

        self.add_to_status(module_id, goal_phase);

        let mut output = MutSet::default();

        // all the dependencies can be loaded
        for dep in dependencies {
            output.insert((*dep, Phase::LoadHeader));
        }

        output
    }

    fn add_to_status(&mut self, module_id: ModuleId, goal_phase: Phase) {
        for phase in PHASES.iter() {
            if *phase > goal_phase {
                break;
            }

            if let Vacant(entry) = self.status.entry(Job::Step(module_id, *phase)) {
                entry.insert(Status::NotStarted);
            }
        }
    }

    /// Propagate a notification, return (module, phase) pairs that can make progress
    pub fn notify(&mut self, module_id: ModuleId, phase: Phase) -> MutSet<(ModuleId, Phase)> {
        self.notify_help(Job::Step(module_id, phase))
    }

    /// Propagate a notification, return (module, phase) pairs that can make progress
    pub fn notify_package(&mut self, shorthand: &'a str) -> MutSet<(ModuleId, Phase)> {
        self.notify_help(Job::ResolveShorthand(shorthand))
    }

    fn notify_help(&mut self, key: Job<'a>) -> MutSet<(ModuleId, Phase)> {
        self.status.insert(key.clone(), Status::Done);

        let mut output = MutSet::default();

        if let Some(to_notify) = self.notifies.get(&key) {
            for notify_key in to_notify {
                let mut is_empty = false;
                if let Some(waiting_for_pairs) = self.waiting_for.get_mut(&notify_key) {
                    waiting_for_pairs.remove(&key);
                    is_empty = waiting_for_pairs.is_empty();
                }

                if is_empty {
                    self.waiting_for.remove(notify_key);

                    if let Job::Step(module, phase) = *notify_key {
                        output.insert((module, phase));
                    }
                }
            }
        }

        self.notifies.remove(&key);

        output
    }

    fn add_package_dependency(
        &mut self,
        module: &PackageQualified<'a, ModuleId>,
        next_phase: Phase,
    ) -> bool {
        match module {
            PackageQualified::Unqualified(_) => {
                // no dependency, we can just start loading the file
                false
            }
            PackageQualified::Qualified(shorthand, module_id) => {
                let job = Job::ResolveShorthand(shorthand);
                let next_step = Job::Step(*module_id, next_phase);
                match self.status.get(&job) {
                    None | Some(Status::NotStarted) | Some(Status::Pending) => {
                        // this shorthand is not resolved, add a dependency
                        {
                            let entry = self
                                .waiting_for
                                .entry(next_step.clone())
                                .or_insert_with(Default::default);

                            entry.insert(job.clone());
                        }

                        {
                            let entry = self.notifies.entry(job).or_insert_with(Default::default);

                            entry.insert(next_step);
                        }

                        true
                    }
                    Some(Status::Done) => {
                        // shorthand is resolved; no dependency
                        false
                    }
                }
            }
        }
    }

    /// A waits for B, and B will notify A when it completes the phase
    fn add_dependency(&mut self, a: ModuleId, b: ModuleId, phase: Phase) {
        self.add_dependency_help(a, b, phase, phase);
    }

    /// phase_a of module a is waiting for phase_b of module_b
    fn add_dependency_help(&mut self, a: ModuleId, b: ModuleId, phase_a: Phase, phase_b: Phase) {
        // no need to wait if the dependency is already done!
        if let Some(Status::Done) = self.status.get(&Job::Step(b, phase_b)) {
            return;
        }

        let key = Job::Step(a, phase_a);
        let value = Job::Step(b, phase_b);
        match self.waiting_for.get_mut(&key) {
            Some(existing) => {
                existing.insert(value);
            }
            None => {
                let mut set = MutSet::default();
                set.insert(value);
                self.waiting_for.insert(key, set);
            }
        }

        let key = Job::Step(b, phase_b);
        let value = Job::Step(a, phase_a);
        match self.notifies.get_mut(&key) {
            Some(existing) => {
                existing.insert(value);
            }
            None => {
                let mut set = MutSet::default();
                set.insert(value);
                self.notifies.insert(key, set);
            }
        }
    }

    fn solved_all(&self) -> bool {
        debug_assert_eq!(self.notifies.is_empty(), self.waiting_for.is_empty());

        for status in self.status.values() {
            match status {
                Status::Done => {
                    continue;
                }
                _ => {
                    return false;
                }
            }
        }

        true
    }
}

/// Struct storing various intermediate stages by their ModuleId
#[derive(Debug, Default)]
struct ModuleCache<'a> {
    module_names: MutMap<ModuleId, PQModuleName<'a>>,

    /// Phases
    headers: MutMap<ModuleId, ModuleHeader<'a>>,
    parsed: MutMap<ModuleId, ParsedModule<'a>>,
    aliases: MutMap<ModuleId, MutMap<Symbol, Alias>>,
    constrained: MutMap<ModuleId, ConstrainedModule>,
    typechecked: MutMap<ModuleId, TypeCheckedModule<'a>>,
    found_specializations: MutMap<ModuleId, FoundSpecializationsModule<'a>>,
    external_specializations_requested: MutMap<ModuleId, ExternalSpecializations>,

    /// Various information
    documentation: MutMap<ModuleId, ModuleDocumentation>,
    can_problems: MutMap<ModuleId, Vec<roc_problem::can::Problem>>,
    type_problems: MutMap<ModuleId, Vec<solve::TypeError>>,
    mono_problems: MutMap<ModuleId, Vec<roc_mono::ir::MonoProblem>>,

    sources: MutMap<ModuleId, (PathBuf, &'a str)>,
}

fn start_phase<'a>(module_id: ModuleId, phase: Phase, state: &mut State<'a>) -> Vec<BuildTask<'a>> {
    // we blindly assume all dependencies are met

    match state
        .dependencies
        .status
        .get_mut(&Job::Step(module_id, phase))
    {
        Some(current @ Status::NotStarted) => {
            // start this phase!
            *current = Status::Pending;
        }
        Some(Status::Pending) => {
            // don't start this task again!
            return vec![];
        }
        Some(Status::Done) => {
            // don't start this task again, but tell those waiting for it they can continue
            return state
                .dependencies
                .notify(module_id, phase)
                .into_iter()
                .map(|(module_id, phase)| start_phase(module_id, phase, state))
                .flatten()
                .collect();
        }
        None => match phase {
            Phase::LoadHeader => {
                // this is fine, mark header loading as pending
                state
                    .dependencies
                    .status
                    .insert(Job::Step(module_id, Phase::LoadHeader), Status::Pending);
            }
            _ => unreachable!(
                "Pair {:?} is not in dependencies.status, that should never happen!",
                (module_id, phase)
            ),
        },
    }

    let task = {
        match phase {
            Phase::LoadHeader => {
                let dep_name = state
                    .module_cache
                    .module_names
                    .get(&module_id)
                    .expect("module id is present")
                    .clone();

                BuildTask::LoadModule {
                    module_name: dep_name,
                    // Provide mutexes of ModuleIds and IdentIds by module,
                    // so other modules can populate them as they load.
                    module_ids: Arc::clone(&state.arc_modules),
                    shorthands: Arc::clone(&state.arc_shorthands),
                    ident_ids_by_module: Arc::clone(&state.ident_ids_by_module),
                    mode: state.stdlib.mode,
                }
            }
            Phase::Parse => {
                // parse the file
                let header = state.module_cache.headers.remove(&module_id).unwrap();

                BuildTask::Parse { header }
            }
            Phase::CanonicalizeAndConstrain => {
                // canonicalize the file
                let parsed = state.module_cache.parsed.remove(&module_id).unwrap();

                let deps_by_name = &parsed.deps_by_name;
                let num_deps = deps_by_name.len();
                let mut dep_idents: MutMap<ModuleId, IdentIds> =
                    IdentIds::exposed_builtins(num_deps);

                let State {
                    ident_ids_by_module,
                    ..
                } = &state;

                {
                    let ident_ids_by_module = (*ident_ids_by_module).lock();

                    // Populate dep_idents with each of their IdentIds,
                    // which we'll need during canonicalization to translate
                    // identifier strings into IdentIds, which we need to build Symbols.
                    // We only include the modules we care about (the ones we import).
                    //
                    // At the end of this loop, dep_idents contains all the information to
                    // resolve a symbol from another module: if it's in here, that means
                    // we have both imported the module and the ident was exported by that mdoule.
                    for dep_id in deps_by_name.values() {
                        // We already verified that these are all present,
                        // so unwrapping should always succeed here.
                        let idents = ident_ids_by_module.get(&dep_id).unwrap();

                        dep_idents.insert(*dep_id, idents.clone());
                    }
                }

                // Clone the module_ids we'll need for canonicalization.
                // This should be small, and cloning it should be quick.
                // We release the lock as soon as we're done cloning, so we don't have
                // to lock the global module_ids while canonicalizing any given module.
                let qualified_module_ids = Arc::clone(&state.arc_modules);
                let qualified_module_ids = { (*qualified_module_ids).lock().clone() };

                let module_ids = qualified_module_ids.into_module_ids();

                let exposed_symbols = state
                    .exposed_symbols_by_module
                    .remove(&module_id)
                    .expect("Could not find listener ID in exposed_symbols_by_module");

                let mut aliases = MutMap::default();

                for imported in parsed.imported_modules.keys() {
                    match state.module_cache.aliases.get(imported) {
                        None => unreachable!(
                            r"imported module {:?} did not register its aliases, so {:?} cannot use them",
                            imported, parsed.module_id,
                        ),
                        Some(new) => {
                            // TODO filter to only add imported aliases
                            aliases.extend(new.iter().map(|(s, a)| (*s, a.clone())));
                        }
                    }
                }

                BuildTask::CanonicalizeAndConstrain {
                    parsed,
                    dep_idents,
                    exposed_symbols,
                    module_ids,
                    mode: state.stdlib.mode,
                    aliases,
                }
            }

            Phase::SolveTypes => {
                let constrained = state.module_cache.constrained.remove(&module_id).unwrap();

                let ConstrainedModule {
                    module,
                    ident_ids,
                    module_timing,
                    constraint,
                    var_store,
                    imported_modules,
                    declarations,
                    ..
                } = constrained;

                BuildTask::solve_module(
                    module,
                    ident_ids,
                    module_timing,
                    constraint,
                    var_store,
                    imported_modules,
                    &mut state.exposed_types,
                    &state.stdlib,
                    declarations,
                )
            }
            Phase::FindSpecializations => {
                let typechecked = state.module_cache.typechecked.remove(&module_id).unwrap();

                let TypeCheckedModule {
                    layout_cache,
                    module_id,
                    module_timing,
                    solved_subs,
                    decls,
                    ident_ids,
                } = typechecked;

                BuildTask::BuildPendingSpecializations {
                    layout_cache,
                    module_id,
                    module_timing,
                    solved_subs,
                    decls,
                    ident_ids,
                    exposed_to_host: state.exposed_to_host.clone(),
                }
            }
            Phase::MakeSpecializations => {
                let found_specializations = state
                    .module_cache
                    .found_specializations
                    .remove(&module_id)
                    .unwrap();

                let specializations_we_must_make = state
                    .module_cache
                    .external_specializations_requested
                    .remove(&module_id)
                    .unwrap_or_default();

                let FoundSpecializationsModule {
                    module_id,
                    ident_ids,
                    subs,
                    procs,
                    layout_cache,
                    module_timing,
                } = found_specializations;

                BuildTask::MakeSpecializations {
                    module_id,
                    ident_ids,
                    subs,
                    procs,
                    layout_cache,
                    specializations_we_must_make,
                    module_timing,
                }
            }
        }
    };

    vec![task]
}

#[derive(Debug)]
pub struct LoadedModule {
    pub module_id: ModuleId,
    pub interns: Interns,
    pub solved: Solved<Subs>,
    pub can_problems: MutMap<ModuleId, Vec<roc_problem::can::Problem>>,
    pub type_problems: MutMap<ModuleId, Vec<solve::TypeError>>,
    pub declarations_by_id: MutMap<ModuleId, Vec<Declaration>>,
    pub exposed_to_host: MutMap<Symbol, Variable>,
    pub sources: MutMap<ModuleId, (PathBuf, Box<str>)>,
    pub timings: MutMap<ModuleId, ModuleTiming>,
    pub documentation: MutMap<ModuleId, ModuleDocumentation>,
}

#[derive(Debug)]
pub enum BuildProblem<'a> {
    FileNotFound(&'a Path),
}

#[derive(Debug)]
struct ModuleHeader<'a> {
    module_id: ModuleId,
    module_name: ModuleNameEnum<'a>,
    module_path: PathBuf,
    exposed_ident_ids: IdentIds,
    deps_by_name: MutMap<PQModuleName<'a>, ModuleId>,
    packages: MutMap<&'a str, PackageOrPath<'a>>,
    imported_modules: MutMap<ModuleId, Region>,
    package_qualified_imported_modules: MutSet<PackageQualified<'a, ModuleId>>,
    exposes: Vec<Symbol>,
    exposed_imports: MutMap<Ident, (Symbol, Region)>,
    src: &'a [u8],
    module_timing: ModuleTiming,
}

#[derive(Debug)]
enum HeaderFor<'a> {
    App {
        to_platform: To<'a>,
    },
    PkgConfig {
        /// usually `base`
        config_shorthand: &'a str,
    },
    Interface,
}

#[derive(Debug)]
struct ConstrainedModule {
    module: Module,
    declarations: Vec<Declaration>,
    imported_modules: MutMap<ModuleId, Region>,
    constraint: Constraint,
    ident_ids: IdentIds,
    var_store: VarStore,
    module_timing: ModuleTiming,
}

#[derive(Debug)]
pub struct TypeCheckedModule<'a> {
    pub module_id: ModuleId,
    pub layout_cache: LayoutCache<'a>,
    pub module_timing: ModuleTiming,
    pub solved_subs: Solved<Subs>,
    pub decls: Vec<Declaration>,
    pub ident_ids: IdentIds,
}

#[derive(Debug)]
pub struct FoundSpecializationsModule<'a> {
    pub module_id: ModuleId,
    pub ident_ids: IdentIds,
    pub layout_cache: LayoutCache<'a>,
    pub procs: Procs<'a>,
    pub subs: Subs,
    pub module_timing: ModuleTiming,
}

#[derive(Debug)]
pub struct MonomorphizedModule<'a> {
    pub module_id: ModuleId,
    pub interns: Interns,
    pub subs: Subs,
    pub output_path: Box<str>,
    pub platform_path: Box<str>,
    pub can_problems: MutMap<ModuleId, Vec<roc_problem::can::Problem>>,
    pub type_problems: MutMap<ModuleId, Vec<solve::TypeError>>,
    pub mono_problems: MutMap<ModuleId, Vec<roc_mono::ir::MonoProblem>>,
    pub procedures: MutMap<(Symbol, Layout<'a>), Proc<'a>>,
    pub exposed_to_host: MutMap<Symbol, Variable>,
    pub sources: MutMap<ModuleId, (PathBuf, Box<str>)>,
    pub timings: MutMap<ModuleId, ModuleTiming>,
}

#[derive(Debug, Default)]
pub struct VariablySizedLayouts<'a> {
    rigids: MutMap<Lowercase, Layout<'a>>,
    aliases: MutMap<Symbol, Layout<'a>>,
}

#[derive(Debug)]
struct ParsedModule<'a> {
    module_id: ModuleId,
    module_name: ModuleNameEnum<'a>,
    module_path: PathBuf,
    src: &'a str,
    module_timing: ModuleTiming,
    deps_by_name: MutMap<PQModuleName<'a>, ModuleId>,
    imported_modules: MutMap<ModuleId, Region>,
    exposed_ident_ids: IdentIds,
    exposed_imports: MutMap<Ident, (Symbol, Region)>,
    parsed_defs: &'a [Located<roc_parse::ast::Def<'a>>],
}

#[derive(Debug)]
enum Msg<'a> {
    Many(Vec<Msg<'a>>),
    Header(ModuleHeader<'a>, HeaderFor<'a>),
    Parsed(ParsedModule<'a>),
    CanonicalizedAndConstrained {
        constrained_module: ConstrainedModule,
        canonicalization_problems: Vec<roc_problem::can::Problem>,
        module_docs: Option<ModuleDocumentation>,
    },
    MadeEffectModule {
        type_shortname: &'a str,
        constrained_module: ConstrainedModule,
        canonicalization_problems: Vec<roc_problem::can::Problem>,
        module_docs: ModuleDocumentation,
    },
    SolvedTypes {
        module_id: ModuleId,
        ident_ids: IdentIds,
        solved_module: SolvedModule,
        solved_subs: Solved<Subs>,
        decls: Vec<Declaration>,
        module_timing: ModuleTiming,
        unused_imports: MutMap<ModuleId, Region>,
    },
    FinishedAllTypeChecking {
        solved_subs: Solved<Subs>,
        exposed_vars_by_symbol: MutMap<Symbol, Variable>,
        documentation: MutMap<ModuleId, ModuleDocumentation>,
    },
    FoundSpecializations {
        module_id: ModuleId,
        ident_ids: IdentIds,
        layout_cache: LayoutCache<'a>,
        procs: Procs<'a>,
        problems: Vec<roc_mono::ir::MonoProblem>,
        solved_subs: Solved<Subs>,
        module_timing: ModuleTiming,
    },
    MadeSpecializations {
        module_id: ModuleId,
        ident_ids: IdentIds,
        layout_cache: LayoutCache<'a>,
        external_specializations_requested: MutMap<ModuleId, ExternalSpecializations>,
        procedures: MutMap<(Symbol, Layout<'a>), Proc<'a>>,
        problems: Vec<roc_mono::ir::MonoProblem>,
        module_timing: ModuleTiming,
        subs: Subs,
    },

    /// The task is to only typecheck AND monomorphize modules
    /// all modules are now monomorphized, we are done
    FinishedAllSpecialization {
        subs: Subs,
        exposed_to_host: MutMap<Symbol, Variable>,
    },

    FailedToParse(ParseProblem<'a, SyntaxError<'a>>),
}

#[derive(Debug)]
struct State<'a> {
    pub root_id: ModuleId,
    pub platform_id: Option<ModuleId>,
    pub goal_phase: Phase,
    pub stdlib: &'a StdLib,
    pub exposed_types: SubsByModule,
    pub output_path: Option<&'a str>,
    pub platform_path: Option<To<'a>>,

    pub headers_parsed: MutSet<ModuleId>,

    pub module_cache: ModuleCache<'a>,
    pub dependencies: Dependencies<'a>,
    pub procedures: MutMap<(Symbol, Layout<'a>), Proc<'a>>,
    pub exposed_to_host: MutMap<Symbol, Variable>,

    /// This is the "final" list of IdentIds, after canonicalization and constraint gen
    /// have completed for a given module.
    pub constrained_ident_ids: MutMap<ModuleId, IdentIds>,

    /// From now on, these will be used by multiple threads; time to make an Arc<Mutex<_>>!
    pub arc_modules: Arc<Mutex<PackageModuleIds<'a>>>,
    pub arc_shorthands: Arc<Mutex<MutMap<&'a str, PackageOrPath<'a>>>>,

    pub ident_ids_by_module: Arc<Mutex<MutMap<ModuleId, IdentIds>>>,

    /// All the dependent modules we've already begun loading -
    /// meaning we should never kick off another load_module on them!
    pub loading_started: MutSet<ModuleId>,

    pub declarations_by_id: MutMap<ModuleId, Vec<Declaration>>,

    pub exposed_symbols_by_module: MutMap<ModuleId, MutSet<Symbol>>,

    pub unsolved_modules: MutMap<ModuleId, UnsolvedModule<'a>>,

    /// These are the modules which need to add their pending specializations to
    /// the queue. Adding specializations to the queue can be done completely in
    /// parallel, and order doesn't matter, so as soon as a module has been solved,
    /// it gets an entry in here, and then immediately begins working on its
    /// pending specializations in the same thread.
    pub needs_specialization: MutSet<ModuleId>,

    pub all_pending_specializations: MutMap<Symbol, MutMap<Layout<'a>, PendingSpecialization>>,

    pub specializations_in_flight: u32,

    pub timings: MutMap<ModuleId, ModuleTiming>,

    // Each thread gets its own layout cache. When one "pending specializations"
    // pass completes, it returns its layout cache so another thread can use it.
    // We don't bother trying to union them all together to maximize cache hits,
    // since the unioning process could potentially take longer than the savings.
    // (Granted, this has not been attempted or measured!)
    pub layout_caches: std::vec::Vec<LayoutCache<'a>>,

    pub procs: Procs<'a>,
}

#[derive(Debug)]
struct UnsolvedModule<'a> {
    module: Module,
    src: &'a str,
    imported_modules: MutSet<ModuleId>,
    ident_ids: IdentIds,
    constraint: Constraint,
    var_store: VarStore,
    module_timing: ModuleTiming,
    declarations: Vec<Declaration>,
}

#[derive(Debug)]
pub struct ModuleTiming {
    pub read_roc_file: Duration,
    pub parse_header: Duration,
    pub parse_body: Duration,
    pub canonicalize: Duration,
    pub constrain: Duration,
    pub solve: Duration,
    pub find_specializations: Duration,
    pub make_specializations: Duration,
    // TODO pub monomorphize: Duration,
    /// Total duration will always be more than the sum of the other fields, due
    /// to things like state lookups in between phases, waiting on other threads, etc.
    start_time: SystemTime,
    end_time: SystemTime,
}

impl ModuleTiming {
    pub fn new(start_time: SystemTime) -> Self {
        ModuleTiming {
            read_roc_file: Duration::default(),
            parse_header: Duration::default(),
            parse_body: Duration::default(),
            canonicalize: Duration::default(),
            constrain: Duration::default(),
            solve: Duration::default(),
            find_specializations: Duration::default(),
            make_specializations: Duration::default(),
            start_time,
            end_time: start_time, // just for now; we'll overwrite this at the end
        }
    }

    pub fn total(&self) -> Duration {
        self.end_time.duration_since(self.start_time).unwrap()
    }

    /// Subtract all the other fields from total_start_to_finish
    pub fn other(&self) -> Duration {
        let Self {
            read_roc_file,
            parse_header,
            parse_body,
            canonicalize,
            constrain,
            solve,
            find_specializations,
            make_specializations,
            start_time,
            end_time,
        } = self;

        end_time
            .duration_since(*start_time)
            .ok()
            .and_then(|t| {
                t.checked_sub(*make_specializations).and_then(|t| {
                    t.checked_sub(*find_specializations).and_then(|t| {
                        t.checked_sub(*solve).and_then(|t| {
                            t.checked_sub(*constrain).and_then(|t| {
                                t.checked_sub(*canonicalize).and_then(|t| {
                                    t.checked_sub(*parse_body).and_then(|t| {
                                        t.checked_sub(*parse_header)
                                            .and_then(|t| t.checked_sub(*read_roc_file))
                                    })
                                })
                            })
                        })
                    })
                })
            })
            .unwrap_or_else(Duration::default)
    }
}

#[derive(Debug)]
#[allow(dead_code)]
enum BuildTask<'a> {
    LoadModule {
        module_name: PQModuleName<'a>,
        module_ids: Arc<Mutex<PackageModuleIds<'a>>>,
        shorthands: Arc<Mutex<MutMap<&'a str, PackageOrPath<'a>>>>,
        ident_ids_by_module: Arc<Mutex<MutMap<ModuleId, IdentIds>>>,
        mode: Mode,
    },
    Parse {
        header: ModuleHeader<'a>,
    },
    CanonicalizeAndConstrain {
        parsed: ParsedModule<'a>,
        module_ids: ModuleIds,
        dep_idents: MutMap<ModuleId, IdentIds>,
        mode: Mode,
        exposed_symbols: MutSet<Symbol>,
        aliases: MutMap<Symbol, Alias>,
    },
    Solve {
        module: Module,
        ident_ids: IdentIds,
        imported_symbols: Vec<Import>,
        module_timing: ModuleTiming,
        constraint: Constraint,
        var_store: VarStore,
        declarations: Vec<Declaration>,
        unused_imports: MutMap<ModuleId, Region>,
    },
    BuildPendingSpecializations {
        module_timing: ModuleTiming,
        layout_cache: LayoutCache<'a>,
        solved_subs: Solved<Subs>,
        module_id: ModuleId,
        ident_ids: IdentIds,
        decls: Vec<Declaration>,
        exposed_to_host: MutMap<Symbol, Variable>,
    },
    MakeSpecializations {
        module_id: ModuleId,
        ident_ids: IdentIds,
        subs: Subs,
        procs: Procs<'a>,
        layout_cache: LayoutCache<'a>,
        specializations_we_must_make: ExternalSpecializations,
        module_timing: ModuleTiming,
    },
}

enum WorkerMsg {
    Shutdown,
    TaskAdded,
}

#[derive(Debug)]
pub enum LoadingProblem<'a> {
    FileProblem {
        filename: PathBuf,
        error: io::ErrorKind,
        msg: &'static str,
    },
    ParsingFailed(ParseProblem<'a, SyntaxError<'a>>),
    UnexpectedHeader(String),

    MsgChannelDied,
    ErrJoiningWorkerThreads,
    TriedToImportAppModule,
    /// a formatted report of parsing failure
    ParsingFailedReport(String),
}

pub enum Phases {
    /// Parse, canonicalize, check types
    TypeCheck,
    /// Parse, canonicalize, check types, monomorphize
    Monomorphize,
}

type MsgSender<'a> = Sender<Msg<'a>>;

/// Add a task to the queue, and notify all the listeners.
fn enqueue_task<'a>(
    injector: &Injector<BuildTask<'a>>,
    listeners: &[Sender<WorkerMsg>],
    task: BuildTask<'a>,
) -> Result<(), LoadingProblem<'a>> {
    injector.push(task);

    for listener in listeners {
        listener
            .send(WorkerMsg::TaskAdded)
            .map_err(|_| LoadingProblem::MsgChannelDied)?;
    }

    Ok(())
}

<<<<<<< HEAD
pub fn load_and_typecheck<F>(
    arena: &Bump,
=======
pub fn load_and_typecheck<'a>(
    arena: &'a Bump,
>>>>>>> cc81c6e5
    filename: PathBuf,
    stdlib: &'a StdLib,
    src_dir: &Path,
    exposed_types: SubsByModule,
    ptr_bytes: u32,
<<<<<<< HEAD
    look_up_builtin: F,
) -> Result<LoadedModule, LoadingProblem>
where
    F: Fn(Symbol, &mut VarStore) -> Option<Def> + 'static + Send + Copy,
{
=======
) -> Result<LoadedModule, LoadingProblem<'a>> {
>>>>>>> cc81c6e5
    use LoadResult::*;

    let load_start = LoadStart::from_path(arena, filename, stdlib.mode)?;

    match load(
        arena,
        load_start,
        stdlib,
        src_dir,
        exposed_types,
        Phase::SolveTypes,
        ptr_bytes,
        look_up_builtin,
    )? {
        Monomorphized(_) => unreachable!(""),
        TypeChecked(module) => Ok(module),
    }
}

pub fn load_and_monomorphize<'a, F>(
    arena: &'a Bump,
    filename: PathBuf,
    stdlib: &'a StdLib,
    src_dir: &Path,
    exposed_types: SubsByModule,
    ptr_bytes: u32,
<<<<<<< HEAD
    look_up_builtin: F,
) -> Result<MonomorphizedModule<'a>, LoadingProblem>
where
    F: Fn(Symbol, &mut VarStore) -> Option<Def> + 'static + Send + Copy,
{
=======
) -> Result<MonomorphizedModule<'a>, LoadingProblem<'a>> {
>>>>>>> cc81c6e5
    use LoadResult::*;

    let load_start = LoadStart::from_path(arena, filename, stdlib.mode)?;

    match load(
        arena,
        load_start,
        stdlib,
        src_dir,
        exposed_types,
        Phase::MakeSpecializations,
        ptr_bytes,
        look_up_builtin,
    )? {
        Monomorphized(module) => Ok(module),
        TypeChecked(_) => unreachable!(""),
    }
}

#[allow(clippy::too_many_arguments)]
pub fn load_and_monomorphize_from_str<'a, F>(
    arena: &'a Bump,
    filename: PathBuf,
    src: &'a str,
    stdlib: &'a StdLib,
    src_dir: &Path,
    exposed_types: SubsByModule,
    ptr_bytes: u32,
<<<<<<< HEAD
    look_up_builtin: F,
) -> Result<MonomorphizedModule<'a>, LoadingProblem>
where
    F: Fn(Symbol, &mut VarStore) -> Option<Def> + 'static + Send + Copy,
{
=======
) -> Result<MonomorphizedModule<'a>, LoadingProblem<'a>> {
>>>>>>> cc81c6e5
    use LoadResult::*;

    let load_start = LoadStart::from_str(arena, filename, src, stdlib.mode)?;

    match load(
        arena,
        load_start,
        stdlib,
        src_dir,
        exposed_types,
        Phase::MakeSpecializations,
        ptr_bytes,
        look_up_builtin,
    )? {
        Monomorphized(module) => Ok(module),
        TypeChecked(_) => unreachable!(""),
    }
}

struct LoadStart<'a> {
    pub arc_modules: Arc<Mutex<PackageModuleIds<'a>>>,
    pub ident_ids_by_module: Arc<Mutex<MutMap<ModuleId, IdentIds>>>,
    pub root_id: ModuleId,
    pub root_msg: Msg<'a>,
}

impl<'a> LoadStart<'a> {
    pub fn from_path(
        arena: &'a Bump,
        filename: PathBuf,
        mode: Mode,
    ) -> Result<Self, LoadingProblem<'a>> {
        let arc_modules = Arc::new(Mutex::new(PackageModuleIds::default()));
        let root_exposed_ident_ids = IdentIds::exposed_builtins(0);
        let ident_ids_by_module = Arc::new(Mutex::new(root_exposed_ident_ids));

        // Load the root module synchronously; we can't proceed until we have its id.
        let (root_id, root_msg) = {
            let root_start_time = SystemTime::now();

            load_filename(
                arena,
                filename,
                None,
                Arc::clone(&arc_modules),
                Arc::clone(&ident_ids_by_module),
                root_start_time,
                mode,
            )?
        };

        Ok(LoadStart {
            arc_modules,
            ident_ids_by_module,
            root_id,
            root_msg,
        })
    }

    pub fn from_str(
        arena: &'a Bump,
        filename: PathBuf,
        src: &'a str,
        mode: Mode,
    ) -> Result<Self, LoadingProblem<'a>> {
        let arc_modules = Arc::new(Mutex::new(PackageModuleIds::default()));
        let root_exposed_ident_ids = IdentIds::exposed_builtins(0);
        let ident_ids_by_module = Arc::new(Mutex::new(root_exposed_ident_ids));

        // Load the root module synchronously; we can't proceed until we have its id.
        let (root_id, root_msg) = {
            let root_start_time = SystemTime::now();

            load_from_str(
                arena,
                filename,
                src,
                Arc::clone(&arc_modules),
                Arc::clone(&ident_ids_by_module),
                root_start_time,
                mode,
            )?
        };

        Ok(LoadStart {
            arc_modules,
            ident_ids_by_module,
            root_id,
            root_msg,
        })
    }
}

enum LoadResult<'a> {
    TypeChecked(LoadedModule),
    Monomorphized(MonomorphizedModule<'a>),
}

/// The loading process works like this, starting from the given filename (e.g. "main.roc"):
///
/// 1. Open the file.
/// 2. Parse the module's header.
/// 3. For each of its imports, send a message on the channel to the coordinator thread, which
///    will repeat this process to load that module - starting with step 1.
/// 4. Add everything we were able to import unqualified to the module's default scope.
/// 5. Parse the module's defs.
/// 6. Canonicalize the module.
/// 7. Before type checking, block on waiting for type checking to complete on all imports.
///    (Since Roc doesn't allow cyclic dependencies, this ctypeot deadlock.)
/// 8. Type check the module and create type annotations for its top-level declarations.
/// 9. Report the completed type annotation to the coordinator thread, so other modules
///    that are waiting in step 7 can unblock.
///
/// The loaded_modules argument specifies which modules have already been loaded.
/// It typically contains *at least* the standard modules, but is empty when loading
/// the standard modules themselves.
///
/// If we're just type-checking everything (e.g. running `roc check` at the command line),
/// we can stop there. However, if we're generating code, then there are additional steps.
///
/// 10. After reporting the completed type annotation, we have all the information necessary
///     to monomorphize. However, since we want to monomorphize in parallel without
///     duplicating work, we do monomorphization in two steps. First, we go through and
///     determine all the specializations this module *wants*. We compute the hashes
///     and report them to the coordinator thread, along with the mono::expr::Expr values of
///     the current function's body. At this point, we have not yet begun to assemble Procs;
///     all we've done is send a list of requetsted specializations to the coordinator.
/// 11. The coordinator works through the specialization requests in parallel, adding them
///     to a global map once they're finished. Performing one specialization may result
///     in requests for others; these are added to the queue and worked through as normal.
///     This process continues until *both* all modules have reported that they've finished
///     adding specialization requests to the queue, *and* the queue is empty (including
///     of any requestss that were added in the course of completing other requests). Now
///     we have a map of specializations, and everything was assembled in parallel with
///     no unique specialization ever getting assembled twice (meanaing no wasted effort).
/// 12. Now that we have our final map of specializations, we can proceed to code gen!
///     As long as the specializations are stored in a per-ModuleId map, we can also
///     parallelize this code gen. (e.g. in dev builds, building separate LLVM modules
///     and then linking them together, and possibly caching them by the hash of their
///     specializations, so if none of their specializations changed, we don't even need
///     to rebuild the module and can link in the cached one directly.)
#[allow(clippy::too_many_arguments)]
fn load<'a, F>(
    arena: &'a Bump,
    //filename: PathBuf,
    load_start: LoadStart<'a>,
    stdlib: &'a StdLib,
    src_dir: &Path,
    exposed_types: SubsByModule,
    goal_phase: Phase,
    ptr_bytes: u32,
<<<<<<< HEAD
    look_up_builtins: F,
) -> Result<LoadResult<'a>, LoadingProblem>
=======
) -> Result<LoadResult<'a>, LoadingProblem<'a>>
>>>>>>> cc81c6e5
where
    F: Fn(Symbol, &mut VarStore) -> Option<Def> + 'static + Send + Copy,
{
    let LoadStart {
        arc_modules,
        ident_ids_by_module,
        root_id,
        root_msg,
    } = load_start;

    let arc_shorthands = Arc::new(Mutex::new(MutMap::default()));

    let (msg_tx, msg_rx) = bounded(1024);
    msg_tx
        .send(root_msg)
        .map_err(|_| LoadingProblem::MsgChannelDied)?;

    // Reserve one CPU for the main thread, and let all the others be eligible
    // to spawn workers. We use .max(2) to enforce that we always
    // end up with at least 1 worker - since (.max(2) - 1) will
    // always return a number that's at least 1. Using
    // .max(2) on the initial number of CPUs instead of
    // doing .max(1) on the entire expression guards against
    // num_cpus returning 0, while also avoiding wrapping
    // unsigned subtraction overflow.
    let num_workers = num_cpus::get().max(2) - 1;

    let worker_arenas = arena.alloc(bumpalo::collections::Vec::with_capacity_in(
        num_workers,
        arena,
    ));

    for _ in 0..num_workers {
        worker_arenas.push(Bump::new());
    }

    // We'll add tasks to this, and then worker threads will take tasks from it.
    let injector = Injector::new();

    // We need to allocate worker *queues* on the main thread and then move them
    // into the worker threads, because those workers' stealers need to be
    // shared bet,een all threads, and this coordination work is much easier
    // on the main thread.
    let mut worker_queues = bumpalo::collections::Vec::with_capacity_in(num_workers, arena);
    let mut stealers = bumpalo::collections::Vec::with_capacity_in(num_workers, arena);

    let it = worker_arenas.iter_mut();

    {
        thread::scope(|thread_scope| {
            for _ in 0..num_workers {
                let worker = Worker::new_lifo();

                stealers.push(worker.stealer());
                worker_queues.push(worker);
            }

            // Get a reference to the completed stealers, so we can send that
            // reference to each worker. (Slices are Sync, but bumpalo Vecs are not.)
            let stealers = stealers.into_bump_slice();

            let mut headers_parsed = MutSet::default();

            // We've already parsed the root's header. (But only its header, so far.)
            headers_parsed.insert(root_id);

            let mut loading_started = MutSet::default();

            // If the root module we're still processing happens to be an interface,
            // it's possible that something else will import it. That will
            // necessarily cause a cyclic import error, but in the meantime
            // we still shouldn't load it.
            loading_started.insert(root_id);

            let mut worker_listeners =
                bumpalo::collections::Vec::with_capacity_in(num_workers, arena);

            for worker_arena in it {
                let msg_tx = msg_tx.clone();
                let worker = worker_queues.pop().unwrap();
                let (worker_msg_tx, worker_msg_rx) = bounded(1024);

                worker_listeners.push(worker_msg_tx);

                // We only want to move a *reference* to the main task queue's
                // injector in the thread, not the injector itself
                // (since other threads need to reference it too).
                let injector = &injector;

                // Record this thread's handle so the main thread can join it later.
                let res_join_handle = thread_scope
                    .builder()
                    .stack_size(EXPANDED_STACK_SIZE)
                    .spawn(move |_| {
                        // Keep listening until we receive a Shutdown msg

                        for msg in worker_msg_rx.iter() {
                            match msg {
                                WorkerMsg::Shutdown => {
                                    // We've finished all our work. It's time to
                                    // shut down the thread, so when the main thread
                                    // blocks on joining with all the worker threads,
                                    // it can finally exit too!
                                    return Ok(());
                                }
                                WorkerMsg::TaskAdded => {
                                    // Find a task - either from this thread's queue,
                                    // or from the main queue, or from another worker's
                                    // queue - and run it.
                                    //
                                    // There might be no tasks to work on! That could
                                    // happen if another thread is working on a task
                                    // which will later result in more tasks being
                                    // added. In that case, do nothing, and keep waiting
                                    // until we receive a Shutdown message.
                                    if let Some(task) = find_task(&worker, injector, stealers) {
                                        let result = run_task(
                                            task,
                                            worker_arena,
                                            src_dir,
                                            msg_tx.clone(),
                                            ptr_bytes,
<<<<<<< HEAD
                                            look_up_builtins,
                                        )
                                        .expect("Msg channel closed unexpectedly.");
=======
                                        );

                                        match result {
                                            Ok(()) => {}
                                            Err(LoadingProblem::MsgChannelDied) => {
                                                panic!("Msg channel closed unexpectedly.")
                                            }
                                            Err(LoadingProblem::ParsingFailed(problem)) => {
                                                msg_tx.send(Msg::FailedToParse(problem)).unwrap();
                                            }
                                            Err(other) => {
                                                return Err(other);
                                            }
                                        }
>>>>>>> cc81c6e5
                                    }
                                }
                            }
                        }

                        // Needed to prevent a borrow checker error about this closure
                        // outliving its enclosing function.
                        drop(worker_msg_rx);

                        Ok(())
                    });

                res_join_handle.unwrap();
            }

            let mut state = State {
                root_id,
                platform_id: None,
                goal_phase,
                stdlib,
                output_path: None,
                platform_path: None,
                module_cache: ModuleCache::default(),
                dependencies: Dependencies::default(),
                procedures: MutMap::default(),
                exposed_to_host: MutMap::default(),
                exposed_types,
                headers_parsed,
                loading_started,
                arc_modules,
                arc_shorthands,
                constrained_ident_ids: IdentIds::exposed_builtins(0),
                ident_ids_by_module,
                declarations_by_id: MutMap::default(),
                exposed_symbols_by_module: MutMap::default(),
                unsolved_modules: MutMap::default(),
                timings: MutMap::default(),
                needs_specialization: MutSet::default(),
                all_pending_specializations: MutMap::default(),
                specializations_in_flight: 0,
                layout_caches: std::vec::Vec::with_capacity(num_cpus::get()),
                procs: Procs::default(),
            };

            // We've now distributed one worker queue to each thread.
            // There should be no queues left to distribute!
            debug_assert!(worker_queues.is_empty());
            drop(worker_queues);

            // Grab a reference to these Senders outside the loop, so we can share
            // it across each iteration of the loop.
            let worker_listeners = worker_listeners.into_bump_slice();
            let msg_tx = msg_tx.clone();

            // The root module will have already queued up messages to process,
            // and processing those messages will in turn queue up more messages.
            for msg in msg_rx.iter() {
                match msg {
                    Msg::FinishedAllTypeChecking {
                        solved_subs,
                        exposed_vars_by_symbol,
                        documentation,
                    } => {
                        // We're done! There should be no more messages pending.
                        debug_assert!(msg_rx.is_empty());

                        // Shut down all the worker threads.
                        for listener in worker_listeners {
                            listener
                                .send(WorkerMsg::Shutdown)
                                .map_err(|_| LoadingProblem::MsgChannelDied)?;
                        }

                        return Ok(LoadResult::TypeChecked(finish(
                            state,
                            solved_subs,
                            exposed_vars_by_symbol,
                            documentation,
                        )));
                    }
                    Msg::FinishedAllSpecialization {
                        subs,
                        exposed_to_host,
                    } => {
                        // We're done! There should be no more messages pending.
                        debug_assert!(msg_rx.is_empty());

                        // Shut down all the worker threads.
                        for listener in worker_listeners {
                            listener
                                .send(WorkerMsg::Shutdown)
                                .map_err(|_| LoadingProblem::MsgChannelDied)?;
                        }

                        return Ok(LoadResult::Monomorphized(finish_specialization(
                            state,
                            subs,
                            exposed_to_host,
                        )));
                    }
                    Msg::FailedToParse(problem) => {
                        // Shut down all the worker threads.
                        for listener in worker_listeners {
                            listener
                                .send(WorkerMsg::Shutdown)
                                .map_err(|_| LoadingProblem::MsgChannelDied)?;
                        }

                        use roc_reporting::report::{
                            parse_problem, RocDocAllocator, DEFAULT_PALETTE,
                        };

                        // TODO this is not in fact safe
                        let src = unsafe { from_utf8_unchecked(problem.bytes) };
                        let src_lines: Vec<&str> = src.split('\n').collect();

                        let palette = DEFAULT_PALETTE;

                        let mut module_ids = Arc::try_unwrap(state.arc_modules)
                            .unwrap_or_else(|_| {
                                panic!("There were still outstanding Arc references to module_ids")
                            })
                            .into_inner()
                            .into_module_ids();

                        let module_id =
                            module_ids.get_or_insert(&"find module name somehow?".into());

                        let interns = Interns {
                            module_ids,
                            all_ident_ids: state.constrained_ident_ids,
                        };

                        // Report parsing and canonicalization problems
                        let alloc = RocDocAllocator::new(&src_lines, module_id, &interns);

                        let starting_line = 0;
                        let report =
                            parse_problem(&alloc, problem.filename.clone(), starting_line, problem);
                        let mut buf = String::new();

                        report.render_color_terminal(&mut buf, &alloc, &palette);

                        return Err(LoadingProblem::ParsingFailedReport(buf));
                    }
                    msg => {
                        // This is where most of the main thread's work gets done.
                        // Everything up to this point has been setting up the threading
                        // system which lets this logic work efficiently.
                        state = update(
                            state,
                            msg,
                            msg_tx.clone(),
                            &injector,
                            worker_listeners,
                            arena,
                        )?;
                    }
                }
            }

            // The msg_rx receiver closed unexpectedly before we finished solving everything
            Err(LoadingProblem::MsgChannelDied)
        })
    }
    .unwrap()
}

fn start_tasks<'a>(
    work: MutSet<(ModuleId, Phase)>,
    state: &mut State<'a>,
    injector: &Injector<BuildTask<'a>>,
    worker_listeners: &'a [Sender<WorkerMsg>],
) -> Result<(), LoadingProblem<'a>> {
    for (module_id, phase) in work {
        for task in start_phase(module_id, phase, state) {
            enqueue_task(&injector, worker_listeners, task)?
        }
    }

    Ok(())
}

fn update<'a>(
    mut state: State<'a>,
    msg: Msg<'a>,
    msg_tx: MsgSender<'a>,
    injector: &Injector<BuildTask<'a>>,
    worker_listeners: &'a [Sender<WorkerMsg>],
    arena: &'a Bump,
) -> Result<State<'a>, LoadingProblem<'a>> {
    use self::Msg::*;

    match msg {
        Many(messages) => {
            // enqueue all these message
            for msg in messages {
                msg_tx
                    .send(msg)
                    .map_err(|_| LoadingProblem::MsgChannelDied)?;
            }

            Ok(state)
        }
        Header(header, header_extra) => {
            use HeaderFor::*;

            log!("loaded header for {:?}", header.module_id);
            let home = header.module_id;

            let mut work = MutSet::default();

            {
                let mut shorthands = (*state.arc_shorthands).lock();

                for (shorthand, package_or_path) in header.packages.iter() {
                    shorthands.insert(shorthand, package_or_path.clone());
                }

                if let PkgConfig {
                    config_shorthand, ..
                } = header_extra
                {
                    work.extend(state.dependencies.notify_package(config_shorthand));
                }
            }

            match header_extra {
                App { to_platform } => {
                    debug_assert_eq!(state.platform_path, None);

                    state.platform_path = Some(to_platform.clone());
                }
                PkgConfig { .. } => {
                    debug_assert_eq!(state.platform_id, None);

                    state.platform_id = Some(header.module_id);
                }
                Interface => {}
            }

            // store an ID to name mapping, so we know the file to read when fetching dependencies' headers
            for (name, id) in header.deps_by_name.iter() {
                state.module_cache.module_names.insert(*id, name.clone());
            }

            // This was a dependency. Write it down and keep processing messaages.
            let mut exposed_symbols: MutSet<Symbol> =
                HashSet::with_capacity_and_hasher(header.exposes.len(), default_hasher());

            // TODO can we avoid this loop by storing them as a Set in Header to begin with?
            for symbol in header.exposes.iter() {
                exposed_symbols.insert(*symbol);
            }

            // NOTE we currently re-parse the headers when a module is imported twice.
            // We need a proper solution that marks a phase as in-progress so it's not repeated
            // debug_assert!(!state.exposed_symbols_by_module.contains_key(&home));

            state
                .exposed_symbols_by_module
                .insert(home, exposed_symbols);

            work.extend(state.dependencies.add_module(
                header.module_id,
                &header.package_qualified_imported_modules,
                state.goal_phase,
            ));

            state.module_cache.headers.insert(header.module_id, header);

            start_tasks(work, &mut state, &injector, worker_listeners)?;

            let work = state.dependencies.notify(home, Phase::LoadHeader);

            start_tasks(work, &mut state, &injector, worker_listeners)?;

            Ok(state)
        }
        Parsed(parsed) => {
            state
                .module_cache
                .sources
                .insert(parsed.module_id, (parsed.module_path.clone(), parsed.src));

            // If this was an app module, set the output path to be
            // the module's declared "name".
            //
            // e.g. for `app "blah"` we should generate an output file named "blah"
            match &parsed.module_name {
                ModuleNameEnum::PkgConfig => {}
                ModuleNameEnum::App(output_str) => match output_str {
                    StrLiteral::PlainLine(path) => {
                        state.output_path = Some(path);
                    }
                    _ => {
                        todo!("TODO gracefully handle a malformed string literal after `app` keyword.");
                    }
                },
                ModuleNameEnum::Interface(_) => {}
            }

            let module_id = parsed.module_id;

            state.module_cache.parsed.insert(parsed.module_id, parsed);

            let work = state.dependencies.notify(module_id, Phase::Parse);

            start_tasks(work, &mut state, &injector, worker_listeners)?;

            Ok(state)
        }

        CanonicalizedAndConstrained {
            constrained_module,
            canonicalization_problems,
            module_docs,
        } => {
            let module_id = constrained_module.module.module_id;
            log!("generated constraints for {:?}", module_id);
            state
                .module_cache
                .can_problems
                .insert(module_id, canonicalization_problems);

            if let Some(docs) = module_docs {
                state.module_cache.documentation.insert(module_id, docs);
            }

            state
                .module_cache
                .aliases
                .insert(module_id, constrained_module.module.aliases.clone());

            state
                .module_cache
                .constrained
                .insert(module_id, constrained_module);

            let work = state
                .dependencies
                .notify(module_id, Phase::CanonicalizeAndConstrain);

            start_tasks(work, &mut state, &injector, worker_listeners)?;

            Ok(state)
        }
        MadeEffectModule {
            constrained_module,
            canonicalization_problems,
            module_docs,
            type_shortname,
        } => {
            let module_id = constrained_module.module.module_id;

            log!("made effect module for {:?}", module_id);
            state
                .module_cache
                .can_problems
                .insert(module_id, canonicalization_problems);

            state
                .module_cache
                .documentation
                .insert(module_id, module_docs);

            state
                .module_cache
                .aliases
                .insert(module_id, constrained_module.module.aliases.clone());

            state
                .module_cache
                .constrained
                .insert(module_id, constrained_module);

            let mut work = state.dependencies.add_effect_module(
                module_id,
                &MutSet::default(),
                state.goal_phase,
            );

            work.extend(state.dependencies.notify_package(type_shortname));

            work.extend(state.dependencies.notify(module_id, Phase::LoadHeader));

            work.extend(state.dependencies.notify(module_id, Phase::Parse));

            work.extend(
                state
                    .dependencies
                    .notify(module_id, Phase::CanonicalizeAndConstrain),
            );

            start_tasks(work, &mut state, &injector, worker_listeners)?;

            Ok(state)
        }
        SolvedTypes {
            module_id,
            ident_ids,
            solved_module,
            solved_subs,
            decls,
            mut module_timing,
            mut unused_imports,
        } => {
            log!("solved types for {:?}", module_id);
            module_timing.end_time = SystemTime::now();

            state
                .module_cache
                .type_problems
                .insert(module_id, solved_module.problems);

            let existing = match state.module_cache.can_problems.entry(module_id) {
                Vacant(entry) => entry.insert(std::vec::Vec::new()),
                Occupied(entry) => entry.into_mut(),
            };

            for (unused, region) in unused_imports.drain() {
                existing.push(roc_problem::can::Problem::UnusedImport(unused, region));
            }

            let work = state.dependencies.notify(module_id, Phase::SolveTypes);

            // if there is a platform, the Pkg-Config module provides host-exposed,
            // otherwise the App module exposes host-exposed
            let is_host_exposed = match state.platform_id {
                None => module_id == state.root_id,
                Some(platform_id) => module_id == platform_id,
            };

            if is_host_exposed {
                state.exposed_to_host.extend(
                    solved_module
                        .exposed_vars_by_symbol
                        .iter()
                        .map(|(k, v)| (*k, *v)),
                );
            }

            if module_id == state.root_id && state.goal_phase == Phase::SolveTypes {
                debug_assert!(work.is_empty());
                debug_assert!(state.dependencies.solved_all());

                state.timings.insert(module_id, module_timing);

                let documentation = {
                    let mut empty = MutMap::default();
                    std::mem::swap(&mut empty, &mut state.module_cache.documentation);

                    empty
                };

                msg_tx
                    .send(Msg::FinishedAllTypeChecking {
                        solved_subs,
                        exposed_vars_by_symbol: solved_module.exposed_vars_by_symbol,
                        documentation,
                    })
                    .map_err(|_| LoadingProblem::MsgChannelDied)?;

                // bookkeeping
                state.declarations_by_id.insert(module_id, decls);
                state.constrained_ident_ids.insert(module_id, ident_ids);

                // As far as type-checking goes, once we've solved
                // the originally requested module, we're all done!
                return Ok(state);
            } else {
                state.exposed_types.insert(
                    module_id,
                    ExposedModuleTypes::Valid(solved_module.solved_types, solved_module.aliases),
                );

                if state.goal_phase > Phase::SolveTypes {
                    let layout_cache = state.layout_caches.pop().unwrap_or_default();

                    let typechecked = TypeCheckedModule {
                        module_id,
                        decls,
                        solved_subs,
                        ident_ids,
                        module_timing,
                        layout_cache,
                    };

                    state
                        .module_cache
                        .typechecked
                        .insert(module_id, typechecked);
                } else {
                    state.constrained_ident_ids.insert(module_id, ident_ids);
                }

                start_tasks(work, &mut state, &injector, worker_listeners)?;
            }

            Ok(state)
        }
        FoundSpecializations {
            module_id,
            procs,
            solved_subs,
            ident_ids,
            layout_cache,
            problems: _,
            module_timing,
        } => {
            log!("found specializations for {:?}", module_id);
            let subs = solved_subs.into_inner();

            if let Some(pending) = &procs.pending_specializations {
                for (symbol, specs) in pending {
                    let existing = match state.all_pending_specializations.entry(*symbol) {
                        Vacant(entry) => entry.insert(MutMap::default()),
                        Occupied(entry) => entry.into_mut(),
                    };

                    for (layout, pend) in specs {
                        existing.insert(layout.clone(), pend.clone());
                    }
                }
            }

            let found_specializations_module = FoundSpecializationsModule {
                layout_cache,
                module_id,
                procs,
                ident_ids,
                subs,
                module_timing,
            };

            state
                .module_cache
                .found_specializations
                .insert(module_id, found_specializations_module);

            let work = state
                .dependencies
                .notify(module_id, Phase::FindSpecializations);

            start_tasks(work, &mut state, &injector, worker_listeners)?;

            Ok(state)
        }
        MadeSpecializations {
            module_id,
            mut ident_ids,
            subs,
            procedures,
            external_specializations_requested,
            problems,
            module_timing,
            ..
        } => {
            log!("made specializations for {:?}", module_id);

            state.module_cache.mono_problems.insert(module_id, problems);

            let work = state
                .dependencies
                .notify(module_id, Phase::MakeSpecializations);

            state.procedures.extend(procedures);
            state.timings.insert(module_id, module_timing);

            if state.dependencies.solved_all() && state.goal_phase == Phase::MakeSpecializations {
                debug_assert!(work.is_empty(), "still work remaining {:?}", &work);

                Proc::insert_refcount_operations(arena, &mut state.procedures);

                Proc::optimize_refcount_operations(
                    arena,
                    module_id,
                    &mut ident_ids,
                    &mut state.procedures,
                );

                state.constrained_ident_ids.insert(module_id, ident_ids);

                for (module_id, requested) in external_specializations_requested {
                    let existing = match state
                        .module_cache
                        .external_specializations_requested
                        .entry(module_id)
                    {
                        Vacant(entry) => entry.insert(ExternalSpecializations::default()),
                        Occupied(entry) => entry.into_mut(),
                    };

                    existing.extend(requested);
                }

                // display the mono IR of the module, for debug purposes
                if roc_mono::ir::PRETTY_PRINT_IR_SYMBOLS {
                    let procs_string = state
                        .procedures
                        .values()
                        .map(|proc| proc.to_pretty(200))
                        .collect::<Vec<_>>();

                    let result = procs_string.join("\n");

                    println!("{}", result);
                }

                msg_tx
                    .send(Msg::FinishedAllSpecialization {
                        subs,
                        // TODO thread through mono problems
                        exposed_to_host: state.exposed_to_host.clone(),
                    })
                    .map_err(|_| LoadingProblem::MsgChannelDied)?;

                // As far as type-checking goes, once we've solved
                // the originally requested module, we're all done!
                return Ok(state);
            } else {
                state.constrained_ident_ids.insert(module_id, ident_ids);

                for (module_id, requested) in external_specializations_requested {
                    let existing = match state
                        .module_cache
                        .external_specializations_requested
                        .entry(module_id)
                    {
                        Vacant(entry) => entry.insert(ExternalSpecializations::default()),
                        Occupied(entry) => entry.into_mut(),
                    };

                    existing.extend(requested);
                }

                start_tasks(work, &mut state, &injector, worker_listeners)?;
            }

            Ok(state)
        }
        Msg::FinishedAllTypeChecking { .. } => {
            unreachable!();
        }
        Msg::FinishedAllSpecialization { .. } => {
            unreachable!();
        }
        Msg::FailedToParse(_) => {
            unreachable!();
        }
    }
}

fn finish_specialization(
    state: State,
    subs: Subs,
    exposed_to_host: MutMap<Symbol, Variable>,
) -> MonomorphizedModule {
    let module_ids = Arc::try_unwrap(state.arc_modules)
        .unwrap_or_else(|_| panic!("There were still outstanding Arc references to module_ids"))
        .into_inner()
        .into_module_ids();

    let interns = Interns {
        module_ids,
        all_ident_ids: state.constrained_ident_ids,
    };

    let State {
        procedures,
        module_cache,
        output_path,
        platform_path,
        ..
    } = state;

    let ModuleCache {
        mono_problems,
        type_problems,
        can_problems,
        sources,
        ..
    } = module_cache;

    let sources = sources
        .into_iter()
        .map(|(id, (path, src))| (id, (path, src.into())))
        .collect();

    let path_to_platform = {
        let package_or_path = match platform_path {
            Some(To::ExistingPackage(shorthand)) => {
                match (*state.arc_shorthands).lock().get(shorthand) {
                    Some(p_or_p) => p_or_p.clone(),
                    None => unreachable!(),
                }
            }
            Some(To::NewPackage(p_or_p)) => p_or_p,
            None => panic!("no platform!"),
        };

        match package_or_path {
            PackageOrPath::Path(StrLiteral::PlainLine(path)) => path,
            PackageOrPath::Path(_) => unreachable!("invalid"),
            _ => todo!("packages"),
        }
    };

    let platform_path = path_to_platform.into();

    MonomorphizedModule {
        can_problems,
        mono_problems,
        type_problems,
        output_path: output_path.unwrap_or(DEFAULT_APP_OUTPUT_PATH).into(),
        platform_path,
        exposed_to_host,
        module_id: state.root_id,
        subs,
        interns,
        procedures,
        sources,
        timings: state.timings,
    }
}

fn finish(
    state: State,
    solved: Solved<Subs>,
    exposed_vars_by_symbol: MutMap<Symbol, Variable>,
    documentation: MutMap<ModuleId, ModuleDocumentation>,
) -> LoadedModule {
    let module_ids = Arc::try_unwrap(state.arc_modules)
        .unwrap_or_else(|_| panic!("There were still outstanding Arc references to module_ids"))
        .into_inner()
        .into_module_ids();

    let interns = Interns {
        module_ids,
        all_ident_ids: state.constrained_ident_ids,
    };

    let sources = state
        .module_cache
        .sources
        .into_iter()
        .map(|(id, (path, src))| (id, (path, src.into())))
        .collect();

    LoadedModule {
        module_id: state.root_id,
        interns,
        solved,
        can_problems: state.module_cache.can_problems,
        type_problems: state.module_cache.type_problems,
        declarations_by_id: state.declarations_by_id,
        exposed_to_host: exposed_vars_by_symbol.into_iter().collect(),
        sources,
        timings: state.timings,
        documentation,
    }
}

/// Load a PkgConfig.roc file
fn load_pkg_config<'a>(
    arena: &'a Bump,
    src_dir: &Path,
    shorthand: &'a str,
    app_module_id: ModuleId,
    module_ids: Arc<Mutex<PackageModuleIds<'a>>>,
    ident_ids_by_module: Arc<Mutex<MutMap<ModuleId, IdentIds>>>,
    mode: Mode,
) -> Result<Msg<'a>, LoadingProblem<'a>> {
    let module_start_time = SystemTime::now();

    let filename = PathBuf::from(src_dir);

    let file_io_start = SystemTime::now();
    let file = fs::read(&filename);
    let file_io_duration = file_io_start.elapsed().unwrap();

    match file {
        Ok(bytes_vec) => {
            let parse_start = SystemTime::now();
            let bytes = arena.alloc(bytes_vec);
            let parse_state = parser::State::new_in(arena, bytes, Attempting::Module);
            let parsed = roc_parse::module::header().parse(&arena, parse_state);
            let parse_header_duration = parse_start.elapsed().unwrap();

            // Insert the first entries for this module's timings
            let mut pkg_module_timing = ModuleTiming::new(module_start_time);
            let mut effect_module_timing = ModuleTiming::new(module_start_time);

            pkg_module_timing.read_roc_file = file_io_duration;
            pkg_module_timing.parse_header = parse_header_duration;

            effect_module_timing.read_roc_file = file_io_duration;
            effect_module_timing.parse_header = parse_header_duration;

            match parsed {
                Ok((_, ast::Module::Interface { header }, _parse_state)) => {
                    Err(LoadingProblem::UnexpectedHeader(format!(
                        "expected platform/package module, got Interface with header\n{:?}",
                        header
                    )))
                }
                Ok((_, ast::Module::App { header }, _parse_state)) => {
                    Err(LoadingProblem::UnexpectedHeader(format!(
                        "expected platform/package module, got App with header\n{:?}",
                        header
                    )))
                }
                Ok((_, ast::Module::Platform { header }, parser_state)) => {
                    // make a Pkg-Config module that ultimately exposes `main` to the host
                    let pkg_config_module_msg = fabricate_pkg_config_module(
                        arena,
                        shorthand,
                        app_module_id,
                        filename,
                        parser_state,
                        module_ids.clone(),
                        ident_ids_by_module.clone(),
                        &header,
                        pkg_module_timing,
                    )
                    .map(|x| x.1)?;

                    let effects_module_msg = fabricate_effects_module(
                        arena,
                        header.effects.effect_shortname,
                        module_ids,
                        ident_ids_by_module,
                        mode,
                        header,
                        effect_module_timing,
                    )
                    .map(|x| x.1)?;

                    Ok(Msg::Many(vec![effects_module_msg, pkg_config_module_msg]))
                }
                Err((_, fail, _)) => Err(LoadingProblem::ParsingFailed(
                    fail.into_parse_problem(filename, bytes),
                )),
            }
        }

        Err(err) => Err(LoadingProblem::FileProblem {
            filename,
            error: err.kind(),
            msg: "while reading a Pkg-Config.roc file",
        }),
    }
}

/// Load a module by its module name, rather than by its filename
fn load_module<'a>(
    arena: &'a Bump,
    src_dir: &Path,
    module_name: PQModuleName<'a>,
    module_ids: Arc<Mutex<PackageModuleIds<'a>>>,
    arc_shorthands: Arc<Mutex<MutMap<&'a str, PackageOrPath<'a>>>>,
    ident_ids_by_module: Arc<Mutex<MutMap<ModuleId, IdentIds>>>,
    mode: Mode,
) -> Result<(ModuleId, Msg<'a>), LoadingProblem<'a>> {
    let module_start_time = SystemTime::now();
    let mut filename = PathBuf::new();

    filename.push(src_dir);

    let opt_shorthand;
    match module_name {
        PQModuleName::Unqualified(name) => {
            opt_shorthand = None;
            // Convert dots in module name to directories
            for part in name.split(MODULE_SEPARATOR) {
                filename.push(part);
            }
        }
        PQModuleName::Qualified(shorthand, name) => {
            opt_shorthand = Some(shorthand);
            let shorthands = arc_shorthands.lock();

            match shorthands.get(shorthand) {
                Some(PackageOrPath::Path(StrLiteral::PlainLine(path))) => {
                    filename.push(path);
                }
                Some(PackageOrPath::Path(_str_liteal)) => {
                    unreachable!("invalid structure for path")
                }
                Some(PackageOrPath::Package(_name, _version)) => todo!("packages"),
                None => unreachable!("there is no shorthand named {:?}", shorthand),
            }

            // Convert dots in module name to directories
            for part in name.split(MODULE_SEPARATOR) {
                filename.push(part);
            }
        }
    }

    // End with .roc
    filename.set_extension(ROC_FILE_EXTENSION);

    load_filename(
        arena,
        filename,
        opt_shorthand,
        module_ids,
        ident_ids_by_module,
        module_start_time,
        mode,
    )
}

/// Find a task according to the following algorithm:
///
/// 1. Look in a local Worker queue. If it has a task, pop it off the queue and return it.
/// 2. If that queue was empty, ask the global queue for a task.
/// 3. If the global queue is also empty, iterate through each Stealer (each Worker queue has a
///    corresponding Stealer, which can steal from it. Stealers can be shared across threads.)
///
/// Based on https://docs.rs/crossbeam/0.7.3/crossbeam/deque/index.html#examples
fn find_task<T>(local: &Worker<T>, global: &Injector<T>, stealers: &[Stealer<T>]) -> Option<T> {
    // Pop a task from the local queue, if not empty.
    local.pop().or_else(|| {
        // Otherwise, we need to look for a task elsewhere.
        iter::repeat_with(|| {
            // Try stealing a task from the global queue.
            global
                .steal()
                // Or try stealing a task from one of the other threads.
                .or_else(|| stealers.iter().map(|s| s.steal()).collect())
        })
        // Loop while no task was stolen and any steal operation needs to be retried.
        .find(|s| !s.is_retry())
        // Extract the stolen task, if there is one.
        .and_then(|s| s.success())
    })
}

#[allow(clippy::too_many_arguments)]
fn parse_header<'a>(
    arena: &'a Bump,
    read_file_duration: Duration,
    filename: PathBuf,
    opt_shorthand: Option<&'a str>,
    module_ids: Arc<Mutex<PackageModuleIds<'a>>>,
    ident_ids_by_module: Arc<Mutex<MutMap<ModuleId, IdentIds>>>,
    mode: Mode,
    src_bytes: &'a [u8],
    start_time: SystemTime,
) -> Result<(ModuleId, Msg<'a>), LoadingProblem<'a>> {
    let parse_start = SystemTime::now();
    let parse_state = parser::State::new_in(arena, src_bytes, Attempting::Module);
    let parsed = roc_parse::module::header().parse(&arena, parse_state);
    let parse_header_duration = parse_start.elapsed().unwrap();

    // Insert the first entries for this module's timings
    let mut module_timing = ModuleTiming::new(start_time);

    module_timing.read_roc_file = read_file_duration;
    module_timing.parse_header = parse_header_duration;

    match parsed {
        Ok((_, ast::Module::Interface { header }, parse_state)) => Ok(send_header(
            Located {
                region: header.name.region,
                value: ModuleNameEnum::Interface(header.name.value),
            },
            filename,
            opt_shorthand,
            &[],
            header.exposes.into_bump_slice(),
            header.imports.into_bump_slice(),
            None,
            parse_state,
            module_ids,
            ident_ids_by_module,
            module_timing,
        )),
        Ok((_, ast::Module::App { header }, parse_state)) => {
            let mut pkg_config_dir = filename.clone();
            pkg_config_dir.pop();

            let packages = header.packages.into_bump_slice();

            let (module_id, app_module_header_msg) = send_header(
                Located {
                    region: header.name.region,
                    value: ModuleNameEnum::App(header.name.value),
                },
                filename,
                opt_shorthand,
                packages,
                header.provides.into_bump_slice(),
                header.imports.into_bump_slice(),
                Some(header.to.value.clone()),
                parse_state,
                module_ids.clone(),
                ident_ids_by_module.clone(),
                module_timing,
            );

            match header.to.value {
                To::ExistingPackage(existing_package) => {
                    let opt_base_package = packages.iter().find(|loc_package_entry| {
                        let Located { value, .. } = loc_package_entry;

                        match value {
                            PackageEntry::Entry { shorthand, .. } => shorthand == &existing_package,
                            _ => false,
                        }
                    });

                    match opt_base_package {
                        Some(Located {
                            value:
                                PackageEntry::Entry {
                                    shorthand,
                                    package_or_path:
                                        Located {
                                            value: package_or_path,
                                            ..
                                        },
                                    ..
                                },
                            ..
                        }) => {
                            match package_or_path {
                                PackageOrPath::Path(StrLiteral::PlainLine(package)) => {
                                    // check whether we can find a Pkg-Config.roc file
                                    let mut pkg_config_roc = pkg_config_dir;
                                    pkg_config_roc.push(package);
                                    pkg_config_roc.push(PKG_CONFIG_FILE_NAME);
                                    pkg_config_roc.set_extension(ROC_FILE_EXTENSION);

                                    if pkg_config_roc.as_path().exists() {
                                        let load_pkg_config_msg = load_pkg_config(
                                            arena,
                                            &pkg_config_roc,
                                            shorthand,
                                            module_id,
                                            module_ids,
                                            ident_ids_by_module,
                                            mode,
                                        )?;

                                        Ok((
                                            module_id,
                                            Msg::Many(vec![
                                                app_module_header_msg,
                                                load_pkg_config_msg,
                                            ]),
                                        ))
                                    } else {
                                        Ok((module_id, app_module_header_msg))
                                    }
                                }
                                _ => unreachable!(),
                            }
                        }
                        _ => panic!("could not find base"),
                    }
                }
                To::NewPackage(package_or_path) => match package_or_path {
                    PackageOrPath::Package(_, _) => panic!("TODO implement packages"),
                    PackageOrPath::Path(StrLiteral::PlainLine(_package)) => {
                        Ok((module_id, app_module_header_msg))
                    }
                    PackageOrPath::Path(StrLiteral::Block(_)) => {
                        panic!("TODO implement block package path")
                    }
                    PackageOrPath::Path(StrLiteral::Line(_)) => {
                        panic!("TODO implement line package path")
                    }
                },
            }
        }
        Ok((_, ast::Module::Platform { header }, _parse_state)) => fabricate_effects_module(
            arena,
            &"",
            module_ids,
            ident_ids_by_module,
            mode,
            header,
            module_timing,
        ),
        Err((_, fail, _)) => Err(LoadingProblem::ParsingFailed(
            fail.into_parse_problem(filename, src_bytes),
        )),
    }
}

/// Load a module by its filename
fn load_filename<'a>(
    arena: &'a Bump,
    filename: PathBuf,
    opt_shorthand: Option<&'a str>,
    module_ids: Arc<Mutex<PackageModuleIds<'a>>>,
    ident_ids_by_module: Arc<Mutex<MutMap<ModuleId, IdentIds>>>,
    module_start_time: SystemTime,
    mode: Mode,
) -> Result<(ModuleId, Msg<'a>), LoadingProblem<'a>> {
    let file_io_start = SystemTime::now();
    let file = fs::read(&filename);
    let file_io_duration = file_io_start.elapsed().unwrap();

    match file {
        Ok(bytes) => parse_header(
            arena,
            file_io_duration,
            filename,
            opt_shorthand,
            module_ids,
            ident_ids_by_module,
            mode,
            arena.alloc(bytes),
            module_start_time,
        ),
        Err(err) => Err(LoadingProblem::FileProblem {
            filename,
            error: err.kind(),
            msg: "in `load_filename`",
        }),
    }
}

/// Load a module from a str
/// the `filename` is never read, but used for the module name
#[allow(clippy::too_many_arguments)]
fn load_from_str<'a>(
    arena: &'a Bump,
    filename: PathBuf,
    src: &'a str,
    module_ids: Arc<Mutex<PackageModuleIds<'a>>>,
    ident_ids_by_module: Arc<Mutex<MutMap<ModuleId, IdentIds>>>,
    module_start_time: SystemTime,
    mode: Mode,
) -> Result<(ModuleId, Msg<'a>), LoadingProblem<'a>> {
    let file_io_start = SystemTime::now();
    let file_io_duration = file_io_start.elapsed().unwrap();

    parse_header(
        arena,
        file_io_duration,
        filename,
        None,
        module_ids,
        ident_ids_by_module,
        mode,
        src.as_bytes(),
        module_start_time,
    )
}

#[derive(Debug)]
enum ModuleNameEnum<'a> {
    /// A filename
    App(StrLiteral<'a>),
    Interface(roc_parse::header::ModuleName<'a>),
    PkgConfig,
}

#[allow(clippy::too_many_arguments)]
fn send_header<'a>(
    loc_name: Located<ModuleNameEnum<'a>>,
    filename: PathBuf,
    opt_shorthand: Option<&'a str>,
    packages: &'a [Located<PackageEntry<'a>>],
    exposes: &'a [Located<ExposesEntry<'a, &'a str>>],
    imports: &'a [Located<ImportsEntry<'a>>],
    to_platform: Option<To<'a>>,
    parse_state: parser::State<'a>,
    module_ids: Arc<Mutex<PackageModuleIds<'a>>>,
    ident_ids_by_module: Arc<Mutex<MutMap<ModuleId, IdentIds>>>,
    module_timing: ModuleTiming,
) -> (ModuleId, Msg<'a>) {
    use ModuleNameEnum::*;

    let declared_name: ModuleName = match &loc_name.value {
        PkgConfig => unreachable!(),
        App(_) => ModuleName::APP.into(),
        Interface(module_name) => {
            // TODO check to see if module_name is consistent with filename.
            // If it isn't, report a problem!

            module_name.as_str().into()
        }
    };

    let mut imported: Vec<(QualifiedModuleName, Vec<Ident>, Region)> =
        Vec::with_capacity(imports.len());
    let mut imported_modules: MutMap<ModuleId, Region> = MutMap::default();
    let mut scope_size = 0;

    for loc_entry in imports {
        let (qualified_module_name, exposed) = exposed_from_import(&loc_entry.value);

        scope_size += exposed.len();

        imported.push((qualified_module_name, exposed, loc_entry.region));
    }

    let num_exposes = exposes.len();
    let mut deps_by_name: MutMap<PQModuleName, ModuleId> =
        HashMap::with_capacity_and_hasher(num_exposes, default_hasher());
    let mut exposed: Vec<Symbol> = Vec::with_capacity(num_exposes);

    // Make sure the module_ids has ModuleIds for all our deps,
    // then record those ModuleIds in can_module_ids for later.
    let mut scope: MutMap<Ident, (Symbol, Region)> =
        HashMap::with_capacity_and_hasher(scope_size, default_hasher());
    let home: ModuleId;

    let ident_ids = {
        // Lock just long enough to perform the minimal operations necessary.
        let mut module_ids = (*module_ids).lock();
        let mut ident_ids_by_module = (*ident_ids_by_module).lock();

        let name = match opt_shorthand {
            Some(shorthand) => {
                PQModuleName::Qualified(&shorthand, declared_name.as_inline_str().clone())
            }
            None => PQModuleName::Unqualified(declared_name.as_inline_str().clone()),
        };
        home = module_ids.get_or_insert(&name);

        // Ensure this module has an entry in the exposed_ident_ids map.
        ident_ids_by_module
            .entry(home)
            .or_insert_with(IdentIds::default);

        // For each of our imports, add an entry to deps_by_name
        //
        // e.g. for `imports [ base.Foo.{ bar } ]`, add `Foo` to deps_by_name
        //
        // Also build a list of imported_values_to_expose (like `bar` above.)
        for (qualified_module_name, exposed_idents, region) in imported.into_iter() {
            let cloned_module_name = qualified_module_name.module.clone();
            let pq_module_name = match qualified_module_name.opt_package {
                None => match opt_shorthand {
                    Some(shorthand) => {
                        PQModuleName::Qualified(shorthand, qualified_module_name.module.into())
                    }
                    None => PQModuleName::Unqualified(qualified_module_name.module.into()),
                },
                Some(package) => {
                    PQModuleName::Qualified(package, cloned_module_name.clone().into())
                }
            };

            let module_id = module_ids.get_or_insert(&pq_module_name);
            imported_modules.insert(module_id, region);

            deps_by_name.insert(pq_module_name, module_id);

            // Add the new exposed idents to the dep module's IdentIds, so
            // once that module later gets loaded, its lookups will resolve
            // to the same symbols as the ones we're using here.
            let ident_ids = ident_ids_by_module
                .entry(module_id)
                .or_insert_with(IdentIds::default);

            for ident in exposed_idents {
                let ident_id = ident_ids.get_or_insert(ident.as_inline_str());
                let symbol = Symbol::new(module_id, ident_id);

                // Since this value is exposed, add it to our module's default scope.
                debug_assert!(!scope.contains_key(&ident.clone()));

                scope.insert(ident, (symbol, region));
            }
        }

        let ident_ids = ident_ids_by_module.get_mut(&home).unwrap();

        // Generate IdentIds entries for all values this module exposes.
        // This way, when we encounter them in Defs later, they already
        // have an IdentIds entry.
        //
        // We must *not* add them to scope yet, or else the Defs will
        // incorrectly think they're shadowing them!
        for loc_exposed in exposes.iter() {
            // Use get_or_insert here because the ident_ids may already
            // created an IdentId for this, when it was imported exposed
            // in a dependent module.
            //
            // For example, if module A has [ B.{ foo } ], then
            // when we get here for B, `foo` will already have
            // an IdentId. We must reuse that!
            let ident_id = ident_ids.get_or_insert(&loc_exposed.value.as_str().into());
            let symbol = Symbol::new(home, ident_id);

            exposed.push(symbol);
        }

        if cfg!(debug_assertions) {
            home.register_debug_idents(&ident_ids);
        }

        ident_ids.clone()
    };

    let mut parse_entries: Vec<_> = (&packages).iter().map(|x| &x.value).collect();
    let mut package_entries = MutMap::default();

    while let Some(parse_entry) = parse_entries.pop() {
        use PackageEntry::*;
        match parse_entry {
            Entry {
                shorthand,
                package_or_path,
                ..
            } => {
                package_entries.insert(*shorthand, package_or_path.value.clone());
            }
            SpaceBefore(inner, _) | SpaceAfter(inner, _) => {
                parse_entries.push(inner);
            }
        }
    }

    // Send the deps to the coordinator thread for processing,
    // then continue on to parsing and canonicalizing defs.
    //
    // We always need to send these, even if deps is empty,
    // because the coordinator thread needs to receive this message
    // to decrement its "pending" count.
    let extra = match to_platform {
        Some(to_platform) => HeaderFor::App { to_platform },
        None => HeaderFor::Interface,
    };

    let mut package_qualified_imported_modules = MutSet::default();
    for (pq_module_name, module_id) in &deps_by_name {
        match pq_module_name {
            PackageQualified::Unqualified(_) => {
                package_qualified_imported_modules
                    .insert(PackageQualified::Unqualified(*module_id));
            }
            PackageQualified::Qualified(shorthand, _) => {
                package_qualified_imported_modules
                    .insert(PackageQualified::Qualified(shorthand, *module_id));
            }
        }
    }

    (
        home,
        Msg::Header(
            ModuleHeader {
                module_id: home,
                module_path: filename,
                exposed_ident_ids: ident_ids,
                module_name: loc_name.value,
                packages: package_entries,
                imported_modules,
                package_qualified_imported_modules,
                deps_by_name,
                exposes: exposed,
                src: parse_state.bytes,
                exposed_imports: scope,
                module_timing,
            },
            extra,
        ),
    )
}

// TODO refactor so more logic is shared with `send_header`
#[allow(clippy::too_many_arguments)]
fn send_header_two<'a>(
    arena: &'a Bump,
    filename: PathBuf,
    shorthand: &'a str,
    app_module_id: ModuleId,
    packages: &'a [Located<PackageEntry<'a>>],
    provides: &'a [Located<ExposesEntry<'a, &'a str>>],
    requires: &'a [Located<TypedIdent<'a>>],
    imports: &'a [Located<ImportsEntry<'a>>],
    parse_state: parser::State<'a>,
    module_ids: Arc<Mutex<PackageModuleIds<'a>>>,
    ident_ids_by_module: Arc<Mutex<MutMap<ModuleId, IdentIds>>>,
    module_timing: ModuleTiming,
) -> (ModuleId, Msg<'a>) {
    use inlinable_string::InlinableString;

    let declared_name: InlinableString = "".into();

    let mut imported: Vec<(QualifiedModuleName, Vec<Ident>, Region)> =
        Vec::with_capacity(imports.len());
    let mut imported_modules: MutMap<ModuleId, Region> = MutMap::default();

    let num_exposes = provides.len();
    let mut deps_by_name: MutMap<PQModuleName, ModuleId> =
        HashMap::with_capacity_and_hasher(num_exposes, default_hasher());

    // add standard imports
    // TODO add Effect by default
    imported_modules.insert(app_module_id, Region::zero());
    deps_by_name.insert(
        PQModuleName::Unqualified(ModuleName::APP.into()),
        app_module_id,
    );

    let mut scope_size = 0;

    for loc_entry in imports {
        let (qualified_module_name, exposed) = exposed_from_import(&loc_entry.value);

        scope_size += exposed.len();

        imported.push((qualified_module_name, exposed, loc_entry.region));
    }

    let mut exposed: Vec<Symbol> = Vec::with_capacity(num_exposes);

    // Make sure the module_ids has ModuleIds for all our deps,
    // then record those ModuleIds in can_module_ids for later.
    let mut scope: MutMap<Ident, (Symbol, Region)> =
        HashMap::with_capacity_and_hasher(scope_size, default_hasher());
    let home: ModuleId;

    let ident_ids = {
        // Lock just long enough to perform the minimal operations necessary.
        let mut module_ids = (*module_ids).lock();
        let mut ident_ids_by_module = (*ident_ids_by_module).lock();

        let name = PQModuleName::Qualified(&shorthand, declared_name);
        home = module_ids.get_or_insert(&name);

        // Ensure this module has an entry in the exposed_ident_ids map.
        ident_ids_by_module
            .entry(home)
            .or_insert_with(IdentIds::default);

        // For each of our imports, add an entry to deps_by_name
        //
        // e.g. for `imports [ base.Foo.{ bar } ]`, add `Foo` to deps_by_name
        //
        // Also build a list of imported_values_to_expose (like `bar` above.)
        for (qualified_module_name, exposed_idents, region) in imported.into_iter() {
            let cloned_module_name = qualified_module_name.module.clone();
            let pq_module_name = match qualified_module_name.opt_package {
                None => PQModuleName::Qualified(shorthand, qualified_module_name.module.into()),
                Some(package) => {
                    PQModuleName::Qualified(package, cloned_module_name.clone().into())
                }
            };

            let module_id = module_ids.get_or_insert(&pq_module_name);
            imported_modules.insert(module_id, region);

            deps_by_name.insert(pq_module_name, module_id);

            // Add the new exposed idents to the dep module's IdentIds, so
            // once that module later gets loaded, its lookups will resolve
            // to the same symbols as the ones we're using here.
            let ident_ids = ident_ids_by_module
                .entry(module_id)
                .or_insert_with(IdentIds::default);

            for ident in exposed_idents {
                let ident_id = ident_ids.get_or_insert(ident.as_inline_str());
                let symbol = Symbol::new(module_id, ident_id);

                // Since this value is exposed, add it to our module's default scope.
                debug_assert!(!scope.contains_key(&ident.clone()));

                scope.insert(ident, (symbol, region));
            }
        }

        {
            let ident_ids = ident_ids_by_module
                .entry(app_module_id)
                .or_insert_with(IdentIds::default);

            for (loc_ident, _) in unpack_exposes_entries(arena, requires) {
                let ident: Ident = loc_ident.value.into();
                let ident_id = ident_ids.get_or_insert(ident.as_inline_str());
                let symbol = Symbol::new(app_module_id, ident_id);

                // Since this value is exposed, add it to our module's default scope.
                debug_assert!(!scope.contains_key(&ident.clone()));

                scope.insert(ident, (symbol, loc_ident.region));
            }
        }

        let ident_ids = ident_ids_by_module.get_mut(&home).unwrap();

        // Generate IdentIds entries for all values this module exposes.
        // This way, when we encounter them in Defs later, they already
        // have an IdentIds entry.
        //
        // We must *not* add them to scope yet, or else the Defs will
        // incorrectly think they're shadowing them!
        for loc_exposed in provides.iter() {
            // Use get_or_insert here because the ident_ids may already
            // created an IdentId for this, when it was imported exposed
            // in a dependent module.
            //
            // For example, if module A has [ B.{ foo } ], then
            // when we get here for B, `foo` will already have
            // an IdentId. We must reuse that!
            let ident_id = ident_ids.get_or_insert(&loc_exposed.value.as_str().into());
            let symbol = Symbol::new(home, ident_id);

            exposed.push(symbol);
        }

        if cfg!(debug_assertions) {
            home.register_debug_idents(&ident_ids);
        }

        ident_ids.clone()
    };

    let mut parse_entries: Vec<_> = (&packages).iter().map(|x| &x.value).collect();
    let mut package_entries = MutMap::default();

    while let Some(parse_entry) = parse_entries.pop() {
        use PackageEntry::*;
        match parse_entry {
            Entry {
                shorthand,
                package_or_path,
                ..
            } => {
                package_entries.insert(*shorthand, package_or_path.value.clone());
            }
            SpaceBefore(inner, _) | SpaceAfter(inner, _) => {
                parse_entries.push(inner);
            }
        }
    }

    // Send the deps to the coordinator thread for processing,
    // then continue on to parsing and canonicalizing defs.
    //
    // We always need to send these, even if deps is empty,
    // because the coordinator thread needs to receive this message
    // to decrement its "pending" count.
    let module_name = ModuleNameEnum::PkgConfig;

    let extra = HeaderFor::PkgConfig {
        config_shorthand: shorthand,
    };

    let mut package_qualified_imported_modules = MutSet::default();
    for (pq_module_name, module_id) in &deps_by_name {
        match pq_module_name {
            PackageQualified::Unqualified(_) => {
                package_qualified_imported_modules
                    .insert(PackageQualified::Unqualified(*module_id));
            }
            PackageQualified::Qualified(shorthand, _) => {
                package_qualified_imported_modules
                    .insert(PackageQualified::Qualified(shorthand, *module_id));
            }
        }
    }

    (
        home,
        Msg::Header(
            ModuleHeader {
                module_id: home,
                module_path: filename,
                exposed_ident_ids: ident_ids,
                module_name,
                packages: package_entries,
                imported_modules,
                package_qualified_imported_modules,
                deps_by_name,
                exposes: exposed,
                src: parse_state.bytes,
                exposed_imports: scope,
                module_timing,
            },
            extra,
        ),
    )
}

impl<'a> BuildTask<'a> {
    // TODO trim down these arguments - possibly by moving Constraint into Module
    #[allow(clippy::too_many_arguments)]
    pub fn solve_module(
        module: Module,
        ident_ids: IdentIds,
        module_timing: ModuleTiming,
        constraint: Constraint,
        var_store: VarStore,
        imported_modules: MutMap<ModuleId, Region>,
        exposed_types: &mut SubsByModule,
        stdlib: &StdLib,
        declarations: Vec<Declaration>,
    ) -> Self {
        let home = module.module_id;

        // Get the constraints for this module's imports. We do this on the main thread
        // to avoid having to lock the map of exposed types, or to clone it
        // (which would be more expensive for the main thread).
        let ConstrainableImports {
            imported_symbols,
            imported_aliases: _,
            unused_imports,
        } = pre_constrain_imports(
            home,
            &module.references,
            imported_modules,
            exposed_types,
            stdlib,
        );

        // Next, solve this module in the background.
        Self::Solve {
            module,
            ident_ids,
            imported_symbols,
            constraint,
            var_store,
            declarations,
            module_timing,
            unused_imports,
        }
    }
}

#[allow(clippy::too_many_arguments)]
fn run_solve<'a>(
    module: Module,
    ident_ids: IdentIds,
    mut module_timing: ModuleTiming,
    imported_symbols: Vec<Import>,
    constraint: Constraint,
    mut var_store: VarStore,
    decls: Vec<Declaration>,
    unused_imports: MutMap<ModuleId, Region>,
) -> Msg<'a> {
    // We have more constraining work to do now, so we'll add it to our timings.
    let constrain_start = SystemTime::now();

    // Finish constraining the module by wrapping the existing Constraint
    // in the ones we just computed. We can do this off the main thread.
    let constraint = constrain_imports(imported_symbols, constraint, &mut var_store);

    let constrain_end = SystemTime::now();

    let module_id = module.module_id;

    let Module {
        exposed_symbols,
        aliases,
        rigid_variables,
        ..
    } = module;

    let (solved_subs, solved_env, problems) =
        roc_solve::module::run_solve(aliases, rigid_variables, constraint, var_store);

    let mut exposed_vars_by_symbol: MutMap<Symbol, Variable> = solved_env.vars_by_symbol.clone();
    exposed_vars_by_symbol.retain(|k, _| exposed_symbols.contains(k));

    let solved_types =
        roc_solve::module::make_solved_types(&solved_env, &solved_subs, &exposed_vars_by_symbol);

    let solved_module = SolvedModule {
        exposed_vars_by_symbol,
        solved_types,
        problems,
        aliases: solved_env.aliases,
    };

    // Record the final timings
    let solve_end = SystemTime::now();
    let constrain_elapsed = constrain_end.duration_since(constrain_start).unwrap();

    module_timing.constrain += constrain_elapsed;
    module_timing.solve = solve_end.duration_since(constrain_end).unwrap();

    // Send the subs to the main thread for processing,
    Msg::SolvedTypes {
        module_id,
        solved_subs,
        ident_ids,
        decls,
        solved_module,
        module_timing,
        unused_imports,
    }
}

#[allow(clippy::too_many_arguments)]
fn fabricate_pkg_config_module<'a>(
    arena: &'a Bump,
    shorthand: &'a str,
    app_module_id: ModuleId,
    filename: PathBuf,
    parse_state: parser::State<'a>,
    module_ids: Arc<Mutex<PackageModuleIds<'a>>>,
    ident_ids_by_module: Arc<Mutex<MutMap<ModuleId, IdentIds>>>,
    header: &PlatformHeader<'a>,
    module_timing: ModuleTiming,
) -> Result<(ModuleId, Msg<'a>), LoadingProblem<'a>> {
    let provides: &'a [Located<ExposesEntry<'a, &'a str>>] =
        header.provides.clone().into_bump_slice();

    Ok(send_header_two(
        arena,
        filename,
        shorthand,
        app_module_id,
        &[],
        provides,
        header.requires.clone().into_bump_slice(),
        header.imports.clone().into_bump_slice(),
        parse_state,
        module_ids,
        ident_ids_by_module,
        module_timing,
    ))
}

#[allow(clippy::too_many_arguments)]
fn fabricate_effects_module<'a>(
    arena: &'a Bump,
    shorthand: &'a str,
    module_ids: Arc<Mutex<PackageModuleIds<'a>>>,
    ident_ids_by_module: Arc<Mutex<MutMap<ModuleId, IdentIds>>>,
    mode: Mode,
    header: PlatformHeader<'a>,
    module_timing: ModuleTiming,
) -> Result<(ModuleId, Msg<'a>), LoadingProblem<'a>> {
    let num_exposes = header.provides.len() + 1;
    let mut exposed: Vec<Symbol> = Vec::with_capacity(num_exposes);

    let effects = header.effects;

    let module_id: ModuleId;

    let effect_entries = unpack_exposes_entries(arena, &effects.entries);
    let name = effects.effect_type_name;
    let declared_name: ModuleName = name.into();

    let hardcoded_effect_symbols = {
        let mut functions: Vec<_> = crate::effect_module::BUILTIN_EFFECT_FUNCTIONS
            .iter()
            .map(|x| x.0)
            .collect();
        functions.push(name);

        functions
    };

    {
        let mut module_ids = (*module_ids).lock();

        for exposed in header.exposes {
            if let ExposesEntry::Exposed(module_name) = exposed.value {
                module_ids.get_or_insert(&PQModuleName::Qualified(shorthand, module_name.into()));
            }
        }
    }

    let exposed_ident_ids = {
        // Lock just long enough to perform the minimal operations necessary.
        let mut module_ids = (*module_ids).lock();
        let mut ident_ids_by_module = (*ident_ids_by_module).lock();

        let name = PQModuleName::Qualified(shorthand, declared_name.as_inline_str().clone());
        module_id = module_ids.get_or_insert(&name);

        // Ensure this module has an entry in the exposed_ident_ids map.
        ident_ids_by_module
            .entry(module_id)
            .or_insert_with(IdentIds::default);

        let ident_ids = ident_ids_by_module.get_mut(&module_id).unwrap();

        // Generate IdentIds entries for all values this module exposes.
        // This way, when we encounter them in Defs later, they already
        // have an IdentIds entry.
        //
        // We must *not* add them to scope yet, or else the Defs will
        // incorrectly think they're shadowing them!
        for (loc_exposed, _) in effect_entries.iter() {
            // Use get_or_insert here because the ident_ids may already
            // created an IdentId for this, when it was imported exposed
            // in a dependent module.
            //
            // For example, if module A has [ B.{ foo } ], then
            // when we get here for B, `foo` will already have
            // an IdentId. We must reuse that!
            let ident_id = ident_ids.get_or_insert(&loc_exposed.value.into());
            let symbol = Symbol::new(module_id, ident_id);

            exposed.push(symbol);
        }

        for hardcoded in hardcoded_effect_symbols {
            // Use get_or_insert here because the ident_ids may already
            // created an IdentId for this, when it was imported exposed
            // in a dependent module.
            //
            // For example, if module A has [ B.{ foo } ], then
            // when we get here for B, `foo` will already have
            // an IdentId. We must reuse that!
            let ident_id = ident_ids.get_or_insert(&hardcoded.into());
            let symbol = Symbol::new(module_id, ident_id);

            exposed.push(symbol);
        }

        if cfg!(debug_assertions) {
            module_id.register_debug_idents(&ident_ids);
        }

        ident_ids.clone()
    };

    // a platform module has no dependencies, hence empty
    let dep_idents: MutMap<ModuleId, IdentIds> = IdentIds::exposed_builtins(0);

    let mut var_store = VarStore::default();

    let module_ids = { (*module_ids).lock().clone() }.into_module_ids();

    let mut scope = roc_can::scope::Scope::new(module_id, &mut var_store);
    let mut can_env = roc_can::env::Env::new(module_id, dep_idents, &module_ids, exposed_ident_ids);

    let effect_symbol = scope
        .introduce(
            name.into(),
            &can_env.exposed_ident_ids,
            &mut can_env.ident_ids,
            Region::zero(),
        )
        .unwrap();

    let effect_tag_name = TagName::Private(effect_symbol);

    let mut aliases = MutMap::default();
    let alias = {
        let a_var = var_store.fresh();

        let actual = crate::effect_module::build_effect_actual(
            effect_tag_name,
            Type::Variable(a_var),
            &mut var_store,
        );

        scope.add_alias(
            effect_symbol,
            Region::zero(),
            vec![Located::at_zero(("a".into(), a_var))],
            actual,
        );

        scope.lookup_alias(effect_symbol).unwrap().clone()
    };

    aliases.insert(effect_symbol, alias);

    let mut declarations = Vec::new();

    let exposed_symbols: MutSet<Symbol> = {
        let mut exposed_symbols = MutSet::default();

        {
            for (ident, ann) in effect_entries {
                let symbol = {
                    scope
                        .introduce(
                            ident.value.into(),
                            &can_env.exposed_ident_ids,
                            &mut can_env.ident_ids,
                            Region::zero(),
                        )
                        .unwrap()
                };

                let annotation = roc_can::annotation::canonicalize_annotation(
                    &mut can_env,
                    &mut scope,
                    &ann.value,
                    Region::zero(),
                    &mut var_store,
                );

                let def = crate::effect_module::build_host_exposed_def(
                    &mut can_env,
                    &mut scope,
                    symbol,
                    ident.value,
                    TagName::Private(effect_symbol),
                    &mut var_store,
                    annotation,
                );

                exposed_symbols.insert(symbol);

                declarations.push(Declaration::Declare(def));
            }
        }

        // define Effect.after, Effect.map etc.
        crate::effect_module::build_effect_builtins(
            &mut can_env,
            &mut scope,
            effect_symbol,
            &mut var_store,
            &mut exposed_symbols,
            &mut declarations,
        );

        exposed_symbols
    };

    use roc_can::module::ModuleOutput;
    let module_output = ModuleOutput {
        aliases,
        rigid_variables: MutMap::default(),
        declarations,
        exposed_imports: MutMap::default(),
        lookups: Vec::new(),
        problems: can_env.problems,
        ident_ids: can_env.ident_ids,
        references: MutSet::default(),
    };

    let constraint = constrain_module(&module_output, module_id, mode, &mut var_store);

    let module = Module {
        module_id,
        exposed_imports: module_output.exposed_imports,
        exposed_symbols,
        references: module_output.references,
        aliases: module_output.aliases,
        rigid_variables: module_output.rigid_variables,
    };

    let imported_modules = MutMap::default();

    // Should a effect module ever have a ModuleDocumentation?
    let module_docs = ModuleDocumentation {
        name: String::from(name),
        docs: String::from("idk fix this later"),
        entries: Vec::new(),
    };

    let constrained_module = ConstrainedModule {
        module,
        declarations: module_output.declarations,
        imported_modules,
        var_store,
        constraint,
        ident_ids: module_output.ident_ids,
        module_timing,
    };

    Ok((
        module_id,
        Msg::MadeEffectModule {
            type_shortname: effects.effect_shortname,
            constrained_module,
            canonicalization_problems: module_output.problems,
            module_docs,
        },
    ))
}

fn unpack_exposes_entries<'a>(
    arena: &'a Bump,
    entries: &'a [Located<TypedIdent<'a>>],
) -> bumpalo::collections::Vec<'a, (&'a Located<&'a str>, &'a Located<TypeAnnotation<'a>>)> {
    use bumpalo::collections::Vec;

    let mut stack: Vec<&TypedIdent> = Vec::with_capacity_in(entries.len(), arena);
    let mut output = Vec::with_capacity_in(entries.len(), arena);

    for entry in entries.iter() {
        stack.push(&entry.value);
    }

    while let Some(effects_entry) = stack.pop() {
        match effects_entry {
            TypedIdent::Entry {
                ident,
                spaces_before_colon: _,
                ann,
            } => {
                output.push((ident, ann));
            }
            TypedIdent::SpaceAfter(nested, _) | TypedIdent::SpaceBefore(nested, _) => {
                stack.push(nested);
            }
        }
    }

    output
}

#[allow(clippy::too_many_arguments)]
fn canonicalize_and_constrain<'a, F>(
    arena: &'a Bump,
    module_ids: &ModuleIds,
    dep_idents: MutMap<ModuleId, IdentIds>,
    exposed_symbols: MutSet<Symbol>,
    aliases: MutMap<Symbol, Alias>,
    mode: Mode,
    parsed: ParsedModule<'a>,
<<<<<<< HEAD
    look_up_builtins: F,
) -> Result<Msg<'a>, LoadingProblem>
where
    F: Fn(Symbol, &mut VarStore) -> Option<Def> + 'static + Send + Copy,
{
=======
) -> Result<Msg<'a>, LoadingProblem<'a>> {
>>>>>>> cc81c6e5
    let canonicalize_start = SystemTime::now();

    let ParsedModule {
        module_id,
        module_name,
        exposed_ident_ids,
        parsed_defs,
        exposed_imports,
        imported_modules,
        mut module_timing,
        ..
    } = parsed;

    // Generate documentation information
    // TODO: store timing information?
    let module_docs = match module_name {
        ModuleNameEnum::PkgConfig => None,
        ModuleNameEnum::App(_) => None,
        ModuleNameEnum::Interface(name) => Some(crate::docs::generate_module_docs(
            name.as_str().into(),
            &exposed_ident_ids,
            &parsed_defs,
        )),
    };

    let mut var_store = VarStore::default();
    let canonicalized = canonicalize_module_defs(
        &arena,
        parsed_defs,
        module_id,
        module_ids,
        exposed_ident_ids,
        dep_idents,
        aliases,
        exposed_imports,
        &exposed_symbols,
        &mut var_store,
        look_up_builtins,
    );
    let canonicalize_end = SystemTime::now();

    module_timing.canonicalize = canonicalize_end.duration_since(canonicalize_start).unwrap();

    match canonicalized {
        Ok(module_output) => {
            let constraint = constrain_module(&module_output, module_id, mode, &mut var_store);

            let module = Module {
                module_id,
                exposed_imports: module_output.exposed_imports,
                exposed_symbols,
                references: module_output.references,
                aliases: module_output.aliases,
                rigid_variables: module_output.rigid_variables,
            };

            let constrained_module = ConstrainedModule {
                module,
                declarations: module_output.declarations,
                imported_modules,
                var_store,
                constraint,
                ident_ids: module_output.ident_ids,
                module_timing,
            };

            Ok(Msg::CanonicalizedAndConstrained {
                constrained_module,
                canonicalization_problems: module_output.problems,
                module_docs,
            })
        }
        Err(runtime_error) => {
            panic!(
                "TODO gracefully handle module canonicalization error {:?}",
                runtime_error
            );
        }
    }
}

fn parse<'a>(arena: &'a Bump, header: ModuleHeader<'a>) -> Result<Msg<'a>, LoadingProblem<'a>> {
    let mut module_timing = header.module_timing;
    let parse_start = SystemTime::now();
    let parse_state = parser::State::new_in(arena, &header.src, Attempting::Module);
    let parsed_defs = match module_defs().parse(&arena, parse_state) {
        Ok((_, success, _state)) => success,
        Err((_, fail, _)) => {
            return Err(LoadingProblem::ParsingFailed(
                fail.into_parse_problem(header.module_path, header.src),
            ));
        }
    };

    let parsed_defs = parsed_defs.into_bump_slice();

    // Record the parse end time once, to avoid checking the time a second time
    // immediately afterward (for the beginning of canonicalization).
    let parse_end = SystemTime::now();

    module_timing.parse_body = parse_end.duration_since(parse_start).unwrap();

    let imported_modules = header.imported_modules;

    // SAFETY: By this point we've already incrementally verified that there
    // are no UTF-8 errors in these bytes. If there had been any UTF-8 errors,
    // we'd have bailed out before now.
    let src = unsafe { from_utf8_unchecked(header.src) };

    let ModuleHeader {
        module_id,
        module_name,
        deps_by_name,
        exposed_ident_ids,
        exposed_imports,
        module_path,
        ..
    } = header;

    let parsed = ParsedModule {
        module_id,
        module_name,
        module_path,
        deps_by_name,
        exposed_ident_ids,
        exposed_imports,
        src,
        parsed_defs,
        imported_modules,
        module_timing,
    };

    Ok(Msg::Parsed(parsed))
}

fn exposed_from_import<'a>(entry: &ImportsEntry<'a>) -> (QualifiedModuleName<'a>, Vec<Ident>) {
    use roc_parse::header::ImportsEntry::*;

    match entry {
        Module(module_name, exposes) => {
            let mut exposed = Vec::with_capacity(exposes.len());

            for loc_entry in exposes {
                exposed.push(ident_from_exposed(&loc_entry.value));
            }

            let qualified_module_name = QualifiedModuleName {
                opt_package: None,
                module: module_name.as_str().into(),
            };

            (qualified_module_name, exposed)
        }

        Package(package_name, module_name, exposes) => {
            let mut exposed = Vec::with_capacity(exposes.len());

            for loc_entry in exposes {
                exposed.push(ident_from_exposed(&loc_entry.value));
            }

            let qualified_module_name = QualifiedModuleName {
                opt_package: Some(package_name),
                module: module_name.as_str().into(),
            };

            (qualified_module_name, exposed)
        }

        SpaceBefore(sub_entry, _) | SpaceAfter(sub_entry, _) => {
            // Ignore spaces.
            exposed_from_import(*sub_entry)
        }
    }
}

fn ident_from_exposed(entry: &ExposesEntry<'_, &str>) -> Ident {
    use roc_parse::header::ExposesEntry::*;

    match entry {
        Exposed(ident) => (*ident).into(),
        SpaceBefore(sub_entry, _) | SpaceAfter(sub_entry, _) => ident_from_exposed(sub_entry),
    }
}

#[allow(clippy::too_many_arguments)]
fn make_specializations<'a>(
    arena: &'a Bump,
    home: ModuleId,
    mut ident_ids: IdentIds,
    mut subs: Subs,
    mut procs: Procs<'a>,
    mut layout_cache: LayoutCache<'a>,
    specializations_we_must_make: ExternalSpecializations,
    mut module_timing: ModuleTiming,
    ptr_bytes: u32,
) -> Msg<'a> {
    let make_specializations_start = SystemTime::now();
    let mut mono_problems = Vec::new();
    // do the thing
    let mut mono_env = roc_mono::ir::Env {
        arena,
        problems: &mut mono_problems,
        subs: &mut subs,
        home,
        ident_ids: &mut ident_ids,
        ptr_bytes,
    };

    procs
        .externals_others_need
        .extend(specializations_we_must_make);

    // TODO: for now this final specialization pass is sequential,
    // with no parallelization at all. We should try to parallelize
    // this, but doing so will require a redesign of Procs.
    procs = roc_mono::ir::specialize_all(
        &mut mono_env,
        procs,
        &mut layout_cache,
        // &finished_info.vars_by_symbol,
    );

    let external_specializations_requested = procs.externals_we_need.clone();
    let procedures = procs.get_specialized_procs_without_rc(mono_env.arena);

    let make_specializations_end = SystemTime::now();
    module_timing.make_specializations = make_specializations_end
        .duration_since(make_specializations_start)
        .unwrap();

    Msg::MadeSpecializations {
        module_id: home,
        ident_ids,
        layout_cache,
        procedures,
        problems: mono_problems,
        subs,
        external_specializations_requested,
        module_timing,
    }
}

#[allow(clippy::too_many_arguments)]
fn build_pending_specializations<'a>(
    arena: &'a Bump,
    solved_subs: Solved<Subs>,
    home: ModuleId,
    mut ident_ids: IdentIds,
    decls: Vec<Declaration>,
    mut module_timing: ModuleTiming,
    mut layout_cache: LayoutCache<'a>,
    ptr_bytes: u32,
    // TODO remove
    exposed_to_host: MutMap<Symbol, Variable>,
) -> Msg<'a> {
    let find_specializations_start = SystemTime::now();
    let mut procs = Procs::default();

    let mut mono_problems = std::vec::Vec::new();
    let mut subs = solved_subs.into_inner();
    let mut mono_env = roc_mono::ir::Env {
        arena,
        problems: &mut mono_problems,
        subs: &mut subs,
        home,
        ident_ids: &mut ident_ids,
        ptr_bytes,
    };

    // Add modules' decls to Procs
    for decl in decls {
        use roc_can::def::Declaration::*;

        match decl {
            Declare(def) | Builtin(def) => add_def_to_module(
                &mut layout_cache,
                &mut procs,
                &mut mono_env,
                def,
                &exposed_to_host,
                false,
            ),
            DeclareRec(defs) => {
                for def in defs {
                    add_def_to_module(
                        &mut layout_cache,
                        &mut procs,
                        &mut mono_env,
                        def,
                        &exposed_to_host,
                        true,
                    )
                }
            }
            InvalidCycle(_loc_idents, _regions) => {
                todo!("TODO handle InvalidCycle");
            }
        }
    }

    let problems = mono_env.problems.to_vec();

    let find_specializations_end = SystemTime::now();
    module_timing.find_specializations = find_specializations_end
        .duration_since(find_specializations_start)
        .unwrap();

    Msg::FoundSpecializations {
        module_id: home,
        solved_subs: roc_types::solved_types::Solved(subs),
        ident_ids,
        layout_cache,
        procs,
        problems,
        module_timing,
    }
}

fn add_def_to_module<'a>(
    layout_cache: &mut LayoutCache<'a>,
    procs: &mut Procs<'a>,
    mono_env: &mut roc_mono::ir::Env<'a, '_>,
    def: roc_can::def::Def,
    exposed_to_host: &MutMap<Symbol, Variable>,
    is_recursive: bool,
) {
    use roc_can::expr::Expr::*;
    use roc_can::pattern::Pattern::*;

    match def.loc_pattern.value {
        Identifier(symbol) => {
            let is_exposed = exposed_to_host.contains_key(&symbol);

            match def.loc_expr.value {
                Closure {
                    function_type: annotation,
                    return_type: ret_var,
                    arguments: loc_args,
                    loc_body,
                    captured_symbols,
                    ..
                } => {
                    // this is a top-level definition, it should not capture anything
                    debug_assert!(captured_symbols.is_empty());

                    // If this is an exposed symbol, we need to
                    // register it as such. Otherwise, since it
                    // never gets called by Roc code, it will never
                    // get specialized!
                    if is_exposed {
                        let mut pattern_vars = bumpalo::collections::Vec::with_capacity_in(
                            loc_args.len(),
                            mono_env.arena,
                        );

                        for (var, _) in loc_args.iter() {
                            pattern_vars.push(*var);
                        }

                        let layout = match layout_cache.from_var(
                            mono_env.arena,
                            annotation,
                            mono_env.subs,
                        ) {
                            Ok(l) => l,
                            Err(LayoutProblem::Erroneous) => {
                                let message = "top level function has erroneous type";
                                procs.runtime_errors.insert(symbol, message);
                                return;
                            }
                            Err(LayoutProblem::UnresolvedTypeVar(v)) => {
                                let message = format!(
                                    "top level function has unresolved type variable {:?}",
                                    v
                                );
                                procs
                                    .runtime_errors
                                    .insert(symbol, mono_env.arena.alloc(message));
                                return;
                            }
                        };

                        procs.insert_exposed(
                            symbol,
                            layout,
                            mono_env.subs,
                            def.annotation,
                            annotation,
                        );
                    }

                    procs.insert_named(
                        mono_env,
                        layout_cache,
                        symbol,
                        annotation,
                        loc_args,
                        *loc_body,
                        CapturedSymbols::None,
                        is_recursive,
                        ret_var,
                    );
                }
                body => {
                    // If this is an exposed symbol, we need to
                    // register it as such. Otherwise, since it
                    // never gets called by Roc code, it will never
                    // get specialized!
                    if is_exposed {
                        let annotation = def.expr_var;

                        let layout = match layout_cache.from_var(
                            mono_env.arena,
                            annotation,
                            mono_env.subs,
                        ) {
                            Ok(l) => l,
                            Err(LayoutProblem::Erroneous) => {
                                let message = "top level function has erroneous type";
                                procs.runtime_errors.insert(symbol, message);
                                return;
                            }
                            Err(LayoutProblem::UnresolvedTypeVar(v)) => {
                                let message = format!(
                                    "top level function has unresolved type variable {:?}",
                                    v
                                );
                                procs
                                    .runtime_errors
                                    .insert(symbol, mono_env.arena.alloc(message));
                                return;
                            }
                        };

                        procs.insert_exposed(
                            symbol,
                            layout,
                            mono_env.subs,
                            def.annotation,
                            annotation,
                        );
                    }

                    let proc = PartialProc {
                        annotation: def.expr_var,
                        // This is a 0-arity thunk, so it has no arguments.
                        pattern_symbols: &[],
                        // This is a top-level definition, so it cannot capture anything
                        captured_symbols: CapturedSymbols::None,
                        body,
                        // This is a 0-arity thunk, so it cannot be recursive
                        is_self_recursive: false,
                    };

                    procs.partial_procs.insert(symbol, proc);
                    procs.module_thunks.insert(symbol);
                }
            };
        }
        other => {
            todo!("TODO gracefully handle Declare({:?})", other);
        }
    }
}

fn run_task<'a, F>(
    task: BuildTask<'a>,
    arena: &'a Bump,
    src_dir: &Path,
    msg_tx: MsgSender<'a>,
    ptr_bytes: u32,
<<<<<<< HEAD
    look_up_builtins: F,
) -> Result<(), LoadingProblem>
where
    F: Fn(Symbol, &mut VarStore) -> Option<Def> + 'static + Send + Copy,
{
=======
) -> Result<(), LoadingProblem<'a>> {
>>>>>>> cc81c6e5
    use BuildTask::*;

    let msg = match task {
        LoadModule {
            module_name,
            module_ids,
            shorthands,
            ident_ids_by_module,
            mode,
        } => load_module(
            arena,
            src_dir,
            module_name,
            module_ids,
            shorthands,
            ident_ids_by_module,
            mode,
        )
        .map(|(_, msg)| msg),
        Parse { header } => parse(arena, header),
        CanonicalizeAndConstrain {
            parsed,
            module_ids,
            dep_idents,
            mode,
            exposed_symbols,
            aliases,
        } => canonicalize_and_constrain(
            arena,
            &module_ids,
            dep_idents,
            exposed_symbols,
            aliases,
            mode,
            parsed,
            look_up_builtins,
        ),
        Solve {
            module,
            module_timing,
            imported_symbols,
            constraint,
            var_store,
            ident_ids,
            declarations,
            unused_imports,
        } => Ok(run_solve(
            module,
            ident_ids,
            module_timing,
            imported_symbols,
            constraint,
            var_store,
            declarations,
            unused_imports,
        )),
        BuildPendingSpecializations {
            module_id,
            ident_ids,
            decls,
            module_timing,
            layout_cache,
            solved_subs,
            exposed_to_host,
        } => Ok(build_pending_specializations(
            arena,
            solved_subs,
            module_id,
            ident_ids,
            decls,
            module_timing,
            layout_cache,
            ptr_bytes,
            exposed_to_host,
        )),
        MakeSpecializations {
            module_id,
            ident_ids,
            subs,
            procs,
            layout_cache,
            specializations_we_must_make,
            module_timing,
        } => Ok(make_specializations(
            arena,
            module_id,
            ident_ids,
            subs,
            procs,
            layout_cache,
            specializations_we_must_make,
            module_timing,
            ptr_bytes,
        )),
    }?;

    msg_tx
        .send(msg)
        .map_err(|_| LoadingProblem::MsgChannelDied)?;

    Ok(())
}<|MERGE_RESOLUTION|>--- conflicted
+++ resolved
@@ -1012,27 +1012,18 @@
     Ok(())
 }
 
-<<<<<<< HEAD
-pub fn load_and_typecheck<F>(
-    arena: &Bump,
-=======
-pub fn load_and_typecheck<'a>(
+pub fn load_and_typecheck<'a, F>(
     arena: &'a Bump,
->>>>>>> cc81c6e5
     filename: PathBuf,
     stdlib: &'a StdLib,
     src_dir: &Path,
     exposed_types: SubsByModule,
     ptr_bytes: u32,
-<<<<<<< HEAD
     look_up_builtin: F,
-) -> Result<LoadedModule, LoadingProblem>
+) -> Result<LoadedModule, LoadingProblem<'a>>
 where
     F: Fn(Symbol, &mut VarStore) -> Option<Def> + 'static + Send + Copy,
 {
-=======
-) -> Result<LoadedModule, LoadingProblem<'a>> {
->>>>>>> cc81c6e5
     use LoadResult::*;
 
     let load_start = LoadStart::from_path(arena, filename, stdlib.mode)?;
@@ -1059,15 +1050,11 @@
     src_dir: &Path,
     exposed_types: SubsByModule,
     ptr_bytes: u32,
-<<<<<<< HEAD
     look_up_builtin: F,
-) -> Result<MonomorphizedModule<'a>, LoadingProblem>
+) -> Result<MonomorphizedModule<'a>, LoadingProblem<'a>>
 where
     F: Fn(Symbol, &mut VarStore) -> Option<Def> + 'static + Send + Copy,
 {
-=======
-) -> Result<MonomorphizedModule<'a>, LoadingProblem<'a>> {
->>>>>>> cc81c6e5
     use LoadResult::*;
 
     let load_start = LoadStart::from_path(arena, filename, stdlib.mode)?;
@@ -1096,15 +1083,11 @@
     src_dir: &Path,
     exposed_types: SubsByModule,
     ptr_bytes: u32,
-<<<<<<< HEAD
     look_up_builtin: F,
-) -> Result<MonomorphizedModule<'a>, LoadingProblem>
+) -> Result<MonomorphizedModule<'a>, LoadingProblem<'a>>
 where
     F: Fn(Symbol, &mut VarStore) -> Option<Def> + 'static + Send + Copy,
 {
-=======
-) -> Result<MonomorphizedModule<'a>, LoadingProblem<'a>> {
->>>>>>> cc81c6e5
     use LoadResult::*;
 
     let load_start = LoadStart::from_str(arena, filename, src, stdlib.mode)?;
@@ -1256,12 +1239,8 @@
     exposed_types: SubsByModule,
     goal_phase: Phase,
     ptr_bytes: u32,
-<<<<<<< HEAD
     look_up_builtins: F,
-) -> Result<LoadResult<'a>, LoadingProblem>
-=======
 ) -> Result<LoadResult<'a>, LoadingProblem<'a>>
->>>>>>> cc81c6e5
 where
     F: Fn(Symbol, &mut VarStore) -> Option<Def> + 'static + Send + Copy,
 {
@@ -1384,11 +1363,7 @@
                                             src_dir,
                                             msg_tx.clone(),
                                             ptr_bytes,
-<<<<<<< HEAD
                                             look_up_builtins,
-                                        )
-                                        .expect("Msg channel closed unexpectedly.");
-=======
                                         );
 
                                         match result {
@@ -1403,7 +1378,6 @@
                                                 return Err(other);
                                             }
                                         }
->>>>>>> cc81c6e5
                                     }
                                 }
                             }
@@ -3418,15 +3392,11 @@
     aliases: MutMap<Symbol, Alias>,
     mode: Mode,
     parsed: ParsedModule<'a>,
-<<<<<<< HEAD
     look_up_builtins: F,
-) -> Result<Msg<'a>, LoadingProblem>
+) -> Result<Msg<'a>, LoadingProblem<'a>>
 where
     F: Fn(Symbol, &mut VarStore) -> Option<Def> + 'static + Send + Copy,
 {
-=======
-) -> Result<Msg<'a>, LoadingProblem<'a>> {
->>>>>>> cc81c6e5
     let canonicalize_start = SystemTime::now();
 
     let ParsedModule {
@@ -3899,15 +3869,11 @@
     src_dir: &Path,
     msg_tx: MsgSender<'a>,
     ptr_bytes: u32,
-<<<<<<< HEAD
     look_up_builtins: F,
-) -> Result<(), LoadingProblem>
+) -> Result<(), LoadingProblem<'a>>
 where
     F: Fn(Symbol, &mut VarStore) -> Option<Def> + 'static + Send + Copy,
 {
-=======
-) -> Result<(), LoadingProblem<'a>> {
->>>>>>> cc81c6e5
     use BuildTask::*;
 
     let msg = match task {
