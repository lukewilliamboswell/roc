--- conflicted
+++ resolved
@@ -292,7 +292,6 @@
     }
 };
 
-<<<<<<< HEAD
 /// Build step that checks for @enumFromInt(0) usage in all .zig files.
 ///
 /// We forbid @enumFromInt(0) because it hides bugs and makes them harder to debug.
@@ -308,21 +307,6 @@
             .step = Step.init(.{
                 .id = Step.Id.custom,
                 .name = "check-enum-from-int-zero",
-=======
-/// Build step that checks for unused variable suppression patterns.
-///
-/// In this codebase, we don't use `_ = variable;` to suppress unused variable warnings.
-/// Instead, we delete the unused variable/argument and update all call sites as necessary.
-const CheckUnusedSuppressionStep = struct {
-    step: Step,
-
-    fn create(b: *std.Build) *CheckUnusedSuppressionStep {
-        const self = b.allocator.create(CheckUnusedSuppressionStep) catch @panic("OOM");
-        self.* = .{
-            .step = Step.init(.{
-                .id = Step.Id.custom,
-                .name = "check-unused-suppression",
->>>>>>> 36d68c97
                 .owner = b,
                 .makeFn = make,
             }),
@@ -330,19 +314,14 @@
         return self;
     }
 
-<<<<<<< HEAD
     fn make(step: *Step, options: Step.MakeOptions) !void {
         _ = options;
-=======
-    fn make(step: *Step, _: Step.MakeOptions) !void {
->>>>>>> 36d68c97
         const b = step.owner;
         const allocator = b.allocator;
 
         var violations = std.ArrayList(Violation).empty;
         defer violations.deinit(allocator);
 
-<<<<<<< HEAD
         // Recursively scan src/ for .zig files
         var dir = std.fs.cwd().openDir("src", .{ .iterate = true }) catch |err| {
             return step.fail("Failed to open src directory: {}", .{err});
@@ -350,20 +329,10 @@
         defer dir.close();
 
         try scanDirectoryForEnumFromIntZero(allocator, dir, "src", &violations);
-=======
-        // Scan all src/ directories for .zig files
-        var dir = std.fs.cwd().openDir("src", .{ .iterate = true }) catch |err| {
-            return step.fail("Failed to open src/ directory: {}", .{err});
-        };
-        defer dir.close();
-
-        try scanDirectoryForUnusedSuppression(allocator, dir, "src", &violations);
->>>>>>> 36d68c97
 
         if (violations.items.len > 0) {
             std.debug.print("\n", .{});
             std.debug.print("=" ** 80 ++ "\n", .{});
-<<<<<<< HEAD
             std.debug.print("FORBIDDEN PATTERN: @enumFromInt(0)\n", .{});
             std.debug.print("=" ** 80 ++ "\n\n", .{});
 
@@ -388,7 +357,131 @@
                 \\
                 \\  Example - RIGHT:
                 \\    .anno = undefined, // overwritten in Phase 1.7 before use
-=======
+                \\
+                \\VIOLATIONS FOUND:
+                \\
+            , .{});
+
+            for (violations.items) |violation| {
+                std.debug.print("  {s}:{d}: {s}\n", .{
+                    violation.file_path,
+                    violation.line_number,
+                    violation.line_content,
+                });
+            }
+
+            std.debug.print("\n" ++ "=" ** 80 ++ "\n", .{});
+
+            return step.fail(
+                "Found {d} uses of @enumFromInt(0). Use `undefined` instead with a comment explaining why. " ++
+                    "See above for details.",
+                .{violations.items.len},
+            );
+        }
+    }
+
+    const Violation = struct {
+        file_path: []const u8,
+        line_number: usize,
+        line_content: []const u8,
+    };
+
+    fn scanDirectoryForEnumFromIntZero(
+        allocator: std.mem.Allocator,
+        dir: std.fs.Dir,
+        path_prefix: []const u8,
+        violations: *std.ArrayList(Violation),
+    ) !void {
+        var walker = try dir.walk(allocator);
+        defer walker.deinit();
+
+        while (try walker.next()) |entry| {
+            if (entry.kind != .file) continue;
+            if (!std.mem.endsWith(u8, entry.path, ".zig")) continue;
+
+            // Skip test files - they may legitimately need @enumFromInt(0) for test indices
+            if (std.mem.endsWith(u8, entry.path, "_test.zig")) continue;
+            if (std.mem.indexOf(u8, entry.path, "test/") != null) continue;
+            if (std.mem.startsWith(u8, entry.path, "test")) continue;
+
+            const full_path = try std.fmt.allocPrint(allocator, "{s}/{s}", .{ path_prefix, entry.path });
+
+            const file = dir.openFile(entry.path, .{}) catch continue;
+            defer file.close();
+
+            const content = file.readToEndAlloc(allocator, 10 * 1024 * 1024) catch continue;
+            defer allocator.free(content);
+
+            var line_number: usize = 1;
+            var line_start: usize = 0;
+
+            for (content, 0..) |char, i| {
+                if (char == '\n') {
+                    const line = content[line_start..i];
+
+                    const trimmed = std.mem.trim(u8, line, " \t");
+                    // Skip comments
+                    if (std.mem.startsWith(u8, trimmed, "//")) {
+                        line_number += 1;
+                        line_start = i + 1;
+                        continue;
+                    }
+
+                    // Check for @enumFromInt(0) usage
+                    if (std.mem.indexOf(u8, line, "@enumFromInt(0)") != null) {
+                        try violations.append(allocator, .{
+                            .file_path = full_path,
+                            .line_number = line_number,
+                            .line_content = try allocator.dupe(u8, trimmed),
+                        });
+                    }
+
+                    line_number += 1;
+                    line_start = i + 1;
+                }
+            }
+        }
+    }
+};
+
+/// Build step that checks for unused variable suppression patterns.
+///
+/// In this codebase, we don't use `_ = variable;` to suppress unused variable warnings.
+/// Instead, we delete the unused variable/argument and update all call sites as necessary.
+const CheckUnusedSuppressionStep = struct {
+    step: Step,
+
+    fn create(b: *std.Build) *CheckUnusedSuppressionStep {
+        const self = b.allocator.create(CheckUnusedSuppressionStep) catch @panic("OOM");
+        self.* = .{
+            .step = Step.init(.{
+                .id = Step.Id.custom,
+                .name = "check-unused-suppression",
+                .owner = b,
+                .makeFn = make,
+            }),
+        };
+        return self;
+    }
+
+    fn make(step: *Step, _: Step.MakeOptions) !void {
+        const b = step.owner;
+        const allocator = b.allocator;
+
+        var violations = std.ArrayList(Violation).empty;
+        defer violations.deinit(allocator);
+
+        // Scan all src/ directories for .zig files
+        var dir = std.fs.cwd().openDir("src", .{ .iterate = true }) catch |err| {
+            return step.fail("Failed to open src/ directory: {}", .{err});
+        };
+        defer dir.close();
+
+        try scanDirectoryForUnusedSuppression(allocator, dir, "src", &violations);
+
+        if (violations.items.len > 0) {
+            std.debug.print("\n", .{});
+            std.debug.print("=" ** 80 ++ "\n", .{});
             std.debug.print("UNUSED VARIABLE SUPPRESSION DETECTED\n", .{});
             std.debug.print("=" ** 80 ++ "\n\n", .{});
 
@@ -402,7 +495,6 @@
                 \\
                 \\If a function parameter is unused, remove it from the function signature
                 \\and update all callers. This keeps the code clean and avoids dead code.
->>>>>>> 36d68c97
                 \\
                 \\VIOLATIONS FOUND:
                 \\
@@ -419,13 +511,8 @@
             std.debug.print("\n" ++ "=" ** 80 ++ "\n", .{});
 
             return step.fail(
-<<<<<<< HEAD
-                "Found {d} uses of @enumFromInt(0). Use `undefined` instead with a comment explaining why. " ++
-                    "See above for details.",
-=======
                 "Found {d} unused variable/argument suppression patterns (`_ = identifier;` or `_:`). " ++
                     "Delete the unused variables/arguments and update call sites instead.",
->>>>>>> 36d68c97
                 .{violations.items.len},
             );
         }
@@ -437,11 +524,7 @@
         line_content: []const u8,
     };
 
-<<<<<<< HEAD
-    fn scanDirectoryForEnumFromIntZero(
-=======
     fn scanDirectoryForUnusedSuppression(
->>>>>>> 36d68c97
         allocator: std.mem.Allocator,
         dir: std.fs.Dir,
         path_prefix: []const u8,
@@ -454,14 +537,6 @@
             if (entry.kind != .file) continue;
             if (!std.mem.endsWith(u8, entry.path, ".zig")) continue;
 
-<<<<<<< HEAD
-            // Skip test files - they may legitimately need @enumFromInt(0) for test indices
-            if (std.mem.endsWith(u8, entry.path, "_test.zig")) continue;
-            if (std.mem.indexOf(u8, entry.path, "test/") != null) continue;
-            if (std.mem.startsWith(u8, entry.path, "test")) continue;
-
-=======
->>>>>>> 36d68c97
             const full_path = try std.fmt.allocPrint(allocator, "{s}/{s}", .{ path_prefix, entry.path });
 
             const file = dir.openFile(entry.path, .{}) catch continue;
@@ -470,34 +545,18 @@
             const content = file.readToEndAlloc(allocator, 10 * 1024 * 1024) catch continue;
             defer allocator.free(content);
 
-<<<<<<< HEAD
-=======
             // Skip files that contain "// zig-lint: required-param" comment
             // These are files with implementations that must match external API signatures
             if (std.mem.indexOf(u8, content, "// zig-lint: required-param")) |_| {
                 continue;
             }
 
->>>>>>> 36d68c97
             var line_number: usize = 1;
             var line_start: usize = 0;
 
             for (content, 0..) |char, i| {
                 if (char == '\n') {
                     const line = content[line_start..i];
-<<<<<<< HEAD
-
-                    const trimmed = std.mem.trim(u8, line, " \t");
-                    // Skip comments
-                    if (std.mem.startsWith(u8, trimmed, "//")) {
-                        line_number += 1;
-                        line_start = i + 1;
-                        continue;
-                    }
-
-                    // Check for @enumFromInt(0) usage
-                    if (std.mem.indexOf(u8, line, "@enumFromInt(0)") != null) {
-=======
                     const trimmed = std.mem.trim(u8, line, " \t");
 
                     // Check for pattern: _ = identifier;
@@ -511,7 +570,6 @@
                     }
                     // Also check for _: pattern (unused argument in parameter list)
                     if (hasUnusedArgumentPattern(trimmed)) {
->>>>>>> 36d68c97
                         try violations.append(allocator, .{
                             .file_path = full_path,
                             .line_number = line_number,
@@ -525,8 +583,6 @@
             }
         }
     }
-<<<<<<< HEAD
-=======
 
     fn isUnusedSuppression(line: []const u8) bool {
         // Pattern: `_ = identifier;` where identifier is alphanumeric with underscores
@@ -566,7 +622,6 @@
         }
         return false;
     }
->>>>>>> 36d68c97
 };
 
 fn checkFxPlatformTestCoverage(step: *Step) !void {
@@ -1549,15 +1604,13 @@
     const check_patterns = CheckTypeCheckerPatternsStep.create(b);
     test_step.dependOn(&check_patterns.step);
 
-<<<<<<< HEAD
     // Add check for @enumFromInt(0) usage
     const check_enum_from_int = CheckEnumFromIntZeroStep.create(b);
     test_step.dependOn(&check_enum_from_int.step);
-=======
+
     // Add check for unused variable suppression patterns
     const check_unused = CheckUnusedSuppressionStep.create(b);
     test_step.dependOn(&check_unused.step);
->>>>>>> 36d68c97
 
     test_step.dependOn(&tests_summary.step);
 
