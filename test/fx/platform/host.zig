//! Platform host for testing effectful Roc applications.
//!
//! This host provides stdin/stdout/stderr effects and includes a test mode for
//! verifying IO behavior without performing actual syscalls.
//!
//! ## Test Mode
//!
//! Run with `--test <spec>` to simulate IO and verify behavior:
//! ```
//! ./zig-out/bin/roc app.roc -- --test "1>Hello, world!"
//! ```
//!
//! Spec format uses pipe-separated operations:
//! - `0<input` - provide "input" as stdin
//! - `1>output` - expect "output" on stdout
//! - `2>output` - expect "output" on stderr
//!
//! Example with multiple operations:
//! ```
//! --test "0<user input|1>Before stdin|1>After stdin"
//! ```
//!
//! Use `--test-verbose <spec>` for detailed output during test execution.
//!
//! Exit codes:
//! - 0: All expectations matched in order
//! - 1: Test failed (mismatch, missing output, extra output, or invalid spec)
const std = @import("std");
const builtin = @import("builtin");
const builtins = @import("builtins");
const build_options = @import("build_options");
const posix = if (builtin.os.tag != .windows and builtin.os.tag != .wasi) std.posix else undefined;

const trace_refcount = build_options.trace_refcount;

<<<<<<< HEAD
/// Error message to display on stack overflow in a Roc program
const STACK_OVERFLOW_MESSAGE = "\nThis Roc application overflowed its stack memory and crashed.\n\n";

/// Callback for stack overflow in a Roc program
fn handleRocStackOverflow() noreturn {
    if (comptime builtin.os.tag == .windows) {
        const DWORD = u32;
        const HANDLE = ?*anyopaque;
        const STD_ERROR_HANDLE: DWORD = @bitCast(@as(i32, -12));

        const kernel32 = struct {
            extern "kernel32" fn GetStdHandle(nStdHandle: DWORD) callconv(.winapi) HANDLE;
            extern "kernel32" fn WriteFile(hFile: HANDLE, lpBuffer: [*]const u8, nNumberOfBytesToWrite: DWORD, lpNumberOfBytesWritten: ?*DWORD, lpOverlapped: ?*anyopaque) callconv(.winapi) i32;
            extern "kernel32" fn ExitProcess(uExitCode: c_uint) callconv(.winapi) noreturn;
        };

        const stderr_handle = kernel32.GetStdHandle(STD_ERROR_HANDLE);
        var bytes_written: DWORD = 0;
        _ = kernel32.WriteFile(stderr_handle, STACK_OVERFLOW_MESSAGE.ptr, STACK_OVERFLOW_MESSAGE.len, &bytes_written, null);
        kernel32.ExitProcess(134);
    } else if (comptime builtin.os.tag != .wasi) {
        _ = posix.write(posix.STDERR_FILENO, STACK_OVERFLOW_MESSAGE) catch {};
        posix.exit(134);
    } else {
        std.process.exit(134);
    }
}

/// Callback for access violation in a Roc program
fn handleRocAccessViolation(fault_addr: usize) noreturn {
    if (comptime builtin.os.tag == .windows) {
        const DWORD = u32;
        const HANDLE = ?*anyopaque;
        const STD_ERROR_HANDLE: DWORD = @bitCast(@as(i32, -12));

        const kernel32 = struct {
            extern "kernel32" fn GetStdHandle(nStdHandle: DWORD) callconv(.winapi) HANDLE;
            extern "kernel32" fn WriteFile(hFile: HANDLE, lpBuffer: [*]const u8, nNumberOfBytesToWrite: DWORD, lpNumberOfBytesWritten: ?*DWORD, lpOverlapped: ?*anyopaque) callconv(.winapi) i32;
            extern "kernel32" fn ExitProcess(uExitCode: c_uint) callconv(.winapi) noreturn;
        };

        var addr_buf: [18]u8 = undefined;
        const addr_str = builtins.handlers.formatHex(fault_addr, &addr_buf);

        const msg1 = "\nSegmentation fault (SIGSEGV) in this Roc program.\nFault address: ";
        const msg2 = "\n\n";
        const stderr_handle = kernel32.GetStdHandle(STD_ERROR_HANDLE);
        var bytes_written: DWORD = 0;
        _ = kernel32.WriteFile(stderr_handle, msg1.ptr, msg1.len, &bytes_written, null);
        _ = kernel32.WriteFile(stderr_handle, addr_str.ptr, @intCast(addr_str.len), &bytes_written, null);
        _ = kernel32.WriteFile(stderr_handle, msg2.ptr, msg2.len, &bytes_written, null);
        kernel32.ExitProcess(139);
    } else {
        // POSIX (and WASI fallback)
        const msg = "\nSegmentation fault (SIGSEGV) in this Roc program.\nFault address: ";
        _ = posix.write(posix.STDERR_FILENO, msg) catch {};

        var addr_buf: [18]u8 = undefined;
        const addr_str = builtins.handlers.formatHex(fault_addr, &addr_buf);
        _ = posix.write(posix.STDERR_FILENO, addr_str) catch {};
        _ = posix.write(posix.STDERR_FILENO, "\n\n") catch {};
        posix.exit(139);
    }
}

/// Error message to display on division by zero in a Roc program
const DIVISION_BY_ZERO_MESSAGE = "\nThis Roc application divided by zero and crashed.\n\n";

/// Callback for arithmetic errors (division by zero) in a Roc program
fn handleRocArithmeticError() noreturn {
    if (comptime builtin.os.tag == .windows) {
        const DWORD = u32;
        const HANDLE = ?*anyopaque;
        const STD_ERROR_HANDLE: DWORD = @bitCast(@as(i32, -12));

        const kernel32 = struct {
            extern "kernel32" fn GetStdHandle(nStdHandle: DWORD) callconv(.winapi) HANDLE;
            extern "kernel32" fn WriteFile(hFile: HANDLE, lpBuffer: [*]const u8, nNumberOfBytesToWrite: DWORD, lpNumberOfBytesWritten: ?*DWORD, lpOverlapped: ?*anyopaque) callconv(.winapi) i32;
            extern "kernel32" fn ExitProcess(uExitCode: c_uint) callconv(.winapi) noreturn;
        };

        const stderr_handle = kernel32.GetStdHandle(STD_ERROR_HANDLE);
        var bytes_written: DWORD = 0;
        _ = kernel32.WriteFile(stderr_handle, DIVISION_BY_ZERO_MESSAGE.ptr, DIVISION_BY_ZERO_MESSAGE.len, &bytes_written, null);
        kernel32.ExitProcess(136);
    } else if (comptime builtin.os.tag != .wasi) {
        _ = posix.write(posix.STDERR_FILENO, DIVISION_BY_ZERO_MESSAGE) catch {};
        posix.exit(136); // 128 + 8 (SIGFPE)
    } else {
        std.process.exit(136);
    }
=======
/// Type of IO operation in test spec
const EffectType = enum(u8) {
    stdin_input, // 0<
    stdout_expect, // 1>
    stderr_expect, // 2>
};

/// A single entry in the test spec
const SpecEntry = struct {
    effect_type: EffectType,
    value: []const u8,
    spec_line: usize, // For error reporting
};

/// Test state for simulated IO mode
const TestState = struct {
    enabled: bool,
    verbose: bool,
    entries: []const SpecEntry,
    current_index: usize,
    failed: bool,
    failure_info: ?FailureInfo,

    const FailureInfo = struct {
        expected_type: EffectType,
        expected_value: []const u8,
        actual_type: EffectType,
        actual_value: []const u8,
        spec_line: usize,
    };

    fn init() TestState {
        return .{
            .enabled = false,
            .verbose = false,
            .entries = &.{},
            .current_index = 0,
            .failed = false,
            .failure_info = null,
        };
    }
};

/// Parse error for invalid spec format
const ParseError = error{
    InvalidSpecFormat,
    OutOfMemory,
};

/// Parse test spec string into array of SpecEntry
/// Format: "0<input|1>output|2>error" (pipe-separated)
/// Returns error if any segment doesn't start with a valid pattern (0<, 1>, 2>)
fn parseTestSpec(allocator: std.mem.Allocator, spec: []const u8) ParseError![]SpecEntry {
    var entries = std.ArrayList(SpecEntry).initCapacity(allocator, 8) catch return ParseError.OutOfMemory;
    errdefer entries.deinit(allocator);

    var line_num: usize = 1;
    // Split on pipe character
    var iter = std.mem.splitScalar(u8, spec, '|');

    while (iter.next()) |segment| {
        defer line_num += 1;

        // Skip empty segments (e.g., trailing pipe)
        if (segment.len == 0) continue;

        // Check for valid pattern prefix
        if (segment.len < 2) {
            const stderr_file: std.fs.File = .stderr();
            stderr_file.writeAll("Error: Invalid spec segment '") catch {};
            stderr_file.writeAll(segment) catch {};
            stderr_file.writeAll("' - must start with 0<, 1>, or 2>\n") catch {};
            return ParseError.InvalidSpecFormat;
        }

        const effect_type: EffectType = blk: {
            if (segment[0] == '0' and segment[1] == '<') break :blk .stdin_input;
            if (segment[0] == '1' and segment[1] == '>') break :blk .stdout_expect;
            if (segment[0] == '2' and segment[1] == '>') break :blk .stderr_expect;
            // Invalid pattern - report error
            const stderr_file: std.fs.File = .stderr();
            stderr_file.writeAll("Error: Invalid spec segment '") catch {};
            stderr_file.writeAll(segment) catch {};
            stderr_file.writeAll("' - must start with 0<, 1>, or 2>\n") catch {};
            return ParseError.InvalidSpecFormat;
        };

        entries.append(allocator, .{
            .effect_type = effect_type,
            .value = segment[2..],
            .spec_line = line_num,
        }) catch return ParseError.OutOfMemory;
    }

    return entries.toOwnedSlice(allocator) catch ParseError.OutOfMemory;
>>>>>>> a907c9af
}

/// Host environment - contains GeneralPurposeAllocator for leak detection
const HostEnv = struct {
    gpa: std.heap.GeneralPurposeAllocator(.{}),
    test_state: TestState,
};

/// Roc allocation function with size-tracking metadata
fn rocAllocFn(roc_alloc: *builtins.host_abi.RocAlloc, env: *anyopaque) callconv(.c) void {
    const host: *HostEnv = @ptrCast(@alignCast(env));
    const allocator = host.gpa.allocator();

    const align_enum = std.mem.Alignment.fromByteUnits(@as(usize, @intCast(roc_alloc.alignment)));

    // Calculate additional bytes needed to store the size
    const size_storage_bytes = @max(roc_alloc.alignment, @alignOf(usize));
    const total_size = roc_alloc.length + size_storage_bytes;

    // Allocate memory including space for size metadata
    const result = allocator.rawAlloc(total_size, align_enum, @returnAddress());

    const base_ptr = result orelse {
        const stderr: std.fs.File = .stderr();
        var buf: [256]u8 = undefined;
        const msg = std.fmt.bufPrint(&buf, "\x1b[31mHost error:\x1b[0m allocation failed for size={d} align={d}\n", .{
            total_size,
            roc_alloc.alignment,
        }) catch "\x1b[31mHost error:\x1b[0m allocation failed, out of memory\n";
        stderr.writeAll(msg) catch {};
        std.process.exit(1);
    };

    // Store the total size (including metadata) right before the user data
    const size_ptr: *usize = @ptrFromInt(@intFromPtr(base_ptr) + size_storage_bytes - @sizeOf(usize));
    size_ptr.* = total_size;

    // Return pointer to the user data (after the size metadata)
    roc_alloc.answer = @ptrFromInt(@intFromPtr(base_ptr) + size_storage_bytes);

    if (trace_refcount) {
        std.debug.print("[ALLOC] ptr=0x{x} size={d} align={d}\n", .{ @intFromPtr(roc_alloc.answer), roc_alloc.length, roc_alloc.alignment });
    }
}

/// Roc deallocation function with size-tracking metadata
fn rocDeallocFn(roc_dealloc: *builtins.host_abi.RocDealloc, env: *anyopaque) callconv(.c) void {
    const host: *HostEnv = @ptrCast(@alignCast(env));
    const allocator = host.gpa.allocator();

    // Calculate where the size metadata is stored
    const size_storage_bytes = @max(roc_dealloc.alignment, @alignOf(usize));
    const size_ptr: *const usize = @ptrFromInt(@intFromPtr(roc_dealloc.ptr) - @sizeOf(usize));
    const total_size = size_ptr.*;

    if (trace_refcount) {
        std.debug.print("[DEALLOC] ptr=0x{x} align={d} total_size={d} size_storage={d}\n", .{
            @intFromPtr(roc_dealloc.ptr),
            roc_dealloc.alignment,
            total_size,
            size_storage_bytes,
        });
    }

    // Calculate the base pointer (start of actual allocation)
    const base_ptr: [*]u8 = @ptrFromInt(@intFromPtr(roc_dealloc.ptr) - size_storage_bytes);

    // Use same alignment calculation as alloc
    const align_enum = std.mem.Alignment.fromByteUnits(@as(usize, @intCast(roc_dealloc.alignment)));

    // Free the memory (including the size metadata)
    const slice = @as([*]u8, @ptrCast(base_ptr))[0..total_size];
    allocator.rawFree(slice, align_enum, @returnAddress());
}

/// Roc reallocation function with size-tracking metadata
fn rocReallocFn(roc_realloc: *builtins.host_abi.RocRealloc, env: *anyopaque) callconv(.c) void {
    const host: *HostEnv = @ptrCast(@alignCast(env));
    const allocator = host.gpa.allocator();

    // Calculate where the size metadata is stored for the old allocation
    const size_storage_bytes = @max(roc_realloc.alignment, @alignOf(usize));
    const old_size_ptr: *const usize = @ptrFromInt(@intFromPtr(roc_realloc.answer) - @sizeOf(usize));

    // Read the old total size from metadata
    const old_total_size = old_size_ptr.*;

    // Calculate the old base pointer (start of actual allocation)
    const old_base_ptr: [*]u8 = @ptrFromInt(@intFromPtr(roc_realloc.answer) - size_storage_bytes);

    // Calculate new total size needed
    const new_total_size = roc_realloc.new_length + size_storage_bytes;

    // Perform reallocation
    const old_slice = @as([*]u8, @ptrCast(old_base_ptr))[0..old_total_size];
    const new_slice = allocator.realloc(old_slice, new_total_size) catch {
        const stderr: std.fs.File = .stderr();
        stderr.writeAll("\x1b[31mHost error:\x1b[0m reallocation failed, out of memory\n") catch {};
        std.process.exit(1);
    };

    // Store the new total size in the metadata
    const new_size_ptr: *usize = @ptrFromInt(@intFromPtr(new_slice.ptr) + size_storage_bytes - @sizeOf(usize));
    new_size_ptr.* = new_total_size;

    // Return pointer to the user data (after the size metadata)
    roc_realloc.answer = @ptrFromInt(@intFromPtr(new_slice.ptr) + size_storage_bytes);

    if (trace_refcount) {
        std.debug.print("[REALLOC] old=0x{x} new=0x{x} new_size={d}\n", .{ @intFromPtr(old_base_ptr) + size_storage_bytes, @intFromPtr(roc_realloc.answer), roc_realloc.new_length });
    }
}

/// Roc debug function
fn rocDbgFn(roc_dbg: *const builtins.host_abi.RocDbg, env: *anyopaque) callconv(.c) void {
    _ = env;
    const message = roc_dbg.utf8_bytes[0..roc_dbg.len];
    std.debug.print("ROC DBG: {s}\n", .{message});
}

/// Roc expect failed function
fn rocExpectFailedFn(roc_expect: *const builtins.host_abi.RocExpectFailed, env: *anyopaque) callconv(.c) void {
    _ = env;
    const source_bytes = roc_expect.utf8_bytes[0..roc_expect.len];
    const trimmed = std.mem.trim(u8, source_bytes, " \t\n\r");
    std.debug.print("Expect failed: {s}\n", .{trimmed});
}

/// Roc crashed function
fn rocCrashedFn(roc_crashed: *const builtins.host_abi.RocCrashed, env: *anyopaque) callconv(.c) noreturn {
    _ = env;
    const message = roc_crashed.utf8_bytes[0..roc_crashed.len];
    const stderr: std.fs.File = .stderr();
    var buf: [256]u8 = undefined;
    var w = stderr.writer(&buf);
    w.interface.print("\n\x1b[31mRoc crashed:\x1b[0m {s}\n", .{message}) catch {};
    w.interface.flush() catch {};
    std.process.exit(1);
}

// External symbols provided by the Roc runtime object file
// Follows RocCall ABI: ops, ret_ptr, then argument pointers
extern fn roc__main(ops: *builtins.host_abi.RocOps, ret_ptr: *anyopaque, arg_ptr: ?*anyopaque) callconv(.c) void;

// OS-specific entry point handling
comptime {
    // Export main for all platforms
    @export(&main, .{ .name = "main" });

    // Windows MinGW/MSVCRT compatibility: export __main stub
    if (@import("builtin").os.tag == .windows) {
        @export(&__main, .{ .name = "__main" });
    }
}

// Windows MinGW/MSVCRT compatibility stub
// The C runtime on Windows calls __main from main for constructor initialization
fn __main() callconv(.c) void {}

// C compatible main for runtime
fn main(argc: c_int, argv: [*][*:0]u8) callconv(.c) c_int {
    // Parse --test or --test-verbose argument
    var test_spec: ?[]const u8 = null;
    var test_verbose: bool = false;
    var i: usize = 1;
    const arg_count: usize = @intCast(argc);
    const stderr_file: std.fs.File = .stderr();
    while (i < arg_count) : (i += 1) {
        const arg = std.mem.span(argv[i]);
        if (std.mem.eql(u8, arg, "--test-verbose")) {
            if (i + 1 < arg_count) {
                i += 1;
                test_spec = std.mem.span(argv[i]);
                test_verbose = true;
            } else {
                stderr_file.writeAll("Error: --test-verbose requires a spec argument\n") catch {};
                return 1;
            }
        } else if (std.mem.eql(u8, arg, "--test")) {
            if (i + 1 < arg_count) {
                i += 1;
                test_spec = std.mem.span(argv[i]);
            } else {
                stderr_file.writeAll("Error: --test requires a spec argument\n") catch {};
                return 1;
            }
        } else if (arg.len >= 2 and arg[0] == '-' and arg[1] == '-') {
            stderr_file.writeAll("Error: unknown flag '") catch {};
            stderr_file.writeAll(arg) catch {};
            stderr_file.writeAll("'\n") catch {};
            stderr_file.writeAll("Usage: <app> [--test <spec>] [--test-verbose <spec>]\n") catch {};
            return 1;
        }
    }

    const exit_code = platform_main(test_spec, test_verbose) catch |err| {
        stderr_file.writeAll("HOST ERROR: ") catch {};
        stderr_file.writeAll(@errorName(err)) catch {};
        stderr_file.writeAll("\n") catch {};
        return 1;
    };
    return exit_code;
}

// Use the actual RocStr from builtins instead of defining our own
const RocStr = builtins.str.RocStr;

/// Hosted function: Stderr.line! (index 0 - sorted alphabetically)
/// Follows RocCall ABI: (ops, ret_ptr, args_ptr)
/// Returns {} and takes Str as argument
fn hostedStderrLine(ops: *builtins.host_abi.RocOps, ret_ptr: *anyopaque, args_ptr: *anyopaque) callconv(.c) void {
    _ = ret_ptr; // Return value is {} which is zero-sized

    // Arguments struct for single Str parameter
    const Args = extern struct { str: RocStr };
    const args: *Args = @ptrCast(@alignCast(args_ptr));
    const message = args.str.asSlice();

    const host: *HostEnv = @ptrCast(@alignCast(ops.env));

    // Test mode: verify output matches expected
    if (host.test_state.enabled) {
        const stderr_file: std.fs.File = .stderr();
        if (host.test_state.current_index < host.test_state.entries.len) {
            const entry = host.test_state.entries[host.test_state.current_index];
            if (entry.effect_type == .stderr_expect and std.mem.eql(u8, entry.value, message)) {
                host.test_state.current_index += 1;
                if (host.test_state.verbose) {
                    stderr_file.writeAll("[OK] stderr: \"") catch {};
                    stderr_file.writeAll(message) catch {};
                    stderr_file.writeAll("\"\n") catch {};
                }
                return; // Match!
            }
            // Mismatch - must allocate a copy of the message since the RocStr may be freed
            const actual_copy = host.gpa.allocator().dupe(u8, message) catch "";
            host.test_state.failed = true;
            host.test_state.failure_info = .{
                .expected_type = entry.effect_type,
                .expected_value = entry.value,
                .actual_type = .stderr_expect,
                .actual_value = actual_copy,
                .spec_line = entry.spec_line,
            };
            if (host.test_state.verbose) {
                stderr_file.writeAll("[FAIL] stderr: \"") catch {};
                stderr_file.writeAll(message) catch {};
                stderr_file.writeAll("\" (expected ") catch {};
                stderr_file.writeAll(effectTypeName(entry.effect_type)) catch {};
                stderr_file.writeAll(": \"") catch {};
                stderr_file.writeAll(entry.value) catch {};
                stderr_file.writeAll("\")\n") catch {};
            }
        } else {
            // Extra output not in spec - must allocate a copy of the message
            const actual_copy = host.gpa.allocator().dupe(u8, message) catch "";
            host.test_state.failed = true;
            host.test_state.failure_info = .{
                .expected_type = .stderr_expect, // We expected nothing
                .expected_value = "",
                .actual_type = .stderr_expect,
                .actual_value = actual_copy,
                .spec_line = 0,
            };
            if (host.test_state.verbose) {
                stderr_file.writeAll("[FAIL] stderr: \"") catch {};
                stderr_file.writeAll(message) catch {};
                stderr_file.writeAll("\" (unexpected - no more expected operations)\n") catch {};
            }
        }
        return;
    }

    // Normal mode: write to stderr
    const stderr: std.fs.File = .stderr();
    stderr.writeAll(message) catch {};
    stderr.writeAll("\n") catch {};
}

/// Hosted function: Stdin.line! (index 1 - sorted alphabetically)
/// Follows RocCall ABI: (ops, ret_ptr, args_ptr)
/// Returns Str and takes {} as argument
fn hostedStdinLine(ops: *builtins.host_abi.RocOps, ret_ptr: *anyopaque, args_ptr: *anyopaque) callconv(.c) void {
    _ = args_ptr; // Argument is {} which is zero-sized

    const host: *HostEnv = @ptrCast(@alignCast(ops.env));
    const result: *RocStr = @ptrCast(@alignCast(ret_ptr));

    // Test mode: consume next stdin_input entry from spec
    if (host.test_state.enabled) {
        const stderr_file: std.fs.File = .stderr();
        if (host.test_state.current_index < host.test_state.entries.len) {
            const entry = host.test_state.entries[host.test_state.current_index];
            if (entry.effect_type == .stdin_input) {
                host.test_state.current_index += 1;
                result.* = RocStr.fromSlice(entry.value, ops);
                if (host.test_state.verbose) {
                    stderr_file.writeAll("[OK] stdin: \"") catch {};
                    stderr_file.writeAll(entry.value) catch {};
                    stderr_file.writeAll("\"\n") catch {};
                }
                return;
            }
            // Wrong type - expected stdin but spec has output
            host.test_state.failed = true;
            host.test_state.failure_info = .{
                .expected_type = entry.effect_type,
                .expected_value = entry.value,
                .actual_type = .stdin_input,
                .actual_value = "(stdin read)",
                .spec_line = entry.spec_line,
            };
            if (host.test_state.verbose) {
                stderr_file.writeAll("[FAIL] stdin read (expected ") catch {};
                stderr_file.writeAll(effectTypeName(entry.effect_type)) catch {};
                stderr_file.writeAll(": \"") catch {};
                stderr_file.writeAll(entry.value) catch {};
                stderr_file.writeAll("\")\n") catch {};
            }
        } else {
            // Ran out of entries - app tried to read more stdin than provided
            host.test_state.failed = true;
            host.test_state.failure_info = .{
                .expected_type = .stdin_input,
                .expected_value = "",
                .actual_type = .stdin_input,
                .actual_value = "(stdin read)",
                .spec_line = 0,
            };
            if (host.test_state.verbose) {
                stderr_file.writeAll("[FAIL] stdin read (unexpected - no more expected operations)\n") catch {};
            }
        }
        result.* = RocStr.empty();
        return;
    }

    // Normal mode: Read a line from stdin
    var buffer: [4096]u8 = undefined;
    const stdin_file: std.fs.File = .stdin();
    const bytes_read = stdin_file.read(&buffer) catch {
        // Return empty string on error
        result.* = RocStr.empty();
        return;
    };

    // Handle EOF (no bytes read)
    if (bytes_read == 0) {
        result.* = RocStr.empty();
        return;
    }

    // Find newline and trim it (handle both \n and \r\n)
    const line_with_newline = buffer[0..bytes_read];
    var line = if (std.mem.indexOfScalar(u8, line_with_newline, '\n')) |newline_idx|
        line_with_newline[0..newline_idx]
    else
        line_with_newline;

    // Also trim trailing \r for Windows line endings
    if (line.len > 0 and line[line.len - 1] == '\r') {
        line = line[0 .. line.len - 1];
    }

    // Create RocStr from the read line and return it
    // RocStr.fromSlice handles allocation internally (either inline for small strings
    // or via roc_alloc for big strings with proper refcount tracking)
    result.* = RocStr.fromSlice(line, ops);
}

/// Hosted function: Stdout.line! (index 2 - sorted alphabetically)
/// Follows RocCall ABI: (ops, ret_ptr, args_ptr)
/// Returns {} and takes Str as argument
fn hostedStdoutLine(ops: *builtins.host_abi.RocOps, ret_ptr: *anyopaque, args_ptr: *anyopaque) callconv(.c) void {
    _ = ret_ptr; // Return value is {} which is zero-sized

    // Arguments struct for single Str parameter
    const Args = extern struct { str: RocStr };
    const args: *Args = @ptrCast(@alignCast(args_ptr));
    const message = args.str.asSlice();

    const host: *HostEnv = @ptrCast(@alignCast(ops.env));

    // Test mode: verify output matches expected
    if (host.test_state.enabled) {
        const stderr_file: std.fs.File = .stderr();
        if (host.test_state.current_index < host.test_state.entries.len) {
            const entry = host.test_state.entries[host.test_state.current_index];
            if (entry.effect_type == .stdout_expect and std.mem.eql(u8, entry.value, message)) {
                host.test_state.current_index += 1;
                if (host.test_state.verbose) {
                    stderr_file.writeAll("[OK] stdout: \"") catch {};
                    stderr_file.writeAll(message) catch {};
                    stderr_file.writeAll("\"\n") catch {};
                }
                return; // Match!
            }
            // Mismatch - must allocate a copy of the message since the RocStr may be freed
            const actual_copy = host.gpa.allocator().dupe(u8, message) catch "";
            host.test_state.failed = true;
            host.test_state.failure_info = .{
                .expected_type = entry.effect_type,
                .expected_value = entry.value,
                .actual_type = .stdout_expect,
                .actual_value = actual_copy,
                .spec_line = entry.spec_line,
            };
            if (host.test_state.verbose) {
                stderr_file.writeAll("[FAIL] stdout: \"") catch {};
                stderr_file.writeAll(message) catch {};
                stderr_file.writeAll("\" (expected ") catch {};
                stderr_file.writeAll(effectTypeName(entry.effect_type)) catch {};
                stderr_file.writeAll(": \"") catch {};
                stderr_file.writeAll(entry.value) catch {};
                stderr_file.writeAll("\")\n") catch {};
            }
        } else {
            // Extra output not in spec - must allocate a copy of the message
            const actual_copy = host.gpa.allocator().dupe(u8, message) catch "";
            host.test_state.failed = true;
            host.test_state.failure_info = .{
                .expected_type = .stdout_expect, // We expected nothing
                .expected_value = "",
                .actual_type = .stdout_expect,
                .actual_value = actual_copy,
                .spec_line = 0,
            };
            if (host.test_state.verbose) {
                stderr_file.writeAll("[FAIL] stdout: \"") catch {};
                stderr_file.writeAll(message) catch {};
                stderr_file.writeAll("\" (unexpected - no more expected operations)\n") catch {};
            }
        }
        return;
    }

    // Normal mode: write to stdout
    const stdout: std.fs.File = .stdout();
    stdout.writeAll(message) catch {};
    stdout.writeAll("\n") catch {};
}

/// Array of hosted function pointers, sorted alphabetically by fully-qualified name
/// These correspond to the hosted functions defined in Stderr, Stdin, and Stdout Type Modules
const hosted_function_ptrs = [_]builtins.host_abi.HostedFn{
    hostedStderrLine, // Stderr.line! (index 0)
    hostedStdinLine, // Stdin.line! (index 1)
    hostedStdoutLine, // Stdout.line! (index 2)
};

/// Platform host entrypoint
<<<<<<< HEAD
fn platform_main() !void {
    // Install signal handlers for stack overflow, access violations, and division by zero
    // This allows us to display helpful error messages instead of crashing
    _ = builtins.handlers.install(handleRocStackOverflow, handleRocAccessViolation, handleRocArithmeticError);

=======
fn platform_main(test_spec: ?[]const u8, test_verbose: bool) !c_int {
>>>>>>> a907c9af
    var host_env = HostEnv{
        .gpa = std.heap.GeneralPurposeAllocator(.{}){},
        .test_state = TestState.init(),
    };

    // Parse test spec if provided
    if (test_spec) |spec| {
        host_env.test_state.entries = try parseTestSpec(host_env.gpa.allocator(), spec);
        host_env.test_state.enabled = true;
        host_env.test_state.verbose = test_verbose;
    }

    defer {
        // Free duplicated actual_value if allocated (on test failure)
        if (host_env.test_state.failure_info) |info| {
            if (info.actual_value.len > 0) {
                host_env.gpa.allocator().free(info.actual_value);
            }
        }

        // Free test entries if allocated
        if (host_env.test_state.entries.len > 0) {
            host_env.gpa.allocator().free(host_env.test_state.entries);
        }

        const leaked = host_env.gpa.deinit();
        if (leaked == .leak) {
            std.log.err("\x1b[33mMemory leak detected!\x1b[0m", .{});
        }
    }

    // Create the RocOps struct
    var roc_ops = builtins.host_abi.RocOps{
        .env = @as(*anyopaque, @ptrCast(&host_env)),
        .roc_alloc = rocAllocFn,
        .roc_dealloc = rocDeallocFn,
        .roc_realloc = rocReallocFn,
        .roc_dbg = rocDbgFn,
        .roc_expect_failed = rocExpectFailedFn,
        .roc_crashed = rocCrashedFn,
        .hosted_fns = .{
            .count = hosted_function_ptrs.len,
            .fns = @constCast(&hosted_function_ptrs),
        },
    };

    // Call the app's main! entrypoint
    var ret: [0]u8 = undefined; // Result is {} which is zero-sized
    var args: [0]u8 = undefined;
    // Note: although this is a function with no args and a zero-sized return value,
    // we can't currently pass null pointers for either of these because Roc will
    // currently dereference both of these eagerly even though it won't use either,
    // causing a segfault if you pass null. This should be changed! Dereferencing
    // garbage memory is obviously pointless, and there's no reason we should do it.
    roc__main(&roc_ops, @as(*anyopaque, @ptrCast(&ret)), @as(*anyopaque, @ptrCast(&args)));

    // Check test results if in test mode
    if (host_env.test_state.enabled) {
        // Check if test failed or not all entries were consumed
        if (host_env.test_state.failed or host_env.test_state.current_index != host_env.test_state.entries.len) {
            const stderr_file: std.fs.File = .stderr();

            // Print failure info
            if (host_env.test_state.failure_info) |info| {
                if (info.spec_line == 0) {
                    // Extra/unexpected output
                    stderr_file.writeAll("TEST FAILED: Unexpected ") catch {};
                    stderr_file.writeAll(effectTypeName(info.actual_type)) catch {};
                    stderr_file.writeAll(" output: \"") catch {};
                    stderr_file.writeAll(info.actual_value) catch {};
                    stderr_file.writeAll("\"\n") catch {};
                } else {
                    var buf: [512]u8 = undefined;
                    const msg = std.fmt.bufPrint(&buf, "TEST FAILED at spec line {d}:\n  Expected: {s} \"{s}\"\n  Got:      {s} \"{s}\"\n", .{
                        info.spec_line,
                        effectTypeName(info.expected_type),
                        info.expected_value,
                        effectTypeName(info.actual_type),
                        info.actual_value,
                    }) catch "TEST FAILED\n";
                    stderr_file.writeAll(msg) catch {};
                }
            } else if (host_env.test_state.current_index < host_env.test_state.entries.len) {
                // Not all entries were consumed - list what's remaining
                const remaining = host_env.test_state.entries.len - host_env.test_state.current_index;
                var buf: [256]u8 = undefined;
                const msg = std.fmt.bufPrint(&buf, "TEST FAILED: {d} expected IO operation(s) not performed:\n", .{remaining}) catch "TEST FAILED: expected IO operations not performed\n";
                stderr_file.writeAll(msg) catch {};

                // List up to 5 unconsumed entries
                const max_to_show: usize = 5;
                var shown: usize = 0;
                for (host_env.test_state.entries[host_env.test_state.current_index..]) |entry| {
                    if (shown >= max_to_show) {
                        stderr_file.writeAll("  ...\n") catch {};
                        break;
                    }
                    stderr_file.writeAll("  - ") catch {};
                    stderr_file.writeAll(effectTypeName(entry.effect_type)) catch {};
                    stderr_file.writeAll(": \"") catch {};
                    stderr_file.writeAll(entry.value) catch {};
                    stderr_file.writeAll("\"\n") catch {};
                    shown += 1;
                }
            } else {
                stderr_file.writeAll("TEST FAILED\n") catch {};
            }

            return 1;
        }
    }

    return 0;
}

fn effectTypeName(effect_type: EffectType) []const u8 {
    return switch (effect_type) {
        .stdin_input => "stdin",
        .stdout_expect => "stdout",
        .stderr_expect => "stderr",
    };
}<|MERGE_RESOLUTION|>--- conflicted
+++ resolved
@@ -33,7 +33,6 @@
 
 const trace_refcount = build_options.trace_refcount;
 
-<<<<<<< HEAD
 /// Error message to display on stack overflow in a Roc program
 const STACK_OVERFLOW_MESSAGE = "\nThis Roc application overflowed its stack memory and crashed.\n\n";
 
@@ -125,7 +124,8 @@
     } else {
         std.process.exit(136);
     }
-=======
+}
+
 /// Type of IO operation in test spec
 const EffectType = enum(u8) {
     stdin_input, // 0<
@@ -221,8 +221,8 @@
     }
 
     return entries.toOwnedSlice(allocator) catch ParseError.OutOfMemory;
->>>>>>> a907c9af
-}
+}
+
 
 /// Host environment - contains GeneralPurposeAllocator for leak detection
 const HostEnv = struct {
@@ -673,15 +673,11 @@
 };
 
 /// Platform host entrypoint
-<<<<<<< HEAD
-fn platform_main() !void {
+fn platform_main(test_spec: ?[]const u8, test_verbose: bool) !c_int {
     // Install signal handlers for stack overflow, access violations, and division by zero
     // This allows us to display helpful error messages instead of crashing
     _ = builtins.handlers.install(handleRocStackOverflow, handleRocAccessViolation, handleRocArithmeticError);
 
-=======
-fn platform_main(test_spec: ?[]const u8, test_verbose: bool) !c_int {
->>>>>>> a907c9af
     var host_env = HostEnv{
         .gpa = std.heap.GeneralPurposeAllocator(.{}){},
         .test_state = TestState.init(),
