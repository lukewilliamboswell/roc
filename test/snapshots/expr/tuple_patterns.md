--- conflicted
+++ resolved
@@ -354,24 +354,13 @@
 				(p-assign (ident "boolean"))))
 		(e-tuple
 			(elems
-<<<<<<< HEAD
-				(e-string @13.32-13.39
-					(e-literal @13.33-13.38 (string "Alice")))
-				(e-string @13.41-13.48
-					(e-literal @13.42-13.47 (string "fixed")))
-				(e-tag @13.50-13.54 (name "True")))))
-	(s-let @16.5-16.41
-		(p-tuple @16.5-16.18
-=======
 				(e-string
 					(e-literal (string "Alice")))
 				(e-string
 					(e-literal (string "fixed")))
-				(e-nominal (nominal "Bool")
-					(e-tag (name "True"))))))
-	(s-let
-		(p-tuple
->>>>>>> d52fd4cd
+				(e-tag (name "True")))))
+	(s-let
+		(p-tuple
 			(patterns
 				(p-assign (ident "list"))
 				(p-assign (ident "hello"))))
