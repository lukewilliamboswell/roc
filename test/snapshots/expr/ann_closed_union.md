--- conflicted
+++ resolved
@@ -13,9 +13,19 @@
 }
 ~~~
 # EXPECTED
-NIL
+UNDECLARED TYPE - ann_closed_union.md:2:26:2:30
 # PROBLEMS
-NIL
+**UNDECLARED TYPE**
+The type _Bool_ is not declared in this scope.
+
+This type is referenced here:
+**ann_closed_union.md:2:26:2:30:**
+```roc
+	apple : [Apple, IsFruit(Bool)]
+```
+	                        ^^^^
+
+
 # TOKENS
 ~~~zig
 OpenCurly,
@@ -56,9 +66,5 @@
 ~~~
 # TYPES
 ~~~clojure
-<<<<<<< HEAD
-(expr @1.1-6.2 (type "[Apple][IsFruit(Dict)]"))
-=======
-(expr (type "[Apple][IsFruit(Bool)]"))
->>>>>>> d52fd4cd
+(expr (type "[Apple][IsFruit(Error)]"))
 ~~~