# META
~~~ini
description=fuzz crash
type=file
~~~
# SOURCE
~~~roc
# This is a module comment!
app [main!] { pf: platform "../basic-cli/platform.roc" }

import pf.Stdout exposing [line!, write!]

import # Comment after import keyword
	pf # Comment after qualifier
		.StdoutMultiline # Comment after ident
		exposing [ # Comment after exposing open
			line!, # Comment after exposed item
			write!, # Another after exposed item
		] # Comment after exposing close

import pkg.Something exposing [func as function, Type as ValueCategory, Custom.*]

import BadName as GoodName
import
	BadNameMultiline
		as
		GoodNameMultiline

Map(a, b) : List(a), (a -> b) -> List(b)
MapML( # Comment here
	a, # And here
	b,
) # And after the last arg
	: # And after the colon
		List( # Inside Tag args
			a, # After tag arg
		),
		(a -> b) -> # After arrow
			List( # Inside tag args
				b,
			) # And after the type decl

Foo : (Bar, Baz)

FooMultiline : ( # Comment after pattern tuple open
	Bar, # Comment after pattern tuple item
	Baz, # Another after pattern tuple item
) # Comment after pattern tuple close

Some(a) : { foo : Ok(a), bar : Something }
SomeMl(a) : { # After record open
	foo : Ok(a), # After field
	bar : Something, # After last field
}

SomeMultiline(a) : { # Comment after pattern record open
	foo # After field name
		: # Before field anno
			Ok(a), # Comment after pattern record field
	bar : Something, # Another after pattern record field
} # Comment after pattern record close

Maybe(a) : [Some(a), None]

MaybeMultiline(a) : [ # Comment after tag union open
	Some(a), # Comment after tag union member
	None, # Another after tag union member
] # Comment after tag union close

SomeFunc(a) : Maybe(a), a -> Maybe(a)

add_one_oneline = |num| if num 2 else 5

add_one : U64 -> U64
add_one = |num| {
	other = 1
	if num {
		dbg # After debug
			some_func() # After debug expr
		0
	} else {
		dbg 123
		other
	}
}

match_time = |
	a, # After arg
	b,
| # After args
	match a {
		Blue | Green | Red => {
			x = 12
			x
		}
		Blue # After pattern in alt
		| # Before pattern in alt
			Green
		| Red # After alt pattern
			=> {
				x = 12
				x
			}
		lower # After pattern comment
			=> 1
		"foo" => # After arrow comment
			100
		"foo" | "bar" => 200
		[1, 2, 3, .. as rest] # After pattern comment
			=> # After arrow comment
				123 # After branch comment

		# Just a random comment

		[1, 2 | 5, 3, .. as rest] => 123
		[
			1,
			2 | 5,
			3,
			.. # After DoubleDot
				as # Before alias
					rest, # After last pattern in list
		] => 123
		3.14 => 314
		3.14 | 6.28 => 314
		(1, 2, 3) => 123
		(1, 2 | 5, 3) => 123
		{ foo: 1, bar: 2, ..rest } => 12->add(34)
		{ # After pattern record open
			foo # After pattern record field name
				: # Before pattern record field value
					1, # After pattern record field
			bar: 2,
			.. # After spread operator
				rest, # After last field
		} => 12
		{ foo: 1, bar: 2 | 7 } => 12
		{
			foo: 1,
			bar: 2 | 7, # After last record field
		} => 12
		Ok(123) => 123
		Ok(Some(dude)) => dude
		TwoArgs("hello", Some("world")) => 1000
	}

expect # Comment after expect keyword
	blah == 1 # Comment after expect statement

main! : List(String) -> Try({}, _)
main! = |_| { # Yeah I can leave a comment here
	world = "World"
	var number = 123
	expect blah == 1
	tag = Blue
	return # Comment after return keyword
		tag # Comment after return statement

	# Just a random comment!

	...
	match_time(
		..., # Single args with comment
	)
	some_func(
		dbg # After debug
			42, # After debug expr
	)
	crash # Comment after crash keyword
		"Unreachable!" # Comment after crash statement
	tag_with_payload = Ok(number)
	interpolated = "Hello, ${world}"
	list = [
		add_one(
			dbg # After dbg in list
				number, # after dbg expr as arg
		), # Comment one
		456, # Comment two
		789, # Comment three
	]
	for n in list {
		Stdout.line!("Adding ${n} to ${number}")
		number = number + n
	}
	record = { foo: 123, bar: "Hello", ;az: tag, qux: Ok(world), punned }
	tuple = (123, "World", tag, Ok(world), (nested, tuple), [1, 2, 3])
	multiline_tuple = (
		123,
		"World",
		tag1,
		Ok(world), # This one has a comment
		(nested, tuple),
		[1, 2, 3],
	)
	bin_op_result = Err(foo) ?? 12 > 5 * 5 or 13 + 2 < 5 and 10 - 1 >= 16 or 12 <= 3 / 5
	static_dispatch_style = some_fn(arg1)?.static_dispatch_method()?.next_static_dispatch_method()?.record_field?
	Stdout.line!(interpolated)?
	Stdout.line!(
		"How about ${ # Comment after string interpolation open
			Num.toStr(number) # Comment after string interpolation expr
		} as a string?",
	)
} # Comment after top-level decl

empty : {}
empty = {}

tuple : Value((a, b, c))

expect {
	foo = 1 # This should work too
	blah = 1
	blah == foo
}
~~~
# EXPECTED
PARSE ERROR - fuzz_crash_023.md:178:37:178:38
PARSE ERROR - fuzz_crash_023.md:178:38:178:40
UNEXPECTED TOKEN IN EXPRESSION - fuzz_crash_023.md:178:40:178:41
UNEXPECTED TOKEN IN EXPRESSION - fuzz_crash_023.md:178:45:178:46
PARSE ERROR - fuzz_crash_023.md:178:52:178:54
UNDECLARED TYPE - fuzz_crash_023.md:36:8:36:11
UNDECLARED TYPE - fuzz_crash_023.md:36:13:36:16
UNDECLARED TYPE - fuzz_crash_023.md:39:2:39:5
UNDECLARED TYPE - fuzz_crash_023.md:40:2:40:5
UNDECLARED TYPE - fuzz_crash_023.md:43:19:43:21
UNDECLARED TYPE - fuzz_crash_023.md:43:32:43:41
UNDECLARED TYPE - fuzz_crash_023.md:45:8:45:10
UNDECLARED TYPE - fuzz_crash_023.md:46:8:46:17
UNDECLARED TYPE - fuzz_crash_023.md:52:4:52:6
UNDECLARED TYPE - fuzz_crash_023.md:53:8:53:17
MODULE NOT FOUND - fuzz_crash_023.md:4:1:4:42
NOT IMPLEMENTED - :0:0:0:0
MODULE NOT FOUND - fuzz_crash_023.md:6:1:12:4
MODULE NOT FOUND - fuzz_crash_023.md:14:1:14:82
MODULE NOT FOUND - fuzz_crash_023.md:16:1:16:27
MODULE NOT FOUND - fuzz_crash_023.md:17:1:20:20
UNDEFINED VARIABLE - fuzz_crash_023.md:72:4:72:13
UNUSED VARIABLE - fuzz_crash_023.md:97:3:97:8
UNUSED VARIABLE - fuzz_crash_023.md:1:1:1:1
NOT IMPLEMENTED - :0:0:0:0
UNUSED VARIABLE - fuzz_crash_023.md:1:1:1:1
NOT IMPLEMENTED - :0:0:0:0
UNUSED VARIABLE - fuzz_crash_023.md:1:1:1:1
NOT IMPLEMENTED - :0:0:0:0
NOT IMPLEMENTED - :0:0:0:0
UNUSED VARIABLE - fuzz_crash_023.md:121:21:121:27
UNUSED VARIABLE - fuzz_crash_023.md:127:4:128:9
NOT IMPLEMENTED - :0:0:0:0
NOT IMPLEMENTED - :0:0:0:0
UNUSED VARIABLE - fuzz_crash_023.md:82:2:82:3
UNDEFINED VARIABLE - fuzz_crash_023.md:141:2:141:6
UNDECLARED TYPE - fuzz_crash_023.md:143:14:143:20
UNDEFINED VARIABLE - fuzz_crash_023.md:147:9:147:13
UNDEFINED VARIABLE - fuzz_crash_023.md:158:2:158:11
UNDEFINED VARIABLE - fuzz_crash_023.md:175:3:175:15
UNRECOGNIZED SYNTAX - fuzz_crash_023.md:178:38:178:40
UNRECOGNIZED SYNTAX - fuzz_crash_023.md:178:40:178:41
UNRECOGNIZED SYNTAX - fuzz_crash_023.md:178:45:178:46
MALFORMED TYPE - fuzz_crash_023.md:178:52:178:71
UNDEFINED VARIABLE - fuzz_crash_023.md:179:42:179:48
UNDEFINED VARIABLE - fuzz_crash_023.md:183:3:183:7
UNDEFINED VARIABLE - fuzz_crash_023.md:185:4:185:10
UNDEFINED VARIABLE - fuzz_crash_023.md:188:22:188:25
NOT IMPLEMENTED - :0:0:0:0
NOT IMPLEMENTED - :0:0:0:0
UNDEFINED VARIABLE - fuzz_crash_023.md:191:2:191:14
DOES NOT EXIST - fuzz_crash_023.md:193:4:193:13
UNUSED VARIABLE - fuzz_crash_023.md:164:2:164:18
UNUSED VARIABLE - fuzz_crash_023.md:165:2:165:14
UNUSED VARIABLE - fuzz_crash_023.md:178:2:178:8
UNUSED VARIABLE - fuzz_crash_023.md:178:47:178:71
UNUSED VARIABLE - fuzz_crash_023.md:180:2:180:17
UNUSED VARIABLE - fuzz_crash_023.md:188:2:188:15
UNUSED VARIABLE - fuzz_crash_023.md:189:2:189:23
UNDECLARED TYPE - fuzz_crash_023.md:201:9:201:14
INVALID IF CONDITION - fuzz_crash_023.md:70:5:70:5
INCOMPATIBLE MATCH PATTERNS - fuzz_crash_023.md:84:2:84:2
UNUSED VALUE - fuzz_crash_023.md:1:1:1:1
TYPE MISMATCH - fuzz_crash_023.md:155:2:157:3
UNUSED VALUE - fuzz_crash_023.md:155:2:157:3
UNUSED VALUE - fuzz_crash_023.md:178:42:178:45
# PROBLEMS
**PARSE ERROR**
A parsing error occurred: `expected_expr_record_field_name`
This is an unexpected parsing error. Please check your syntax.

**fuzz_crash_023.md:178:37:178:38:**
```roc
	record = { foo: 123, bar: "Hello", ;az: tag, qux: Ok(world), punned }
```
	                                   ^


**PARSE ERROR**
A parsing error occurred: `expected_expr_close_curly_or_comma`
This is an unexpected parsing error. Please check your syntax.

**fuzz_crash_023.md:178:38:178:40:**
```roc
	record = { foo: 123, bar: "Hello", ;az: tag, qux: Ok(world), punned }
```
	                                    ^^


**UNEXPECTED TOKEN IN EXPRESSION**
The token **:** is not expected in an expression.
Expressions can be identifiers, literals, function calls, or operators.

**fuzz_crash_023.md:178:40:178:41:**
```roc
	record = { foo: 123, bar: "Hello", ;az: tag, qux: Ok(world), punned }
```
	                                      ^


**UNEXPECTED TOKEN IN EXPRESSION**
The token **,** is not expected in an expression.
Expressions can be identifiers, literals, function calls, or operators.

**fuzz_crash_023.md:178:45:178:46:**
```roc
	record = { foo: 123, bar: "Hello", ;az: tag, qux: Ok(world), punned }
```
	                                           ^


**PARSE ERROR**
A parsing error occurred: `expected_arrow`
This is an unexpected parsing error. Please check your syntax.

**fuzz_crash_023.md:178:52:178:54:**
```roc
	record = { foo: 123, bar: "Hello", ;az: tag, qux: Ok(world), punned }
```
	                                                  ^^


**UNDECLARED TYPE**
The type _Bar_ is not declared in this scope.

This type is referenced here:
**fuzz_crash_023.md:36:8:36:11:**
```roc
Foo : (Bar, Baz)
```
       ^^^


**UNDECLARED TYPE**
The type _Baz_ is not declared in this scope.

This type is referenced here:
**fuzz_crash_023.md:36:13:36:16:**
```roc
Foo : (Bar, Baz)
```
            ^^^


**UNDECLARED TYPE**
The type _Bar_ is not declared in this scope.

This type is referenced here:
**fuzz_crash_023.md:39:2:39:5:**
```roc
	Bar, # Comment after pattern tuple item
```
	^^^


**UNDECLARED TYPE**
The type _Baz_ is not declared in this scope.

This type is referenced here:
**fuzz_crash_023.md:40:2:40:5:**
```roc
	Baz, # Another after pattern tuple item
```
	^^^


**UNDECLARED TYPE**
The type _Ok_ is not declared in this scope.

This type is referenced here:
**fuzz_crash_023.md:43:19:43:21:**
```roc
Some(a) : { foo : Ok(a), bar : Something }
```
                  ^^


**UNDECLARED TYPE**
The type _Something_ is not declared in this scope.

This type is referenced here:
**fuzz_crash_023.md:43:32:43:41:**
```roc
Some(a) : { foo : Ok(a), bar : Something }
```
                               ^^^^^^^^^


**UNDECLARED TYPE**
The type _Ok_ is not declared in this scope.

This type is referenced here:
**fuzz_crash_023.md:45:8:45:10:**
```roc
	foo : Ok(a), # After field
```
	      ^^


**UNDECLARED TYPE**
The type _Something_ is not declared in this scope.

This type is referenced here:
**fuzz_crash_023.md:46:8:46:17:**
```roc
	bar : Something, # After last field
```
	      ^^^^^^^^^


**UNDECLARED TYPE**
The type _Ok_ is not declared in this scope.

This type is referenced here:
**fuzz_crash_023.md:52:4:52:6:**
```roc
			Ok(a), # Comment after pattern record field
```
			^^


**UNDECLARED TYPE**
The type _Something_ is not declared in this scope.

This type is referenced here:
**fuzz_crash_023.md:53:8:53:17:**
```roc
	bar : Something, # Another after pattern record field
```
	      ^^^^^^^^^


**MODULE NOT FOUND**
The module `pf.Stdout` was not found in this Roc project.

You're attempting to use this module here:
**fuzz_crash_023.md:4:1:4:42:**
```roc
import pf.Stdout exposing [line!, write!]
```
^^^^^^^^^^^^^^^^^^^^^^^^^^^^^^^^^^^^^^^^^


**NOT IMPLEMENTED**
This feature is not yet implemented: malformed import module name contains invalid control characters

This error doesn't have a proper diagnostic report yet. Let us know if you want to help improve Roc's error messages!

**MODULE NOT FOUND**
The module `MALFORMED_IMPORT` was not found in this Roc project.

You're attempting to use this module here:
**fuzz_crash_023.md:6:1:12:4:**
```roc
import # Comment after import keyword
	pf # Comment after qualifier
		.StdoutMultiline # Comment after ident
		exposing [ # Comment after exposing open
			line!, # Comment after exposed item
			write!, # Another after exposed item
		] # Comment after exposing close
```


**MODULE NOT FOUND**
The module `pkg.Something` was not found in this Roc project.

You're attempting to use this module here:
**fuzz_crash_023.md:14:1:14:82:**
```roc
import pkg.Something exposing [func as function, Type as ValueCategory, Custom.*]
```
^^^^^^^^^^^^^^^^^^^^^^^^^^^^^^^^^^^^^^^^^^^^^^^^^^^^^^^^^^^^^^^^^^^^^^^^^^^^^^^^^


**MODULE NOT FOUND**
The module `BadName` was not found in this Roc project.

You're attempting to use this module here:
**fuzz_crash_023.md:16:1:16:27:**
```roc
import BadName as GoodName
```
^^^^^^^^^^^^^^^^^^^^^^^^^^


**MODULE NOT FOUND**
The module `BadNameMultiline` was not found in this Roc project.

You're attempting to use this module here:
**fuzz_crash_023.md:17:1:20:20:**
```roc
import
	BadNameMultiline
		as
		GoodNameMultiline
```


**UNDEFINED VARIABLE**
Nothing is named `some_func` in this scope.
Is there an `import` or `exposing` missing up-top?

**fuzz_crash_023.md:72:4:72:13:**
```roc
			some_func() # After debug expr
```
			^^^^^^^^^


**UNUSED VARIABLE**
Variable `lower` is not used anywhere in your code.

If you don't need this variable, prefix it with an underscore like `_lower` to suppress this warning.
The unused variable is declared here:
**fuzz_crash_023.md:97:3:97:8:**
```roc
		lower # After pattern comment
```
		^^^^^


**UNUSED VARIABLE**
Variable `rest` is not used anywhere in your code.

If you don't need this variable, prefix it with an underscore like `_rest` to suppress this warning.
The unused variable is declared here:
**fuzz_crash_023.md:1:1:1:1:**
```roc
# This is a module comment!
```
^


**NOT IMPLEMENTED**
This feature is not yet implemented: alternatives pattern outside match expression

This error doesn't have a proper diagnostic report yet. Let us know if you want to help improve Roc's error messages!

**UNUSED VARIABLE**
Variable `rest` is not used anywhere in your code.

If you don't need this variable, prefix it with an underscore like `_rest` to suppress this warning.
The unused variable is declared here:
**fuzz_crash_023.md:1:1:1:1:**
```roc
# This is a module comment!
```
^


**NOT IMPLEMENTED**
This feature is not yet implemented: alternatives pattern outside match expression

This error doesn't have a proper diagnostic report yet. Let us know if you want to help improve Roc's error messages!

**UNUSED VARIABLE**
Variable `rest` is not used anywhere in your code.

If you don't need this variable, prefix it with an underscore like `_rest` to suppress this warning.
The unused variable is declared here:
**fuzz_crash_023.md:1:1:1:1:**
```roc
# This is a module comment!
```
^


**NOT IMPLEMENTED**
This feature is not yet implemented: alternatives pattern outside match expression

This error doesn't have a proper diagnostic report yet. Let us know if you want to help improve Roc's error messages!

**NOT IMPLEMENTED**
This feature is not yet implemented: canonicalize local_dispatch expression

This error doesn't have a proper diagnostic report yet. Let us know if you want to help improve Roc's error messages!

**UNUSED VARIABLE**
Variable `rest` is not used anywhere in your code.

If you don't need this variable, prefix it with an underscore like `_rest` to suppress this warning.
The unused variable is declared here:
**fuzz_crash_023.md:121:21:121:27:**
```roc
		{ foo: 1, bar: 2, ..rest } => 12->add(34)
```
		                  ^^^^^^


**UNUSED VARIABLE**
Variable `rest` is not used anywhere in your code.

If you don't need this variable, prefix it with an underscore like `_rest` to suppress this warning.
The unused variable is declared here:
**fuzz_crash_023.md:127:4:128:9:**
```roc
			.. # After spread operator
				rest, # After last field
```


**NOT IMPLEMENTED**
This feature is not yet implemented: alternatives pattern outside match expression

This error doesn't have a proper diagnostic report yet. Let us know if you want to help improve Roc's error messages!

**NOT IMPLEMENTED**
This feature is not yet implemented: alternatives pattern outside match expression

This error doesn't have a proper diagnostic report yet. Let us know if you want to help improve Roc's error messages!

**UNUSED VARIABLE**
Variable `b` is not used anywhere in your code.

If you don't need this variable, prefix it with an underscore like `_b` to suppress this warning.
The unused variable is declared here:
**fuzz_crash_023.md:82:2:82:3:**
```roc
	b,
```
	^


**UNDEFINED VARIABLE**
Nothing is named `blah` in this scope.
Is there an `import` or `exposing` missing up-top?

**fuzz_crash_023.md:141:2:141:6:**
```roc
	blah == 1 # Comment after expect statement
```
	^^^^


**UNDECLARED TYPE**
The type _String_ is not declared in this scope.

This type is referenced here:
**fuzz_crash_023.md:143:14:143:20:**
```roc
main! : List(String) -> Try({}, _)
```
             ^^^^^^


**UNDEFINED VARIABLE**
Nothing is named `blah` in this scope.
Is there an `import` or `exposing` missing up-top?

**fuzz_crash_023.md:147:9:147:13:**
```roc
	expect blah == 1
```
	       ^^^^


**UNDEFINED VARIABLE**
Nothing is named `some_func` in this scope.
Is there an `import` or `exposing` missing up-top?

**fuzz_crash_023.md:158:2:158:11:**
```roc
	some_func(
```
	^^^^^^^^^


**UNDEFINED VARIABLE**
Nothing is named `line!` in this scope.
Is there an `import` or `exposing` missing up-top?

**fuzz_crash_023.md:175:3:175:15:**
```roc
		Stdout.line!("Adding ${n} to ${number}")
```
		^^^^^^^^^^^^


**UNRECOGNIZED SYNTAX**
I don't recognize this syntax.

**fuzz_crash_023.md:178:38:178:40:**
```roc
	record = { foo: 123, bar: "Hello", ;az: tag, qux: Ok(world), punned }
```
	                                    ^^

This might be a syntax error, an unsupported language feature, or a typo.

**UNRECOGNIZED SYNTAX**
I don't recognize this syntax.

**fuzz_crash_023.md:178:40:178:41:**
```roc
	record = { foo: 123, bar: "Hello", ;az: tag, qux: Ok(world), punned }
```
	                                      ^

This might be a syntax error, an unsupported language feature, or a typo.

**UNRECOGNIZED SYNTAX**
I don't recognize this syntax.

**fuzz_crash_023.md:178:45:178:46:**
```roc
	record = { foo: 123, bar: "Hello", ;az: tag, qux: Ok(world), punned }
```
	                                           ^

This might be a syntax error, an unsupported language feature, or a typo.

**MALFORMED TYPE**
This type annotation is malformed or contains invalid syntax.

**fuzz_crash_023.md:178:52:178:71:**
```roc
	record = { foo: 123, bar: "Hello", ;az: tag, qux: Ok(world), punned }
```
	                                                  ^^^^^^^^^^^^^^^^^^^


**UNDEFINED VARIABLE**
Nothing is named `nested` in this scope.
Is there an `import` or `exposing` missing up-top?

**fuzz_crash_023.md:179:42:179:48:**
```roc
	tuple = (123, "World", tag, Ok(world), (nested, tuple), [1, 2, 3])
```
	                                        ^^^^^^


**UNDEFINED VARIABLE**
Nothing is named `tag1` in this scope.
Is there an `import` or `exposing` missing up-top?

**fuzz_crash_023.md:183:3:183:7:**
```roc
		tag1,
```
		^^^^


**UNDEFINED VARIABLE**
Nothing is named `nested` in this scope.
Is there an `import` or `exposing` missing up-top?

**fuzz_crash_023.md:185:4:185:10:**
```roc
		(nested, tuple),
```
		 ^^^^^^


**UNDEFINED VARIABLE**
Nothing is named `foo` in this scope.
Is there an `import` or `exposing` missing up-top?

**fuzz_crash_023.md:188:22:188:25:**
```roc
	bin_op_result = Err(foo) ?? 12 > 5 * 5 or 13 + 2 < 5 and 10 - 1 >= 16 or 12 <= 3 / 5
```
	                    ^^^


**NOT IMPLEMENTED**
This feature is not yet implemented: canonicalize suffix_single_question expression

This error doesn't have a proper diagnostic report yet. Let us know if you want to help improve Roc's error messages!

**NOT IMPLEMENTED**
This feature is not yet implemented: canonicalize suffix_single_question expression

This error doesn't have a proper diagnostic report yet. Let us know if you want to help improve Roc's error messages!

**UNDEFINED VARIABLE**
Nothing is named `line!` in this scope.
Is there an `import` or `exposing` missing up-top?

**fuzz_crash_023.md:191:2:191:14:**
```roc
	Stdout.line!(
```
	^^^^^^^^^^^^


**DOES NOT EXIST**
`Num.toStr` does not exist.

**fuzz_crash_023.md:193:4:193:13:**
```roc
			Num.toStr(number) # Comment after string interpolation expr
```
			^^^^^^^^^


**UNUSED VARIABLE**
Variable `tag_with_payload` is not used anywhere in your code.

If you don't need this variable, prefix it with an underscore like `_tag_with_payload` to suppress this warning.
The unused variable is declared here:
**fuzz_crash_023.md:164:2:164:18:**
```roc
	tag_with_payload = Ok(number)
```
	^^^^^^^^^^^^^^^^


**UNUSED VARIABLE**
Variable `interpolated` is not used anywhere in your code.

If you don't need this variable, prefix it with an underscore like `_interpolated` to suppress this warning.
The unused variable is declared here:
**fuzz_crash_023.md:165:2:165:14:**
```roc
	interpolated = "Hello, ${world}"
```
	^^^^^^^^^^^^


**UNUSED VARIABLE**
Variable `record` is not used anywhere in your code.

If you don't need this variable, prefix it with an underscore like `_record` to suppress this warning.
The unused variable is declared here:
**fuzz_crash_023.md:178:2:178:8:**
```roc
	record = { foo: 123, bar: "Hello", ;az: tag, qux: Ok(world), punned }
```
	^^^^^^


**UNUSED VARIABLE**
Variable `qux` is not used anywhere in your code.

If you don't need this variable, prefix it with an underscore like `_qux` to suppress this warning.
The unused variable is declared here:
**fuzz_crash_023.md:178:47:178:71:**
```roc
	record = { foo: 123, bar: "Hello", ;az: tag, qux: Ok(world), punned }
```
	                                             ^^^^^^^^^^^^^^^^^^^^^^^^


**UNUSED VARIABLE**
Variable `multiline_tuple` is not used anywhere in your code.

If you don't need this variable, prefix it with an underscore like `_multiline_tuple` to suppress this warning.
The unused variable is declared here:
**fuzz_crash_023.md:180:2:180:17:**
```roc
	multiline_tuple = (
```
	^^^^^^^^^^^^^^^


**UNUSED VARIABLE**
Variable `bin_op_result` is not used anywhere in your code.

If you don't need this variable, prefix it with an underscore like `_bin_op_result` to suppress this warning.
The unused variable is declared here:
**fuzz_crash_023.md:188:2:188:15:**
```roc
	bin_op_result = Err(foo) ?? 12 > 5 * 5 or 13 + 2 < 5 and 10 - 1 >= 16 or 12 <= 3 / 5
```
	^^^^^^^^^^^^^


**UNUSED VARIABLE**
Variable `static_dispatch_style` is not used anywhere in your code.

If you don't need this variable, prefix it with an underscore like `_static_dispatch_style` to suppress this warning.
The unused variable is declared here:
**fuzz_crash_023.md:189:2:189:23:**
```roc
	static_dispatch_style = some_fn(arg1)?.static_dispatch_method()?.next_static_dispatch_method()?.record_field?
```
	^^^^^^^^^^^^^^^^^^^^^


**UNDECLARED TYPE**
The type _Value_ is not declared in this scope.

This type is referenced here:
**fuzz_crash_023.md:201:9:201:14:**
```roc
tuple : Value((a, b, c))
```
        ^^^^^


**INVALID IF CONDITION**
This `if` condition needs to be a _Bool_:
**fuzz_crash_023.md:70:5:**
```roc
	if num {
```
    ^^^

Right now, it has the type:
    _U64_

Every `if` condition must evaluate to a _Bool_–either `True` or `False`.

**INCOMPATIBLE MATCH PATTERNS**
The pattern in the fourth branch of this `match` differs from previous ones:
**fuzz_crash_023.md:84:2:**
```roc
	match a {
		Blue | Green | Red => {
			x = 12
			x
		}
		Blue # After pattern in alt
		| # Before pattern in alt
			Green
		| Red # After alt pattern
			=> {
				x = 12
				x
			}
		lower # After pattern comment
			=> 1
		"foo" => # After arrow comment
			100
		"foo" | "bar" => 200
		[1, 2, 3, .. as rest] # After pattern comment
			=> # After arrow comment
				123 # After branch comment

		# Just a random comment

		[1, 2 | 5, 3, .. as rest] => 123
		[
			1,
			2 | 5,
			3,
			.. # After DoubleDot
				as # Before alias
					rest, # After last pattern in list
		] => 123
		3.14 => 314
		3.14 | 6.28 => 314
		(1, 2, 3) => 123
		(1, 2 | 5, 3) => 123
		{ foo: 1, bar: 2, ..rest } => 12->add(34)
		{ # After pattern record open
			foo # After pattern record field name
				: # Before pattern record field value
					1, # After pattern record field
			bar: 2,
			.. # After spread operator
				rest, # After last field
		} => 12
		{ foo: 1, bar: 2 | 7 } => 12
		{
			foo: 1,
			bar: 2 | 7, # After last record field
		} => 12
		Ok(123) => 123
		Ok(Some(dude)) => dude
		TwoArgs("hello", Some("world")) => 1000
	}
```
  ^^^^^

The fourth pattern has this type:
    _Str_

But all the previous patterns have this type: 
    _[Red][Blue, Green][ProvidedByCompiler]_

All patterns in an `match` must have compatible types.



**UNUSED VALUE**
This expression produces a value, but it's not being used:
**fuzz_crash_023.md:1:1:1:1:**
```roc
# This is a module comment!
```
^

It has the type:
    __d_

**TYPE MISMATCH**
This expression is used in an unexpected way:
**fuzz_crash_023.md:155:2:157:3:**
```roc
	match_time(
		..., # Single args with comment
	)
```

It has the type:
    __arg -> _ret_

But I expected it to be:
    _[Red][Blue, Green][ProvidedByCompiler], _arg -> Error_

**UNUSED VALUE**
This expression produces a value, but it's not being used:
**fuzz_crash_023.md:155:2:157:3:**
```roc
	match_time(
		..., # Single args with comment
	)
```

It has the type:
    __d_

**UNUSED VALUE**
This expression produces a value, but it's not being used:
**fuzz_crash_023.md:178:42:178:45:**
```roc
	record = { foo: 123, bar: "Hello", ;az: tag, qux: Ok(world), punned }
```
	                                        ^^^

It has the type:
    _[Blue]_others_

# TOKENS
~~~zig
KwApp,OpenSquare,LowerIdent,CloseSquare,OpenCurly,LowerIdent,OpColon,KwPlatform,StringStart,StringPart,StringEnd,CloseCurly,
KwImport,LowerIdent,NoSpaceDotUpperIdent,KwExposing,OpenSquare,LowerIdent,Comma,LowerIdent,CloseSquare,
KwImport,
LowerIdent,
DotUpperIdent,
KwExposing,OpenSquare,
LowerIdent,Comma,
LowerIdent,Comma,
CloseSquare,
KwImport,LowerIdent,NoSpaceDotUpperIdent,KwExposing,OpenSquare,LowerIdent,KwAs,LowerIdent,Comma,UpperIdent,KwAs,UpperIdent,Comma,UpperIdent,DotStar,CloseSquare,
KwImport,UpperIdent,KwAs,UpperIdent,
KwImport,
UpperIdent,
KwAs,
UpperIdent,
UpperIdent,NoSpaceOpenRound,LowerIdent,Comma,LowerIdent,CloseRound,OpColon,UpperIdent,NoSpaceOpenRound,LowerIdent,CloseRound,Comma,OpenRound,LowerIdent,OpArrow,LowerIdent,CloseRound,OpArrow,UpperIdent,NoSpaceOpenRound,LowerIdent,CloseRound,
UpperIdent,NoSpaceOpenRound,
LowerIdent,Comma,
LowerIdent,Comma,
CloseRound,
OpColon,
UpperIdent,NoSpaceOpenRound,
LowerIdent,Comma,
CloseRound,Comma,
OpenRound,LowerIdent,OpArrow,LowerIdent,CloseRound,OpArrow,
UpperIdent,NoSpaceOpenRound,
LowerIdent,Comma,
CloseRound,
UpperIdent,OpColon,OpenRound,UpperIdent,Comma,UpperIdent,CloseRound,
UpperIdent,OpColon,OpenRound,
UpperIdent,Comma,
UpperIdent,Comma,
CloseRound,
UpperIdent,NoSpaceOpenRound,LowerIdent,CloseRound,OpColon,OpenCurly,LowerIdent,OpColon,UpperIdent,NoSpaceOpenRound,LowerIdent,CloseRound,Comma,LowerIdent,OpColon,UpperIdent,CloseCurly,
UpperIdent,NoSpaceOpenRound,LowerIdent,CloseRound,OpColon,OpenCurly,
LowerIdent,OpColon,UpperIdent,NoSpaceOpenRound,LowerIdent,CloseRound,Comma,
LowerIdent,OpColon,UpperIdent,Comma,
CloseCurly,
UpperIdent,NoSpaceOpenRound,LowerIdent,CloseRound,OpColon,OpenCurly,
LowerIdent,
OpColon,
UpperIdent,NoSpaceOpenRound,LowerIdent,CloseRound,Comma,
LowerIdent,OpColon,UpperIdent,Comma,
CloseCurly,
UpperIdent,NoSpaceOpenRound,LowerIdent,CloseRound,OpColon,OpenSquare,UpperIdent,NoSpaceOpenRound,LowerIdent,CloseRound,Comma,UpperIdent,CloseSquare,
UpperIdent,NoSpaceOpenRound,LowerIdent,CloseRound,OpColon,OpenSquare,
UpperIdent,NoSpaceOpenRound,LowerIdent,CloseRound,Comma,
UpperIdent,Comma,
CloseSquare,
UpperIdent,NoSpaceOpenRound,LowerIdent,CloseRound,OpColon,UpperIdent,NoSpaceOpenRound,LowerIdent,CloseRound,Comma,LowerIdent,OpArrow,UpperIdent,NoSpaceOpenRound,LowerIdent,CloseRound,
LowerIdent,OpAssign,OpBar,LowerIdent,OpBar,KwIf,LowerIdent,Int,KwElse,Int,
LowerIdent,OpColon,UpperIdent,OpArrow,UpperIdent,
LowerIdent,OpAssign,OpBar,LowerIdent,OpBar,OpenCurly,
LowerIdent,OpAssign,Int,
KwIf,LowerIdent,OpenCurly,
KwDbg,
LowerIdent,NoSpaceOpenRound,CloseRound,
Int,
CloseCurly,KwElse,OpenCurly,
KwDbg,Int,
LowerIdent,
CloseCurly,
CloseCurly,
LowerIdent,OpAssign,OpBar,
LowerIdent,Comma,
LowerIdent,Comma,
OpBar,
KwMatch,LowerIdent,OpenCurly,
UpperIdent,OpBar,UpperIdent,OpBar,UpperIdent,OpFatArrow,OpenCurly,
LowerIdent,OpAssign,Int,
LowerIdent,
CloseCurly,
UpperIdent,
OpBar,
UpperIdent,
OpBar,UpperIdent,
OpFatArrow,OpenCurly,
LowerIdent,OpAssign,Int,
LowerIdent,
CloseCurly,
LowerIdent,
OpFatArrow,Int,
StringStart,StringPart,StringEnd,OpFatArrow,
Int,
StringStart,StringPart,StringEnd,OpBar,StringStart,StringPart,StringEnd,OpFatArrow,Int,
OpenSquare,Int,Comma,Int,Comma,Int,Comma,DoubleDot,KwAs,LowerIdent,CloseSquare,
OpFatArrow,
Int,
OpenSquare,Int,Comma,Int,OpBar,Int,Comma,Int,Comma,DoubleDot,KwAs,LowerIdent,CloseSquare,OpFatArrow,Int,
OpenSquare,
Int,Comma,
Int,OpBar,Int,Comma,
Int,Comma,
DoubleDot,
KwAs,
LowerIdent,Comma,
CloseSquare,OpFatArrow,Int,
Float,OpFatArrow,Int,
Float,OpBar,Float,OpFatArrow,Int,
OpenRound,Int,Comma,Int,Comma,Int,CloseRound,OpFatArrow,Int,
OpenRound,Int,Comma,Int,OpBar,Int,Comma,Int,CloseRound,OpFatArrow,Int,
OpenCurly,LowerIdent,OpColon,Int,Comma,LowerIdent,OpColon,Int,Comma,DoubleDot,LowerIdent,CloseCurly,OpFatArrow,Int,OpArrow,LowerIdent,NoSpaceOpenRound,Int,CloseRound,
OpenCurly,
LowerIdent,
OpColon,
Int,Comma,
LowerIdent,OpColon,Int,Comma,
DoubleDot,
LowerIdent,Comma,
CloseCurly,OpFatArrow,Int,
OpenCurly,LowerIdent,OpColon,Int,Comma,LowerIdent,OpColon,Int,OpBar,Int,CloseCurly,OpFatArrow,Int,
OpenCurly,
LowerIdent,OpColon,Int,Comma,
LowerIdent,OpColon,Int,OpBar,Int,Comma,
CloseCurly,OpFatArrow,Int,
UpperIdent,NoSpaceOpenRound,Int,CloseRound,OpFatArrow,Int,
UpperIdent,NoSpaceOpenRound,UpperIdent,NoSpaceOpenRound,LowerIdent,CloseRound,CloseRound,OpFatArrow,LowerIdent,
UpperIdent,NoSpaceOpenRound,StringStart,StringPart,StringEnd,Comma,UpperIdent,NoSpaceOpenRound,StringStart,StringPart,StringEnd,CloseRound,CloseRound,OpFatArrow,Int,
CloseCurly,
KwExpect,
LowerIdent,OpEquals,Int,
LowerIdent,OpColon,UpperIdent,NoSpaceOpenRound,UpperIdent,CloseRound,OpArrow,UpperIdent,NoSpaceOpenRound,OpenCurly,CloseCurly,Comma,Underscore,CloseRound,
LowerIdent,OpAssign,OpBar,Underscore,OpBar,OpenCurly,
LowerIdent,OpAssign,StringStart,StringPart,StringEnd,
KwVar,LowerIdent,OpAssign,Int,
KwExpect,LowerIdent,OpEquals,Int,
LowerIdent,OpAssign,UpperIdent,
KwReturn,
LowerIdent,
TripleDot,
LowerIdent,NoSpaceOpenRound,
TripleDot,Comma,
CloseRound,
LowerIdent,NoSpaceOpenRound,
KwDbg,
Int,Comma,
CloseRound,
KwCrash,
StringStart,StringPart,StringEnd,
LowerIdent,OpAssign,UpperIdent,NoSpaceOpenRound,LowerIdent,CloseRound,
LowerIdent,OpAssign,StringStart,StringPart,OpenStringInterpolation,LowerIdent,CloseStringInterpolation,StringPart,StringEnd,
LowerIdent,OpAssign,OpenSquare,
LowerIdent,NoSpaceOpenRound,
KwDbg,
LowerIdent,Comma,
CloseRound,Comma,
Int,Comma,
Int,Comma,
CloseSquare,
KwFor,LowerIdent,KwIn,LowerIdent,OpenCurly,
UpperIdent,NoSpaceDotLowerIdent,NoSpaceOpenRound,StringStart,StringPart,OpenStringInterpolation,LowerIdent,CloseStringInterpolation,StringPart,OpenStringInterpolation,LowerIdent,CloseStringInterpolation,StringPart,StringEnd,CloseRound,
LowerIdent,OpAssign,LowerIdent,OpPlus,LowerIdent,
CloseCurly,
LowerIdent,OpAssign,OpenCurly,LowerIdent,OpColon,Int,Comma,LowerIdent,OpColon,StringStart,StringPart,StringEnd,Comma,MalformedUnknownToken,LowerIdent,OpColon,LowerIdent,Comma,LowerIdent,OpColon,UpperIdent,NoSpaceOpenRound,LowerIdent,CloseRound,Comma,LowerIdent,CloseCurly,
LowerIdent,OpAssign,OpenRound,Int,Comma,StringStart,StringPart,StringEnd,Comma,LowerIdent,Comma,UpperIdent,NoSpaceOpenRound,LowerIdent,CloseRound,Comma,OpenRound,LowerIdent,Comma,LowerIdent,CloseRound,Comma,OpenSquare,Int,Comma,Int,Comma,Int,CloseSquare,CloseRound,
LowerIdent,OpAssign,OpenRound,
Int,Comma,
StringStart,StringPart,StringEnd,Comma,
LowerIdent,Comma,
UpperIdent,NoSpaceOpenRound,LowerIdent,CloseRound,Comma,
OpenRound,LowerIdent,Comma,LowerIdent,CloseRound,Comma,
OpenSquare,Int,Comma,Int,Comma,Int,CloseSquare,Comma,
CloseRound,
LowerIdent,OpAssign,UpperIdent,NoSpaceOpenRound,LowerIdent,CloseRound,OpDoubleQuestion,Int,OpGreaterThan,Int,OpStar,Int,OpOr,Int,OpPlus,Int,OpLessThan,Int,OpAnd,Int,OpBinaryMinus,Int,OpGreaterThanOrEq,Int,OpOr,Int,OpLessThanOrEq,Int,OpSlash,Int,
LowerIdent,OpAssign,LowerIdent,NoSpaceOpenRound,LowerIdent,CloseRound,NoSpaceOpQuestion,NoSpaceDotLowerIdent,NoSpaceOpenRound,CloseRound,NoSpaceOpQuestion,NoSpaceDotLowerIdent,NoSpaceOpenRound,CloseRound,NoSpaceOpQuestion,NoSpaceDotLowerIdent,NoSpaceOpQuestion,
UpperIdent,NoSpaceDotLowerIdent,NoSpaceOpenRound,LowerIdent,CloseRound,NoSpaceOpQuestion,
UpperIdent,NoSpaceDotLowerIdent,NoSpaceOpenRound,
StringStart,StringPart,OpenStringInterpolation,
UpperIdent,NoSpaceDotLowerIdent,NoSpaceOpenRound,LowerIdent,CloseRound,
CloseStringInterpolation,StringPart,StringEnd,Comma,
CloseRound,
CloseCurly,
LowerIdent,OpColon,OpenCurly,CloseCurly,
LowerIdent,OpAssign,OpenCurly,CloseCurly,
LowerIdent,OpColon,UpperIdent,NoSpaceOpenRound,NoSpaceOpenRound,LowerIdent,Comma,LowerIdent,Comma,LowerIdent,CloseRound,CloseRound,
KwExpect,OpenCurly,
LowerIdent,OpAssign,Int,
LowerIdent,OpAssign,Int,
LowerIdent,OpEquals,LowerIdent,
CloseCurly,
EndOfFile,
~~~
# PARSE
~~~clojure
(file
	(app
		(provides
			(exposed-lower-ident
				(text "main!")))
		(record-field (name "pf")
			(e-string
				(e-string-part (raw "../basic-cli/platform.roc"))))
		(packages
			(record-field (name "pf")
				(e-string
					(e-string-part (raw "../basic-cli/platform.roc"))))))
	(statements
		(s-import (raw "pf.Stdout")
			(exposing
				(exposed-lower-ident
					(text "line!"))
				(exposed-lower-ident
					(text "write!"))))
		(s-import (raw "pf.StdoutMultiline")
			(exposing
				(exposed-lower-ident
					(text "line!"))
				(exposed-lower-ident
					(text "write!"))))
		(s-import (raw "pkg.Something")
			(exposing
				(exposed-lower-ident
					(text "func")
					(as "function"))
				(exposed-upper-ident (text "Type") (as "ValueCategory"))
				(exposed-upper-ident-star (text "Custom"))))
		(s-import (raw "BadName") (alias "GoodName"))
		(s-import (raw "BadNameMultiline") (alias "GoodNameMultiline"))
		(s-type-decl
			(header (name "Map")
				(args
					(ty-var (raw "a"))
					(ty-var (raw "b"))))
			(ty-fn
				(ty-apply
					(ty (name "List"))
					(ty-var (raw "a")))
				(ty-fn
					(ty-var (raw "a"))
					(ty-var (raw "b")))
				(ty-apply
					(ty (name "List"))
					(ty-var (raw "b")))))
		(s-type-decl
			(header (name "MapML")
				(args
					(ty-var (raw "a"))
					(ty-var (raw "b"))))
			(ty-fn
				(ty-apply
					(ty (name "List"))
					(ty-var (raw "a")))
				(ty-fn
					(ty-var (raw "a"))
					(ty-var (raw "b")))
				(ty-apply
					(ty (name "List"))
					(ty-var (raw "b")))))
		(s-type-decl
			(header (name "Foo")
				(args))
			(ty-tuple
				(ty (name "Bar"))
				(ty (name "Baz"))))
		(s-type-decl
			(header (name "FooMultiline")
				(args))
			(ty-tuple
				(ty (name "Bar"))
				(ty (name "Baz"))))
		(s-type-decl
			(header (name "Some")
				(args
					(ty-var (raw "a"))))
			(ty-record
				(anno-record-field (name "foo")
					(ty-apply
						(ty (name "Ok"))
						(ty-var (raw "a"))))
				(anno-record-field (name "bar")
					(ty (name "Something")))))
		(s-type-decl
			(header (name "SomeMl")
				(args
					(ty-var (raw "a"))))
			(ty-record
				(anno-record-field (name "foo")
					(ty-apply
						(ty (name "Ok"))
						(ty-var (raw "a"))))
				(anno-record-field (name "bar")
					(ty (name "Something")))))
		(s-type-decl
			(header (name "SomeMultiline")
				(args
					(ty-var (raw "a"))))
			(ty-record
				(anno-record-field (name "foo")
					(ty-apply
						(ty (name "Ok"))
						(ty-var (raw "a"))))
				(anno-record-field (name "bar")
					(ty (name "Something")))))
		(s-type-decl
			(header (name "Maybe")
				(args
					(ty-var (raw "a"))))
			(ty-tag-union
				(tags
					(ty-apply
						(ty (name "Some"))
						(ty-var (raw "a")))
					(ty (name "None")))))
		(s-type-decl
			(header (name "MaybeMultiline")
				(args
					(ty-var (raw "a"))))
			(ty-tag-union
				(tags
					(ty-apply
						(ty (name "Some"))
						(ty-var (raw "a")))
					(ty (name "None")))))
		(s-type-decl
			(header (name "SomeFunc")
				(args
					(ty-var (raw "a"))))
			(ty-fn
				(ty-apply
					(ty (name "Maybe"))
					(ty-var (raw "a")))
				(ty-var (raw "a"))
				(ty-apply
					(ty (name "Maybe"))
					(ty-var (raw "a")))))
		(s-decl
			(p-ident (raw "add_one_oneline"))
			(e-lambda
				(args
					(p-ident (raw "num")))
				(e-if-then-else
					(e-ident (raw "num"))
					(e-int (raw "2"))
					(e-int (raw "5")))))
		(s-type-anno (name "add_one")
			(ty-fn
				(ty (name "U64"))
				(ty (name "U64"))))
		(s-decl
			(p-ident (raw "add_one"))
			(e-lambda
				(args
					(p-ident (raw "num")))
				(e-block
					(statements
						(s-decl
							(p-ident (raw "other"))
							(e-int (raw "1")))
						(e-if-then-else
							(e-ident (raw "num"))
							(e-block
								(statements
									(s-dbg
										(e-apply
											(e-ident (raw "some_func"))))
									(e-int (raw "0"))))
							(e-block
								(statements
									(s-dbg
										(e-int (raw "123")))
									(e-ident (raw "other")))))))))
		(s-decl
			(p-ident (raw "match_time"))
			(e-lambda
				(args
					(p-ident (raw "a"))
					(p-ident (raw "b")))
				(e-match
					(e-ident (raw "a"))
					(branches
						(branch
							(p-alternatives
								(p-tag (raw "Blue"))
								(p-tag (raw "Green"))
								(p-tag (raw "Red")))
							(e-block
								(statements
									(s-decl
										(p-ident (raw "x"))
										(e-int (raw "12")))
									(e-ident (raw "x")))))
						(branch
							(p-alternatives
								(p-tag (raw "Blue"))
								(p-tag (raw "Green"))
								(p-tag (raw "Red")))
							(e-block
								(statements
									(s-decl
										(p-ident (raw "x"))
										(e-int (raw "12")))
									(e-ident (raw "x")))))
						(branch
							(p-ident (raw "lower"))
							(e-int (raw "1")))
						(branch
							(p-string (raw """))
							(e-int (raw "100")))
						(branch
							(p-alternatives
								(p-string (raw """))
								(p-string (raw """)))
							(e-int (raw "200")))
						(branch
							(p-list
								(p-int (raw "1"))
								(p-int (raw "2"))
								(p-int (raw "3"))
								(p-list-rest (name "rest")))
							(e-int (raw "123")))
						(branch
							(p-list
								(p-int (raw "1"))
								(p-alternatives
									(p-int (raw "2"))
									(p-int (raw "5")))
								(p-int (raw "3"))
								(p-list-rest (name "rest")))
							(e-int (raw "123")))
						(branch
							(p-list
								(p-int (raw "1"))
								(p-alternatives
									(p-int (raw "2"))
									(p-int (raw "5")))
								(p-int (raw "3"))
								(p-list-rest (name "rest")))
							(e-int (raw "123")))
						(branch
							(p-frac (raw "3.14"))
							(e-int (raw "314")))
						(branch
							(p-alternatives
								(p-frac (raw "3.14"))
								(p-frac (raw "6.28")))
							(e-int (raw "314")))
						(branch
							(p-tuple
								(p-int (raw "1"))
								(p-int (raw "2"))
								(p-int (raw "3")))
							(e-int (raw "123")))
						(branch
							(p-tuple
								(p-int (raw "1"))
								(p-alternatives
									(p-int (raw "2"))
									(p-int (raw "5")))
								(p-int (raw "3")))
							(e-int (raw "123")))
						(branch
							(p-record
								(field (name "foo") (rest false)
									(p-int (raw "1")))
								(field (name "bar") (rest false)
									(p-int (raw "2")))
								(field (name "rest") (rest true)))
							(e-local-dispatch
								(e-int (raw "12"))
								(e-apply
									(e-ident (raw "add"))
									(e-int (raw "34")))))
						(branch
							(p-record
								(field (name "foo") (rest false)
									(p-int (raw "1")))
								(field (name "bar") (rest false)
									(p-int (raw "2")))
								(field (name "rest") (rest true)))
							(e-int (raw "12")))
						(branch
							(p-record
								(field (name "foo") (rest false)
									(p-int (raw "1")))
								(field (name "bar") (rest false)
									(p-alternatives
										(p-int (raw "2"))
										(p-int (raw "7")))))
							(e-int (raw "12")))
						(branch
							(p-record
								(field (name "foo") (rest false)
									(p-int (raw "1")))
								(field (name "bar") (rest false)
									(p-alternatives
										(p-int (raw "2"))
										(p-int (raw "7")))))
							(e-int (raw "12")))
						(branch
							(p-tag (raw "Ok")
								(p-int (raw "123")))
							(e-int (raw "123")))
						(branch
							(p-tag (raw "Ok")
								(p-tag (raw "Some")
									(p-ident (raw "dude"))))
							(e-ident (raw "dude")))
						(branch
							(p-tag (raw "TwoArgs")
								(p-string (raw """))
								(p-tag (raw "Some")
									(p-string (raw """))))
							(e-int (raw "1000")))))))
		(s-expect
			(e-binop (op "==")
				(e-ident (raw "blah"))
				(e-int (raw "1"))))
		(s-type-anno (name "main!")
			(ty-fn
				(ty-apply
					(ty (name "List"))
					(ty (name "String")))
				(ty-apply
					(ty (name "Try"))
					(ty-record)
					(_))))
		(s-decl
			(p-ident (raw "main!"))
			(e-lambda
				(args
					(p-underscore))
				(e-block
					(statements
						(s-decl
							(p-ident (raw "world"))
							(e-string
								(e-string-part (raw "World"))))
						(s-var (name "number")
							(e-int (raw "123")))
						(s-expect
							(e-binop (op "==")
								(e-ident (raw "blah"))
								(e-int (raw "1"))))
						(s-decl
							(p-ident (raw "tag"))
							(e-tag (raw "Blue")))
						(s-return
							(e-ident (raw "tag")))
						(e-ellipsis)
						(e-apply
							(e-ident (raw "match_time"))
							(e-ellipsis))
						(e-apply
							(e-ident (raw "some_func"))
							(e-dbg
								(e-int (raw "42"))))
						(s-crash
							(e-string
								(e-string-part (raw "Unreachable!"))))
						(s-decl
							(p-ident (raw "tag_with_payload"))
							(e-apply
								(e-tag (raw "Ok"))
								(e-ident (raw "number"))))
						(s-decl
							(p-ident (raw "interpolated"))
							(e-string
								(e-string-part (raw "Hello, "))
								(e-ident (raw "world"))
								(e-string-part (raw ""))))
						(s-decl
							(p-ident (raw "list"))
							(e-list
								(e-apply
									(e-ident (raw "add_one"))
									(e-dbg
										(e-ident (raw "number"))))
								(e-int (raw "456"))
								(e-int (raw "789"))))
						(s-for
							(p-ident (raw "n"))
							(e-ident (raw "list"))
							(e-block
								(statements
									(e-apply
										(e-ident (raw "Stdout.line!"))
										(e-string
											(e-string-part (raw "Adding "))
											(e-ident (raw "n"))
											(e-string-part (raw " to "))
											(e-ident (raw "number"))
											(e-string-part (raw ""))))
									(s-decl
										(p-ident (raw "number"))
										(e-binop (op "+")
											(e-ident (raw "number"))
											(e-ident (raw "n")))))))
						(s-decl
							(p-ident (raw "record"))
							(e-malformed (reason "expected_expr_close_curly_or_comma")))
						(e-malformed (reason "expr_unexpected_token"))
						(e-ident (raw "tag"))
						(e-malformed (reason "expr_unexpected_token"))
						(s-type-anno (name "qux")
							(ty-malformed (tag "expected_arrow")))
						(s-decl
							(p-ident (raw "tuple"))
							(e-tuple
								(e-int (raw "123"))
								(e-string
									(e-string-part (raw "World")))
								(e-ident (raw "tag"))
								(e-apply
									(e-tag (raw "Ok"))
									(e-ident (raw "world")))
								(e-tuple
									(e-ident (raw "nested"))
									(e-ident (raw "tuple")))
								(e-list
									(e-int (raw "1"))
									(e-int (raw "2"))
									(e-int (raw "3")))))
						(s-decl
							(p-ident (raw "multiline_tuple"))
							(e-tuple
								(e-int (raw "123"))
								(e-string
									(e-string-part (raw "World")))
								(e-ident (raw "tag1"))
								(e-apply
									(e-tag (raw "Ok"))
									(e-ident (raw "world")))
								(e-tuple
									(e-ident (raw "nested"))
									(e-ident (raw "tuple")))
								(e-list
									(e-int (raw "1"))
									(e-int (raw "2"))
									(e-int (raw "3")))))
						(s-decl
							(p-ident (raw "bin_op_result"))
							(e-binop (op "or")
								(e-binop (op ">")
									(e-binop (op "??")
										(e-apply
											(e-tag (raw "Err"))
											(e-ident (raw "foo")))
										(e-int (raw "12")))
									(e-binop (op "*")
										(e-int (raw "5"))
										(e-int (raw "5"))))
								(e-binop (op "or")
									(e-binop (op "and")
										(e-binop (op "<")
											(e-binop (op "+")
												(e-int (raw "13"))
												(e-int (raw "2")))
											(e-int (raw "5")))
										(e-binop (op ">=")
											(e-binop (op "-")
												(e-int (raw "10"))
												(e-int (raw "1")))
											(e-int (raw "16"))))
									(e-binop (op "<=")
										(e-int (raw "12"))
										(e-binop (op "/")
											(e-int (raw "3"))
											(e-int (raw "5")))))))
						(s-decl
							(p-ident (raw "static_dispatch_style"))
							(e-field-access
								(e-field-access
									(e-field-access
										(e-question-suffix
											(e-apply
												(e-ident (raw "some_fn"))
												(e-ident (raw "arg1"))))
										(e-question-suffix
											(e-apply
												(e-ident (raw "static_dispatch_method")))))
									(e-question-suffix
										(e-apply
											(e-ident (raw "next_static_dispatch_method")))))
								(e-question-suffix
									(e-ident (raw "record_field")))))
						(e-question-suffix
							(e-apply
								(e-ident (raw "Stdout.line!"))
								(e-ident (raw "interpolated"))))
						(e-apply
							(e-ident (raw "Stdout.line!"))
							(e-string
								(e-string-part (raw "How about "))
								(e-apply
									(e-ident (raw "Num.toStr"))
									(e-ident (raw "number")))
								(e-string-part (raw " as a string?"))))))))
		(s-type-anno (name "empty")
			(ty-record))
		(s-decl
			(p-ident (raw "empty"))
			(e-record))
		(s-type-anno (name "tuple")
			(ty-apply
				(ty (name "Value"))
				(ty-tuple
					(ty-var (raw "a"))
					(ty-var (raw "b"))
					(ty-var (raw "c")))))
		(s-expect
			(e-block
				(statements
					(s-decl
						(p-ident (raw "foo"))
						(e-int (raw "1")))
					(s-decl
						(p-ident (raw "blah"))
						(e-int (raw "1")))
					(e-binop (op "==")
						(e-ident (raw "blah"))
						(e-ident (raw "foo"))))))))
~~~
# FORMATTED
~~~roc
# This is a module comment!
app [main!] { pf: platform "../basic-cli/platform.roc" }

import pf.Stdout exposing [line!, write!]

import # Comment after import keyword
	pf.StdoutMultiline # Comment after ident
		exposing [ # Comment after exposing open
			line!, # Comment after exposed item
			write!, # Another after exposed item
		] # Comment after exposing close

import pkg.Something exposing [func as function, Type as ValueCategory, Custom.*]

import BadName as GoodName
import
	BadNameMultiline
		as
		GoodNameMultiline

Map(a, b) : List(a), (a -> b) -> List(b)
MapML( # Comment here
	a, # And here
	b,
) # And after the last arg
	: # And after the colon
		List( # Inside Tag args
			a, # After tag arg
		),
		(a -> b) -> # After arrow
			List( # Inside tag args
				b,
			) # And after the type decl

Foo : (Bar, Baz)

FooMultiline : ( # Comment after pattern tuple open
	Bar, # Comment after pattern tuple item
	Baz, # Another after pattern tuple item
) # Comment after pattern tuple close

Some(a) : { foo : Ok(a), bar : Something }
SomeMl(a) : { # After record open
	foo : Ok(a), # After field
	bar : Something, # After last field
}

SomeMultiline(a) : { # Comment after pattern record open
	foo # After field name
		: # Before field anno
			Ok(a), # Comment after pattern record field
	bar : Something, # Another after pattern record field
} # Comment after pattern record close

Maybe(a) : [Some(a), None]

MaybeMultiline(a) : [ # Comment after tag union open
	Some(a), # Comment after tag union member
	None, # Another after tag union member
] # Comment after tag union close

SomeFunc(a) : Maybe(a), a -> Maybe(a)

add_one_oneline = |num| if num 2 else 5

add_one : U64 -> U64
add_one = |num| {
	other = 1
	if num {
		dbg # After debug
			some_func() # After debug expr
		0
	} else {
		dbg 123
		other
	}
}

match_time = |
	a, # After arg
	b,
| # After args
	match a {
		Blue | Green | Red => {
			x = 12
			x
		}
		Blue # After pattern in alt
		| # Before pattern in alt
			Green
		| Red # After alt pattern
			=> {
				x = 12
				x
			}
		lower # After pattern comment
			=> 1
		"foo" => # After arrow comment
			100
		"foo" | "bar" => 200
		[1, 2, 3, .. as rest] # After pattern comment
			=> # After arrow comment
				123 # After branch comment

		# Just a random comment

		[1, 2 | 5, 3, .. as rest] => 123
		[
			1,
			2 | 5,
			3,
			.. # After DoubleDot
				as # Before alias
					rest, # After last pattern in list
		] => 123
		3.14 => 314
		3.14 | 6.28 => 314
		(1, 2, 3) => 123
		(1, 2 | 5, 3) => 123
		{ foo: 1, bar: 2, ..rest } => 12->add(34)
		{ # After pattern record open
			foo # After pattern record field name
				: # Before pattern record field value
					1, # After pattern record field
			bar: 2,
			.. # After spread operator
				rest, # After last field
		} => 12
		{ foo: 1, bar: 2 | 7 } => 12
		{
			foo: 1,
			bar: 2 | 7, # After last record field
		} => 12
		Ok(123) => 123
		Ok(Some(dude)) => dude
		TwoArgs("hello", Some("world")) => 1000
	}

expect # Comment after expect keyword
	blah == 1 # Comment after expect statement

main! : List(String) -> Try({}, _)
main! = |_| { # Yeah I can leave a comment here
	world = "World"
	var number = 123
	expect blah == 1
	tag = Blue
	return # Comment after return keyword
		tag # Comment after return statement

	# Just a random comment!

	...
	match_time(
		..., # Single args with comment
	)
	some_func(
		dbg # After debug
			42, # After debug expr
	)
	crash # Comment after crash keyword
		"Unreachable!" # Comment after crash statement
	tag_with_payload = Ok(number)
	interpolated = "Hello, ${world}"
	list = [
		add_one(
			dbg # After dbg in list
				number, # after dbg expr as arg
		), # Comment one
		456, # Comment two
		789, # Comment three
	]
	for n in list {
		Stdout.line!("Adding ${n} to ${number}")
		number = number + n
	}
	record = 
		tag
		qux : 
	tuple = (123, "World", tag, Ok(world), (nested, tuple), [1, 2, 3])
	multiline_tuple = (
		123,
		"World",
		tag1,
		Ok(world), # This one has a comment
		(nested, tuple),
		[1, 2, 3],
	)
	bin_op_result = Err(foo) ?? 12 > 5 * 5 or 13 + 2 < 5 and 10 - 1 >= 16 or 12 <= 3 / 5
	static_dispatch_style = some_fn(arg1)?.static_dispatch_method()?.next_static_dispatch_method()?.record_field?
	Stdout.line!(interpolated)?
	Stdout.line!(
		"How about ${ # Comment after string interpolation open
			Num.toStr(number) # Comment after string interpolation expr
		} as a string?",
	)
} # Comment after top-level decl

empty : {}
empty = {}

tuple : Value((a, b, c))

expect {
	foo = 1 # This should work too
	blah = 1
	blah == foo
}
~~~
# CANONICALIZE
~~~clojure
(can-ir
	(d-let
		(p-assign (ident "add_one_oneline"))
		(e-lambda
			(args
				(p-assign (ident "num")))
			(e-if
				(if-branches
					(if-branch
						(e-lookup-local
							(p-assign (ident "num")))
						(e-num (value "2"))))
				(if-else
					(e-num (value "5"))))))
	(d-let
		(p-assign (ident "add_one"))
		(e-lambda
			(args
				(p-assign (ident "num")))
			(e-block
				(s-let
					(p-assign (ident "other"))
					(e-num (value "1")))
				(e-if
					(if-branches
						(if-branch
							(e-lookup-local
								(p-assign (ident "num")))
							(e-block
								(s-dbg
									(e-call
										(e-runtime-error (tag "ident_not_in_scope"))))
								(e-num (value "0")))))
					(if-else
						(e-block
							(s-dbg
								(e-num (value "123")))
							(e-lookup-local
								(p-assign (ident "other"))))))))
		(annotation
			(ty-fn (effectful false)
				(ty-lookup (name "U64") (builtin))
				(ty-lookup (name "U64") (builtin)))))
	(d-let
		(p-assign (ident "match_time"))
		(e-closure
			(captures
				(capture (ident "x"))
				(capture (ident "x"))
				(capture (ident "dude")))
			(e-lambda
				(args
					(p-assign (ident "a"))
					(p-assign (ident "b")))
				(e-match
					(match
						(cond
							(e-lookup-local
								(p-assign (ident "a"))))
						(branches
							(branch
								(patterns
									(pattern (degenerate false)
										(p-applied-tag))
									(pattern (degenerate false)
										(p-applied-tag))
									(pattern (degenerate false)
										(p-applied-tag)))
								(value
									(e-block
										(s-let
											(p-assign (ident "x"))
											(e-num (value "12")))
										(e-lookup-local
											(p-assign (ident "x"))))))
							(branch
								(patterns
									(pattern (degenerate false)
										(p-applied-tag))
									(pattern (degenerate false)
										(p-applied-tag))
									(pattern (degenerate false)
										(p-applied-tag)))
								(value
									(e-block
										(s-let
											(p-assign (ident "x"))
											(e-num (value "12")))
										(e-lookup-local
											(p-assign (ident "x"))))))
							(branch
								(patterns
									(pattern (degenerate false)
										(p-assign (ident "lower"))))
								(value
									(e-num (value "1"))))
							(branch
								(patterns
									(pattern (degenerate false)
										(p-str (text """))))
								(value
									(e-num (value "100"))))
							(branch
								(patterns
									(pattern (degenerate false)
										(p-str (text """)))
									(pattern (degenerate false)
										(p-str (text """))))
								(value
									(e-num (value "200"))))
							(branch
								(patterns
									(pattern (degenerate false)
										(p-list
											(patterns
												(p-num (value "1"))
												(p-num (value "2"))
												(p-num (value "3")))
											(rest-at (index 3)
												(p-assign (ident "rest"))))))
								(value
									(e-num (value "123"))))
							(branch
								(patterns
									(pattern (degenerate false)
										(p-list
											(patterns
												(p-num (value "1"))
												(p-runtime-error (tag "not_implemented"))
												(p-num (value "3")))
											(rest-at (index 3)
												(p-assign (ident "rest"))))))
								(value
									(e-num (value "123"))))
							(branch
								(patterns
									(pattern (degenerate false)
										(p-list
											(patterns
												(p-num (value "1"))
												(p-runtime-error (tag "not_implemented"))
												(p-num (value "3")))
											(rest-at (index 3)
												(p-assign (ident "rest"))))))
								(value
									(e-num (value "123"))))
							(branch
								(patterns
									(pattern (degenerate false)
										(p-small-dec)))
								(value
									(e-num (value "314"))))
							(branch
								(patterns
									(pattern (degenerate false)
										(p-small-dec))
									(pattern (degenerate false)
										(p-small-dec)))
								(value
									(e-num (value "314"))))
							(branch
								(patterns
									(pattern (degenerate false)
										(p-tuple
											(patterns
												(p-num (value "1"))
												(p-num (value "2"))
												(p-num (value "3"))))))
								(value
									(e-num (value "123"))))
							(branch
								(patterns
									(pattern (degenerate false)
										(p-tuple
											(patterns
												(p-num (value "1"))
												(p-runtime-error (tag "not_implemented"))
												(p-num (value "3"))))))
								(value
									(e-num (value "123"))))
							(branch
								(patterns
									(pattern (degenerate false)
										(p-record-destructure
											(destructs
												(record-destruct (label "foo") (ident "foo")
													(sub-pattern
														(p-num (value "1"))))
												(record-destruct (label "bar") (ident "bar")
													(sub-pattern
														(p-num (value "2"))))
												(record-destruct (label "rest") (ident "rest")
													(required
														(p-assign (ident "rest"))))))))
								(value
									(e-runtime-error (tag "not_implemented"))))
							(branch
								(patterns
									(pattern (degenerate false)
										(p-record-destructure
											(destructs
												(record-destruct (label "foo") (ident "foo")
													(sub-pattern
														(p-num (value "1"))))
												(record-destruct (label "bar") (ident "bar")
													(sub-pattern
														(p-num (value "2"))))
												(record-destruct (label "rest") (ident "rest")
													(required
														(p-assign (ident "rest"))))))))
								(value
									(e-num (value "12"))))
							(branch
								(patterns
									(pattern (degenerate false)
										(p-record-destructure
											(destructs
												(record-destruct (label "foo") (ident "foo")
													(sub-pattern
														(p-num (value "1"))))
												(record-destruct (label "bar") (ident "bar")
													(sub-pattern
														(p-runtime-error (tag "not_implemented"))))))))
								(value
									(e-num (value "12"))))
							(branch
								(patterns
									(pattern (degenerate false)
										(p-record-destructure
											(destructs
												(record-destruct (label "foo") (ident "foo")
													(sub-pattern
														(p-num (value "1"))))
												(record-destruct (label "bar") (ident "bar")
													(sub-pattern
														(p-runtime-error (tag "not_implemented"))))))))
								(value
									(e-num (value "12"))))
							(branch
								(patterns
									(pattern (degenerate false)
										(p-applied-tag)))
								(value
									(e-num (value "123"))))
							(branch
								(patterns
									(pattern (degenerate false)
										(p-applied-tag)))
								(value
									(e-lookup-local
										(p-assign (ident "dude")))))
							(branch
								(patterns
									(pattern (degenerate false)
										(p-applied-tag)))
								(value
									(e-num (value "1000"))))))))))
	(d-let
		(p-assign (ident "qux"))
		(e-anno-only)
		(annotation
			(ty-malformed)))
	(d-let
		(p-assign (ident "main!"))
		(e-closure
			(captures
				(capture (ident "match_time"))
				(capture (ident "add_one")))
			(e-lambda
				(args
					(p-underscore))
				(e-block
					(s-let
						(p-assign (ident "world"))
						(e-string
							(e-literal (string "World"))))
					(s-var
						(p-assign (ident "number"))
						(e-num (value "123")))
					(s-expect
						(e-binop (op "eq")
							(e-runtime-error (tag "ident_not_in_scope"))
							(e-num (value "1"))))
					(s-let
						(p-assign (ident "tag"))
						(e-tag (name "Blue")))
					(s-return
						(e-lookup-local
							(p-assign (ident "tag"))))
					(s-expr
						(e-not-implemented))
					(s-expr
						(e-call
							(e-lookup-local
								(p-assign (ident "match_time")))
							(e-not-implemented)))
					(s-expr
						(e-call
							(e-runtime-error (tag "ident_not_in_scope"))
							(e-dbg
								(e-num (value "42")))))
					(s-crash (msg "Unreachable!"))
					(s-let
						(p-assign (ident "tag_with_payload"))
						(e-tag (name "Ok")
							(args
								(e-lookup-local
									(p-assign (ident "number"))))))
					(s-let
						(p-assign (ident "interpolated"))
						(e-string
							(e-literal (string "Hello, "))
							(e-lookup-local
								(p-assign (ident "world")))
							(e-literal (string ""))))
					(s-let
						(p-assign (ident "list"))
						(e-list
							(elems
								(e-call
									(e-lookup-local
										(p-assign (ident "add_one")))
									(e-dbg
										(e-lookup-local
											(p-assign (ident "number")))))
								(e-num (value "456"))
								(e-num (value "789")))))
					(s-for
						(p-assign (ident "n"))
						(e-lookup-local
							(p-assign (ident "list")))
						(e-block
							(s-expr
								(e-call
									(e-runtime-error (tag "ident_not_in_scope"))
									(e-string
										(e-literal (string "Adding "))
										(e-lookup-local
											(p-assign (ident "n")))
										(e-literal (string " to "))
										(e-lookup-local
											(p-assign (ident "number")))
										(e-literal (string "")))))
							(s-reassign
								(p-assign (ident "number"))
								(e-binop (op "add")
									(e-lookup-local
										(p-assign (ident "number")))
									(e-lookup-local
										(p-assign (ident "n")))))
							(e-empty_record)))
					(s-let
						(p-assign (ident "record"))
						(e-runtime-error (tag "expr_not_canonicalized")))
					(s-expr
						(e-runtime-error (tag "expr_not_canonicalized")))
					(s-expr
						(e-lookup-local
							(p-assign (ident "tag"))))
					(s-expr
						(e-runtime-error (tag "expr_not_canonicalized")))
					(s-let
						(p-assign (ident "qux"))
						(e-anno-only))
					(s-let
						(p-assign (ident "tuple"))
						(e-tuple
							(elems
								(e-num (value "123"))
								(e-string
									(e-literal (string "World")))
								(e-lookup-local
									(p-assign (ident "tag")))
								(e-tag (name "Ok")
									(args
										(e-lookup-local
											(p-assign (ident "world")))))
								(e-tuple
									(elems
										(e-runtime-error (tag "ident_not_in_scope"))
										(e-lookup-local
											(p-assign (ident "tuple")))))
								(e-list
									(elems
										(e-num (value "1"))
										(e-num (value "2"))
										(e-num (value "3")))))))
					(s-let
						(p-assign (ident "multiline_tuple"))
						(e-tuple
							(elems
								(e-num (value "123"))
								(e-string
									(e-literal (string "World")))
								(e-runtime-error (tag "ident_not_in_scope"))
								(e-tag (name "Ok")
									(args
										(e-lookup-local
											(p-assign (ident "world")))))
								(e-tuple
									(elems
										(e-runtime-error (tag "ident_not_in_scope"))
										(e-lookup-local
											(p-assign (ident "tuple")))))
								(e-list
									(elems
										(e-num (value "1"))
										(e-num (value "2"))
										(e-num (value "3")))))))
					(s-let
						(p-assign (ident "bin_op_result"))
						(e-binop (op "or")
							(e-binop (op "gt")
								(e-binop (op "null_coalesce")
									(e-tag (name "Err")
										(args
											(e-runtime-error (tag "ident_not_in_scope"))))
									(e-num (value "12")))
								(e-binop (op "mul")
									(e-num (value "5"))
									(e-num (value "5"))))
							(e-binop (op "or")
								(e-binop (op "and")
									(e-binop (op "lt")
										(e-binop (op "add")
											(e-num (value "13"))
											(e-num (value "2")))
										(e-num (value "5")))
									(e-binop (op "ge")
										(e-binop (op "sub")
											(e-num (value "10"))
											(e-num (value "1")))
										(e-num (value "16"))))
								(e-binop (op "le")
									(e-num (value "12"))
									(e-binop (op "div")
										(e-num (value "3"))
										(e-num (value "5")))))))
					(s-let
						(p-assign (ident "static_dispatch_style"))
						(e-dot-access (field "unknown")
							(receiver
								(e-dot-access (field "unknown")
									(receiver
										(e-dot-access (field "unknown")
											(receiver
												(e-runtime-error (tag "not_implemented")))))))))
					(s-expr
						(e-runtime-error (tag "not_implemented")))
					(e-call
						(e-runtime-error (tag "ident_not_in_scope"))
						(e-string
							(e-literal (string "How about "))
							(e-call
								(e-runtime-error (tag "qualified_ident_does_not_exist"))
								(e-lookup-local
									(p-assign (ident "number"))))
							(e-literal (string " as a string?")))))))
		(annotation
			(ty-fn (effectful false)
				(ty-apply (name "List") (builtin)
					(ty-malformed))
				(ty-apply (name "Try") (builtin)
					(ty-record)
					(ty-underscore)))))
	(d-let
		(p-assign (ident "empty"))
		(e-empty_record)
		(annotation
			(ty-record)))
	(d-let
		(p-assign (ident "tuple"))
		(e-anno-only)
		(annotation
			(ty-malformed)))
	(s-alias-decl
		(ty-header (name "Map")
			(ty-args
				(ty-rigid-var (name "a"))
				(ty-rigid-var (name "b"))))
		(ty-fn (effectful false)
			(ty-apply (name "List") (builtin)
				(ty-rigid-var-lookup (ty-rigid-var (name "a"))))
			(ty-parens
				(ty-fn (effectful false)
					(ty-rigid-var-lookup (ty-rigid-var (name "a")))
					(ty-rigid-var-lookup (ty-rigid-var (name "b")))))
			(ty-apply (name "List") (builtin)
				(ty-rigid-var-lookup (ty-rigid-var (name "b"))))))
	(s-alias-decl
		(ty-header (name "MapML")
			(ty-args
				(ty-rigid-var (name "a"))
				(ty-rigid-var (name "b"))))
		(ty-fn (effectful false)
			(ty-apply (name "List") (builtin)
				(ty-rigid-var-lookup (ty-rigid-var (name "a"))))
			(ty-parens
				(ty-fn (effectful false)
					(ty-rigid-var-lookup (ty-rigid-var (name "a")))
					(ty-rigid-var-lookup (ty-rigid-var (name "b")))))
			(ty-apply (name "List") (builtin)
				(ty-rigid-var-lookup (ty-rigid-var (name "b"))))))
	(s-alias-decl
		(ty-header (name "Foo"))
		(ty-tuple
			(ty-malformed)
			(ty-malformed)))
	(s-alias-decl
		(ty-header (name "FooMultiline"))
		(ty-tuple
			(ty-malformed)
			(ty-malformed)))
	(s-alias-decl
		(ty-header (name "Some")
			(ty-args
				(ty-rigid-var (name "a"))))
		(ty-record
			(field (field "foo")
				(ty-malformed))
			(field (field "bar")
				(ty-malformed))))
	(s-alias-decl
		(ty-header (name "SomeMl")
			(ty-args
				(ty-rigid-var (name "a"))))
		(ty-record
			(field (field "foo")
				(ty-malformed))
			(field (field "bar")
				(ty-malformed))))
	(s-alias-decl
		(ty-header (name "SomeMultiline")
			(ty-args
				(ty-rigid-var (name "a"))))
		(ty-record
			(field (field "foo")
				(ty-malformed))
			(field (field "bar")
				(ty-malformed))))
	(s-alias-decl
		(ty-header (name "Maybe")
			(ty-args
				(ty-rigid-var (name "a"))))
		(ty-tag-union
			(ty-tag-name (name "Some")
				(ty-rigid-var-lookup (ty-rigid-var (name "a"))))
			(ty-tag-name (name "None"))))
	(s-alias-decl
		(ty-header (name "MaybeMultiline")
			(ty-args
				(ty-rigid-var (name "a"))))
		(ty-tag-union
			(ty-tag-name (name "Some")
				(ty-rigid-var-lookup (ty-rigid-var (name "a"))))
			(ty-tag-name (name "None"))))
	(s-alias-decl
		(ty-header (name "SomeFunc")
			(ty-args
				(ty-rigid-var (name "a"))))
		(ty-fn (effectful false)
			(ty-apply (name "Maybe") (local)
				(ty-rigid-var-lookup (ty-rigid-var (name "a"))))
			(ty-rigid-var-lookup (ty-rigid-var (name "a")))
			(ty-apply (name "Maybe") (local)
				(ty-rigid-var-lookup (ty-rigid-var (name "a"))))))
	(s-import (module "pf.Stdout")
		(exposes
			(exposed (name "line!") (wildcard false))
			(exposed (name "write!") (wildcard false))))
	(s-import (module "MALFORMED_IMPORT")
		(exposes
			(exposed (name "line!") (wildcard false))
			(exposed (name "write!") (wildcard false))))
	(s-import (module "pkg.Something")
		(exposes
			(exposed (name "func") (alias "function") (wildcard false))
			(exposed (name "Type") (alias "ValueCategory") (wildcard false))
			(exposed (name "Custom") (wildcard true))))
	(s-import (module "BadName")
		(exposes))
	(s-import (module "BadNameMultiline")
		(exposes))
	(s-expect
		(e-binop (op "eq")
			(e-runtime-error (tag "ident_not_in_scope"))
			(e-num (value "1"))))
	(s-expect
		(e-block
			(s-let
				(p-assign (ident "foo"))
				(e-num (value "1")))
			(s-let
				(p-assign (ident "blah"))
				(e-num (value "1")))
			(e-binop (op "eq")
				(e-lookup-local
					(p-assign (ident "blah")))
				(e-lookup-local
					(p-assign (ident "foo")))))))
~~~
# TYPES
~~~clojure
(inferred-types
	(defs
<<<<<<< HEAD
		(patt (type "Bool -> _ret"))
		(patt (type "Error -> U64"))
		(patt (type "[Red][Blue, Green]_others, _arg -> Error"))
=======
		(patt (type "Bool -> Num(_size)"))
		(patt (type "Error -> Num(Int(Unsigned64))"))
		(patt (type "[Red][Blue, Green][ProvidedByCompiler], _arg -> Error"))
>>>>>>> a22ff1ec
		(patt (type "Error"))
		(patt (type "List(Error) -> Error"))
		(patt (type "{}"))
		(patt (type "Error")))
	(type_decls
		(alias (type "Map(a, b)")
			(ty-header (name "Map")
				(ty-args
					(ty-rigid-var (name "a"))
					(ty-rigid-var (name "b")))))
		(alias (type "MapML(a, b)")
			(ty-header (name "MapML")
				(ty-args
					(ty-rigid-var (name "a"))
					(ty-rigid-var (name "b")))))
		(alias (type "Foo")
			(ty-header (name "Foo")))
		(alias (type "FooMultiline")
			(ty-header (name "FooMultiline")))
		(alias (type "Some(a)")
			(ty-header (name "Some")
				(ty-args
					(ty-rigid-var (name "a")))))
		(alias (type "SomeMl(a)")
			(ty-header (name "SomeMl")
				(ty-args
					(ty-rigid-var (name "a")))))
		(alias (type "SomeMultiline(a)")
			(ty-header (name "SomeMultiline")
				(ty-args
					(ty-rigid-var (name "a")))))
		(alias (type "Maybe(a)")
			(ty-header (name "Maybe")
				(ty-args
					(ty-rigid-var (name "a")))))
		(alias (type "MaybeMultiline(a)")
			(ty-header (name "MaybeMultiline")
				(ty-args
					(ty-rigid-var (name "a")))))
		(alias (type "SomeFunc(a)")
			(ty-header (name "SomeFunc")
				(ty-args
					(ty-rigid-var (name "a"))))))
	(expressions
<<<<<<< HEAD
		(expr (type "Bool -> _ret"))
		(expr (type "Error -> U64"))
		(expr (type "[Red][Blue, Green]_others, _arg -> Error"))
=======
		(expr (type "Bool -> Num(_size)"))
		(expr (type "Error -> Num(Int(Unsigned64))"))
		(expr (type "[Red][Blue, Green][ProvidedByCompiler], _arg -> Error"))
>>>>>>> a22ff1ec
		(expr (type "Error"))
		(expr (type "List(Error) -> Error"))
		(expr (type "{}"))
		(expr (type "Error"))))
~~~<|MERGE_RESOLUTION|>--- conflicted
+++ resolved
@@ -915,7 +915,7 @@
     ^^^
 
 Right now, it has the type:
-    _U64_
+    _Num(Int(Unsigned64))_
 
 Every `if` condition must evaluate to a _Bool_–either `True` or `False`.
 
@@ -2572,15 +2572,9 @@
 ~~~clojure
 (inferred-types
 	(defs
-<<<<<<< HEAD
-		(patt (type "Bool -> _ret"))
-		(patt (type "Error -> U64"))
-		(patt (type "[Red][Blue, Green]_others, _arg -> Error"))
-=======
 		(patt (type "Bool -> Num(_size)"))
 		(patt (type "Error -> Num(Int(Unsigned64))"))
 		(patt (type "[Red][Blue, Green][ProvidedByCompiler], _arg -> Error"))
->>>>>>> a22ff1ec
 		(patt (type "Error"))
 		(patt (type "List(Error) -> Error"))
 		(patt (type "{}"))
@@ -2625,15 +2619,9 @@
 				(ty-args
 					(ty-rigid-var (name "a"))))))
 	(expressions
-<<<<<<< HEAD
-		(expr (type "Bool -> _ret"))
-		(expr (type "Error -> U64"))
-		(expr (type "[Red][Blue, Green]_others, _arg -> Error"))
-=======
 		(expr (type "Bool -> Num(_size)"))
 		(expr (type "Error -> Num(Int(Unsigned64))"))
 		(expr (type "[Red][Blue, Green][ProvidedByCompiler], _arg -> Error"))
->>>>>>> a22ff1ec
 		(expr (type "Error"))
 		(expr (type "List(Error) -> Error"))
 		(expr (type "{}"))
