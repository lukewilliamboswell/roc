--- conflicted
+++ resolved
@@ -60,24 +60,14 @@
 			(branch
 				(patterns
 					(pattern (degenerate false)
-<<<<<<< HEAD
-						(p-applied-tag @2.2-2.6)))
-=======
-						(p-nominal
-							(p-applied-tag))))
->>>>>>> d52fd4cd
+						(p-applied-tag)))
 				(value
 					(e-string
 						(e-literal (string "ready to go!")))))
 			(branch
 				(patterns
 					(pattern (degenerate false)
-<<<<<<< HEAD
-						(p-applied-tag @3.2-3.7)))
-=======
-						(p-nominal
-							(p-applied-tag))))
->>>>>>> d52fd4cd
+						(p-applied-tag)))
 				(value
 					(e-string
 						(e-literal (string "not ready yet"))))))))
