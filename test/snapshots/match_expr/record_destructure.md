# META
~~~ini
description=Match expression with record destructuring patterns
type=expr
~~~
# SOURCE
~~~roc
match ... {
    { name, age } => "${name} is ${age.to_str()} years old"
    { name, address: { city } } => "${city} is the city of ${name}"
    {} => "empty"
}
~~~
# EXPECTED
NIL
# PROBLEMS
NIL
# TOKENS
~~~zig
KwMatch,TripleDot,OpenCurly,
OpenCurly,LowerIdent,Comma,LowerIdent,CloseCurly,OpFatArrow,StringStart,StringPart,OpenStringInterpolation,LowerIdent,CloseStringInterpolation,StringPart,OpenStringInterpolation,LowerIdent,NoSpaceDotLowerIdent,NoSpaceOpenRound,CloseRound,CloseStringInterpolation,StringPart,StringEnd,
OpenCurly,LowerIdent,Comma,LowerIdent,OpColon,OpenCurly,LowerIdent,CloseCurly,CloseCurly,OpFatArrow,StringStart,StringPart,OpenStringInterpolation,LowerIdent,CloseStringInterpolation,StringPart,OpenStringInterpolation,LowerIdent,CloseStringInterpolation,StringPart,StringEnd,
OpenCurly,CloseCurly,OpFatArrow,StringStart,StringPart,StringEnd,
CloseCurly,
EndOfFile,
~~~
# PARSE
~~~clojure
(e-match
	(e-ellipsis)
	(branches
		(branch
			(p-record
				(field (name "name") (rest false))
				(field (name "age") (rest false)))
			(e-string
				(e-string-part (raw ""))
				(e-ident (raw "name"))
				(e-string-part (raw " is "))
				(e-field-access
					(e-ident (raw "age"))
					(e-apply
						(e-ident (raw "to_str"))))
				(e-string-part (raw " years old"))))
		(branch
			(p-record
				(field (name "name") (rest false))
				(field (name "address") (rest false)
					(p-record
						(field (name "city") (rest false)))))
			(e-string
				(e-string-part (raw ""))
				(e-ident (raw "city"))
				(e-string-part (raw " is the city of "))
				(e-ident (raw "name"))
				(e-string-part (raw ""))))
		(branch
			(p-record)
			(e-string
				(e-string-part (raw "empty"))))))
~~~
# FORMATTED
~~~roc
match ... {
	{ name, age } => "${name} is ${age.to_str()} years old"
	{ name, address: { city } } => "${city} is the city of ${name}"
	{} => "empty"
}
~~~
# CANONICALIZE
~~~clojure
(e-match
	(match
		(cond
			(e-not-implemented))
		(branches
			(branch
				(patterns
					(pattern (degenerate false)
						(p-record-destructure
							(destructs
								(record-destruct (label "name") (ident "name")
									(required
										(p-assign (ident "name"))))
								(record-destruct (label "age") (ident "age")
									(required
										(p-assign (ident "age"))))))))
				(value
					(e-string
						(e-literal (string ""))
						(e-lookup-local
							(p-assign (ident "name")))
						(e-literal (string " is "))
						(e-dot-access (field "to_str")
							(receiver
								(e-lookup-local
									(p-assign (ident "age"))))
							(args))
						(e-literal (string " years old")))))
			(branch
				(patterns
					(pattern (degenerate false)
						(p-record-destructure
							(destructs
								(record-destruct (label "name") (ident "name")
									(required
										(p-assign (ident "name"))))
								(record-destruct (label "address") (ident "address")
									(sub-pattern
										(p-record-destructure
											(destructs
												(record-destruct (label "city") (ident "city")
													(required
														(p-assign (ident "city"))))))))))))
				(value
					(e-string
						(e-literal (string ""))
						(e-lookup-local
							(p-assign (ident "city")))
						(e-literal (string " is the city of "))
						(e-lookup-local
							(p-assign (ident "name")))
						(e-literal (string "")))))
			(branch
				(patterns
					(pattern (degenerate false)
						(p-record-destructure
							(destructs))))
				(value
					(e-string
						(e-literal (string "empty"))))))))
~~~
# TYPES
~~~clojure
<<<<<<< HEAD
(expr @1.1-5.2 (type "Error"))
=======
(expr (type "Str"))
>>>>>>> d52fd4cd
~~~<|MERGE_RESOLUTION|>--- conflicted
+++ resolved
@@ -132,9 +132,5 @@
 ~~~
 # TYPES
 ~~~clojure
-<<<<<<< HEAD
-(expr @1.1-5.2 (type "Error"))
-=======
-(expr (type "Str"))
->>>>>>> d52fd4cd
+(expr (type "Error"))
 ~~~