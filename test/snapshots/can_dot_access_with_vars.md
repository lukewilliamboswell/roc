--- conflicted
+++ resolved
@@ -85,9 +85,5 @@
 ~~~
 # TYPES
 ~~~clojure
-<<<<<<< HEAD
-(expr (type "List(b)"))
-=======
 (expr (type "List(Num(_size))"))
->>>>>>> a22ff1ec
 ~~~