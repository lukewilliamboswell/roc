# META
~~~ini
description=Color module from package
type=package
~~~
# SOURCE
~~~roc
module [
    Color,
    to_str,
    rgb,
    rgba,
    hex,
    named,
]

Color := [
    RGB(U8, U8, U8),
    RGBA(U8, U8, U8, Dec),
    Named(Str),
    Hex(Str),
]

rgb : U8, U8, U8 -> Color
rgb = |r, g, b| Color.RGB(r, g, b)

rgba : U8, U8, U8, U8 -> Color
rgba = |r, g, b, a| {
    rounded = a.to_frac() / 255.0
    Color.RGBA(r, g, b, rounded)
}

hex : Str -> Result(Color, [InvalidHex(Str)])
hex = |str| {

    bytes = str.to_utf8()
    is_char_in_hex_range = |b| (b >= '0' and b <= '9') or (b >= 'a' and b <= 'f') or (b >= 'A' and b <= 'F')

    match bytes {
        ['#', a, b, c, d, e, f] => {
            is_valid =
                a.is_char_in_hex_range()
                and b.is_char_in_hex_range()
                and c.is_char_in_hex_range()
                and d.is_char_in_hex_range()
                and e.is_char_in_hex_range()
                and f.is_char_in_hex_range()

            if is_valid Ok(Color.Hex(str)) else Err(InvalidHex("Expected Hex to be in the range 0-9, a-f, A-F, got ${str}"))
        }
        _ => Err(InvalidHex("Expected Hex must start with # and be 7 characters long, got ${str}"))
    }
}

to_str : Color -> Str
to_str = |color| match color {
    Color.RGB(r, g, b) => "rgb(${Num.to_str(r)}, ${Num.to_str(g)}, ${Num.to_str(b)})"
    Color.RGBA(r, g, b, a) => "rgba(${Num.to_str(r)}, ${Num.to_str(g)}, ${Num.to_str(b)}, ${Num.to_str(a)})"
    Color.Named(inner) => inner
    Color.Hex(inner) => inner
}

expect rgb(124, 56, 245).to_str() == "rgb(124, 56, 245)"
expect rgba(124, 56, 245, 255).to_str() == "rgba(124, 56, 245, 1.0)"
expect hex("#ff00ff").map_ok(to_str) == Ok("#ff00ff")

named : Str -> Result(Color, [UnknownColor(Str)])
named = |str|
    if str.is_named_color()
        Ok(Color.Named(str))
    else
        Err(UnknownColor("Unknown color ${str}"))

is_named_color = |str|{
    colors = Set.from_list(["AliceBlue", "AntiqueWhite", "Aqua"])

    colors.contains(str)
}
~~~
# EXPECTED
MODULE HEADER DEPRECATED - Color.md:1:1:8:2
UNUSED VARIABLE - Color.md:30:5:30:25
DOES NOT EXIST - Color.md:68:14:68:27
TYPE MISMATCH - Color.md:32:5:45:6
TYPE MISMATCH - Color.md:51:104:51:105
TYPE DOES NOT HAVE METHODS - Color.md:22:15:22:26
TYPE DOES NOT HAVE METHODS - Color.md:29:13:29:26
TYPE DOES NOT HAVE METHODS - Color.md:35:17:35:41
TYPE DOES NOT HAVE METHODS - Color.md:36:21:36:45
TYPE DOES NOT HAVE METHODS - Color.md:37:21:37:45
TYPE DOES NOT HAVE METHODS - Color.md:38:21:38:45
TYPE DOES NOT HAVE METHODS - Color.md:39:21:39:45
TYPE DOES NOT HAVE METHODS - Color.md:40:21:40:45
TYPE DOES NOT HAVE METHODS - Color.md:62:8:62:28
# PROBLEMS
**MODULE HEADER DEPRECATED**
The `module` header is deprecated.

Type modules (headerless files with a top-level type matching the filename) are now the preferred way to define modules.

Remove the `module` header and ensure your file defines a type that matches the filename.
**Color.md:1:1:8:2:**
```roc
module [
    Color,
    to_str,
    rgb,
    rgba,
    hex,
    named,
]
```


**UNUSED VARIABLE**
Variable `is_char_in_hex_range` is not used anywhere in your code.

If you don't need this variable, prefix it with an underscore like `_is_char_in_hex_range` to suppress this warning.
The unused variable is declared here:
**Color.md:30:5:30:25:**
```roc
    is_char_in_hex_range = |b| (b >= '0' and b <= '9') or (b >= 'a' and b <= 'f') or (b >= 'A' and b <= 'F')
```
    ^^^^^^^^^^^^^^^^^^^^


**DOES NOT EXIST**
`Set.from_list` does not exist.

**Color.md:68:14:68:27:**
```roc
    colors = Set.from_list(["AliceBlue", "AntiqueWhite", "Aqua"])
```
             ^^^^^^^^^^^^^


**TYPE MISMATCH**
This expression is used in an unexpected way:
**Color.md:32:5:45:6:**
```roc
    match bytes {
        ['#', a, b, c, d, e, f] => {
            is_valid =
                a.is_char_in_hex_range()
                and b.is_char_in_hex_range()
                and c.is_char_in_hex_range()
                and d.is_char_in_hex_range()
                and e.is_char_in_hex_range()
                and f.is_char_in_hex_range()

            if is_valid Ok(Color.Hex(str)) else Err(InvalidHex("Expected Hex to be in the range 0-9, a-f, A-F, got ${str}"))
        }
        _ => Err(InvalidHex("Expected Hex must start with # and be 7 characters long, got ${str}"))
    }
```

It has the type:
    _[InvalidHex(Str), Err([InvalidHex(Str)]_others)][Ok(Color)]_others2_

But the type annotation says it should have the type:
    _Result(Color, [InvalidHex(Str)])_

**TYPE MISMATCH**
The first argument being passed to this function has the wrong type:
**Color.md:51:104:51:105:**
```roc
    Color.RGBA(r, g, b, a) => "rgba(${Num.to_str(r)}, ${Num.to_str(g)}, ${Num.to_str(b)}, ${Num.to_str(a)})"
```
                                                                                                       ^

This argument has the type:
    _Num(Frac(Decimal))_

But `to_str` needs the first argument to be:
    _Num(Int(Unsigned8))_

**TYPE DOES NOT HAVE METHODS**
You're trying to call the `to_frac` method on a `Num(Int(Unsigned8))`:
**Color.md:22:15:22:26:**
```roc
    rounded = a.to_frac() / 255.0
```
              ^^^^^^^^^^^

But `Num(Int(Unsigned8))` doesn't support methods.

**TYPE DOES NOT HAVE METHODS**
You're trying to call the `to_utf8` method on a `Str`:
**Color.md:29:13:29:26:**
```roc
    bytes = str.to_utf8()
```
            ^^^^^^^^^^^^^

But `Str` doesn't support methods.

**TYPE DOES NOT HAVE METHODS**
You're trying to call the `is_char_in_hex_range` method on a `Num(Int(_size))`:
**Color.md:35:17:35:41:**
```roc
                a.is_char_in_hex_range()
```
                ^^^^^^^^^^^^^^^^^^^^^^^^

But `Num(Int(_size))` doesn't support methods.

**TYPE DOES NOT HAVE METHODS**
You're trying to call the `is_char_in_hex_range` method on a `Num(Int(_size))`:
**Color.md:36:21:36:45:**
```roc
                and b.is_char_in_hex_range()
```
                    ^^^^^^^^^^^^^^^^^^^^^^^^

But `Num(Int(_size))` doesn't support methods.

**TYPE DOES NOT HAVE METHODS**
You're trying to call the `is_char_in_hex_range` method on a `Num(Int(_size))`:
**Color.md:37:21:37:45:**
```roc
                and c.is_char_in_hex_range()
```
                    ^^^^^^^^^^^^^^^^^^^^^^^^

But `Num(Int(_size))` doesn't support methods.

**TYPE DOES NOT HAVE METHODS**
You're trying to call the `is_char_in_hex_range` method on a `Num(Int(_size))`:
**Color.md:38:21:38:45:**
```roc
                and d.is_char_in_hex_range()
```
                    ^^^^^^^^^^^^^^^^^^^^^^^^

But `Num(Int(_size))` doesn't support methods.

**TYPE DOES NOT HAVE METHODS**
You're trying to call the `is_char_in_hex_range` method on a `Num(Int(_size))`:
**Color.md:39:21:39:45:**
```roc
                and e.is_char_in_hex_range()
```
                    ^^^^^^^^^^^^^^^^^^^^^^^^

But `Num(Int(_size))` doesn't support methods.

**TYPE DOES NOT HAVE METHODS**
You're trying to call the `is_char_in_hex_range` method on a `Num(Int(_size))`:
**Color.md:40:21:40:45:**
```roc
                and f.is_char_in_hex_range()
```
                    ^^^^^^^^^^^^^^^^^^^^^^^^

But `Num(Int(_size))` doesn't support methods.

**TYPE DOES NOT HAVE METHODS**
You're trying to call the `is_named_color` method on a `Str`:
**Color.md:62:8:62:28:**
```roc
    if str.is_named_color()
```
       ^^^^^^^^^^^^^^^^^^^^

But `Str` doesn't support methods.

# TOKENS
~~~zig
KwModule,OpenSquare,
UpperIdent,Comma,
LowerIdent,Comma,
LowerIdent,Comma,
LowerIdent,Comma,
LowerIdent,Comma,
LowerIdent,Comma,
CloseSquare,
UpperIdent,OpColonEqual,OpenSquare,
UpperIdent,NoSpaceOpenRound,UpperIdent,Comma,UpperIdent,Comma,UpperIdent,CloseRound,Comma,
UpperIdent,NoSpaceOpenRound,UpperIdent,Comma,UpperIdent,Comma,UpperIdent,Comma,UpperIdent,CloseRound,Comma,
UpperIdent,NoSpaceOpenRound,UpperIdent,CloseRound,Comma,
UpperIdent,NoSpaceOpenRound,UpperIdent,CloseRound,Comma,
CloseSquare,
LowerIdent,OpColon,UpperIdent,Comma,UpperIdent,Comma,UpperIdent,OpArrow,UpperIdent,
LowerIdent,OpAssign,OpBar,LowerIdent,Comma,LowerIdent,Comma,LowerIdent,OpBar,UpperIdent,NoSpaceDotUpperIdent,NoSpaceOpenRound,LowerIdent,Comma,LowerIdent,Comma,LowerIdent,CloseRound,
LowerIdent,OpColon,UpperIdent,Comma,UpperIdent,Comma,UpperIdent,Comma,UpperIdent,OpArrow,UpperIdent,
LowerIdent,OpAssign,OpBar,LowerIdent,Comma,LowerIdent,Comma,LowerIdent,Comma,LowerIdent,OpBar,OpenCurly,
LowerIdent,OpAssign,LowerIdent,NoSpaceDotLowerIdent,NoSpaceOpenRound,CloseRound,OpSlash,Float,
UpperIdent,NoSpaceDotUpperIdent,NoSpaceOpenRound,LowerIdent,Comma,LowerIdent,Comma,LowerIdent,Comma,LowerIdent,CloseRound,
CloseCurly,
LowerIdent,OpColon,UpperIdent,OpArrow,UpperIdent,NoSpaceOpenRound,UpperIdent,Comma,OpenSquare,UpperIdent,NoSpaceOpenRound,UpperIdent,CloseRound,CloseSquare,CloseRound,
LowerIdent,OpAssign,OpBar,LowerIdent,OpBar,OpenCurly,
LowerIdent,OpAssign,LowerIdent,NoSpaceDotLowerIdent,NoSpaceOpenRound,CloseRound,
LowerIdent,OpAssign,OpBar,LowerIdent,OpBar,OpenRound,LowerIdent,OpGreaterThanOrEq,SingleQuote,OpAnd,LowerIdent,OpLessThanOrEq,SingleQuote,CloseRound,OpOr,OpenRound,LowerIdent,OpGreaterThanOrEq,SingleQuote,OpAnd,LowerIdent,OpLessThanOrEq,SingleQuote,CloseRound,OpOr,OpenRound,LowerIdent,OpGreaterThanOrEq,SingleQuote,OpAnd,LowerIdent,OpLessThanOrEq,SingleQuote,CloseRound,
KwMatch,LowerIdent,OpenCurly,
OpenSquare,SingleQuote,Comma,LowerIdent,Comma,LowerIdent,Comma,LowerIdent,Comma,LowerIdent,Comma,LowerIdent,Comma,LowerIdent,CloseSquare,OpFatArrow,OpenCurly,
LowerIdent,OpAssign,
LowerIdent,NoSpaceDotLowerIdent,NoSpaceOpenRound,CloseRound,
OpAnd,LowerIdent,NoSpaceDotLowerIdent,NoSpaceOpenRound,CloseRound,
OpAnd,LowerIdent,NoSpaceDotLowerIdent,NoSpaceOpenRound,CloseRound,
OpAnd,LowerIdent,NoSpaceDotLowerIdent,NoSpaceOpenRound,CloseRound,
OpAnd,LowerIdent,NoSpaceDotLowerIdent,NoSpaceOpenRound,CloseRound,
OpAnd,LowerIdent,NoSpaceDotLowerIdent,NoSpaceOpenRound,CloseRound,
KwIf,LowerIdent,UpperIdent,NoSpaceOpenRound,UpperIdent,NoSpaceDotUpperIdent,NoSpaceOpenRound,LowerIdent,CloseRound,CloseRound,KwElse,UpperIdent,NoSpaceOpenRound,UpperIdent,NoSpaceOpenRound,StringStart,StringPart,OpenStringInterpolation,LowerIdent,CloseStringInterpolation,StringPart,StringEnd,CloseRound,CloseRound,
CloseCurly,
Underscore,OpFatArrow,UpperIdent,NoSpaceOpenRound,UpperIdent,NoSpaceOpenRound,StringStart,StringPart,OpenStringInterpolation,LowerIdent,CloseStringInterpolation,StringPart,StringEnd,CloseRound,CloseRound,
CloseCurly,
CloseCurly,
LowerIdent,OpColon,UpperIdent,OpArrow,UpperIdent,
LowerIdent,OpAssign,OpBar,LowerIdent,OpBar,KwMatch,LowerIdent,OpenCurly,
UpperIdent,NoSpaceDotUpperIdent,NoSpaceOpenRound,LowerIdent,Comma,LowerIdent,Comma,LowerIdent,CloseRound,OpFatArrow,StringStart,StringPart,OpenStringInterpolation,UpperIdent,NoSpaceDotLowerIdent,NoSpaceOpenRound,LowerIdent,CloseRound,CloseStringInterpolation,StringPart,OpenStringInterpolation,UpperIdent,NoSpaceDotLowerIdent,NoSpaceOpenRound,LowerIdent,CloseRound,CloseStringInterpolation,StringPart,OpenStringInterpolation,UpperIdent,NoSpaceDotLowerIdent,NoSpaceOpenRound,LowerIdent,CloseRound,CloseStringInterpolation,StringPart,StringEnd,
UpperIdent,NoSpaceDotUpperIdent,NoSpaceOpenRound,LowerIdent,Comma,LowerIdent,Comma,LowerIdent,Comma,LowerIdent,CloseRound,OpFatArrow,StringStart,StringPart,OpenStringInterpolation,UpperIdent,NoSpaceDotLowerIdent,NoSpaceOpenRound,LowerIdent,CloseRound,CloseStringInterpolation,StringPart,OpenStringInterpolation,UpperIdent,NoSpaceDotLowerIdent,NoSpaceOpenRound,LowerIdent,CloseRound,CloseStringInterpolation,StringPart,OpenStringInterpolation,UpperIdent,NoSpaceDotLowerIdent,NoSpaceOpenRound,LowerIdent,CloseRound,CloseStringInterpolation,StringPart,OpenStringInterpolation,UpperIdent,NoSpaceDotLowerIdent,NoSpaceOpenRound,LowerIdent,CloseRound,CloseStringInterpolation,StringPart,StringEnd,
UpperIdent,NoSpaceDotUpperIdent,NoSpaceOpenRound,LowerIdent,CloseRound,OpFatArrow,LowerIdent,
UpperIdent,NoSpaceDotUpperIdent,NoSpaceOpenRound,LowerIdent,CloseRound,OpFatArrow,LowerIdent,
CloseCurly,
KwExpect,LowerIdent,NoSpaceOpenRound,Int,Comma,Int,Comma,Int,CloseRound,NoSpaceDotLowerIdent,NoSpaceOpenRound,CloseRound,OpEquals,StringStart,StringPart,StringEnd,
KwExpect,LowerIdent,NoSpaceOpenRound,Int,Comma,Int,Comma,Int,Comma,Int,CloseRound,NoSpaceDotLowerIdent,NoSpaceOpenRound,CloseRound,OpEquals,StringStart,StringPart,StringEnd,
KwExpect,LowerIdent,NoSpaceOpenRound,StringStart,StringPart,StringEnd,CloseRound,NoSpaceDotLowerIdent,NoSpaceOpenRound,LowerIdent,CloseRound,OpEquals,UpperIdent,NoSpaceOpenRound,StringStart,StringPart,StringEnd,CloseRound,
LowerIdent,OpColon,UpperIdent,OpArrow,UpperIdent,NoSpaceOpenRound,UpperIdent,Comma,OpenSquare,UpperIdent,NoSpaceOpenRound,UpperIdent,CloseRound,CloseSquare,CloseRound,
LowerIdent,OpAssign,OpBar,LowerIdent,OpBar,
KwIf,LowerIdent,NoSpaceDotLowerIdent,NoSpaceOpenRound,CloseRound,
UpperIdent,NoSpaceOpenRound,UpperIdent,NoSpaceDotUpperIdent,NoSpaceOpenRound,LowerIdent,CloseRound,CloseRound,
KwElse,
UpperIdent,NoSpaceOpenRound,UpperIdent,NoSpaceOpenRound,StringStart,StringPart,OpenStringInterpolation,LowerIdent,CloseStringInterpolation,StringPart,StringEnd,CloseRound,CloseRound,
LowerIdent,OpAssign,OpBar,LowerIdent,OpBar,OpenCurly,
LowerIdent,OpAssign,UpperIdent,NoSpaceDotLowerIdent,NoSpaceOpenRound,OpenSquare,StringStart,StringPart,StringEnd,Comma,StringStart,StringPart,StringEnd,Comma,StringStart,StringPart,StringEnd,CloseSquare,CloseRound,
LowerIdent,NoSpaceDotLowerIdent,NoSpaceOpenRound,LowerIdent,CloseRound,
CloseCurly,
EndOfFile,
~~~
# PARSE
~~~clojure
(file
	(module
		(exposes
			(exposed-upper-ident (text "Color"))
			(exposed-lower-ident
				(text "to_str"))
			(exposed-lower-ident
				(text "rgb"))
			(exposed-lower-ident
				(text "rgba"))
			(exposed-lower-ident
				(text "hex"))
			(exposed-lower-ident
				(text "named"))))
	(statements
		(s-type-decl
			(header (name "Color")
				(args))
			(ty-tag-union
				(tags
					(ty-apply
						(ty (name "RGB"))
						(ty (name "U8"))
						(ty (name "U8"))
						(ty (name "U8")))
					(ty-apply
						(ty (name "RGBA"))
						(ty (name "U8"))
						(ty (name "U8"))
						(ty (name "U8"))
						(ty (name "Dec")))
					(ty-apply
						(ty (name "Named"))
						(ty (name "Str")))
					(ty-apply
						(ty (name "Hex"))
						(ty (name "Str"))))))
		(s-type-anno (name "rgb")
			(ty-fn
				(ty (name "U8"))
				(ty (name "U8"))
				(ty (name "U8"))
				(ty (name "Color"))))
		(s-decl
			(p-ident (raw "rgb"))
			(e-lambda
				(args
					(p-ident (raw "r"))
					(p-ident (raw "g"))
					(p-ident (raw "b")))
				(e-apply
					(e-tag (raw "Color.RGB"))
					(e-ident (raw "r"))
					(e-ident (raw "g"))
					(e-ident (raw "b")))))
		(s-type-anno (name "rgba")
			(ty-fn
				(ty (name "U8"))
				(ty (name "U8"))
				(ty (name "U8"))
				(ty (name "U8"))
				(ty (name "Color"))))
		(s-decl
			(p-ident (raw "rgba"))
			(e-lambda
				(args
					(p-ident (raw "r"))
					(p-ident (raw "g"))
					(p-ident (raw "b"))
					(p-ident (raw "a")))
				(e-block
					(statements
						(s-decl
							(p-ident (raw "rounded"))
							(e-binop (op "/")
								(e-field-access
									(e-ident (raw "a"))
									(e-apply
										(e-ident (raw "to_frac"))))
								(e-frac (raw "255.0"))))
						(e-apply
							(e-tag (raw "Color.RGBA"))
							(e-ident (raw "r"))
							(e-ident (raw "g"))
							(e-ident (raw "b"))
							(e-ident (raw "rounded")))))))
		(s-type-anno (name "hex")
			(ty-fn
				(ty (name "Str"))
				(ty-apply
					(ty (name "Result"))
					(ty (name "Color"))
					(ty-tag-union
						(tags
							(ty-apply
								(ty (name "InvalidHex"))
								(ty (name "Str"))))))))
		(s-decl
			(p-ident (raw "hex"))
			(e-lambda
				(args
					(p-ident (raw "str")))
				(e-block
					(statements
						(s-decl
							(p-ident (raw "bytes"))
							(e-field-access
								(e-ident (raw "str"))
								(e-apply
									(e-ident (raw "to_utf8")))))
						(s-decl
							(p-ident (raw "is_char_in_hex_range"))
							(e-lambda
								(args
									(p-ident (raw "b")))
								(e-binop (op "or")
									(e-tuple
										(e-binop (op "and")
											(e-binop (op ">=")
												(e-ident (raw "b"))
												(e-single-quote (raw "'0'")))
											(e-binop (op "<=")
												(e-ident (raw "b"))
												(e-single-quote (raw "'9'")))))
									(e-binop (op "or")
										(e-tuple
											(e-binop (op "and")
												(e-binop (op ">=")
													(e-ident (raw "b"))
													(e-single-quote (raw "'a'")))
												(e-binop (op "<=")
													(e-ident (raw "b"))
													(e-single-quote (raw "'f'")))))
										(e-tuple
											(e-binop (op "and")
												(e-binop (op ">=")
													(e-ident (raw "b"))
													(e-single-quote (raw "'A'")))
												(e-binop (op "<=")
													(e-ident (raw "b"))
													(e-single-quote (raw "'F'")))))))))
						(e-match
							(e-ident (raw "bytes"))
							(branches
								(branch
									(p-list
										(p-single-quote (raw "'#'"))
										(p-ident (raw "a"))
										(p-ident (raw "b"))
										(p-ident (raw "c"))
										(p-ident (raw "d"))
										(p-ident (raw "e"))
										(p-ident (raw "f")))
									(e-block
										(statements
											(s-decl
												(p-ident (raw "is_valid"))
												(e-binop (op "and")
													(e-field-access
														(e-ident (raw "a"))
														(e-apply
															(e-ident (raw "is_char_in_hex_range"))))
													(e-binop (op "and")
														(e-field-access
															(e-ident (raw "b"))
															(e-apply
																(e-ident (raw "is_char_in_hex_range"))))
														(e-binop (op "and")
															(e-field-access
																(e-ident (raw "c"))
																(e-apply
																	(e-ident (raw "is_char_in_hex_range"))))
															(e-binop (op "and")
																(e-field-access
																	(e-ident (raw "d"))
																	(e-apply
																		(e-ident (raw "is_char_in_hex_range"))))
																(e-binop (op "and")
																	(e-field-access
																		(e-ident (raw "e"))
																		(e-apply
																			(e-ident (raw "is_char_in_hex_range"))))
																	(e-field-access
																		(e-ident (raw "f"))
																		(e-apply
																			(e-ident (raw "is_char_in_hex_range"))))))))))
											(e-if-then-else
												(e-ident (raw "is_valid"))
												(e-apply
													(e-tag (raw "Ok"))
													(e-apply
														(e-tag (raw "Color.Hex"))
														(e-ident (raw "str"))))
												(e-apply
													(e-tag (raw "Err"))
													(e-apply
														(e-tag (raw "InvalidHex"))
														(e-string
															(e-string-part (raw "Expected Hex to be in the range 0-9, a-f, A-F, got "))
															(e-ident (raw "str"))
															(e-string-part (raw "")))))))))
								(branch
									(p-underscore)
									(e-apply
										(e-tag (raw "Err"))
										(e-apply
											(e-tag (raw "InvalidHex"))
											(e-string
												(e-string-part (raw "Expected Hex must start with # and be 7 characters long, got "))
												(e-ident (raw "str"))
												(e-string-part (raw ""))))))))))))
		(s-type-anno (name "to_str")
			(ty-fn
				(ty (name "Color"))
				(ty (name "Str"))))
		(s-decl
			(p-ident (raw "to_str"))
			(e-lambda
				(args
					(p-ident (raw "color")))
				(e-match
					(e-ident (raw "color"))
					(branches
						(branch
							(p-tag (raw ".RGB")
								(p-ident (raw "r"))
								(p-ident (raw "g"))
								(p-ident (raw "b")))
							(e-string
								(e-string-part (raw "rgb("))
								(e-apply
									(e-ident (raw "Num.to_str"))
									(e-ident (raw "r")))
								(e-string-part (raw ", "))
								(e-apply
									(e-ident (raw "Num.to_str"))
									(e-ident (raw "g")))
								(e-string-part (raw ", "))
								(e-apply
									(e-ident (raw "Num.to_str"))
									(e-ident (raw "b")))
								(e-string-part (raw ")"))))
						(branch
							(p-tag (raw ".RGBA")
								(p-ident (raw "r"))
								(p-ident (raw "g"))
								(p-ident (raw "b"))
								(p-ident (raw "a")))
							(e-string
								(e-string-part (raw "rgba("))
								(e-apply
									(e-ident (raw "Num.to_str"))
									(e-ident (raw "r")))
								(e-string-part (raw ", "))
								(e-apply
									(e-ident (raw "Num.to_str"))
									(e-ident (raw "g")))
								(e-string-part (raw ", "))
								(e-apply
									(e-ident (raw "Num.to_str"))
									(e-ident (raw "b")))
								(e-string-part (raw ", "))
								(e-apply
									(e-ident (raw "Num.to_str"))
									(e-ident (raw "a")))
								(e-string-part (raw ")"))))
						(branch
							(p-tag (raw ".Named")
								(p-ident (raw "inner")))
							(e-ident (raw "inner")))
						(branch
							(p-tag (raw ".Hex")
								(p-ident (raw "inner")))
							(e-ident (raw "inner")))))))
		(s-expect
			(e-binop (op "==")
				(e-field-access
					(e-apply
						(e-ident (raw "rgb"))
						(e-int (raw "124"))
						(e-int (raw "56"))
						(e-int (raw "245")))
					(e-apply
						(e-ident (raw "to_str"))))
				(e-string
					(e-string-part (raw "rgb(124, 56, 245)")))))
		(s-expect
			(e-binop (op "==")
				(e-field-access
					(e-apply
						(e-ident (raw "rgba"))
						(e-int (raw "124"))
						(e-int (raw "56"))
						(e-int (raw "245"))
						(e-int (raw "255")))
					(e-apply
						(e-ident (raw "to_str"))))
				(e-string
					(e-string-part (raw "rgba(124, 56, 245, 1.0)")))))
		(s-expect
			(e-binop (op "==")
				(e-field-access
					(e-apply
						(e-ident (raw "hex"))
						(e-string
							(e-string-part (raw "#ff00ff"))))
					(e-apply
						(e-ident (raw "map_ok"))
						(e-ident (raw "to_str"))))
				(e-apply
					(e-tag (raw "Ok"))
					(e-string
						(e-string-part (raw "#ff00ff"))))))
		(s-type-anno (name "named")
			(ty-fn
				(ty (name "Str"))
				(ty-apply
					(ty (name "Result"))
					(ty (name "Color"))
					(ty-tag-union
						(tags
							(ty-apply
								(ty (name "UnknownColor"))
								(ty (name "Str"))))))))
		(s-decl
			(p-ident (raw "named"))
			(e-lambda
				(args
					(p-ident (raw "str")))
				(e-if-then-else
					(e-field-access
						(e-ident (raw "str"))
						(e-apply
							(e-ident (raw "is_named_color"))))
					(e-apply
						(e-tag (raw "Ok"))
						(e-apply
							(e-tag (raw "Color.Named"))
							(e-ident (raw "str"))))
					(e-apply
						(e-tag (raw "Err"))
						(e-apply
							(e-tag (raw "UnknownColor"))
							(e-string
								(e-string-part (raw "Unknown color "))
								(e-ident (raw "str"))
								(e-string-part (raw ""))))))))
		(s-decl
			(p-ident (raw "is_named_color"))
			(e-lambda
				(args
					(p-ident (raw "str")))
				(e-block
					(statements
						(s-decl
							(p-ident (raw "colors"))
							(e-apply
								(e-ident (raw "Set.from_list"))
								(e-list
									(e-string
										(e-string-part (raw "AliceBlue")))
									(e-string
										(e-string-part (raw "AntiqueWhite")))
									(e-string
										(e-string-part (raw "Aqua"))))))
						(e-field-access
							(e-ident (raw "colors"))
							(e-apply
								(e-ident (raw "contains"))
								(e-ident (raw "str"))))))))))
~~~
# FORMATTED
~~~roc
module [
	Color,
	to_str,
	rgb,
	rgba,
	hex,
	named,
]

Color := [
	RGB(U8, U8, U8),
	RGBA(U8, U8, U8, Dec),
	Named(Str),
	Hex(Str),
]

rgb : U8, U8, U8 -> Color
rgb = |r, g, b| Color.RGB(r, g, b)

rgba : U8, U8, U8, U8 -> Color
rgba = |r, g, b, a| {
	rounded = a.to_frac() / 255.0
	Color.RGBA(r, g, b, rounded)
}

hex : Str -> Result(Color, [InvalidHex(Str)])
hex = |str| {

	bytes = str.to_utf8()
	is_char_in_hex_range = |b| (b >= '0' and b <= '9') or (b >= 'a' and b <= 'f') or (b >= 'A' and b <= 'F')

	match bytes {
		['#', a, b, c, d, e, f] => {
			is_valid = 
				a.is_char_in_hex_range()
					and b.is_char_in_hex_range()
						and c.is_char_in_hex_range()
							and d.is_char_in_hex_range()
								and e.is_char_in_hex_range()
									and f.is_char_in_hex_range()

			if is_valid Ok(Color.Hex(str)) else Err(InvalidHex("Expected Hex to be in the range 0-9, a-f, A-F, got ${str}"))
		}
		_ => Err(InvalidHex("Expected Hex must start with # and be 7 characters long, got ${str}"))
	}
}

to_str : Color -> Str
to_str = |color| match color {
	Color.RGB(r, g, b) => "rgb(${Num.to_str(r)}, ${Num.to_str(g)}, ${Num.to_str(b)})"
	Color.RGBA(r, g, b, a) => "rgba(${Num.to_str(r)}, ${Num.to_str(g)}, ${Num.to_str(b)}, ${Num.to_str(a)})"
	Color.Named(inner) => inner
	Color.Hex(inner) => inner
}

expect rgb(124, 56, 245).to_str() == "rgb(124, 56, 245)"
expect rgba(124, 56, 245, 255).to_str() == "rgba(124, 56, 245, 1.0)"
expect hex("#ff00ff").map_ok(to_str) == Ok("#ff00ff")

named : Str -> Result(Color, [UnknownColor(Str)])
named = |str|
	if str.is_named_color()
		Ok(Color.Named(str))
			else
				Err(UnknownColor("Unknown color ${str}"))

is_named_color = |str| {
	colors = Set.from_list(["AliceBlue", "AntiqueWhite", "Aqua"])

	colors.contains(str)
}
~~~
# CANONICALIZE
~~~clojure
(can-ir
	(d-let
		(p-assign (ident "rgb"))
		(e-lambda
			(args
				(p-assign (ident "r"))
				(p-assign (ident "g"))
				(p-assign (ident "b")))
			(e-nominal (nominal "Color")
				(e-tag (name "RGB")
					(args
						(e-lookup-local
							(p-assign (ident "r")))
						(e-lookup-local
							(p-assign (ident "g")))
						(e-lookup-local
							(p-assign (ident "b")))))))
		(annotation
			(ty-fn (effectful false)
				(ty-lookup (name "U8") (builtin))
				(ty-lookup (name "U8") (builtin))
				(ty-lookup (name "U8") (builtin))
				(ty-lookup (name "Color") (local)))))
	(d-let
		(p-assign (ident "rgba"))
		(e-lambda
			(args
				(p-assign (ident "r"))
				(p-assign (ident "g"))
				(p-assign (ident "b"))
				(p-assign (ident "a")))
			(e-block
				(s-let
					(p-assign (ident "rounded"))
					(e-binop (op "div")
						(e-dot-access (field "to_frac")
							(receiver
								(e-lookup-local
									(p-assign (ident "a"))))
							(args))
						(e-dec-small (numerator "2550") (denominator-power-of-ten "1") (value "255"))))
				(e-nominal (nominal "Color")
					(e-tag (name "RGBA")
						(args
							(e-lookup-local
								(p-assign (ident "r")))
							(e-lookup-local
								(p-assign (ident "g")))
							(e-lookup-local
								(p-assign (ident "b")))
							(e-lookup-local
								(p-assign (ident "rounded"))))))))
		(annotation
			(ty-fn (effectful false)
				(ty-lookup (name "U8") (builtin))
				(ty-lookup (name "U8") (builtin))
				(ty-lookup (name "U8") (builtin))
				(ty-lookup (name "U8") (builtin))
				(ty-lookup (name "Color") (local)))))
	(d-let
		(p-assign (ident "hex"))
		(e-closure
			(captures
				(capture (ident "c"))
				(capture (ident "e"))
				(capture (ident "a"))
				(capture (ident "b"))
				(capture (ident "d"))
				(capture (ident "f"))
				(capture (ident "is_valid")))
			(e-lambda
				(args
					(p-assign (ident "str")))
				(e-block
					(s-let
						(p-assign (ident "bytes"))
						(e-dot-access (field "to_utf8")
							(receiver
								(e-lookup-local
									(p-assign (ident "str"))))
							(args)))
					(s-let
						(p-assign (ident "is_char_in_hex_range"))
						(e-lambda
							(args
								(p-assign (ident "b")))
							(e-binop (op "or")
								(e-binop (op "and")
									(e-binop (op "ge")
										(e-lookup-local
											(p-assign (ident "b")))
										(e-num (value "48")))
									(e-binop (op "le")
										(e-lookup-local
											(p-assign (ident "b")))
										(e-num (value "57"))))
								(e-binop (op "or")
									(e-binop (op "and")
										(e-binop (op "ge")
											(e-lookup-local
												(p-assign (ident "b")))
											(e-num (value "97")))
										(e-binop (op "le")
											(e-lookup-local
												(p-assign (ident "b")))
											(e-num (value "102"))))
									(e-binop (op "and")
										(e-binop (op "ge")
											(e-lookup-local
												(p-assign (ident "b")))
											(e-num (value "65")))
										(e-binop (op "le")
											(e-lookup-local
												(p-assign (ident "b")))
											(e-num (value "70"))))))))
					(e-match
						(match
							(cond
								(e-lookup-local
									(p-assign (ident "bytes"))))
							(branches
								(branch
									(patterns
										(pattern (degenerate false)
											(p-list
												(patterns
													(p-num (value "35"))
													(p-assign (ident "a"))
													(p-assign (ident "b"))
													(p-assign (ident "c"))
													(p-assign (ident "d"))
													(p-assign (ident "e"))
													(p-assign (ident "f"))))))
									(value
										(e-block
											(s-let
												(p-assign (ident "is_valid"))
												(e-binop (op "and")
													(e-dot-access (field "is_char_in_hex_range")
														(receiver
															(e-lookup-local
																(p-assign (ident "a"))))
														(args))
													(e-binop (op "and")
														(e-dot-access (field "is_char_in_hex_range")
															(receiver
																(e-lookup-local
																	(p-assign (ident "b"))))
															(args))
														(e-binop (op "and")
															(e-dot-access (field "is_char_in_hex_range")
																(receiver
																	(e-lookup-local
																		(p-assign (ident "c"))))
																(args))
															(e-binop (op "and")
																(e-dot-access (field "is_char_in_hex_range")
																	(receiver
																		(e-lookup-local
																			(p-assign (ident "d"))))
																	(args))
																(e-binop (op "and")
																	(e-dot-access (field "is_char_in_hex_range")
																		(receiver
																			(e-lookup-local
																				(p-assign (ident "e"))))
																		(args))
																	(e-dot-access (field "is_char_in_hex_range")
																		(receiver
																			(e-lookup-local
																				(p-assign (ident "f"))))
																		(args))))))))
											(e-if
												(if-branches
													(if-branch
														(e-lookup-local
															(p-assign (ident "is_valid")))
														(e-tag (name "Ok")
															(args
																(e-nominal (nominal "Color")
																	(e-tag (name "Hex")
																		(args
																			(e-lookup-local
																				(p-assign (ident "str"))))))))))
												(if-else
													(e-tag (name "Err")
														(args
															(e-tag (name "InvalidHex")
																(args
																	(e-string
																		(e-literal (string "Expected Hex to be in the range 0-9, a-f, A-F, got "))
																		(e-lookup-local
																			(p-assign (ident "str")))
																		(e-literal (string ""))))))))))))
								(branch
									(patterns
										(pattern (degenerate false)
											(p-underscore)))
									(value
										(e-tag (name "Err")
											(args
												(e-tag (name "InvalidHex")
													(args
														(e-string
															(e-literal (string "Expected Hex must start with # and be 7 characters long, got "))
															(e-lookup-local
																(p-assign (ident "str")))
															(e-literal (string "")))))))))))))))
		(annotation
<<<<<<< HEAD
			(declared-type
				(ty-fn (effectful false)
					(ty-lookup (name "Str") (builtin))
					(ty-apply (name "Result") (external-module "Result")
						(ty-lookup (name "Color") (local))
						(ty-tag-union
							(ty-tag-name (name "InvalidHex")
								(ty-lookup (name "Str") (builtin)))))))))
=======
			(ty-fn (effectful false)
				(ty-lookup (name "Str") (builtin))
				(ty-apply (name "Result") (external (module-idx "3") (target-node-idx "3"))
					(ty-lookup (name "Color") (local))
					(ty-tag-union
						(ty-tag-name (name "InvalidHex")
							(ty-lookup (name "Str") (builtin))))))))
>>>>>>> 8f3b432b
	(d-let
		(p-assign (ident "to_str"))
		(e-closure
			(captures
				(capture (ident "r"))
				(capture (ident "g"))
				(capture (ident "b"))
				(capture (ident "inner"))
				(capture (ident "to_str"))
				(capture (ident "g"))
				(capture (ident "b"))
				(capture (ident "r"))
				(capture (ident "a"))
				(capture (ident "inner")))
			(e-lambda
				(args
					(p-assign (ident "color")))
				(e-match
					(match
						(cond
							(e-lookup-local
								(p-assign (ident "color"))))
						(branches
							(branch
								(patterns
									(pattern (degenerate false)
										(p-nominal
											(p-applied-tag))))
								(value
									(e-string
										(e-literal (string "rgb("))
										(e-call
											(e-lookup-local
												(p-assign (ident "to_str")))
											(e-lookup-local
												(p-assign (ident "r"))))
										(e-literal (string ", "))
										(e-call
											(e-lookup-local
												(p-assign (ident "to_str")))
											(e-lookup-local
												(p-assign (ident "g"))))
										(e-literal (string ", "))
										(e-call
											(e-lookup-local
												(p-assign (ident "to_str")))
											(e-lookup-local
												(p-assign (ident "b"))))
										(e-literal (string ")")))))
							(branch
								(patterns
									(pattern (degenerate false)
										(p-nominal
											(p-applied-tag))))
								(value
									(e-string
										(e-literal (string "rgba("))
										(e-call
											(e-lookup-local
												(p-assign (ident "to_str")))
											(e-lookup-local
												(p-assign (ident "r"))))
										(e-literal (string ", "))
										(e-call
											(e-lookup-local
												(p-assign (ident "to_str")))
											(e-lookup-local
												(p-assign (ident "g"))))
										(e-literal (string ", "))
										(e-call
											(e-lookup-local
												(p-assign (ident "to_str")))
											(e-lookup-local
												(p-assign (ident "b"))))
										(e-literal (string ", "))
										(e-call
											(e-lookup-local
												(p-assign (ident "to_str")))
											(e-lookup-local
												(p-assign (ident "a"))))
										(e-literal (string ")")))))
							(branch
								(patterns
									(pattern (degenerate false)
										(p-nominal
											(p-applied-tag))))
								(value
									(e-lookup-local
										(p-assign (ident "inner")))))
							(branch
								(patterns
									(pattern (degenerate false)
										(p-nominal
											(p-applied-tag))))
								(value
									(e-lookup-local
										(p-assign (ident "inner"))))))))))
		(annotation
			(ty-fn (effectful false)
				(ty-lookup (name "Color") (local))
				(ty-lookup (name "Str") (builtin)))))
	(d-let
		(p-assign (ident "named"))
		(e-lambda
			(args
				(p-assign (ident "str")))
			(e-if
				(if-branches
					(if-branch
						(e-dot-access (field "is_named_color")
							(receiver
								(e-lookup-local
									(p-assign (ident "str"))))
							(args))
						(e-tag (name "Ok")
							(args
								(e-nominal (nominal "Color")
									(e-tag (name "Named")
										(args
											(e-lookup-local
												(p-assign (ident "str"))))))))))
				(if-else
					(e-tag (name "Err")
						(args
							(e-tag (name "UnknownColor")
								(args
									(e-string
										(e-literal (string "Unknown color "))
										(e-lookup-local
											(p-assign (ident "str")))
										(e-literal (string ""))))))))))
		(annotation
<<<<<<< HEAD
			(declared-type
				(ty-fn (effectful false)
					(ty-lookup (name "Str") (builtin))
					(ty-apply (name "Result") (external-module "Result")
						(ty-lookup (name "Color") (local))
						(ty-tag-union
							(ty-tag-name (name "UnknownColor")
								(ty-lookup (name "Str") (builtin)))))))))
=======
			(ty-fn (effectful false)
				(ty-lookup (name "Str") (builtin))
				(ty-apply (name "Result") (external (module-idx "3") (target-node-idx "3"))
					(ty-lookup (name "Color") (local))
					(ty-tag-union
						(ty-tag-name (name "UnknownColor")
							(ty-lookup (name "Str") (builtin))))))))
>>>>>>> 8f3b432b
	(d-let
		(p-assign (ident "is_named_color"))
		(e-lambda
			(args
				(p-assign (ident "str")))
			(e-block
				(s-let
					(p-assign (ident "colors"))
					(e-call
						(e-runtime-error (tag "qualified_ident_does_not_exist"))
						(e-list
							(elems
								(e-string
									(e-literal (string "AliceBlue")))
								(e-string
									(e-literal (string "AntiqueWhite")))
								(e-string
									(e-literal (string "Aqua")))))))
				(e-dot-access (field "contains")
					(receiver
						(e-lookup-local
							(p-assign (ident "colors"))))
					(args
						(e-lookup-local
							(p-assign (ident "str"))))))))
	(s-nominal-decl
		(ty-header (name "Color"))
		(ty-tag-union
			(ty-tag-name (name "RGB")
				(ty-lookup (name "U8") (builtin))
				(ty-lookup (name "U8") (builtin))
				(ty-lookup (name "U8") (builtin)))
			(ty-tag-name (name "RGBA")
				(ty-lookup (name "U8") (builtin))
				(ty-lookup (name "U8") (builtin))
				(ty-lookup (name "U8") (builtin))
				(ty-lookup (name "Dec") (builtin)))
			(ty-tag-name (name "Named")
				(ty-lookup (name "Str") (builtin)))
			(ty-tag-name (name "Hex")
				(ty-lookup (name "Str") (builtin)))))
	(s-expect
		(e-binop (op "eq")
			(e-dot-access (field "to_str")
				(receiver
					(e-call
						(e-lookup-local
							(p-assign (ident "rgb")))
						(e-num (value "124"))
						(e-num (value "56"))
						(e-num (value "245"))))
				(args))
			(e-string
				(e-literal (string "rgb(124, 56, 245)")))))
	(s-expect
		(e-binop (op "eq")
			(e-dot-access (field "to_str")
				(receiver
					(e-call
						(e-lookup-local
							(p-assign (ident "rgba")))
						(e-num (value "124"))
						(e-num (value "56"))
						(e-num (value "245"))
						(e-num (value "255"))))
				(args))
			(e-string
				(e-literal (string "rgba(124, 56, 245, 1.0)")))))
	(s-expect
		(e-binop (op "eq")
			(e-dot-access (field "map_ok")
				(receiver
					(e-call
						(e-lookup-local
							(p-assign (ident "hex")))
						(e-string
							(e-literal (string "#ff00ff")))))
				(args
					(e-lookup-local
						(p-assign (ident "to_str")))))
			(e-tag (name "Ok")
				(args
					(e-string
						(e-literal (string "#ff00ff"))))))))
~~~
# TYPES
~~~clojure
(inferred-types
	(defs
		(patt (type "Num(Int(Unsigned8)), Num(Int(Unsigned8)), Num(Int(Unsigned8)) -> Color"))
		(patt (type "Num(Int(Unsigned8)), Num(Int(Unsigned8)), Num(Int(Unsigned8)), Num(Int(Unsigned8)) -> Color"))
		(patt (type "Str -> Error"))
		(patt (type "Error -> Error"))
		(patt (type "Str -> Result(Color, [UnknownColor(Str)])"))
		(patt (type "_arg -> Error")))
	(type_decls
		(nominal (type "Color")
			(ty-header (name "Color"))))
	(expressions
		(expr (type "Num(Int(Unsigned8)), Num(Int(Unsigned8)), Num(Int(Unsigned8)) -> Color"))
		(expr (type "Num(Int(Unsigned8)), Num(Int(Unsigned8)), Num(Int(Unsigned8)), Num(Int(Unsigned8)) -> Color"))
		(expr (type "Str -> Error"))
		(expr (type "Error -> Error"))
		(expr (type "Str -> Result(Color, [UnknownColor(Str)])"))
		(expr (type "_arg -> Error"))))
~~~<|MERGE_RESOLUTION|>--- conflicted
+++ resolved
@@ -985,24 +985,13 @@
 																(p-assign (ident "str")))
 															(e-literal (string "")))))))))))))))
 		(annotation
-<<<<<<< HEAD
-			(declared-type
-				(ty-fn (effectful false)
-					(ty-lookup (name "Str") (builtin))
-					(ty-apply (name "Result") (external-module "Result")
-						(ty-lookup (name "Color") (local))
-						(ty-tag-union
-							(ty-tag-name (name "InvalidHex")
-								(ty-lookup (name "Str") (builtin)))))))))
-=======
 			(ty-fn (effectful false)
 				(ty-lookup (name "Str") (builtin))
-				(ty-apply (name "Result") (external (module-idx "3") (target-node-idx "3"))
+				(ty-apply (name "Result") (external-module "Result")
 					(ty-lookup (name "Color") (local))
 					(ty-tag-union
 						(ty-tag-name (name "InvalidHex")
 							(ty-lookup (name "Str") (builtin))))))))
->>>>>>> 8f3b432b
 	(d-let
 		(p-assign (ident "to_str"))
 		(e-closure
@@ -1135,24 +1124,13 @@
 											(p-assign (ident "str")))
 										(e-literal (string ""))))))))))
 		(annotation
-<<<<<<< HEAD
-			(declared-type
-				(ty-fn (effectful false)
-					(ty-lookup (name "Str") (builtin))
-					(ty-apply (name "Result") (external-module "Result")
-						(ty-lookup (name "Color") (local))
-						(ty-tag-union
-							(ty-tag-name (name "UnknownColor")
-								(ty-lookup (name "Str") (builtin)))))))))
-=======
 			(ty-fn (effectful false)
 				(ty-lookup (name "Str") (builtin))
-				(ty-apply (name "Result") (external (module-idx "3") (target-node-idx "3"))
+				(ty-apply (name "Result") (external-module "Result")
 					(ty-lookup (name "Color") (local))
 					(ty-tag-union
 						(ty-tag-name (name "UnknownColor")
 							(ty-lookup (name "Str") (builtin))))))))
->>>>>>> 8f3b432b
 	(d-let
 		(p-assign (ident "is_named_color"))
 		(e-lambda
