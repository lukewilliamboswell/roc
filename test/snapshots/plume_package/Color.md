# META
~~~ini
description=Color module from package
type=package
~~~
# SOURCE
~~~roc
module [
    Color,
    to_str,
    rgb,
    rgba,
    hex,
    named,
]

Color := [
    RGB(U8, U8, U8),
    RGBA(U8, U8, U8, Dec),
    Named(Str),
    Hex(Str),
]

rgb : U8, U8, U8 -> Color
rgb = |r, g, b| Color.RGB(r, g, b)

rgba : U8, U8, U8, U8 -> Color
rgba = |r, g, b, a| {
    rounded = a.to_frac() / 255.0
    Color.RGBA(r, g, b, rounded)
}

hex : Str -> Try(Color, [InvalidHex(Str)])
hex = |str| {

    bytes = str.to_utf8()
    is_char_in_hex_range = |b| (b >= '0' and b <= '9') or (b >= 'a' and b <= 'f') or (b >= 'A' and b <= 'F')

    match bytes {
        ['#', a, b, c, d, e, f] => {
            is_valid =
                a.is_char_in_hex_range()
                and b.is_char_in_hex_range()
                and c.is_char_in_hex_range()
                and d.is_char_in_hex_range()
                and e.is_char_in_hex_range()
                and f.is_char_in_hex_range()

            if is_valid Ok(Color.Hex(str)) else Err(InvalidHex("Expected Hex to be in the range 0-9, a-f, A-F, got ${str}"))
        }
        _ => Err(InvalidHex("Expected Hex must start with # and be 7 characters long, got ${str}"))
    }
}

to_str : Color -> Str
to_str = |color| match color {
    Color.RGB(r, g, b) => "rgb(${Num.to_str(r)}, ${Num.to_str(g)}, ${Num.to_str(b)})"
    Color.RGBA(r, g, b, a) => "rgba(${Num.to_str(r)}, ${Num.to_str(g)}, ${Num.to_str(b)}, ${Num.to_str(a)})"
    Color.Named(inner) => inner
    Color.Hex(inner) => inner
}

expect rgb(124, 56, 245).to_str() == "rgb(124, 56, 245)"
expect rgba(124, 56, 245, 255).to_str() == "rgba(124, 56, 245, 1.0)"
expect hex("#ff00ff").map_ok(to_str) == Ok("#ff00ff")

named : Str -> Try(Color, [UnknownColor(Str)])
named = |str|
    if str.is_named_color()
        Ok(Color.Named(str))
    else
        Err(UnknownColor("Unknown color ${str}"))

is_named_color = |str|{
    colors = Set.from_list(["AliceBlue", "AntiqueWhite", "Aqua"])

    colors.contains(str)
}
~~~
# EXPECTED
MODULE HEADER DEPRECATED - Color.md:1:1:8:2
UNUSED VARIABLE - Color.md:30:5:30:25
DOES NOT EXIST - Color.md:50:34:50:44
DOES NOT EXIST - Color.md:50:52:50:62
DOES NOT EXIST - Color.md:50:70:50:80
DOES NOT EXIST - Color.md:51:39:51:49
DOES NOT EXIST - Color.md:51:57:51:67
DOES NOT EXIST - Color.md:51:75:51:85
DOES NOT EXIST - Color.md:51:93:51:103
DOES NOT EXIST - Color.md:68:14:68:27
MISSING METHOD - Color.md:22:17:22:24
MISSING METHOD - Color.md:29:17:29:24
TYPE MISMATCH - Color.md:32:5:45:6
MISSING METHOD - Color.md:62:12:62:26
MISSING METHOD - Color.md:56:26:56:32
MISSING METHOD - Color.md:57:32:57:38
# PROBLEMS
**MODULE HEADER DEPRECATED**
The `module` header is deprecated.

Type modules (headerless files with a top-level type matching the filename) are now the preferred way to define modules.

Remove the `module` header and ensure your file defines a type that matches the filename.
**Color.md:1:1:8:2:**
```roc
module [
    Color,
    to_str,
    rgb,
    rgba,
    hex,
    named,
]
```


**UNUSED VARIABLE**
Variable `is_char_in_hex_range` is not used anywhere in your code.

If you don't need this variable, prefix it with an underscore like `_is_char_in_hex_range` to suppress this warning.
The unused variable is declared here:
**Color.md:30:5:30:25:**
```roc
    is_char_in_hex_range = |b| (b >= '0' and b <= '9') or (b >= 'a' and b <= 'f') or (b >= 'A' and b <= 'F')
```
    ^^^^^^^^^^^^^^^^^^^^


**DOES NOT EXIST**
`Num.to_str` does not exist.

**Color.md:50:34:50:44:**
```roc
    Color.RGB(r, g, b) => "rgb(${Num.to_str(r)}, ${Num.to_str(g)}, ${Num.to_str(b)})"
```
                                 ^^^^^^^^^^


**DOES NOT EXIST**
`Num.to_str` does not exist.

**Color.md:50:52:50:62:**
```roc
    Color.RGB(r, g, b) => "rgb(${Num.to_str(r)}, ${Num.to_str(g)}, ${Num.to_str(b)})"
```
                                                   ^^^^^^^^^^


**DOES NOT EXIST**
`Num.to_str` does not exist.

**Color.md:50:70:50:80:**
```roc
    Color.RGB(r, g, b) => "rgb(${Num.to_str(r)}, ${Num.to_str(g)}, ${Num.to_str(b)})"
```
                                                                     ^^^^^^^^^^


**DOES NOT EXIST**
`Num.to_str` does not exist.

**Color.md:51:39:51:49:**
```roc
    Color.RGBA(r, g, b, a) => "rgba(${Num.to_str(r)}, ${Num.to_str(g)}, ${Num.to_str(b)}, ${Num.to_str(a)})"
```
                                      ^^^^^^^^^^


**DOES NOT EXIST**
`Num.to_str` does not exist.

**Color.md:51:57:51:67:**
```roc
    Color.RGBA(r, g, b, a) => "rgba(${Num.to_str(r)}, ${Num.to_str(g)}, ${Num.to_str(b)}, ${Num.to_str(a)})"
```
                                                        ^^^^^^^^^^


**DOES NOT EXIST**
`Num.to_str` does not exist.

**Color.md:51:75:51:85:**
```roc
    Color.RGBA(r, g, b, a) => "rgba(${Num.to_str(r)}, ${Num.to_str(g)}, ${Num.to_str(b)}, ${Num.to_str(a)})"
```
                                                                          ^^^^^^^^^^


**DOES NOT EXIST**
`Num.to_str` does not exist.

**Color.md:51:93:51:103:**
```roc
    Color.RGBA(r, g, b, a) => "rgba(${Num.to_str(r)}, ${Num.to_str(g)}, ${Num.to_str(b)}, ${Num.to_str(a)})"
```
                                                                                            ^^^^^^^^^^


**DOES NOT EXIST**
`Set.from_list` does not exist.

`Set` is in scope, but it has no associated `from_list`.

It's referenced here:
**Color.md:68:14:68:27:**
```roc
    colors = Set.from_list(["AliceBlue", "AntiqueWhite", "Aqua"])
```
             ^^^^^^^^^^^^^


**MISSING METHOD**
<<<<<<< HEAD
This **to_frac** method is being called on the type **U8**, which has no method with that name:
**Color.md:22:17:22:24:**
=======
This **to_frac** method is being called on a value whose type doesn't have that method:
**Color.md:22:15:22:26:**
>>>>>>> 299268c2
```roc
    rounded = a.to_frac() / 255.0
```
                ^^^^^^^

The value's type, which does not have a method named **to_frac**, is:

    _Num.U8_

**Hint: **For this to work, the type would need to have a method named **to_frac** associated with it in the type's declaration.

**MISSING METHOD**
<<<<<<< HEAD
This **to_utf8** method is being called on the type **Str**, which has no method with that name:
**Color.md:29:17:29:24:**
=======
This **to_utf8** method is being called on a value whose type doesn't have that method:
**Color.md:29:13:29:26:**
>>>>>>> 299268c2
```roc
    bytes = str.to_utf8()
```
                ^^^^^^^

The value's type, which does not have a method named **to_utf8**, is:

    _Str_

**Hint: **For this to work, the type would need to have a method named **to_utf8** associated with it in the type's declaration.

**TYPE MISMATCH**
This expression is used in an unexpected way:
**Color.md:32:5:45:6:**
```roc
    match bytes {
        ['#', a, b, c, d, e, f] => {
            is_valid =
                a.is_char_in_hex_range()
                and b.is_char_in_hex_range()
                and c.is_char_in_hex_range()
                and d.is_char_in_hex_range()
                and e.is_char_in_hex_range()
                and f.is_char_in_hex_range()

            if is_valid Ok(Color.Hex(str)) else Err(InvalidHex("Expected Hex to be in the range 0-9, a-f, A-F, got ${str}"))
        }
        _ => Err(InvalidHex("Expected Hex must start with # and be 7 characters long, got ${str}"))
    }
```

It has the type:
    _[InvalidHex(Str), Err([InvalidHex(Str)]_others)][Ok(Color)]_others2_

But the type annotation says it should have the type:
    _Try(Color, [InvalidHex(Str)])_

**MISSING METHOD**
<<<<<<< HEAD
This **is_named_color** method is being called on the type **Str**, which has no method with that name:
**Color.md:62:12:62:26:**
=======
This **is_named_color** method is being called on a value whose type doesn't have that method:
**Color.md:62:8:62:28:**
>>>>>>> 299268c2
```roc
    if str.is_named_color()
```
           ^^^^^^^^^^^^^^

The value's type, which does not have a method named **is_named_color**, is:

    _Str_

**Hint: **For this to work, the type would need to have a method named **is_named_color** associated with it in the type's declaration.

**MISSING METHOD**
<<<<<<< HEAD
This **to_str** method is being called on the type **Color**, which has no method with that name:
**Color.md:56:26:56:32:**
=======
This **to_str** method is being called on a value whose type doesn't have that method:
**Color.md:56:8:56:34:**
>>>>>>> 299268c2
```roc
expect rgb(124, 56, 245).to_str() == "rgb(124, 56, 245)"
```
                         ^^^^^^

The value's type, which does not have a method named **to_str**, is:

    _Color_

**Hint: **For this to work, the type would need to have a method named **to_str** associated with it in the type's declaration.

**MISSING METHOD**
<<<<<<< HEAD
This **to_str** method is being called on the type **Color**, which has no method with that name:
**Color.md:57:32:57:38:**
=======
This **to_str** method is being called on a value whose type doesn't have that method:
**Color.md:57:8:57:40:**
>>>>>>> 299268c2
```roc
expect rgba(124, 56, 245, 255).to_str() == "rgba(124, 56, 245, 1.0)"
```
                               ^^^^^^

The value's type, which does not have a method named **to_str**, is:

    _Color_

**Hint: **For this to work, the type would need to have a method named **to_str** associated with it in the type's declaration.

# TOKENS
~~~zig
KwModule,OpenSquare,
UpperIdent,Comma,
LowerIdent,Comma,
LowerIdent,Comma,
LowerIdent,Comma,
LowerIdent,Comma,
LowerIdent,Comma,
CloseSquare,
UpperIdent,OpColonEqual,OpenSquare,
UpperIdent,NoSpaceOpenRound,UpperIdent,Comma,UpperIdent,Comma,UpperIdent,CloseRound,Comma,
UpperIdent,NoSpaceOpenRound,UpperIdent,Comma,UpperIdent,Comma,UpperIdent,Comma,UpperIdent,CloseRound,Comma,
UpperIdent,NoSpaceOpenRound,UpperIdent,CloseRound,Comma,
UpperIdent,NoSpaceOpenRound,UpperIdent,CloseRound,Comma,
CloseSquare,
LowerIdent,OpColon,UpperIdent,Comma,UpperIdent,Comma,UpperIdent,OpArrow,UpperIdent,
LowerIdent,OpAssign,OpBar,LowerIdent,Comma,LowerIdent,Comma,LowerIdent,OpBar,UpperIdent,NoSpaceDotUpperIdent,NoSpaceOpenRound,LowerIdent,Comma,LowerIdent,Comma,LowerIdent,CloseRound,
LowerIdent,OpColon,UpperIdent,Comma,UpperIdent,Comma,UpperIdent,Comma,UpperIdent,OpArrow,UpperIdent,
LowerIdent,OpAssign,OpBar,LowerIdent,Comma,LowerIdent,Comma,LowerIdent,Comma,LowerIdent,OpBar,OpenCurly,
LowerIdent,OpAssign,LowerIdent,NoSpaceDotLowerIdent,NoSpaceOpenRound,CloseRound,OpSlash,Float,
UpperIdent,NoSpaceDotUpperIdent,NoSpaceOpenRound,LowerIdent,Comma,LowerIdent,Comma,LowerIdent,Comma,LowerIdent,CloseRound,
CloseCurly,
LowerIdent,OpColon,UpperIdent,OpArrow,UpperIdent,NoSpaceOpenRound,UpperIdent,Comma,OpenSquare,UpperIdent,NoSpaceOpenRound,UpperIdent,CloseRound,CloseSquare,CloseRound,
LowerIdent,OpAssign,OpBar,LowerIdent,OpBar,OpenCurly,
LowerIdent,OpAssign,LowerIdent,NoSpaceDotLowerIdent,NoSpaceOpenRound,CloseRound,
LowerIdent,OpAssign,OpBar,LowerIdent,OpBar,OpenRound,LowerIdent,OpGreaterThanOrEq,SingleQuote,OpAnd,LowerIdent,OpLessThanOrEq,SingleQuote,CloseRound,OpOr,OpenRound,LowerIdent,OpGreaterThanOrEq,SingleQuote,OpAnd,LowerIdent,OpLessThanOrEq,SingleQuote,CloseRound,OpOr,OpenRound,LowerIdent,OpGreaterThanOrEq,SingleQuote,OpAnd,LowerIdent,OpLessThanOrEq,SingleQuote,CloseRound,
KwMatch,LowerIdent,OpenCurly,
OpenSquare,SingleQuote,Comma,LowerIdent,Comma,LowerIdent,Comma,LowerIdent,Comma,LowerIdent,Comma,LowerIdent,Comma,LowerIdent,CloseSquare,OpFatArrow,OpenCurly,
LowerIdent,OpAssign,
LowerIdent,NoSpaceDotLowerIdent,NoSpaceOpenRound,CloseRound,
OpAnd,LowerIdent,NoSpaceDotLowerIdent,NoSpaceOpenRound,CloseRound,
OpAnd,LowerIdent,NoSpaceDotLowerIdent,NoSpaceOpenRound,CloseRound,
OpAnd,LowerIdent,NoSpaceDotLowerIdent,NoSpaceOpenRound,CloseRound,
OpAnd,LowerIdent,NoSpaceDotLowerIdent,NoSpaceOpenRound,CloseRound,
OpAnd,LowerIdent,NoSpaceDotLowerIdent,NoSpaceOpenRound,CloseRound,
KwIf,LowerIdent,UpperIdent,NoSpaceOpenRound,UpperIdent,NoSpaceDotUpperIdent,NoSpaceOpenRound,LowerIdent,CloseRound,CloseRound,KwElse,UpperIdent,NoSpaceOpenRound,UpperIdent,NoSpaceOpenRound,StringStart,StringPart,OpenStringInterpolation,LowerIdent,CloseStringInterpolation,StringPart,StringEnd,CloseRound,CloseRound,
CloseCurly,
Underscore,OpFatArrow,UpperIdent,NoSpaceOpenRound,UpperIdent,NoSpaceOpenRound,StringStart,StringPart,OpenStringInterpolation,LowerIdent,CloseStringInterpolation,StringPart,StringEnd,CloseRound,CloseRound,
CloseCurly,
CloseCurly,
LowerIdent,OpColon,UpperIdent,OpArrow,UpperIdent,
LowerIdent,OpAssign,OpBar,LowerIdent,OpBar,KwMatch,LowerIdent,OpenCurly,
UpperIdent,NoSpaceDotUpperIdent,NoSpaceOpenRound,LowerIdent,Comma,LowerIdent,Comma,LowerIdent,CloseRound,OpFatArrow,StringStart,StringPart,OpenStringInterpolation,UpperIdent,NoSpaceDotLowerIdent,NoSpaceOpenRound,LowerIdent,CloseRound,CloseStringInterpolation,StringPart,OpenStringInterpolation,UpperIdent,NoSpaceDotLowerIdent,NoSpaceOpenRound,LowerIdent,CloseRound,CloseStringInterpolation,StringPart,OpenStringInterpolation,UpperIdent,NoSpaceDotLowerIdent,NoSpaceOpenRound,LowerIdent,CloseRound,CloseStringInterpolation,StringPart,StringEnd,
UpperIdent,NoSpaceDotUpperIdent,NoSpaceOpenRound,LowerIdent,Comma,LowerIdent,Comma,LowerIdent,Comma,LowerIdent,CloseRound,OpFatArrow,StringStart,StringPart,OpenStringInterpolation,UpperIdent,NoSpaceDotLowerIdent,NoSpaceOpenRound,LowerIdent,CloseRound,CloseStringInterpolation,StringPart,OpenStringInterpolation,UpperIdent,NoSpaceDotLowerIdent,NoSpaceOpenRound,LowerIdent,CloseRound,CloseStringInterpolation,StringPart,OpenStringInterpolation,UpperIdent,NoSpaceDotLowerIdent,NoSpaceOpenRound,LowerIdent,CloseRound,CloseStringInterpolation,StringPart,OpenStringInterpolation,UpperIdent,NoSpaceDotLowerIdent,NoSpaceOpenRound,LowerIdent,CloseRound,CloseStringInterpolation,StringPart,StringEnd,
UpperIdent,NoSpaceDotUpperIdent,NoSpaceOpenRound,LowerIdent,CloseRound,OpFatArrow,LowerIdent,
UpperIdent,NoSpaceDotUpperIdent,NoSpaceOpenRound,LowerIdent,CloseRound,OpFatArrow,LowerIdent,
CloseCurly,
KwExpect,LowerIdent,NoSpaceOpenRound,Int,Comma,Int,Comma,Int,CloseRound,NoSpaceDotLowerIdent,NoSpaceOpenRound,CloseRound,OpEquals,StringStart,StringPart,StringEnd,
KwExpect,LowerIdent,NoSpaceOpenRound,Int,Comma,Int,Comma,Int,Comma,Int,CloseRound,NoSpaceDotLowerIdent,NoSpaceOpenRound,CloseRound,OpEquals,StringStart,StringPart,StringEnd,
KwExpect,LowerIdent,NoSpaceOpenRound,StringStart,StringPart,StringEnd,CloseRound,NoSpaceDotLowerIdent,NoSpaceOpenRound,LowerIdent,CloseRound,OpEquals,UpperIdent,NoSpaceOpenRound,StringStart,StringPart,StringEnd,CloseRound,
LowerIdent,OpColon,UpperIdent,OpArrow,UpperIdent,NoSpaceOpenRound,UpperIdent,Comma,OpenSquare,UpperIdent,NoSpaceOpenRound,UpperIdent,CloseRound,CloseSquare,CloseRound,
LowerIdent,OpAssign,OpBar,LowerIdent,OpBar,
KwIf,LowerIdent,NoSpaceDotLowerIdent,NoSpaceOpenRound,CloseRound,
UpperIdent,NoSpaceOpenRound,UpperIdent,NoSpaceDotUpperIdent,NoSpaceOpenRound,LowerIdent,CloseRound,CloseRound,
KwElse,
UpperIdent,NoSpaceOpenRound,UpperIdent,NoSpaceOpenRound,StringStart,StringPart,OpenStringInterpolation,LowerIdent,CloseStringInterpolation,StringPart,StringEnd,CloseRound,CloseRound,
LowerIdent,OpAssign,OpBar,LowerIdent,OpBar,OpenCurly,
LowerIdent,OpAssign,UpperIdent,NoSpaceDotLowerIdent,NoSpaceOpenRound,OpenSquare,StringStart,StringPart,StringEnd,Comma,StringStart,StringPart,StringEnd,Comma,StringStart,StringPart,StringEnd,CloseSquare,CloseRound,
LowerIdent,NoSpaceDotLowerIdent,NoSpaceOpenRound,LowerIdent,CloseRound,
CloseCurly,
EndOfFile,
~~~
# PARSE
~~~clojure
(file
	(module
		(exposes
			(exposed-upper-ident (text "Color"))
			(exposed-lower-ident
				(text "to_str"))
			(exposed-lower-ident
				(text "rgb"))
			(exposed-lower-ident
				(text "rgba"))
			(exposed-lower-ident
				(text "hex"))
			(exposed-lower-ident
				(text "named"))))
	(statements
		(s-type-decl
			(header (name "Color")
				(args))
			(ty-tag-union
				(tags
					(ty-apply
						(ty (name "RGB"))
						(ty (name "U8"))
						(ty (name "U8"))
						(ty (name "U8")))
					(ty-apply
						(ty (name "RGBA"))
						(ty (name "U8"))
						(ty (name "U8"))
						(ty (name "U8"))
						(ty (name "Dec")))
					(ty-apply
						(ty (name "Named"))
						(ty (name "Str")))
					(ty-apply
						(ty (name "Hex"))
						(ty (name "Str"))))))
		(s-type-anno (name "rgb")
			(ty-fn
				(ty (name "U8"))
				(ty (name "U8"))
				(ty (name "U8"))
				(ty (name "Color"))))
		(s-decl
			(p-ident (raw "rgb"))
			(e-lambda
				(args
					(p-ident (raw "r"))
					(p-ident (raw "g"))
					(p-ident (raw "b")))
				(e-apply
					(e-tag (raw "Color.RGB"))
					(e-ident (raw "r"))
					(e-ident (raw "g"))
					(e-ident (raw "b")))))
		(s-type-anno (name "rgba")
			(ty-fn
				(ty (name "U8"))
				(ty (name "U8"))
				(ty (name "U8"))
				(ty (name "U8"))
				(ty (name "Color"))))
		(s-decl
			(p-ident (raw "rgba"))
			(e-lambda
				(args
					(p-ident (raw "r"))
					(p-ident (raw "g"))
					(p-ident (raw "b"))
					(p-ident (raw "a")))
				(e-block
					(statements
						(s-decl
							(p-ident (raw "rounded"))
							(e-binop (op "/")
								(e-field-access
									(e-ident (raw "a"))
									(e-apply
										(e-ident (raw "to_frac"))))
								(e-frac (raw "255.0"))))
						(e-apply
							(e-tag (raw "Color.RGBA"))
							(e-ident (raw "r"))
							(e-ident (raw "g"))
							(e-ident (raw "b"))
							(e-ident (raw "rounded")))))))
		(s-type-anno (name "hex")
			(ty-fn
				(ty (name "Str"))
				(ty-apply
					(ty (name "Try"))
					(ty (name "Color"))
					(ty-tag-union
						(tags
							(ty-apply
								(ty (name "InvalidHex"))
								(ty (name "Str"))))))))
		(s-decl
			(p-ident (raw "hex"))
			(e-lambda
				(args
					(p-ident (raw "str")))
				(e-block
					(statements
						(s-decl
							(p-ident (raw "bytes"))
							(e-field-access
								(e-ident (raw "str"))
								(e-apply
									(e-ident (raw "to_utf8")))))
						(s-decl
							(p-ident (raw "is_char_in_hex_range"))
							(e-lambda
								(args
									(p-ident (raw "b")))
								(e-binop (op "or")
									(e-tuple
										(e-binop (op "and")
											(e-binop (op ">=")
												(e-ident (raw "b"))
												(e-single-quote (raw "'0'")))
											(e-binop (op "<=")
												(e-ident (raw "b"))
												(e-single-quote (raw "'9'")))))
									(e-binop (op "or")
										(e-tuple
											(e-binop (op "and")
												(e-binop (op ">=")
													(e-ident (raw "b"))
													(e-single-quote (raw "'a'")))
												(e-binop (op "<=")
													(e-ident (raw "b"))
													(e-single-quote (raw "'f'")))))
										(e-tuple
											(e-binop (op "and")
												(e-binop (op ">=")
													(e-ident (raw "b"))
													(e-single-quote (raw "'A'")))
												(e-binop (op "<=")
													(e-ident (raw "b"))
													(e-single-quote (raw "'F'")))))))))
						(e-match
							(e-ident (raw "bytes"))
							(branches
								(branch
									(p-list
										(p-single-quote (raw "'#'"))
										(p-ident (raw "a"))
										(p-ident (raw "b"))
										(p-ident (raw "c"))
										(p-ident (raw "d"))
										(p-ident (raw "e"))
										(p-ident (raw "f")))
									(e-block
										(statements
											(s-decl
												(p-ident (raw "is_valid"))
												(e-binop (op "and")
													(e-field-access
														(e-ident (raw "a"))
														(e-apply
															(e-ident (raw "is_char_in_hex_range"))))
													(e-binop (op "and")
														(e-field-access
															(e-ident (raw "b"))
															(e-apply
																(e-ident (raw "is_char_in_hex_range"))))
														(e-binop (op "and")
															(e-field-access
																(e-ident (raw "c"))
																(e-apply
																	(e-ident (raw "is_char_in_hex_range"))))
															(e-binop (op "and")
																(e-field-access
																	(e-ident (raw "d"))
																	(e-apply
																		(e-ident (raw "is_char_in_hex_range"))))
																(e-binop (op "and")
																	(e-field-access
																		(e-ident (raw "e"))
																		(e-apply
																			(e-ident (raw "is_char_in_hex_range"))))
																	(e-field-access
																		(e-ident (raw "f"))
																		(e-apply
																			(e-ident (raw "is_char_in_hex_range"))))))))))
											(e-if-then-else
												(e-ident (raw "is_valid"))
												(e-apply
													(e-tag (raw "Ok"))
													(e-apply
														(e-tag (raw "Color.Hex"))
														(e-ident (raw "str"))))
												(e-apply
													(e-tag (raw "Err"))
													(e-apply
														(e-tag (raw "InvalidHex"))
														(e-string
															(e-string-part (raw "Expected Hex to be in the range 0-9, a-f, A-F, got "))
															(e-ident (raw "str"))
															(e-string-part (raw "")))))))))
								(branch
									(p-underscore)
									(e-apply
										(e-tag (raw "Err"))
										(e-apply
											(e-tag (raw "InvalidHex"))
											(e-string
												(e-string-part (raw "Expected Hex must start with # and be 7 characters long, got "))
												(e-ident (raw "str"))
												(e-string-part (raw ""))))))))))))
		(s-type-anno (name "to_str")
			(ty-fn
				(ty (name "Color"))
				(ty (name "Str"))))
		(s-decl
			(p-ident (raw "to_str"))
			(e-lambda
				(args
					(p-ident (raw "color")))
				(e-match
					(e-ident (raw "color"))
					(branches
						(branch
							(p-tag (raw ".RGB")
								(p-ident (raw "r"))
								(p-ident (raw "g"))
								(p-ident (raw "b")))
							(e-string
								(e-string-part (raw "rgb("))
								(e-apply
									(e-ident (raw "Num.to_str"))
									(e-ident (raw "r")))
								(e-string-part (raw ", "))
								(e-apply
									(e-ident (raw "Num.to_str"))
									(e-ident (raw "g")))
								(e-string-part (raw ", "))
								(e-apply
									(e-ident (raw "Num.to_str"))
									(e-ident (raw "b")))
								(e-string-part (raw ")"))))
						(branch
							(p-tag (raw ".RGBA")
								(p-ident (raw "r"))
								(p-ident (raw "g"))
								(p-ident (raw "b"))
								(p-ident (raw "a")))
							(e-string
								(e-string-part (raw "rgba("))
								(e-apply
									(e-ident (raw "Num.to_str"))
									(e-ident (raw "r")))
								(e-string-part (raw ", "))
								(e-apply
									(e-ident (raw "Num.to_str"))
									(e-ident (raw "g")))
								(e-string-part (raw ", "))
								(e-apply
									(e-ident (raw "Num.to_str"))
									(e-ident (raw "b")))
								(e-string-part (raw ", "))
								(e-apply
									(e-ident (raw "Num.to_str"))
									(e-ident (raw "a")))
								(e-string-part (raw ")"))))
						(branch
							(p-tag (raw ".Named")
								(p-ident (raw "inner")))
							(e-ident (raw "inner")))
						(branch
							(p-tag (raw ".Hex")
								(p-ident (raw "inner")))
							(e-ident (raw "inner")))))))
		(s-expect
			(e-binop (op "==")
				(e-field-access
					(e-apply
						(e-ident (raw "rgb"))
						(e-int (raw "124"))
						(e-int (raw "56"))
						(e-int (raw "245")))
					(e-apply
						(e-ident (raw "to_str"))))
				(e-string
					(e-string-part (raw "rgb(124, 56, 245)")))))
		(s-expect
			(e-binop (op "==")
				(e-field-access
					(e-apply
						(e-ident (raw "rgba"))
						(e-int (raw "124"))
						(e-int (raw "56"))
						(e-int (raw "245"))
						(e-int (raw "255")))
					(e-apply
						(e-ident (raw "to_str"))))
				(e-string
					(e-string-part (raw "rgba(124, 56, 245, 1.0)")))))
		(s-expect
			(e-binop (op "==")
				(e-field-access
					(e-apply
						(e-ident (raw "hex"))
						(e-string
							(e-string-part (raw "#ff00ff"))))
					(e-apply
						(e-ident (raw "map_ok"))
						(e-ident (raw "to_str"))))
				(e-apply
					(e-tag (raw "Ok"))
					(e-string
						(e-string-part (raw "#ff00ff"))))))
		(s-type-anno (name "named")
			(ty-fn
				(ty (name "Str"))
				(ty-apply
					(ty (name "Try"))
					(ty (name "Color"))
					(ty-tag-union
						(tags
							(ty-apply
								(ty (name "UnknownColor"))
								(ty (name "Str"))))))))
		(s-decl
			(p-ident (raw "named"))
			(e-lambda
				(args
					(p-ident (raw "str")))
				(e-if-then-else
					(e-field-access
						(e-ident (raw "str"))
						(e-apply
							(e-ident (raw "is_named_color"))))
					(e-apply
						(e-tag (raw "Ok"))
						(e-apply
							(e-tag (raw "Color.Named"))
							(e-ident (raw "str"))))
					(e-apply
						(e-tag (raw "Err"))
						(e-apply
							(e-tag (raw "UnknownColor"))
							(e-string
								(e-string-part (raw "Unknown color "))
								(e-ident (raw "str"))
								(e-string-part (raw ""))))))))
		(s-decl
			(p-ident (raw "is_named_color"))
			(e-lambda
				(args
					(p-ident (raw "str")))
				(e-block
					(statements
						(s-decl
							(p-ident (raw "colors"))
							(e-apply
								(e-ident (raw "Set.from_list"))
								(e-list
									(e-string
										(e-string-part (raw "AliceBlue")))
									(e-string
										(e-string-part (raw "AntiqueWhite")))
									(e-string
										(e-string-part (raw "Aqua"))))))
						(e-field-access
							(e-ident (raw "colors"))
							(e-apply
								(e-ident (raw "contains"))
								(e-ident (raw "str"))))))))))
~~~
# FORMATTED
~~~roc
module [
	Color,
	to_str,
	rgb,
	rgba,
	hex,
	named,
]

Color := [
	RGB(U8, U8, U8),
	RGBA(U8, U8, U8, Dec),
	Named(Str),
	Hex(Str),
]

rgb : U8, U8, U8 -> Color
rgb = |r, g, b| Color.RGB(r, g, b)

rgba : U8, U8, U8, U8 -> Color
rgba = |r, g, b, a| {
	rounded = a.to_frac() / 255.0
	Color.RGBA(r, g, b, rounded)
}

hex : Str -> Try(Color, [InvalidHex(Str)])
hex = |str| {

	bytes = str.to_utf8()
	is_char_in_hex_range = |b| (b >= '0' and b <= '9') or (b >= 'a' and b <= 'f') or (b >= 'A' and b <= 'F')

	match bytes {
		['#', a, b, c, d, e, f] => {
			is_valid = 
				a.is_char_in_hex_range()
					and b.is_char_in_hex_range()
						and c.is_char_in_hex_range()
							and d.is_char_in_hex_range()
								and e.is_char_in_hex_range()
									and f.is_char_in_hex_range()

			if is_valid Ok(Color.Hex(str)) else Err(InvalidHex("Expected Hex to be in the range 0-9, a-f, A-F, got ${str}"))
		}
		_ => Err(InvalidHex("Expected Hex must start with # and be 7 characters long, got ${str}"))
	}
}

to_str : Color -> Str
to_str = |color| match color {
	Color.RGB(r, g, b) => "rgb(${Num.to_str(r)}, ${Num.to_str(g)}, ${Num.to_str(b)})"
	Color.RGBA(r, g, b, a) => "rgba(${Num.to_str(r)}, ${Num.to_str(g)}, ${Num.to_str(b)}, ${Num.to_str(a)})"
	Color.Named(inner) => inner
	Color.Hex(inner) => inner
}

expect rgb(124, 56, 245).to_str() == "rgb(124, 56, 245)"
expect rgba(124, 56, 245, 255).to_str() == "rgba(124, 56, 245, 1.0)"
expect hex("#ff00ff").map_ok(to_str) == Ok("#ff00ff")

named : Str -> Try(Color, [UnknownColor(Str)])
named = |str|
	if str.is_named_color()
		Ok(Color.Named(str))
			else
				Err(UnknownColor("Unknown color ${str}"))

is_named_color = |str| {
	colors = Set.from_list(["AliceBlue", "AntiqueWhite", "Aqua"])

	colors.contains(str)
}
~~~
# CANONICALIZE
~~~clojure
(can-ir
	(d-let
		(p-assign (ident "rgb"))
		(e-lambda
			(args
				(p-assign (ident "r"))
				(p-assign (ident "g"))
				(p-assign (ident "b")))
			(e-nominal (nominal "Color")
				(e-tag (name "RGB")
					(args
						(e-lookup-local
							(p-assign (ident "r")))
						(e-lookup-local
							(p-assign (ident "g")))
						(e-lookup-local
							(p-assign (ident "b")))))))
		(annotation
			(ty-fn (effectful false)
				(ty-lookup (name "U8") (builtin))
				(ty-lookup (name "U8") (builtin))
				(ty-lookup (name "U8") (builtin))
				(ty-lookup (name "Color") (local)))))
	(d-let
		(p-assign (ident "rgba"))
		(e-lambda
			(args
				(p-assign (ident "r"))
				(p-assign (ident "g"))
				(p-assign (ident "b"))
				(p-assign (ident "a")))
			(e-block
				(s-let
					(p-assign (ident "rounded"))
					(e-binop (op "div")
						(e-dot-access (field "to_frac")
							(receiver
								(e-lookup-local
									(p-assign (ident "a"))))
							(args))
						(e-dec-small (numerator "2550") (denominator-power-of-ten "1") (value "255"))))
				(e-nominal (nominal "Color")
					(e-tag (name "RGBA")
						(args
							(e-lookup-local
								(p-assign (ident "r")))
							(e-lookup-local
								(p-assign (ident "g")))
							(e-lookup-local
								(p-assign (ident "b")))
							(e-lookup-local
								(p-assign (ident "rounded"))))))))
		(annotation
			(ty-fn (effectful false)
				(ty-lookup (name "U8") (builtin))
				(ty-lookup (name "U8") (builtin))
				(ty-lookup (name "U8") (builtin))
				(ty-lookup (name "U8") (builtin))
				(ty-lookup (name "Color") (local)))))
	(d-let
		(p-assign (ident "hex"))
		(e-closure
			(captures
				(capture (ident "a"))
				(capture (ident "b"))
				(capture (ident "c"))
				(capture (ident "d"))
				(capture (ident "e"))
				(capture (ident "f"))
				(capture (ident "is_valid")))
			(e-lambda
				(args
					(p-assign (ident "str")))
				(e-block
					(s-let
						(p-assign (ident "bytes"))
						(e-dot-access (field "to_utf8")
							(receiver
								(e-lookup-local
									(p-assign (ident "str"))))
							(args)))
					(s-let
						(p-assign (ident "is_char_in_hex_range"))
						(e-lambda
							(args
								(p-assign (ident "b")))
							(e-binop (op "or")
								(e-binop (op "and")
									(e-binop (op "ge")
										(e-lookup-local
											(p-assign (ident "b")))
										(e-num (value "48")))
									(e-binop (op "le")
										(e-lookup-local
											(p-assign (ident "b")))
										(e-num (value "57"))))
								(e-binop (op "or")
									(e-binop (op "and")
										(e-binop (op "ge")
											(e-lookup-local
												(p-assign (ident "b")))
											(e-num (value "97")))
										(e-binop (op "le")
											(e-lookup-local
												(p-assign (ident "b")))
											(e-num (value "102"))))
									(e-binop (op "and")
										(e-binop (op "ge")
											(e-lookup-local
												(p-assign (ident "b")))
											(e-num (value "65")))
										(e-binop (op "le")
											(e-lookup-local
												(p-assign (ident "b")))
											(e-num (value "70"))))))))
					(e-match
						(match
							(cond
								(e-lookup-local
									(p-assign (ident "bytes"))))
							(branches
								(branch
									(patterns
										(pattern (degenerate false)
											(p-list
												(patterns
													(p-num (value "35"))
													(p-assign (ident "a"))
													(p-assign (ident "b"))
													(p-assign (ident "c"))
													(p-assign (ident "d"))
													(p-assign (ident "e"))
													(p-assign (ident "f"))))))
									(value
										(e-block
											(s-let
												(p-assign (ident "is_valid"))
												(e-binop (op "and")
													(e-dot-access (field "is_char_in_hex_range")
														(receiver
															(e-lookup-local
																(p-assign (ident "a"))))
														(args))
													(e-binop (op "and")
														(e-dot-access (field "is_char_in_hex_range")
															(receiver
																(e-lookup-local
																	(p-assign (ident "b"))))
															(args))
														(e-binop (op "and")
															(e-dot-access (field "is_char_in_hex_range")
																(receiver
																	(e-lookup-local
																		(p-assign (ident "c"))))
																(args))
															(e-binop (op "and")
																(e-dot-access (field "is_char_in_hex_range")
																	(receiver
																		(e-lookup-local
																			(p-assign (ident "d"))))
																	(args))
																(e-binop (op "and")
																	(e-dot-access (field "is_char_in_hex_range")
																		(receiver
																			(e-lookup-local
																				(p-assign (ident "e"))))
																		(args))
																	(e-dot-access (field "is_char_in_hex_range")
																		(receiver
																			(e-lookup-local
																				(p-assign (ident "f"))))
																		(args))))))))
											(e-if
												(if-branches
													(if-branch
														(e-lookup-local
															(p-assign (ident "is_valid")))
														(e-tag (name "Ok")
															(args
																(e-nominal (nominal "Color")
																	(e-tag (name "Hex")
																		(args
																			(e-lookup-local
																				(p-assign (ident "str"))))))))))
												(if-else
													(e-tag (name "Err")
														(args
															(e-tag (name "InvalidHex")
																(args
																	(e-string
																		(e-literal (string "Expected Hex to be in the range 0-9, a-f, A-F, got "))
																		(e-lookup-local
																			(p-assign (ident "str")))
																		(e-literal (string ""))))))))))))
								(branch
									(patterns
										(pattern (degenerate false)
											(p-underscore)))
									(value
										(e-tag (name "Err")
											(args
												(e-tag (name "InvalidHex")
													(args
														(e-string
															(e-literal (string "Expected Hex must start with # and be 7 characters long, got "))
															(e-lookup-local
																(p-assign (ident "str")))
															(e-literal (string "")))))))))))))))
		(annotation
			(ty-fn (effectful false)
				(ty-lookup (name "Str") (builtin))
				(ty-apply (name "Try") (builtin)
					(ty-lookup (name "Color") (local))
					(ty-tag-union
						(ty-tag-name (name "InvalidHex")
							(ty-lookup (name "Str") (builtin))))))))
	(d-let
		(p-assign (ident "to_str"))
		(e-closure
			(captures
				(capture (ident "r"))
				(capture (ident "g"))
				(capture (ident "b"))
				(capture (ident "r"))
				(capture (ident "g"))
				(capture (ident "b"))
				(capture (ident "a"))
				(capture (ident "inner"))
				(capture (ident "inner")))
			(e-lambda
				(args
					(p-assign (ident "color")))
				(e-match
					(match
						(cond
							(e-lookup-local
								(p-assign (ident "color"))))
						(branches
							(branch
								(patterns
									(pattern (degenerate false)
										(p-nominal
											(p-applied-tag))))
								(value
									(e-string
										(e-literal (string "rgb("))
										(e-call
											(e-runtime-error (tag "qualified_ident_does_not_exist"))
											(e-lookup-local
												(p-assign (ident "r"))))
										(e-literal (string ", "))
										(e-call
											(e-runtime-error (tag "qualified_ident_does_not_exist"))
											(e-lookup-local
												(p-assign (ident "g"))))
										(e-literal (string ", "))
										(e-call
											(e-runtime-error (tag "qualified_ident_does_not_exist"))
											(e-lookup-local
												(p-assign (ident "b"))))
										(e-literal (string ")")))))
							(branch
								(patterns
									(pattern (degenerate false)
										(p-nominal
											(p-applied-tag))))
								(value
									(e-string
										(e-literal (string "rgba("))
										(e-call
											(e-runtime-error (tag "qualified_ident_does_not_exist"))
											(e-lookup-local
												(p-assign (ident "r"))))
										(e-literal (string ", "))
										(e-call
											(e-runtime-error (tag "qualified_ident_does_not_exist"))
											(e-lookup-local
												(p-assign (ident "g"))))
										(e-literal (string ", "))
										(e-call
											(e-runtime-error (tag "qualified_ident_does_not_exist"))
											(e-lookup-local
												(p-assign (ident "b"))))
										(e-literal (string ", "))
										(e-call
											(e-runtime-error (tag "qualified_ident_does_not_exist"))
											(e-lookup-local
												(p-assign (ident "a"))))
										(e-literal (string ")")))))
							(branch
								(patterns
									(pattern (degenerate false)
										(p-nominal
											(p-applied-tag))))
								(value
									(e-lookup-local
										(p-assign (ident "inner")))))
							(branch
								(patterns
									(pattern (degenerate false)
										(p-nominal
											(p-applied-tag))))
								(value
									(e-lookup-local
										(p-assign (ident "inner"))))))))))
		(annotation
			(ty-fn (effectful false)
				(ty-lookup (name "Color") (local))
				(ty-lookup (name "Str") (builtin)))))
	(d-let
		(p-assign (ident "named"))
		(e-lambda
			(args
				(p-assign (ident "str")))
			(e-if
				(if-branches
					(if-branch
						(e-dot-access (field "is_named_color")
							(receiver
								(e-lookup-local
									(p-assign (ident "str"))))
							(args))
						(e-tag (name "Ok")
							(args
								(e-nominal (nominal "Color")
									(e-tag (name "Named")
										(args
											(e-lookup-local
												(p-assign (ident "str"))))))))))
				(if-else
					(e-tag (name "Err")
						(args
							(e-tag (name "UnknownColor")
								(args
									(e-string
										(e-literal (string "Unknown color "))
										(e-lookup-local
											(p-assign (ident "str")))
										(e-literal (string ""))))))))))
		(annotation
			(ty-fn (effectful false)
				(ty-lookup (name "Str") (builtin))
				(ty-apply (name "Try") (builtin)
					(ty-lookup (name "Color") (local))
					(ty-tag-union
						(ty-tag-name (name "UnknownColor")
							(ty-lookup (name "Str") (builtin))))))))
	(d-let
		(p-assign (ident "is_named_color"))
		(e-lambda
			(args
				(p-assign (ident "str")))
			(e-block
				(s-let
					(p-assign (ident "colors"))
					(e-call
						(e-runtime-error (tag "nested_value_not_found"))
						(e-list
							(elems
								(e-string
									(e-literal (string "AliceBlue")))
								(e-string
									(e-literal (string "AntiqueWhite")))
								(e-string
									(e-literal (string "Aqua")))))))
				(e-dot-access (field "contains")
					(receiver
						(e-lookup-local
							(p-assign (ident "colors"))))
					(args
						(e-lookup-local
							(p-assign (ident "str"))))))))
	(s-nominal-decl
		(ty-header (name "Color"))
		(ty-tag-union
			(ty-tag-name (name "RGB")
				(ty-lookup (name "U8") (builtin))
				(ty-lookup (name "U8") (builtin))
				(ty-lookup (name "U8") (builtin)))
			(ty-tag-name (name "RGBA")
				(ty-lookup (name "U8") (builtin))
				(ty-lookup (name "U8") (builtin))
				(ty-lookup (name "U8") (builtin))
				(ty-lookup (name "Dec") (builtin)))
			(ty-tag-name (name "Named")
				(ty-lookup (name "Str") (builtin)))
			(ty-tag-name (name "Hex")
				(ty-lookup (name "Str") (builtin)))))
	(s-expect
		(e-binop (op "eq")
			(e-dot-access (field "to_str")
				(receiver
					(e-call
						(e-lookup-local
							(p-assign (ident "rgb")))
						(e-num (value "124"))
						(e-num (value "56"))
						(e-num (value "245"))))
				(args))
			(e-string
				(e-literal (string "rgb(124, 56, 245)")))))
	(s-expect
		(e-binop (op "eq")
			(e-dot-access (field "to_str")
				(receiver
					(e-call
						(e-lookup-local
							(p-assign (ident "rgba")))
						(e-num (value "124"))
						(e-num (value "56"))
						(e-num (value "245"))
						(e-num (value "255"))))
				(args))
			(e-string
				(e-literal (string "rgba(124, 56, 245, 1.0)")))))
	(s-expect
		(e-binop (op "eq")
			(e-dot-access (field "map_ok")
				(receiver
					(e-call
						(e-lookup-local
							(p-assign (ident "hex")))
						(e-string
							(e-literal (string "#ff00ff")))))
				(args
					(e-lookup-local
						(p-assign (ident "to_str")))))
			(e-tag (name "Ok")
				(args
					(e-string
						(e-literal (string "#ff00ff"))))))))
~~~
# TYPES
~~~clojure
(inferred-types
	(defs
		(patt (type "U8, U8, U8 -> Color"))
		(patt (type "U8, U8, U8, U8 -> Color"))
		(patt (type "Str -> Error"))
		(patt (type "Color -> Error"))
		(patt (type "Str -> Try(Color, [UnknownColor(Str)])"))
		(patt (type "_arg -> Error")))
	(type_decls
		(nominal (type "Color")
			(ty-header (name "Color"))))
	(expressions
		(expr (type "U8, U8, U8 -> Color"))
		(expr (type "U8, U8, U8, U8 -> Color"))
		(expr (type "Str -> Error"))
		(expr (type "Color -> Error"))
		(expr (type "Str -> Try(Color, [UnknownColor(Str)])"))
		(expr (type "_arg -> Error"))))
~~~<|MERGE_RESOLUTION|>--- conflicted
+++ resolved
@@ -210,13 +210,8 @@
 
 
 **MISSING METHOD**
-<<<<<<< HEAD
-This **to_frac** method is being called on the type **U8**, which has no method with that name:
+This **to_frac** method is being called on a value whose type doesn't have that method:
 **Color.md:22:17:22:24:**
-=======
-This **to_frac** method is being called on a value whose type doesn't have that method:
-**Color.md:22:15:22:26:**
->>>>>>> 299268c2
 ```roc
     rounded = a.to_frac() / 255.0
 ```
@@ -224,18 +219,13 @@
 
 The value's type, which does not have a method named **to_frac**, is:
 
-    _Num.U8_
+    _U8_
 
 **Hint: **For this to work, the type would need to have a method named **to_frac** associated with it in the type's declaration.
 
 **MISSING METHOD**
-<<<<<<< HEAD
-This **to_utf8** method is being called on the type **Str**, which has no method with that name:
+This **to_utf8** method is being called on a value whose type doesn't have that method:
 **Color.md:29:17:29:24:**
-=======
-This **to_utf8** method is being called on a value whose type doesn't have that method:
-**Color.md:29:13:29:26:**
->>>>>>> 299268c2
 ```roc
     bytes = str.to_utf8()
 ```
@@ -274,13 +264,8 @@
     _Try(Color, [InvalidHex(Str)])_
 
 **MISSING METHOD**
-<<<<<<< HEAD
-This **is_named_color** method is being called on the type **Str**, which has no method with that name:
+This **is_named_color** method is being called on a value whose type doesn't have that method:
 **Color.md:62:12:62:26:**
-=======
-This **is_named_color** method is being called on a value whose type doesn't have that method:
-**Color.md:62:8:62:28:**
->>>>>>> 299268c2
 ```roc
     if str.is_named_color()
 ```
@@ -293,32 +278,22 @@
 **Hint: **For this to work, the type would need to have a method named **is_named_color** associated with it in the type's declaration.
 
 **MISSING METHOD**
-<<<<<<< HEAD
-This **to_str** method is being called on the type **Color**, which has no method with that name:
+This **to_str** method is being called on a value whose type doesn't have that method:
 **Color.md:56:26:56:32:**
-=======
+```roc
+expect rgb(124, 56, 245).to_str() == "rgb(124, 56, 245)"
+```
+                         ^^^^^^
+
+The value's type, which does not have a method named **to_str**, is:
+
+    _Color_
+
+**Hint: **For this to work, the type would need to have a method named **to_str** associated with it in the type's declaration.
+
+**MISSING METHOD**
 This **to_str** method is being called on a value whose type doesn't have that method:
-**Color.md:56:8:56:34:**
->>>>>>> 299268c2
-```roc
-expect rgb(124, 56, 245).to_str() == "rgb(124, 56, 245)"
-```
-                         ^^^^^^
-
-The value's type, which does not have a method named **to_str**, is:
-
-    _Color_
-
-**Hint: **For this to work, the type would need to have a method named **to_str** associated with it in the type's declaration.
-
-**MISSING METHOD**
-<<<<<<< HEAD
-This **to_str** method is being called on the type **Color**, which has no method with that name:
 **Color.md:57:32:57:38:**
-=======
-This **to_str** method is being called on a value whose type doesn't have that method:
-**Color.md:57:8:57:40:**
->>>>>>> 299268c2
 ```roc
 expect rgba(124, 56, 245, 255).to_str() == "rgba(124, 56, 245, 1.0)"
 ```
