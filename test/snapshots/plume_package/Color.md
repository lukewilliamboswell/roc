# META
~~~ini
description=Color module from package
type=package
~~~
# SOURCE
~~~roc
module [
    Color,
    to_str,
    rgb,
    rgba,
    hex,
    named,
]

Color := [
    RGB(U8, U8, U8),
    RGBA(U8, U8, U8, Dec),
    Named(Str),
    Hex(Str),
]

rgb : U8, U8, U8 -> Color
rgb = |r, g, b| Color.RGB(r, g, b)

rgba : U8, U8, U8, U8 -> Color
rgba = |r, g, b, a| {
    rounded = a.to_frac() / 255.0
    Color.RGBA(r, g, b, rounded)
}

hex : Str -> Result(Color, [InvalidHex(Str)])
hex = |str| {

    bytes = str.to_utf8()
    is_char_in_hex_range = |b| (b >= '0' and b <= '9') or (b >= 'a' and b <= 'f') or (b >= 'A' and b <= 'F')

    match bytes {
        ['#', a, b, c, d, e, f] => {
            is_valid =
                a.is_char_in_hex_range()
                and b.is_char_in_hex_range()
                and c.is_char_in_hex_range()
                and d.is_char_in_hex_range()
                and e.is_char_in_hex_range()
                and f.is_char_in_hex_range()

            if is_valid Ok(Color.Hex(str)) else Err(InvalidHex("Expected Hex to be in the range 0-9, a-f, A-F, got ${str}"))
        }
        _ => Err(InvalidHex("Expected Hex must start with # and be 7 characters long, got ${str}"))
    }
}

to_str : Color -> Str
to_str = |color| match color {
    Color.RGB(r, g, b) => "rgb(${Num.to_str(r)}, ${Num.to_str(g)}, ${Num.to_str(b)})"
    Color.RGBA(r, g, b, a) => "rgba(${Num.to_str(r)}, ${Num.to_str(g)}, ${Num.to_str(b)}, ${Num.to_str(a)})"
    Color.Named(inner) => inner
    Color.Hex(inner) => inner
}

expect rgb(124, 56, 245).to_str() == "rgb(124, 56, 245)"
expect rgba(124, 56, 245, 255).to_str() == "rgba(124, 56, 245, 1.0)"
expect hex("#ff00ff").map_ok(to_str) == Ok("#ff00ff")

named : Str -> Result(Color, [UnknownColor(Str)])
named = |str|
    if str.is_named_color()
        Ok(Color.Named(str))
    else
        Err(UnknownColor("Unknown color ${str}"))

is_named_color = |str|{
    colors = Set.from_list(["AliceBlue", "AntiqueWhite", "Aqua"])

    colors.contains(str)
}
~~~
# EXPECTED
MODULE HEADER DEPRECATED - Color.md:1:1:8:2
UNUSED VARIABLE - Color.md:30:5:30:25
UNDEFINED VARIABLE - Color.md:68:14:68:27
TYPE MISMATCH - Color.md:51:104:51:105
# PROBLEMS
**MODULE HEADER DEPRECATED**
The `module` header is deprecated.

Type modules (headerless files with a top-level type matching the filename) are now the preferred way to define modules.

Remove the `module` header and ensure your file defines a type that matches the filename.
**Color.md:1:1:8:2:**
```roc
module [
    Color,
    to_str,
    rgb,
    rgba,
    hex,
    named,
]
```


**UNUSED VARIABLE**
Variable `is_char_in_hex_range` is not used anywhere in your code.

If you don't need this variable, prefix it with an underscore like `_is_char_in_hex_range` to suppress this warning.
The unused variable is declared here:
**Color.md:30:5:30:25:**
```roc
    is_char_in_hex_range = |b| (b >= '0' and b <= '9') or (b >= 'a' and b <= 'f') or (b >= 'A' and b <= 'F')
```
    ^^^^^^^^^^^^^^^^^^^^


**UNDEFINED VARIABLE**
Nothing is named `from_list` in this scope.
Is there an `import` or `exposing` missing up-top?

**Color.md:68:14:68:27:**
```roc
    colors = Set.from_list(["AliceBlue", "AntiqueWhite", "Aqua"])
```
             ^^^^^^^^^^^^^


**TYPE MISMATCH**
The first argument being passed to this function has the wrong type:
**Color.md:51:104:51:105:**
```roc
    Color.RGBA(r, g, b, a) => "rgba(${Num.to_str(r)}, ${Num.to_str(g)}, ${Num.to_str(b)}, ${Num.to_str(a)})"
```
                                                                                                       ^

This argument has the type:
    _Num(Frac(Decimal))_

But `to_str` needs the first argument to be:
    _Num(Int(Unsigned8))_

# TOKENS
~~~zig
KwModule,OpenSquare,
UpperIdent,Comma,
LowerIdent,Comma,
LowerIdent,Comma,
LowerIdent,Comma,
LowerIdent,Comma,
LowerIdent,Comma,
CloseSquare,
UpperIdent,OpColonEqual,OpenSquare,
UpperIdent,NoSpaceOpenRound,UpperIdent,Comma,UpperIdent,Comma,UpperIdent,CloseRound,Comma,
UpperIdent,NoSpaceOpenRound,UpperIdent,Comma,UpperIdent,Comma,UpperIdent,Comma,UpperIdent,CloseRound,Comma,
UpperIdent,NoSpaceOpenRound,UpperIdent,CloseRound,Comma,
UpperIdent,NoSpaceOpenRound,UpperIdent,CloseRound,Comma,
CloseSquare,
LowerIdent,OpColon,UpperIdent,Comma,UpperIdent,Comma,UpperIdent,OpArrow,UpperIdent,
LowerIdent,OpAssign,OpBar,LowerIdent,Comma,LowerIdent,Comma,LowerIdent,OpBar,UpperIdent,NoSpaceDotUpperIdent,NoSpaceOpenRound,LowerIdent,Comma,LowerIdent,Comma,LowerIdent,CloseRound,
LowerIdent,OpColon,UpperIdent,Comma,UpperIdent,Comma,UpperIdent,Comma,UpperIdent,OpArrow,UpperIdent,
LowerIdent,OpAssign,OpBar,LowerIdent,Comma,LowerIdent,Comma,LowerIdent,Comma,LowerIdent,OpBar,OpenCurly,
LowerIdent,OpAssign,LowerIdent,NoSpaceDotLowerIdent,NoSpaceOpenRound,CloseRound,OpSlash,Float,
UpperIdent,NoSpaceDotUpperIdent,NoSpaceOpenRound,LowerIdent,Comma,LowerIdent,Comma,LowerIdent,Comma,LowerIdent,CloseRound,
CloseCurly,
LowerIdent,OpColon,UpperIdent,OpArrow,UpperIdent,NoSpaceOpenRound,UpperIdent,Comma,OpenSquare,UpperIdent,NoSpaceOpenRound,UpperIdent,CloseRound,CloseSquare,CloseRound,
LowerIdent,OpAssign,OpBar,LowerIdent,OpBar,OpenCurly,
LowerIdent,OpAssign,LowerIdent,NoSpaceDotLowerIdent,NoSpaceOpenRound,CloseRound,
LowerIdent,OpAssign,OpBar,LowerIdent,OpBar,OpenRound,LowerIdent,OpGreaterThanOrEq,SingleQuote,OpAnd,LowerIdent,OpLessThanOrEq,SingleQuote,CloseRound,OpOr,OpenRound,LowerIdent,OpGreaterThanOrEq,SingleQuote,OpAnd,LowerIdent,OpLessThanOrEq,SingleQuote,CloseRound,OpOr,OpenRound,LowerIdent,OpGreaterThanOrEq,SingleQuote,OpAnd,LowerIdent,OpLessThanOrEq,SingleQuote,CloseRound,
KwMatch,LowerIdent,OpenCurly,
OpenSquare,SingleQuote,Comma,LowerIdent,Comma,LowerIdent,Comma,LowerIdent,Comma,LowerIdent,Comma,LowerIdent,Comma,LowerIdent,CloseSquare,OpFatArrow,OpenCurly,
LowerIdent,OpAssign,
LowerIdent,NoSpaceDotLowerIdent,NoSpaceOpenRound,CloseRound,
OpAnd,LowerIdent,NoSpaceDotLowerIdent,NoSpaceOpenRound,CloseRound,
OpAnd,LowerIdent,NoSpaceDotLowerIdent,NoSpaceOpenRound,CloseRound,
OpAnd,LowerIdent,NoSpaceDotLowerIdent,NoSpaceOpenRound,CloseRound,
OpAnd,LowerIdent,NoSpaceDotLowerIdent,NoSpaceOpenRound,CloseRound,
OpAnd,LowerIdent,NoSpaceDotLowerIdent,NoSpaceOpenRound,CloseRound,
KwIf,LowerIdent,UpperIdent,NoSpaceOpenRound,UpperIdent,NoSpaceDotUpperIdent,NoSpaceOpenRound,LowerIdent,CloseRound,CloseRound,KwElse,UpperIdent,NoSpaceOpenRound,UpperIdent,NoSpaceOpenRound,StringStart,StringPart,OpenStringInterpolation,LowerIdent,CloseStringInterpolation,StringPart,StringEnd,CloseRound,CloseRound,
CloseCurly,
Underscore,OpFatArrow,UpperIdent,NoSpaceOpenRound,UpperIdent,NoSpaceOpenRound,StringStart,StringPart,OpenStringInterpolation,LowerIdent,CloseStringInterpolation,StringPart,StringEnd,CloseRound,CloseRound,
CloseCurly,
CloseCurly,
LowerIdent,OpColon,UpperIdent,OpArrow,UpperIdent,
LowerIdent,OpAssign,OpBar,LowerIdent,OpBar,KwMatch,LowerIdent,OpenCurly,
UpperIdent,NoSpaceDotUpperIdent,NoSpaceOpenRound,LowerIdent,Comma,LowerIdent,Comma,LowerIdent,CloseRound,OpFatArrow,StringStart,StringPart,OpenStringInterpolation,UpperIdent,NoSpaceDotLowerIdent,NoSpaceOpenRound,LowerIdent,CloseRound,CloseStringInterpolation,StringPart,OpenStringInterpolation,UpperIdent,NoSpaceDotLowerIdent,NoSpaceOpenRound,LowerIdent,CloseRound,CloseStringInterpolation,StringPart,OpenStringInterpolation,UpperIdent,NoSpaceDotLowerIdent,NoSpaceOpenRound,LowerIdent,CloseRound,CloseStringInterpolation,StringPart,StringEnd,
UpperIdent,NoSpaceDotUpperIdent,NoSpaceOpenRound,LowerIdent,Comma,LowerIdent,Comma,LowerIdent,Comma,LowerIdent,CloseRound,OpFatArrow,StringStart,StringPart,OpenStringInterpolation,UpperIdent,NoSpaceDotLowerIdent,NoSpaceOpenRound,LowerIdent,CloseRound,CloseStringInterpolation,StringPart,OpenStringInterpolation,UpperIdent,NoSpaceDotLowerIdent,NoSpaceOpenRound,LowerIdent,CloseRound,CloseStringInterpolation,StringPart,OpenStringInterpolation,UpperIdent,NoSpaceDotLowerIdent,NoSpaceOpenRound,LowerIdent,CloseRound,CloseStringInterpolation,StringPart,OpenStringInterpolation,UpperIdent,NoSpaceDotLowerIdent,NoSpaceOpenRound,LowerIdent,CloseRound,CloseStringInterpolation,StringPart,StringEnd,
UpperIdent,NoSpaceDotUpperIdent,NoSpaceOpenRound,LowerIdent,CloseRound,OpFatArrow,LowerIdent,
UpperIdent,NoSpaceDotUpperIdent,NoSpaceOpenRound,LowerIdent,CloseRound,OpFatArrow,LowerIdent,
CloseCurly,
KwExpect,LowerIdent,NoSpaceOpenRound,Int,Comma,Int,Comma,Int,CloseRound,NoSpaceDotLowerIdent,NoSpaceOpenRound,CloseRound,OpEquals,StringStart,StringPart,StringEnd,
KwExpect,LowerIdent,NoSpaceOpenRound,Int,Comma,Int,Comma,Int,Comma,Int,CloseRound,NoSpaceDotLowerIdent,NoSpaceOpenRound,CloseRound,OpEquals,StringStart,StringPart,StringEnd,
KwExpect,LowerIdent,NoSpaceOpenRound,StringStart,StringPart,StringEnd,CloseRound,NoSpaceDotLowerIdent,NoSpaceOpenRound,LowerIdent,CloseRound,OpEquals,UpperIdent,NoSpaceOpenRound,StringStart,StringPart,StringEnd,CloseRound,
LowerIdent,OpColon,UpperIdent,OpArrow,UpperIdent,NoSpaceOpenRound,UpperIdent,Comma,OpenSquare,UpperIdent,NoSpaceOpenRound,UpperIdent,CloseRound,CloseSquare,CloseRound,
LowerIdent,OpAssign,OpBar,LowerIdent,OpBar,
KwIf,LowerIdent,NoSpaceDotLowerIdent,NoSpaceOpenRound,CloseRound,
UpperIdent,NoSpaceOpenRound,UpperIdent,NoSpaceDotUpperIdent,NoSpaceOpenRound,LowerIdent,CloseRound,CloseRound,
KwElse,
UpperIdent,NoSpaceOpenRound,UpperIdent,NoSpaceOpenRound,StringStart,StringPart,OpenStringInterpolation,LowerIdent,CloseStringInterpolation,StringPart,StringEnd,CloseRound,CloseRound,
LowerIdent,OpAssign,OpBar,LowerIdent,OpBar,OpenCurly,
LowerIdent,OpAssign,UpperIdent,NoSpaceDotLowerIdent,NoSpaceOpenRound,OpenSquare,StringStart,StringPart,StringEnd,Comma,StringStart,StringPart,StringEnd,Comma,StringStart,StringPart,StringEnd,CloseSquare,CloseRound,
LowerIdent,NoSpaceDotLowerIdent,NoSpaceOpenRound,LowerIdent,CloseRound,
CloseCurly,
EndOfFile,
~~~
# PARSE
~~~clojure
(file
	(module
		(exposes
			(exposed-upper-ident (text "Color"))
			(exposed-lower-ident
				(text "to_str"))
			(exposed-lower-ident
				(text "rgb"))
			(exposed-lower-ident
				(text "rgba"))
			(exposed-lower-ident
				(text "hex"))
			(exposed-lower-ident
				(text "named"))))
	(statements
		(s-type-decl
			(header (name "Color")
				(args))
			(ty-tag-union
				(tags
					(ty-apply
						(ty (name "RGB"))
						(ty (name "U8"))
						(ty (name "U8"))
						(ty (name "U8")))
					(ty-apply
						(ty (name "RGBA"))
						(ty (name "U8"))
						(ty (name "U8"))
						(ty (name "U8"))
						(ty (name "Dec")))
					(ty-apply
						(ty (name "Named"))
						(ty (name "Str")))
					(ty-apply
						(ty (name "Hex"))
						(ty (name "Str"))))))
		(s-type-anno (name "rgb")
			(ty-fn
				(ty (name "U8"))
				(ty (name "U8"))
				(ty (name "U8"))
				(ty (name "Color"))))
		(s-decl
			(p-ident (raw "rgb"))
			(e-lambda
				(args
					(p-ident (raw "r"))
					(p-ident (raw "g"))
					(p-ident (raw "b")))
				(e-apply
					(e-tag (raw "Color.RGB"))
					(e-ident (raw "r"))
					(e-ident (raw "g"))
					(e-ident (raw "b")))))
		(s-type-anno (name "rgba")
			(ty-fn
				(ty (name "U8"))
				(ty (name "U8"))
				(ty (name "U8"))
				(ty (name "U8"))
				(ty (name "Color"))))
		(s-decl
			(p-ident (raw "rgba"))
			(e-lambda
				(args
					(p-ident (raw "r"))
					(p-ident (raw "g"))
					(p-ident (raw "b"))
					(p-ident (raw "a")))
				(e-block
					(statements
						(s-decl
							(p-ident (raw "rounded"))
							(e-binop (op "/")
								(e-field-access
									(e-ident (raw "a"))
									(e-apply
										(e-ident (raw "to_frac"))))
								(e-frac (raw "255.0"))))
						(e-apply
							(e-tag (raw "Color.RGBA"))
							(e-ident (raw "r"))
							(e-ident (raw "g"))
							(e-ident (raw "b"))
							(e-ident (raw "rounded")))))))
		(s-type-anno (name "hex")
			(ty-fn
				(ty (name "Str"))
				(ty-apply
					(ty (name "Result"))
					(ty (name "Color"))
					(ty-tag-union
						(tags
							(ty-apply
								(ty (name "InvalidHex"))
								(ty (name "Str"))))))))
		(s-decl
			(p-ident (raw "hex"))
			(e-lambda
				(args
					(p-ident (raw "str")))
				(e-block
					(statements
						(s-decl
							(p-ident (raw "bytes"))
							(e-field-access
								(e-ident (raw "str"))
								(e-apply
									(e-ident (raw "to_utf8")))))
						(s-decl
							(p-ident (raw "is_char_in_hex_range"))
							(e-lambda
								(args
									(p-ident (raw "b")))
								(e-binop (op "or")
									(e-tuple
										(e-binop (op "and")
											(e-binop (op ">=")
												(e-ident (raw "b"))
												(e-single-quote (raw "'0'")))
											(e-binop (op "<=")
												(e-ident (raw "b"))
												(e-single-quote (raw "'9'")))))
									(e-binop (op "or")
										(e-tuple
											(e-binop (op "and")
												(e-binop (op ">=")
													(e-ident (raw "b"))
													(e-single-quote (raw "'a'")))
												(e-binop (op "<=")
													(e-ident (raw "b"))
													(e-single-quote (raw "'f'")))))
										(e-tuple
											(e-binop (op "and")
												(e-binop (op ">=")
													(e-ident (raw "b"))
													(e-single-quote (raw "'A'")))
												(e-binop (op "<=")
													(e-ident (raw "b"))
													(e-single-quote (raw "'F'")))))))))
						(e-match
							(e-ident (raw "bytes"))
							(branches
								(branch
									(p-list
										(p-single-quote (raw "'#'"))
										(p-ident (raw "a"))
										(p-ident (raw "b"))
										(p-ident (raw "c"))
										(p-ident (raw "d"))
										(p-ident (raw "e"))
										(p-ident (raw "f")))
									(e-block
										(statements
											(s-decl
												(p-ident (raw "is_valid"))
												(e-binop (op "and")
													(e-field-access
														(e-ident (raw "a"))
														(e-apply
															(e-ident (raw "is_char_in_hex_range"))))
													(e-binop (op "and")
														(e-field-access
															(e-ident (raw "b"))
															(e-apply
																(e-ident (raw "is_char_in_hex_range"))))
														(e-binop (op "and")
															(e-field-access
																(e-ident (raw "c"))
																(e-apply
																	(e-ident (raw "is_char_in_hex_range"))))
															(e-binop (op "and")
																(e-field-access
																	(e-ident (raw "d"))
																	(e-apply
																		(e-ident (raw "is_char_in_hex_range"))))
																(e-binop (op "and")
																	(e-field-access
																		(e-ident (raw "e"))
																		(e-apply
																			(e-ident (raw "is_char_in_hex_range"))))
																	(e-field-access
																		(e-ident (raw "f"))
																		(e-apply
																			(e-ident (raw "is_char_in_hex_range"))))))))))
											(e-if-then-else
												(e-ident (raw "is_valid"))
												(e-apply
													(e-tag (raw "Ok"))
													(e-apply
														(e-tag (raw "Color.Hex"))
														(e-ident (raw "str"))))
												(e-apply
													(e-tag (raw "Err"))
													(e-apply
														(e-tag (raw "InvalidHex"))
														(e-string
															(e-string-part (raw "Expected Hex to be in the range 0-9, a-f, A-F, got "))
															(e-ident (raw "str"))
															(e-string-part (raw "")))))))))
								(branch
									(p-underscore)
									(e-apply
										(e-tag (raw "Err"))
										(e-apply
											(e-tag (raw "InvalidHex"))
											(e-string
												(e-string-part (raw "Expected Hex must start with # and be 7 characters long, got "))
												(e-ident (raw "str"))
												(e-string-part (raw ""))))))))))))
		(s-type-anno (name "to_str")
			(ty-fn
				(ty (name "Color"))
				(ty (name "Str"))))
		(s-decl
			(p-ident (raw "to_str"))
			(e-lambda
				(args
					(p-ident (raw "color")))
				(e-match
					(e-ident (raw "color"))
					(branches
						(branch
							(p-tag (raw ".RGB")
								(p-ident (raw "r"))
								(p-ident (raw "g"))
								(p-ident (raw "b")))
							(e-string
								(e-string-part (raw "rgb("))
								(e-apply
									(e-ident (raw "Num.to_str"))
									(e-ident (raw "r")))
								(e-string-part (raw ", "))
								(e-apply
									(e-ident (raw "Num.to_str"))
									(e-ident (raw "g")))
								(e-string-part (raw ", "))
								(e-apply
									(e-ident (raw "Num.to_str"))
									(e-ident (raw "b")))
								(e-string-part (raw ")"))))
						(branch
							(p-tag (raw ".RGBA")
								(p-ident (raw "r"))
								(p-ident (raw "g"))
								(p-ident (raw "b"))
								(p-ident (raw "a")))
							(e-string
								(e-string-part (raw "rgba("))
								(e-apply
									(e-ident (raw "Num.to_str"))
									(e-ident (raw "r")))
								(e-string-part (raw ", "))
								(e-apply
									(e-ident (raw "Num.to_str"))
									(e-ident (raw "g")))
								(e-string-part (raw ", "))
								(e-apply
									(e-ident (raw "Num.to_str"))
									(e-ident (raw "b")))
								(e-string-part (raw ", "))
								(e-apply
									(e-ident (raw "Num.to_str"))
									(e-ident (raw "a")))
								(e-string-part (raw ")"))))
						(branch
							(p-tag (raw ".Named")
								(p-ident (raw "inner")))
							(e-ident (raw "inner")))
						(branch
							(p-tag (raw ".Hex")
								(p-ident (raw "inner")))
							(e-ident (raw "inner")))))))
		(s-expect
			(e-binop (op "==")
				(e-field-access
					(e-apply
						(e-ident (raw "rgb"))
						(e-int (raw "124"))
						(e-int (raw "56"))
						(e-int (raw "245")))
					(e-apply
						(e-ident (raw "to_str"))))
				(e-string
					(e-string-part (raw "rgb(124, 56, 245)")))))
		(s-expect
			(e-binop (op "==")
				(e-field-access
					(e-apply
						(e-ident (raw "rgba"))
						(e-int (raw "124"))
						(e-int (raw "56"))
						(e-int (raw "245"))
						(e-int (raw "255")))
					(e-apply
						(e-ident (raw "to_str"))))
				(e-string
					(e-string-part (raw "rgba(124, 56, 245, 1.0)")))))
		(s-expect
			(e-binop (op "==")
				(e-field-access
					(e-apply
						(e-ident (raw "hex"))
						(e-string
							(e-string-part (raw "#ff00ff"))))
					(e-apply
						(e-ident (raw "map_ok"))
						(e-ident (raw "to_str"))))
				(e-apply
					(e-tag (raw "Ok"))
					(e-string
						(e-string-part (raw "#ff00ff"))))))
		(s-type-anno (name "named")
			(ty-fn
				(ty (name "Str"))
				(ty-apply
					(ty (name "Result"))
					(ty (name "Color"))
					(ty-tag-union
						(tags
							(ty-apply
								(ty (name "UnknownColor"))
								(ty (name "Str"))))))))
		(s-decl
			(p-ident (raw "named"))
			(e-lambda
				(args
					(p-ident (raw "str")))
				(e-if-then-else
					(e-field-access
						(e-ident (raw "str"))
						(e-apply
							(e-ident (raw "is_named_color"))))
					(e-apply
						(e-tag (raw "Ok"))
						(e-apply
							(e-tag (raw "Color.Named"))
							(e-ident (raw "str"))))
					(e-apply
						(e-tag (raw "Err"))
						(e-apply
							(e-tag (raw "UnknownColor"))
							(e-string
								(e-string-part (raw "Unknown color "))
								(e-ident (raw "str"))
								(e-string-part (raw ""))))))))
		(s-decl
			(p-ident (raw "is_named_color"))
			(e-lambda
				(args
					(p-ident (raw "str")))
				(e-block
					(statements
						(s-decl
							(p-ident (raw "colors"))
							(e-apply
								(e-ident (raw "Set.from_list"))
								(e-list
									(e-string
										(e-string-part (raw "AliceBlue")))
									(e-string
										(e-string-part (raw "AntiqueWhite")))
									(e-string
										(e-string-part (raw "Aqua"))))))
						(e-field-access
							(e-ident (raw "colors"))
							(e-apply
								(e-ident (raw "contains"))
								(e-ident (raw "str"))))))))))
~~~
# FORMATTED
~~~roc
module [
	Color,
	to_str,
	rgb,
	rgba,
	hex,
	named,
]

Color := [
	RGB(U8, U8, U8),
	RGBA(U8, U8, U8, Dec),
	Named(Str),
	Hex(Str),
]

rgb : U8, U8, U8 -> Color
rgb = |r, g, b| Color.RGB(r, g, b)

rgba : U8, U8, U8, U8 -> Color
rgba = |r, g, b, a| {
	rounded = a.to_frac() / 255.0
	Color.RGBA(r, g, b, rounded)
}

hex : Str -> Result(Color, [InvalidHex(Str)])
hex = |str| {

	bytes = str.to_utf8()
	is_char_in_hex_range = |b| (b >= '0' and b <= '9') or (b >= 'a' and b <= 'f') or (b >= 'A' and b <= 'F')

	match bytes {
		['#', a, b, c, d, e, f] => {
			is_valid = 
				a.is_char_in_hex_range()
					and b.is_char_in_hex_range()
						and c.is_char_in_hex_range()
							and d.is_char_in_hex_range()
								and e.is_char_in_hex_range()
									and f.is_char_in_hex_range()

			if is_valid Ok(Color.Hex(str)) else Err(InvalidHex("Expected Hex to be in the range 0-9, a-f, A-F, got ${str}"))
		}
		_ => Err(InvalidHex("Expected Hex must start with # and be 7 characters long, got ${str}"))
	}
}

to_str : Color -> Str
to_str = |color| match color {
	Color.RGB(r, g, b) => "rgb(${Num.to_str(r)}, ${Num.to_str(g)}, ${Num.to_str(b)})"
	Color.RGBA(r, g, b, a) => "rgba(${Num.to_str(r)}, ${Num.to_str(g)}, ${Num.to_str(b)}, ${Num.to_str(a)})"
	Color.Named(inner) => inner
	Color.Hex(inner) => inner
}

expect rgb(124, 56, 245).to_str() == "rgb(124, 56, 245)"
expect rgba(124, 56, 245, 255).to_str() == "rgba(124, 56, 245, 1.0)"
expect hex("#ff00ff").map_ok(to_str) == Ok("#ff00ff")

named : Str -> Result(Color, [UnknownColor(Str)])
named = |str|
	if str.is_named_color()
		Ok(Color.Named(str))
			else
				Err(UnknownColor("Unknown color ${str}"))

is_named_color = |str| {
	colors = Set.from_list(["AliceBlue", "AntiqueWhite", "Aqua"])

	colors.contains(str)
}
~~~
# CANONICALIZE
~~~clojure
(can-ir
	(d-let
		(p-assign (ident "rgb"))
		(e-lambda
			(args
				(p-assign (ident "r"))
				(p-assign (ident "g"))
				(p-assign (ident "b")))
			(e-nominal (nominal "Color")
				(e-tag (name "RGB")
					(args
						(e-lookup-local
							(p-assign (ident "r")))
						(e-lookup-local
							(p-assign (ident "g")))
						(e-lookup-local
							(p-assign (ident "b")))))))
		(annotation
			(declared-type
				(ty-fn (effectful false)
					(ty-lookup (name "U8") (builtin))
					(ty-lookup (name "U8") (builtin))
					(ty-lookup (name "U8") (builtin))
					(ty-lookup (name "Color") (local))))))
	(d-let
		(p-assign (ident "rgba"))
		(e-lambda
			(args
				(p-assign (ident "r"))
				(p-assign (ident "g"))
				(p-assign (ident "b"))
				(p-assign (ident "a")))
			(e-block
				(s-let
					(p-assign (ident "rounded"))
					(e-binop (op "div")
						(e-dot-access (field "to_frac")
							(receiver
								(e-lookup-local
									(p-assign (ident "a"))))
							(args))
						(e-dec-small (numerator "2550") (denominator-power-of-ten "1") (value "255"))))
				(e-nominal (nominal "Color")
					(e-tag (name "RGBA")
						(args
							(e-lookup-local
								(p-assign (ident "r")))
							(e-lookup-local
								(p-assign (ident "g")))
							(e-lookup-local
								(p-assign (ident "b")))
							(e-lookup-local
								(p-assign (ident "rounded"))))))))
		(annotation
			(declared-type
				(ty-fn (effectful false)
					(ty-lookup (name "U8") (builtin))
					(ty-lookup (name "U8") (builtin))
					(ty-lookup (name "U8") (builtin))
					(ty-lookup (name "U8") (builtin))
					(ty-lookup (name "Color") (local))))))
	(d-let
		(p-assign (ident "hex"))
		(e-closure
			(captures
<<<<<<< HEAD
				(capture @33.18-33.19 (ident "b"))
				(capture @34.13-34.21 (ident "is_valid"))
				(capture @33.24-33.25 (ident "d"))
				(capture @33.21-33.22 (ident "c"))
				(capture @33.30-33.31 (ident "f"))
				(capture @33.15-33.16 (ident "a"))
				(capture @33.27-33.28 (ident "e")))
			(e-lambda @27.7-46.2
=======
				(capture (ident "is_valid"))
				(capture (ident "d"))
				(capture (ident "f"))
				(capture (ident "a"))
				(capture (ident "b"))
				(capture (ident "c"))
				(capture (ident "e")))
			(e-lambda
>>>>>>> d52fd4cd
				(args
					(p-assign (ident "str")))
				(e-block
					(s-let
						(p-assign (ident "bytes"))
						(e-dot-access (field "to_utf8")
							(receiver
								(e-lookup-local
									(p-assign (ident "str"))))
							(args)))
					(s-let
						(p-assign (ident "is_char_in_hex_range"))
						(e-lambda
							(args
								(p-assign (ident "b")))
							(e-binop (op "or")
								(e-binop (op "and")
									(e-binop (op "ge")
										(e-lookup-local
											(p-assign (ident "b")))
										(e-num (value "48")))
									(e-binop (op "le")
										(e-lookup-local
											(p-assign (ident "b")))
										(e-num (value "57"))))
								(e-binop (op "or")
									(e-binop (op "and")
										(e-binop (op "ge")
											(e-lookup-local
												(p-assign (ident "b")))
											(e-num (value "97")))
										(e-binop (op "le")
											(e-lookup-local
												(p-assign (ident "b")))
											(e-num (value "102"))))
									(e-binop (op "and")
										(e-binop (op "ge")
											(e-lookup-local
												(p-assign (ident "b")))
											(e-num (value "65")))
										(e-binop (op "le")
											(e-lookup-local
												(p-assign (ident "b")))
											(e-num (value "70"))))))))
					(e-match
						(match
							(cond
								(e-lookup-local
									(p-assign (ident "bytes"))))
							(branches
								(branch
									(patterns
										(pattern (degenerate false)
											(p-list
												(patterns
													(p-num (value "35"))
													(p-assign (ident "a"))
													(p-assign (ident "b"))
													(p-assign (ident "c"))
													(p-assign (ident "d"))
													(p-assign (ident "e"))
													(p-assign (ident "f"))))))
									(value
										(e-block
											(s-let
												(p-assign (ident "is_valid"))
												(e-binop (op "and")
													(e-dot-access (field "is_char_in_hex_range")
														(receiver
															(e-lookup-local
																(p-assign (ident "a"))))
														(args))
													(e-binop (op "and")
														(e-dot-access (field "is_char_in_hex_range")
															(receiver
																(e-lookup-local
																	(p-assign (ident "b"))))
															(args))
														(e-binop (op "and")
															(e-dot-access (field "is_char_in_hex_range")
																(receiver
																	(e-lookup-local
																		(p-assign (ident "c"))))
																(args))
															(e-binop (op "and")
																(e-dot-access (field "is_char_in_hex_range")
																	(receiver
																		(e-lookup-local
																			(p-assign (ident "d"))))
																	(args))
																(e-binop (op "and")
																	(e-dot-access (field "is_char_in_hex_range")
																		(receiver
																			(e-lookup-local
																				(p-assign (ident "e"))))
																		(args))
																	(e-dot-access (field "is_char_in_hex_range")
																		(receiver
																			(e-lookup-local
																				(p-assign (ident "f"))))
																		(args))))))))
											(e-if
												(if-branches
													(if-branch
<<<<<<< HEAD
														(e-lookup-local @42.16-42.24
															(p-assign @34.13-34.21 (ident "is_valid")))
														(e-tag @42.25-42.43 (name "Ok")
															(args
																(e-nominal @42.28-42.42 (nominal "Color")
																	(e-tag @42.28-42.42 (name "Hex")
																		(args
																			(e-lookup-local @42.38-42.41
																				(p-assign @27.8-27.11 (ident "str"))))))))))
												(if-else
													(e-tag @42.49-42.125 (name "Err")
														(args
															(e-tag @42.53-42.124 (name "InvalidHex")
																(args
																	(e-string @42.64-42.123
																		(e-literal @42.65-42.116 (string "Expected Hex to be in the range 0-9, a-f, A-F, got "))
																		(e-lookup-local @42.118-42.121
																			(p-assign @27.8-27.11 (ident "str")))
																		(e-literal @42.122-42.122 (string ""))))))))))))
=======
														(e-lookup-local
															(p-assign (ident "is_valid")))
														(e-nominal (nominal "Result")
															(e-tag (name "Ok")
																(args
																	(e-nominal (nominal "Color")
																		(e-tag (name "Hex")
																			(args
																				(e-lookup-local
																					(p-assign (ident "str")))))))))))
												(if-else
													(e-nominal (nominal "Result")
														(e-tag (name "Err")
															(args
																(e-tag (name "InvalidHex")
																	(args
																		(e-string
																			(e-literal (string "Expected Hex to be in the range 0-9, a-f, A-F, got "))
																			(e-lookup-local
																				(p-assign (ident "str")))
																			(e-literal (string "")))))))))))))
>>>>>>> d52fd4cd
								(branch
									(patterns
										(pattern (degenerate false)
											(p-underscore)))
									(value
<<<<<<< HEAD
										(e-tag @44.14-44.100 (name "Err")
											(args
												(e-tag @44.18-44.99 (name "InvalidHex")
													(args
														(e-string @44.29-44.98
															(e-literal @44.30-44.91 (string "Expected Hex must start with # and be 7 characters long, got "))
															(e-lookup-local @44.93-44.96
																(p-assign @27.8-27.11 (ident "str")))
															(e-literal @44.97-44.97 (string "")))))))))))))))
		(annotation @27.1-27.4
			(declared-type
				(ty-fn @26.7-26.46 (effectful false)
					(ty-lookup @26.7-26.10 (name "Str") (builtin))
					(ty-apply @26.14-26.46 (name "Result") (external (module-idx "3") (target-node-idx "3"))
						(ty-lookup @26.21-26.26 (name "Color") (local))
						(ty-tag-union @26.28-26.45
							(ty-tag-name @26.29-26.44 (name "InvalidHex")
								(ty-lookup @26.40-26.43 (name "Str") (builtin)))))))))
=======
										(e-nominal (nominal "Result")
											(e-tag (name "Err")
												(args
													(e-tag (name "InvalidHex")
														(args
															(e-string
																(e-literal (string "Expected Hex must start with # and be 7 characters long, got "))
																(e-lookup-local
																	(p-assign (ident "str")))
																(e-literal (string ""))))))))))))))))
		(annotation
			(declared-type
				(ty-fn (effectful false)
					(ty-lookup (name "Str") (builtin))
					(ty-apply (name "Result") (local)
						(ty-lookup (name "Color") (local))
						(ty-tag-union
							(ty-tag-name (name "InvalidHex")
								(ty-lookup (name "Str") (builtin)))))))))
>>>>>>> d52fd4cd
	(d-let
		(p-assign (ident "to_str"))
		(e-closure
			(captures
<<<<<<< HEAD
				(capture @51.19-51.20 (ident "g"))
				(capture @50.15-50.16 (ident "r"))
				(capture @51.16-51.17 (ident "r"))
				(capture @51.22-51.23 (ident "b"))
				(capture @49.1-49.7 (ident "to_str"))
				(capture @51.25-51.26 (ident "a"))
				(capture @52.17-52.22 (ident "inner"))
				(capture @50.21-50.22 (ident "b"))
				(capture @53.15-53.20 (ident "inner"))
				(capture @50.18-50.19 (ident "g")))
			(e-lambda @49.10-54.2
=======
				(capture (ident "b"))
				(capture (ident "a"))
				(capture (ident "inner"))
				(capture (ident "g"))
				(capture (ident "b"))
				(capture (ident "to_str"))
				(capture (ident "r"))
				(capture (ident "g"))
				(capture (ident "inner"))
				(capture (ident "r")))
			(e-lambda
>>>>>>> d52fd4cd
				(args
					(p-assign (ident "color")))
				(e-match
					(match
						(cond
							(e-lookup-local
								(p-assign (ident "color"))))
						(branches
							(branch
								(patterns
									(pattern (degenerate false)
										(p-nominal
											(p-applied-tag))))
								(value
									(e-string
										(e-literal (string "rgb("))
										(e-call
											(e-lookup-local
												(p-assign (ident "to_str")))
											(e-lookup-local
												(p-assign (ident "r"))))
										(e-literal (string ", "))
										(e-call
											(e-lookup-local
												(p-assign (ident "to_str")))
											(e-lookup-local
												(p-assign (ident "g"))))
										(e-literal (string ", "))
										(e-call
											(e-lookup-local
												(p-assign (ident "to_str")))
											(e-lookup-local
												(p-assign (ident "b"))))
										(e-literal (string ")")))))
							(branch
								(patterns
									(pattern (degenerate false)
										(p-nominal
											(p-applied-tag))))
								(value
									(e-string
										(e-literal (string "rgba("))
										(e-call
											(e-lookup-local
												(p-assign (ident "to_str")))
											(e-lookup-local
												(p-assign (ident "r"))))
										(e-literal (string ", "))
										(e-call
											(e-lookup-local
												(p-assign (ident "to_str")))
											(e-lookup-local
												(p-assign (ident "g"))))
										(e-literal (string ", "))
										(e-call
											(e-lookup-local
												(p-assign (ident "to_str")))
											(e-lookup-local
												(p-assign (ident "b"))))
										(e-literal (string ", "))
										(e-call
											(e-lookup-local
												(p-assign (ident "to_str")))
											(e-lookup-local
												(p-assign (ident "a"))))
										(e-literal (string ")")))))
							(branch
								(patterns
									(pattern (degenerate false)
										(p-nominal
											(p-applied-tag))))
								(value
									(e-lookup-local
										(p-assign (ident "inner")))))
							(branch
								(patterns
									(pattern (degenerate false)
										(p-nominal
											(p-applied-tag))))
								(value
									(e-lookup-local
										(p-assign (ident "inner"))))))))))
		(annotation
			(declared-type
				(ty-fn (effectful false)
					(ty-lookup (name "Color") (local))
					(ty-lookup (name "Str") (builtin))))))
	(d-let
		(p-assign (ident "named"))
		(e-lambda
			(args
				(p-assign (ident "str")))
			(e-if
				(if-branches
					(if-branch
						(e-dot-access (field "is_named_color")
							(receiver
								(e-lookup-local
									(p-assign (ident "str"))))
							(args))
<<<<<<< HEAD
						(e-tag @63.9-63.29 (name "Ok")
							(args
								(e-nominal @63.12-63.28 (nominal "Color")
									(e-tag @63.12-63.28 (name "Named")
										(args
											(e-lookup-local @63.24-63.27
												(p-assign @61.10-61.13 (ident "str"))))))))))
				(if-else
					(e-tag @65.9-65.50 (name "Err")
						(args
							(e-tag @65.13-65.49 (name "UnknownColor")
								(args
									(e-string @65.26-65.48
										(e-literal @65.27-65.41 (string "Unknown color "))
										(e-lookup-local @65.43-65.46
											(p-assign @61.10-61.13 (ident "str")))
										(e-literal @65.47-65.47 (string ""))))))))))
		(annotation @61.1-61.6
			(declared-type
				(ty-fn @60.9-60.50 (effectful false)
					(ty-lookup @60.9-60.12 (name "Str") (builtin))
					(ty-apply @60.16-60.50 (name "Result") (external (module-idx "3") (target-node-idx "3"))
						(ty-lookup @60.23-60.28 (name "Color") (local))
						(ty-tag-union @60.30-60.49
							(ty-tag-name @60.31-60.48 (name "UnknownColor")
								(ty-lookup @60.44-60.47 (name "Str") (builtin)))))))))
=======
						(e-nominal (nominal "Result")
							(e-tag (name "Ok")
								(args
									(e-nominal (nominal "Color")
										(e-tag (name "Named")
											(args
												(e-lookup-local
													(p-assign (ident "str")))))))))))
				(if-else
					(e-nominal (nominal "Result")
						(e-tag (name "Err")
							(args
								(e-tag (name "UnknownColor")
									(args
										(e-string
											(e-literal (string "Unknown color "))
											(e-lookup-local
												(p-assign (ident "str")))
											(e-literal (string "")))))))))))
		(annotation
			(declared-type
				(ty-fn (effectful false)
					(ty-lookup (name "Str") (builtin))
					(ty-apply (name "Result") (local)
						(ty-lookup (name "Color") (local))
						(ty-tag-union
							(ty-tag-name (name "UnknownColor")
								(ty-lookup (name "Str") (builtin)))))))))
>>>>>>> d52fd4cd
	(d-let
		(p-assign (ident "is_named_color"))
		(e-lambda
			(args
				(p-assign (ident "str")))
			(e-block
				(s-let
					(p-assign (ident "colors"))
					(e-call
						(e-runtime-error (tag "ident_not_in_scope"))
						(e-list
							(elems
								(e-string
									(e-literal (string "AliceBlue")))
								(e-string
									(e-literal (string "AntiqueWhite")))
								(e-string
									(e-literal (string "Aqua")))))))
				(e-dot-access (field "contains")
					(receiver
						(e-lookup-local
							(p-assign (ident "colors"))))
					(args
						(e-lookup-local
							(p-assign (ident "str"))))))))
	(s-nominal-decl
		(ty-header (name "Color"))
		(ty-tag-union
			(ty-tag-name (name "RGB")
				(ty-lookup (name "U8") (builtin))
				(ty-lookup (name "U8") (builtin))
				(ty-lookup (name "U8") (builtin)))
			(ty-tag-name (name "RGBA")
				(ty-lookup (name "U8") (builtin))
				(ty-lookup (name "U8") (builtin))
				(ty-lookup (name "U8") (builtin))
				(ty-lookup (name "Dec") (builtin)))
			(ty-tag-name (name "Named")
				(ty-lookup (name "Str") (builtin)))
			(ty-tag-name (name "Hex")
				(ty-lookup (name "Str") (builtin)))))
	(s-expect
		(e-binop (op "eq")
			(e-dot-access (field "to_str")
				(receiver
					(e-call
						(e-lookup-local
							(p-assign (ident "rgb")))
						(e-num (value "124"))
						(e-num (value "56"))
						(e-num (value "245"))))
				(args))
			(e-string
				(e-literal (string "rgb(124, 56, 245)")))))
	(s-expect
		(e-binop (op "eq")
			(e-dot-access (field "to_str")
				(receiver
					(e-call
						(e-lookup-local
							(p-assign (ident "rgba")))
						(e-num (value "124"))
						(e-num (value "56"))
						(e-num (value "245"))
						(e-num (value "255"))))
				(args))
			(e-string
				(e-literal (string "rgba(124, 56, 245, 1.0)")))))
	(s-expect
		(e-binop (op "eq")
			(e-dot-access (field "map_ok")
				(receiver
					(e-call
						(e-lookup-local
							(p-assign (ident "hex")))
						(e-string
							(e-literal (string "#ff00ff")))))
				(args
<<<<<<< HEAD
					(e-lookup-local @58.30-58.36
						(p-assign @49.1-49.7 (ident "to_str")))))
			(e-tag @58.41-58.54 (name "Ok")
				(args
					(e-string @58.44-58.53
						(e-literal @58.45-58.52 (string "#ff00ff"))))))))
=======
					(e-lookup-local
						(p-assign (ident "to_str")))))
			(e-nominal (nominal "Result")
				(e-tag (name "Ok")
					(args
						(e-string
							(e-literal (string "#ff00ff")))))))))
>>>>>>> d52fd4cd
~~~
# TYPES
~~~clojure
(inferred-types
	(defs
<<<<<<< HEAD
		(patt @18.1-18.4 (type "Num(Int(Unsigned8)), Num(Int(Unsigned8)), Num(Int(Unsigned8)) -> Color"))
		(patt @21.1-21.5 (type "Num(Int(Unsigned8)), Num(Int(Unsigned8)), Num(Int(Unsigned8)), Num(Int(Unsigned8)) -> Color"))
		(patt @27.1-27.4 (type "Str -> Error"))
		(patt @49.1-49.7 (type "Error -> Error"))
		(patt @61.1-61.6 (type "Str -> Error"))
		(patt @67.1-67.15 (type "_arg -> _ret")))
=======
		(patt (type "Num(Int(Unsigned8)), Num(Int(Unsigned8)), Num(Int(Unsigned8)) -> Color"))
		(patt (type "Num(Int(Unsigned8)), Num(Int(Unsigned8)), Num(Int(Unsigned8)), Num(Int(Unsigned8)) -> Color"))
		(patt (type "Str -> Result(Color, [InvalidHex(Str)])"))
		(patt (type "Error -> Error"))
		(patt (type "Str -> Result(Color, [UnknownColor(Str)])"))
		(patt (type "_arg -> _ret")))
>>>>>>> d52fd4cd
	(type_decls
		(nominal (type "Color")
			(ty-header (name "Color"))))
	(expressions
<<<<<<< HEAD
		(expr @18.7-18.35 (type "Num(Int(Unsigned8)), Num(Int(Unsigned8)), Num(Int(Unsigned8)) -> Color"))
		(expr @21.8-24.2 (type "Num(Int(Unsigned8)), Num(Int(Unsigned8)), Num(Int(Unsigned8)), Num(Int(Unsigned8)) -> Color"))
		(expr @27.7-46.2 (type "Str -> Error"))
		(expr @49.10-54.2 (type "Error -> Error"))
		(expr @61.9-65.50 (type "Str -> Error"))
		(expr @67.18-71.2 (type "_arg -> _ret"))))
=======
		(expr (type "Num(Int(Unsigned8)), Num(Int(Unsigned8)), Num(Int(Unsigned8)) -> Color"))
		(expr (type "Num(Int(Unsigned8)), Num(Int(Unsigned8)), Num(Int(Unsigned8)), Num(Int(Unsigned8)) -> Color"))
		(expr (type "Str -> Result(Color, [InvalidHex(Str)])"))
		(expr (type "Error -> Error"))
		(expr (type "Str -> Result(Color, [UnknownColor(Str)])"))
		(expr (type "_arg -> _ret"))))
>>>>>>> d52fd4cd
~~~<|MERGE_RESOLUTION|>--- conflicted
+++ resolved
@@ -79,7 +79,9 @@
 ~~~
 # EXPECTED
 MODULE HEADER DEPRECATED - Color.md:1:1:8:2
+UNDECLARED TYPE - Color.md:26:14:26:20
 UNUSED VARIABLE - Color.md:30:5:30:25
+UNDECLARED TYPE - Color.md:60:16:60:22
 UNDEFINED VARIABLE - Color.md:68:14:68:27
 TYPE MISMATCH - Color.md:51:104:51:105
 # PROBLEMS
@@ -102,6 +104,17 @@
 ```
 
 
+**UNDECLARED TYPE**
+The type _Result_ is not declared in this scope.
+
+This type is referenced here:
+**Color.md:26:14:26:20:**
+```roc
+hex : Str -> Result(Color, [InvalidHex(Str)])
+```
+             ^^^^^^
+
+
 **UNUSED VARIABLE**
 Variable `is_char_in_hex_range` is not used anywhere in your code.
 
@@ -112,6 +125,17 @@
     is_char_in_hex_range = |b| (b >= '0' and b <= '9') or (b >= 'a' and b <= 'f') or (b >= 'A' and b <= 'F')
 ```
     ^^^^^^^^^^^^^^^^^^^^
+
+
+**UNDECLARED TYPE**
+The type _Result_ is not declared in this scope.
+
+This type is referenced here:
+**Color.md:60:16:60:22:**
+```roc
+named : Str -> Result(Color, [UnknownColor(Str)])
+```
+               ^^^^^^
 
 
 **UNDEFINED VARIABLE**
@@ -716,25 +740,14 @@
 		(p-assign (ident "hex"))
 		(e-closure
 			(captures
-<<<<<<< HEAD
-				(capture @33.18-33.19 (ident "b"))
-				(capture @34.13-34.21 (ident "is_valid"))
-				(capture @33.24-33.25 (ident "d"))
-				(capture @33.21-33.22 (ident "c"))
-				(capture @33.30-33.31 (ident "f"))
-				(capture @33.15-33.16 (ident "a"))
-				(capture @33.27-33.28 (ident "e")))
-			(e-lambda @27.7-46.2
-=======
+				(capture (ident "f"))
+				(capture (ident "b"))
 				(capture (ident "is_valid"))
-				(capture (ident "d"))
-				(capture (ident "f"))
+				(capture (ident "e"))
+				(capture (ident "c"))
 				(capture (ident "a"))
-				(capture (ident "b"))
-				(capture (ident "c"))
-				(capture (ident "e")))
+				(capture (ident "d")))
 			(e-lambda
->>>>>>> d52fd4cd
 				(args
 					(p-assign (ident "str")))
 				(e-block
@@ -839,123 +852,59 @@
 											(e-if
 												(if-branches
 													(if-branch
-<<<<<<< HEAD
-														(e-lookup-local @42.16-42.24
-															(p-assign @34.13-34.21 (ident "is_valid")))
-														(e-tag @42.25-42.43 (name "Ok")
-															(args
-																(e-nominal @42.28-42.42 (nominal "Color")
-																	(e-tag @42.28-42.42 (name "Hex")
-																		(args
-																			(e-lookup-local @42.38-42.41
-																				(p-assign @27.8-27.11 (ident "str"))))))))))
-												(if-else
-													(e-tag @42.49-42.125 (name "Err")
-														(args
-															(e-tag @42.53-42.124 (name "InvalidHex")
-																(args
-																	(e-string @42.64-42.123
-																		(e-literal @42.65-42.116 (string "Expected Hex to be in the range 0-9, a-f, A-F, got "))
-																		(e-lookup-local @42.118-42.121
-																			(p-assign @27.8-27.11 (ident "str")))
-																		(e-literal @42.122-42.122 (string ""))))))))))))
-=======
 														(e-lookup-local
 															(p-assign (ident "is_valid")))
-														(e-nominal (nominal "Result")
-															(e-tag (name "Ok")
+														(e-tag (name "Ok")
+															(args
+																(e-nominal (nominal "Color")
+																	(e-tag (name "Hex")
+																		(args
+																			(e-lookup-local
+																				(p-assign (ident "str"))))))))))
+												(if-else
+													(e-tag (name "Err")
+														(args
+															(e-tag (name "InvalidHex")
 																(args
-																	(e-nominal (nominal "Color")
-																		(e-tag (name "Hex")
-																			(args
-																				(e-lookup-local
-																					(p-assign (ident "str")))))))))))
-												(if-else
-													(e-nominal (nominal "Result")
-														(e-tag (name "Err")
-															(args
-																(e-tag (name "InvalidHex")
-																	(args
-																		(e-string
-																			(e-literal (string "Expected Hex to be in the range 0-9, a-f, A-F, got "))
-																			(e-lookup-local
-																				(p-assign (ident "str")))
-																			(e-literal (string "")))))))))))))
->>>>>>> d52fd4cd
+																	(e-string
+																		(e-literal (string "Expected Hex to be in the range 0-9, a-f, A-F, got "))
+																		(e-lookup-local
+																			(p-assign (ident "str")))
+																		(e-literal (string ""))))))))))))
 								(branch
 									(patterns
 										(pattern (degenerate false)
 											(p-underscore)))
 									(value
-<<<<<<< HEAD
-										(e-tag @44.14-44.100 (name "Err")
+										(e-tag (name "Err")
 											(args
-												(e-tag @44.18-44.99 (name "InvalidHex")
+												(e-tag (name "InvalidHex")
 													(args
-														(e-string @44.29-44.98
-															(e-literal @44.30-44.91 (string "Expected Hex must start with # and be 7 characters long, got "))
-															(e-lookup-local @44.93-44.96
-																(p-assign @27.8-27.11 (ident "str")))
-															(e-literal @44.97-44.97 (string "")))))))))))))))
-		(annotation @27.1-27.4
-			(declared-type
-				(ty-fn @26.7-26.46 (effectful false)
-					(ty-lookup @26.7-26.10 (name "Str") (builtin))
-					(ty-apply @26.14-26.46 (name "Result") (external (module-idx "3") (target-node-idx "3"))
-						(ty-lookup @26.21-26.26 (name "Color") (local))
-						(ty-tag-union @26.28-26.45
-							(ty-tag-name @26.29-26.44 (name "InvalidHex")
-								(ty-lookup @26.40-26.43 (name "Str") (builtin)))))))))
-=======
-										(e-nominal (nominal "Result")
-											(e-tag (name "Err")
-												(args
-													(e-tag (name "InvalidHex")
-														(args
-															(e-string
-																(e-literal (string "Expected Hex must start with # and be 7 characters long, got "))
-																(e-lookup-local
-																	(p-assign (ident "str")))
-																(e-literal (string ""))))))))))))))))
+														(e-string
+															(e-literal (string "Expected Hex must start with # and be 7 characters long, got "))
+															(e-lookup-local
+																(p-assign (ident "str")))
+															(e-literal (string "")))))))))))))))
 		(annotation
 			(declared-type
 				(ty-fn (effectful false)
 					(ty-lookup (name "Str") (builtin))
-					(ty-apply (name "Result") (local)
-						(ty-lookup (name "Color") (local))
-						(ty-tag-union
-							(ty-tag-name (name "InvalidHex")
-								(ty-lookup (name "Str") (builtin)))))))))
->>>>>>> d52fd4cd
+					(ty-malformed)))))
 	(d-let
 		(p-assign (ident "to_str"))
 		(e-closure
 			(captures
-<<<<<<< HEAD
-				(capture @51.19-51.20 (ident "g"))
-				(capture @50.15-50.16 (ident "r"))
-				(capture @51.16-51.17 (ident "r"))
-				(capture @51.22-51.23 (ident "b"))
-				(capture @49.1-49.7 (ident "to_str"))
-				(capture @51.25-51.26 (ident "a"))
-				(capture @52.17-52.22 (ident "inner"))
-				(capture @50.21-50.22 (ident "b"))
-				(capture @53.15-53.20 (ident "inner"))
-				(capture @50.18-50.19 (ident "g")))
-			(e-lambda @49.10-54.2
-=======
+				(capture (ident "g"))
 				(capture (ident "b"))
+				(capture (ident "b"))
+				(capture (ident "r"))
 				(capture (ident "a"))
 				(capture (ident "inner"))
 				(capture (ident "g"))
-				(capture (ident "b"))
+				(capture (ident "r"))
 				(capture (ident "to_str"))
-				(capture (ident "r"))
-				(capture (ident "g"))
-				(capture (ident "inner"))
-				(capture (ident "r")))
+				(capture (ident "inner")))
 			(e-lambda
->>>>>>> d52fd4cd
 				(args
 					(p-assign (ident "color")))
 				(e-match
@@ -1056,63 +1005,28 @@
 								(e-lookup-local
 									(p-assign (ident "str"))))
 							(args))
-<<<<<<< HEAD
-						(e-tag @63.9-63.29 (name "Ok")
+						(e-tag (name "Ok")
 							(args
-								(e-nominal @63.12-63.28 (nominal "Color")
-									(e-tag @63.12-63.28 (name "Named")
+								(e-nominal (nominal "Color")
+									(e-tag (name "Named")
 										(args
-											(e-lookup-local @63.24-63.27
-												(p-assign @61.10-61.13 (ident "str"))))))))))
+											(e-lookup-local
+												(p-assign (ident "str"))))))))))
 				(if-else
-					(e-tag @65.9-65.50 (name "Err")
+					(e-tag (name "Err")
 						(args
-							(e-tag @65.13-65.49 (name "UnknownColor")
+							(e-tag (name "UnknownColor")
 								(args
-									(e-string @65.26-65.48
-										(e-literal @65.27-65.41 (string "Unknown color "))
-										(e-lookup-local @65.43-65.46
-											(p-assign @61.10-61.13 (ident "str")))
-										(e-literal @65.47-65.47 (string ""))))))))))
-		(annotation @61.1-61.6
-			(declared-type
-				(ty-fn @60.9-60.50 (effectful false)
-					(ty-lookup @60.9-60.12 (name "Str") (builtin))
-					(ty-apply @60.16-60.50 (name "Result") (external (module-idx "3") (target-node-idx "3"))
-						(ty-lookup @60.23-60.28 (name "Color") (local))
-						(ty-tag-union @60.30-60.49
-							(ty-tag-name @60.31-60.48 (name "UnknownColor")
-								(ty-lookup @60.44-60.47 (name "Str") (builtin)))))))))
-=======
-						(e-nominal (nominal "Result")
-							(e-tag (name "Ok")
-								(args
-									(e-nominal (nominal "Color")
-										(e-tag (name "Named")
-											(args
-												(e-lookup-local
-													(p-assign (ident "str")))))))))))
-				(if-else
-					(e-nominal (nominal "Result")
-						(e-tag (name "Err")
-							(args
-								(e-tag (name "UnknownColor")
-									(args
-										(e-string
-											(e-literal (string "Unknown color "))
-											(e-lookup-local
-												(p-assign (ident "str")))
-											(e-literal (string "")))))))))))
+									(e-string
+										(e-literal (string "Unknown color "))
+										(e-lookup-local
+											(p-assign (ident "str")))
+										(e-literal (string ""))))))))))
 		(annotation
 			(declared-type
 				(ty-fn (effectful false)
 					(ty-lookup (name "Str") (builtin))
-					(ty-apply (name "Result") (local)
-						(ty-lookup (name "Color") (local))
-						(ty-tag-union
-							(ty-tag-name (name "UnknownColor")
-								(ty-lookup (name "Str") (builtin)))))))))
->>>>>>> d52fd4cd
+					(ty-malformed)))))
 	(d-let
 		(p-assign (ident "is_named_color"))
 		(e-lambda
@@ -1191,59 +1105,31 @@
 						(e-string
 							(e-literal (string "#ff00ff")))))
 				(args
-<<<<<<< HEAD
-					(e-lookup-local @58.30-58.36
-						(p-assign @49.1-49.7 (ident "to_str")))))
-			(e-tag @58.41-58.54 (name "Ok")
-				(args
-					(e-string @58.44-58.53
-						(e-literal @58.45-58.52 (string "#ff00ff"))))))))
-=======
 					(e-lookup-local
 						(p-assign (ident "to_str")))))
-			(e-nominal (nominal "Result")
-				(e-tag (name "Ok")
-					(args
-						(e-string
-							(e-literal (string "#ff00ff")))))))))
->>>>>>> d52fd4cd
+			(e-tag (name "Ok")
+				(args
+					(e-string
+						(e-literal (string "#ff00ff"))))))))
 ~~~
 # TYPES
 ~~~clojure
 (inferred-types
 	(defs
-<<<<<<< HEAD
-		(patt @18.1-18.4 (type "Num(Int(Unsigned8)), Num(Int(Unsigned8)), Num(Int(Unsigned8)) -> Color"))
-		(patt @21.1-21.5 (type "Num(Int(Unsigned8)), Num(Int(Unsigned8)), Num(Int(Unsigned8)), Num(Int(Unsigned8)) -> Color"))
-		(patt @27.1-27.4 (type "Str -> Error"))
-		(patt @49.1-49.7 (type "Error -> Error"))
-		(patt @61.1-61.6 (type "Str -> Error"))
-		(patt @67.1-67.15 (type "_arg -> _ret")))
-=======
 		(patt (type "Num(Int(Unsigned8)), Num(Int(Unsigned8)), Num(Int(Unsigned8)) -> Color"))
 		(patt (type "Num(Int(Unsigned8)), Num(Int(Unsigned8)), Num(Int(Unsigned8)), Num(Int(Unsigned8)) -> Color"))
-		(patt (type "Str -> Result(Color, [InvalidHex(Str)])"))
+		(patt (type "Str -> Error"))
 		(patt (type "Error -> Error"))
-		(patt (type "Str -> Result(Color, [UnknownColor(Str)])"))
+		(patt (type "Str -> Error"))
 		(patt (type "_arg -> _ret")))
->>>>>>> d52fd4cd
 	(type_decls
 		(nominal (type "Color")
 			(ty-header (name "Color"))))
 	(expressions
-<<<<<<< HEAD
-		(expr @18.7-18.35 (type "Num(Int(Unsigned8)), Num(Int(Unsigned8)), Num(Int(Unsigned8)) -> Color"))
-		(expr @21.8-24.2 (type "Num(Int(Unsigned8)), Num(Int(Unsigned8)), Num(Int(Unsigned8)), Num(Int(Unsigned8)) -> Color"))
-		(expr @27.7-46.2 (type "Str -> Error"))
-		(expr @49.10-54.2 (type "Error -> Error"))
-		(expr @61.9-65.50 (type "Str -> Error"))
-		(expr @67.18-71.2 (type "_arg -> _ret"))))
-=======
 		(expr (type "Num(Int(Unsigned8)), Num(Int(Unsigned8)), Num(Int(Unsigned8)) -> Color"))
 		(expr (type "Num(Int(Unsigned8)), Num(Int(Unsigned8)), Num(Int(Unsigned8)), Num(Int(Unsigned8)) -> Color"))
-		(expr (type "Str -> Result(Color, [InvalidHex(Str)])"))
+		(expr (type "Str -> Error"))
 		(expr (type "Error -> Error"))
-		(expr (type "Str -> Result(Color, [UnknownColor(Str)])"))
+		(expr (type "Str -> Error"))
 		(expr (type "_arg -> _ret"))))
->>>>>>> d52fd4cd
 ~~~