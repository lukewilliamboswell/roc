# META
~~~ini
description=Color module from package
type=package
~~~
# SOURCE
~~~roc
module [
    Color,
    to_str,
    rgb,
    rgba,
    hex,
    named,
]

Color := [
    RGB(U8, U8, U8),
    RGBA(U8, U8, U8, Dec),
    Named(Str),
    Hex(Str),
]

rgb : U8, U8, U8 -> Color
rgb = |r, g, b| Color.RGB(r, g, b)

rgba : U8, U8, U8, U8 -> Color
rgba = |r, g, b, a| {
    rounded = a.to_frac() / 255.0
    Color.RGBA(r, g, b, rounded)
}

hex : Str -> Try(Color, [InvalidHex(Str)])
hex = |str| {

    bytes = str.to_utf8()
    is_char_in_hex_range = |b| (b >= '0' and b <= '9') or (b >= 'a' and b <= 'f') or (b >= 'A' and b <= 'F')

    match bytes {
        ['#', a, b, c, d, e, f] => {
            is_valid =
                a.is_char_in_hex_range()
                and b.is_char_in_hex_range()
                and c.is_char_in_hex_range()
                and d.is_char_in_hex_range()
                and e.is_char_in_hex_range()
                and f.is_char_in_hex_range()

            if is_valid Ok(Color.Hex(str)) else Err(InvalidHex("Expected Hex to be in the range 0-9, a-f, A-F, got ${str}"))
        }
        _ => Err(InvalidHex("Expected Hex must start with # and be 7 characters long, got ${str}"))
    }
}

to_str : Color -> Str
to_str = |color| match color {
    Color.RGB(r, g, b) => "rgb(${Num.to_str(r)}, ${Num.to_str(g)}, ${Num.to_str(b)})"
    Color.RGBA(r, g, b, a) => "rgba(${Num.to_str(r)}, ${Num.to_str(g)}, ${Num.to_str(b)}, ${Num.to_str(a)})"
    Color.Named(inner) => inner
    Color.Hex(inner) => inner
}

expect rgb(124, 56, 245).to_str() == "rgb(124, 56, 245)"
expect rgba(124, 56, 245, 255).to_str() == "rgba(124, 56, 245, 1.0)"
expect hex("#ff00ff").map_ok(to_str) == Ok("#ff00ff")

named : Str -> Try(Color, [UnknownColor(Str)])
named = |str|
    if str.is_named_color()
        Ok(Color.Named(str))
    else
        Err(UnknownColor("Unknown color ${str}"))

is_named_color = |str|{
    colors = Set.from_list(["AliceBlue", "AntiqueWhite", "Aqua"])

    colors.contains(str)
}
~~~
# EXPECTED
MODULE HEADER DEPRECATED - Color.md:1:1:8:2
UNUSED VARIABLE - Color.md:30:5:30:25
DOES NOT EXIST - Color.md:50:34:50:44
DOES NOT EXIST - Color.md:50:52:50:62
DOES NOT EXIST - Color.md:50:70:50:80
DOES NOT EXIST - Color.md:51:39:51:49
DOES NOT EXIST - Color.md:51:57:51:67
DOES NOT EXIST - Color.md:51:75:51:85
DOES NOT EXIST - Color.md:51:93:51:103
DOES NOT EXIST - Color.md:68:14:68:27
<<<<<<< HEAD
MISSING METHOD - Color.md:22:15:22:26
MISSING METHOD - Color.md:35:17:35:41
MISSING METHOD - Color.md:36:21:36:45
MISSING METHOD - Color.md:37:21:37:45
MISSING METHOD - Color.md:38:21:38:45
MISSING METHOD - Color.md:39:21:39:45
MISSING METHOD - Color.md:40:21:40:45
=======
MISSING METHOD - Color.md:22:17:22:24
MISSING METHOD - Color.md:29:17:29:24
>>>>>>> b7396835
TYPE MISMATCH - Color.md:32:5:45:6
MISSING METHOD - Color.md:62:12:62:26
MISSING METHOD - Color.md:56:26:56:32
MISSING METHOD - Color.md:57:32:57:38
# PROBLEMS
**MODULE HEADER DEPRECATED**
The `module` header is deprecated.

Type modules (headerless files with a top-level type matching the filename) are now the preferred way to define modules.

Remove the `module` header and ensure your file defines a type that matches the filename.
**Color.md:1:1:8:2:**
```roc
module [
    Color,
    to_str,
    rgb,
    rgba,
    hex,
    named,
]
```


**UNUSED VARIABLE**
Variable `is_char_in_hex_range` is not used anywhere in your code.

If you don't need this variable, prefix it with an underscore like `_is_char_in_hex_range` to suppress this warning.
The unused variable is declared here:
**Color.md:30:5:30:25:**
```roc
    is_char_in_hex_range = |b| (b >= '0' and b <= '9') or (b >= 'a' and b <= 'f') or (b >= 'A' and b <= 'F')
```
    ^^^^^^^^^^^^^^^^^^^^


**DOES NOT EXIST**
`Num.to_str` does not exist.

**Color.md:50:34:50:44:**
```roc
    Color.RGB(r, g, b) => "rgb(${Num.to_str(r)}, ${Num.to_str(g)}, ${Num.to_str(b)})"
```
                                 ^^^^^^^^^^


**DOES NOT EXIST**
`Num.to_str` does not exist.

**Color.md:50:52:50:62:**
```roc
    Color.RGB(r, g, b) => "rgb(${Num.to_str(r)}, ${Num.to_str(g)}, ${Num.to_str(b)})"
```
                                                   ^^^^^^^^^^


**DOES NOT EXIST**
`Num.to_str` does not exist.

**Color.md:50:70:50:80:**
```roc
    Color.RGB(r, g, b) => "rgb(${Num.to_str(r)}, ${Num.to_str(g)}, ${Num.to_str(b)})"
```
                                                                     ^^^^^^^^^^


**DOES NOT EXIST**
`Num.to_str` does not exist.

**Color.md:51:39:51:49:**
```roc
    Color.RGBA(r, g, b, a) => "rgba(${Num.to_str(r)}, ${Num.to_str(g)}, ${Num.to_str(b)}, ${Num.to_str(a)})"
```
                                      ^^^^^^^^^^


**DOES NOT EXIST**
`Num.to_str` does not exist.

**Color.md:51:57:51:67:**
```roc
    Color.RGBA(r, g, b, a) => "rgba(${Num.to_str(r)}, ${Num.to_str(g)}, ${Num.to_str(b)}, ${Num.to_str(a)})"
```
                                                        ^^^^^^^^^^


**DOES NOT EXIST**
`Num.to_str` does not exist.

**Color.md:51:75:51:85:**
```roc
    Color.RGBA(r, g, b, a) => "rgba(${Num.to_str(r)}, ${Num.to_str(g)}, ${Num.to_str(b)}, ${Num.to_str(a)})"
```
                                                                          ^^^^^^^^^^


**DOES NOT EXIST**
`Num.to_str` does not exist.

**Color.md:51:93:51:103:**
```roc
    Color.RGBA(r, g, b, a) => "rgba(${Num.to_str(r)}, ${Num.to_str(g)}, ${Num.to_str(b)}, ${Num.to_str(a)})"
```
                                                                                            ^^^^^^^^^^


**DOES NOT EXIST**
`Set.from_list` does not exist.

`Set` is in scope, but it has no associated `from_list`.

It's referenced here:
**Color.md:68:14:68:27:**
```roc
    colors = Set.from_list(["AliceBlue", "AntiqueWhite", "Aqua"])
```
             ^^^^^^^^^^^^^


**MISSING METHOD**
This **to_frac** method is being called on a value whose type doesn't have that method:
**Color.md:22:17:22:24:**
```roc
    rounded = a.to_frac() / 255.0
```
                ^^^^^^^

The value's type, which does not have a method named **to_frac**, is:

    _U8_

**Hint: **For this to work, the type would need to have a method named **to_frac** associated with it in the type's declaration.

**MISSING METHOD**
<<<<<<< HEAD
This **is_char_in_hex_range** method is being called on the type **Num.U8**, which has no method with that name:
**Color.md:35:17:35:41:**
=======
This **to_utf8** method is being called on a value whose type doesn't have that method:
**Color.md:29:17:29:24:**
>>>>>>> b7396835
```roc
                a.is_char_in_hex_range()
```
                ^^^^^^^^^^^^^^^^^^^^^^^^


**Hint: **For this to work, the type would need to have a method named **is_char_in_hex_range** associated with it in the type's declaration.

**MISSING METHOD**
This **is_char_in_hex_range** method is being called on the type **Num.U8**, which has no method with that name:
**Color.md:36:21:36:45:**
```roc
                and b.is_char_in_hex_range()
```
                    ^^^^^^^^^^^^^^^^^^^^^^^^


**Hint: **For this to work, the type would need to have a method named **is_char_in_hex_range** associated with it in the type's declaration.

**MISSING METHOD**
This **is_char_in_hex_range** method is being called on the type **Num.U8**, which has no method with that name:
**Color.md:37:21:37:45:**
```roc
                and c.is_char_in_hex_range()
```
                    ^^^^^^^^^^^^^^^^^^^^^^^^


**Hint: **For this to work, the type would need to have a method named **is_char_in_hex_range** associated with it in the type's declaration.

**MISSING METHOD**
This **is_char_in_hex_range** method is being called on the type **Num.U8**, which has no method with that name:
**Color.md:38:21:38:45:**
```roc
                and d.is_char_in_hex_range()
```
                    ^^^^^^^^^^^^^^^^^^^^^^^^


**Hint: **For this to work, the type would need to have a method named **is_char_in_hex_range** associated with it in the type's declaration.

**MISSING METHOD**
This **is_char_in_hex_range** method is being called on the type **Num.U8**, which has no method with that name:
**Color.md:39:21:39:45:**
```roc
                and e.is_char_in_hex_range()
```
                    ^^^^^^^^^^^^^^^^^^^^^^^^


**Hint: **For this to work, the type would need to have a method named **is_char_in_hex_range** associated with it in the type's declaration.

**MISSING METHOD**
This **is_char_in_hex_range** method is being called on the type **Num.U8**, which has no method with that name:
**Color.md:40:21:40:45:**
```roc
                and f.is_char_in_hex_range()
```
<<<<<<< HEAD
                    ^^^^^^^^^^^^^^^^^^^^^^^^
=======
                ^^^^^^^

The value's type, which does not have a method named **to_utf8**, is:
>>>>>>> b7396835

    _Str_

**Hint: **For this to work, the type would need to have a method named **is_char_in_hex_range** associated with it in the type's declaration.

**TYPE MISMATCH**
This expression is used in an unexpected way:
**Color.md:32:5:45:6:**
```roc
    match bytes {
        ['#', a, b, c, d, e, f] => {
            is_valid =
                a.is_char_in_hex_range()
                and b.is_char_in_hex_range()
                and c.is_char_in_hex_range()
                and d.is_char_in_hex_range()
                and e.is_char_in_hex_range()
                and f.is_char_in_hex_range()

            if is_valid Ok(Color.Hex(str)) else Err(InvalidHex("Expected Hex to be in the range 0-9, a-f, A-F, got ${str}"))
        }
        _ => Err(InvalidHex("Expected Hex must start with # and be 7 characters long, got ${str}"))
    }
```

It has the type:
    _[InvalidHex(Str), Err([InvalidHex(Str)]_others)][Ok(Color)]_others2_

But the type annotation says it should have the type:
    _Try(Color, [InvalidHex(Str)])_

**MISSING METHOD**
This **is_named_color** method is being called on a value whose type doesn't have that method:
**Color.md:62:12:62:26:**
```roc
    if str.is_named_color()
```
           ^^^^^^^^^^^^^^

The value's type, which does not have a method named **is_named_color**, is:

    _Str_

**Hint: **For this to work, the type would need to have a method named **is_named_color** associated with it in the type's declaration.

**MISSING METHOD**
This **to_str** method is being called on a value whose type doesn't have that method:
**Color.md:56:26:56:32:**
```roc
expect rgb(124, 56, 245).to_str() == "rgb(124, 56, 245)"
```
                         ^^^^^^

The value's type, which does not have a method named **to_str**, is:

    _Color_

**Hint: **For this to work, the type would need to have a method named **to_str** associated with it in the type's declaration.

**MISSING METHOD**
This **to_str** method is being called on a value whose type doesn't have that method:
**Color.md:57:32:57:38:**
```roc
expect rgba(124, 56, 245, 255).to_str() == "rgba(124, 56, 245, 1.0)"
```
                               ^^^^^^

The value's type, which does not have a method named **to_str**, is:

    _Color_

**Hint: **For this to work, the type would need to have a method named **to_str** associated with it in the type's declaration.

# TOKENS
~~~zig
KwModule,OpenSquare,
UpperIdent,Comma,
LowerIdent,Comma,
LowerIdent,Comma,
LowerIdent,Comma,
LowerIdent,Comma,
LowerIdent,Comma,
CloseSquare,
UpperIdent,OpColonEqual,OpenSquare,
UpperIdent,NoSpaceOpenRound,UpperIdent,Comma,UpperIdent,Comma,UpperIdent,CloseRound,Comma,
UpperIdent,NoSpaceOpenRound,UpperIdent,Comma,UpperIdent,Comma,UpperIdent,Comma,UpperIdent,CloseRound,Comma,
UpperIdent,NoSpaceOpenRound,UpperIdent,CloseRound,Comma,
UpperIdent,NoSpaceOpenRound,UpperIdent,CloseRound,Comma,
CloseSquare,
LowerIdent,OpColon,UpperIdent,Comma,UpperIdent,Comma,UpperIdent,OpArrow,UpperIdent,
LowerIdent,OpAssign,OpBar,LowerIdent,Comma,LowerIdent,Comma,LowerIdent,OpBar,UpperIdent,NoSpaceDotUpperIdent,NoSpaceOpenRound,LowerIdent,Comma,LowerIdent,Comma,LowerIdent,CloseRound,
LowerIdent,OpColon,UpperIdent,Comma,UpperIdent,Comma,UpperIdent,Comma,UpperIdent,OpArrow,UpperIdent,
LowerIdent,OpAssign,OpBar,LowerIdent,Comma,LowerIdent,Comma,LowerIdent,Comma,LowerIdent,OpBar,OpenCurly,
LowerIdent,OpAssign,LowerIdent,NoSpaceDotLowerIdent,NoSpaceOpenRound,CloseRound,OpSlash,Float,
UpperIdent,NoSpaceDotUpperIdent,NoSpaceOpenRound,LowerIdent,Comma,LowerIdent,Comma,LowerIdent,Comma,LowerIdent,CloseRound,
CloseCurly,
LowerIdent,OpColon,UpperIdent,OpArrow,UpperIdent,NoSpaceOpenRound,UpperIdent,Comma,OpenSquare,UpperIdent,NoSpaceOpenRound,UpperIdent,CloseRound,CloseSquare,CloseRound,
LowerIdent,OpAssign,OpBar,LowerIdent,OpBar,OpenCurly,
LowerIdent,OpAssign,LowerIdent,NoSpaceDotLowerIdent,NoSpaceOpenRound,CloseRound,
LowerIdent,OpAssign,OpBar,LowerIdent,OpBar,OpenRound,LowerIdent,OpGreaterThanOrEq,SingleQuote,OpAnd,LowerIdent,OpLessThanOrEq,SingleQuote,CloseRound,OpOr,OpenRound,LowerIdent,OpGreaterThanOrEq,SingleQuote,OpAnd,LowerIdent,OpLessThanOrEq,SingleQuote,CloseRound,OpOr,OpenRound,LowerIdent,OpGreaterThanOrEq,SingleQuote,OpAnd,LowerIdent,OpLessThanOrEq,SingleQuote,CloseRound,
KwMatch,LowerIdent,OpenCurly,
OpenSquare,SingleQuote,Comma,LowerIdent,Comma,LowerIdent,Comma,LowerIdent,Comma,LowerIdent,Comma,LowerIdent,Comma,LowerIdent,CloseSquare,OpFatArrow,OpenCurly,
LowerIdent,OpAssign,
LowerIdent,NoSpaceDotLowerIdent,NoSpaceOpenRound,CloseRound,
OpAnd,LowerIdent,NoSpaceDotLowerIdent,NoSpaceOpenRound,CloseRound,
OpAnd,LowerIdent,NoSpaceDotLowerIdent,NoSpaceOpenRound,CloseRound,
OpAnd,LowerIdent,NoSpaceDotLowerIdent,NoSpaceOpenRound,CloseRound,
OpAnd,LowerIdent,NoSpaceDotLowerIdent,NoSpaceOpenRound,CloseRound,
OpAnd,LowerIdent,NoSpaceDotLowerIdent,NoSpaceOpenRound,CloseRound,
KwIf,LowerIdent,UpperIdent,NoSpaceOpenRound,UpperIdent,NoSpaceDotUpperIdent,NoSpaceOpenRound,LowerIdent,CloseRound,CloseRound,KwElse,UpperIdent,NoSpaceOpenRound,UpperIdent,NoSpaceOpenRound,StringStart,StringPart,OpenStringInterpolation,LowerIdent,CloseStringInterpolation,StringPart,StringEnd,CloseRound,CloseRound,
CloseCurly,
Underscore,OpFatArrow,UpperIdent,NoSpaceOpenRound,UpperIdent,NoSpaceOpenRound,StringStart,StringPart,OpenStringInterpolation,LowerIdent,CloseStringInterpolation,StringPart,StringEnd,CloseRound,CloseRound,
CloseCurly,
CloseCurly,
LowerIdent,OpColon,UpperIdent,OpArrow,UpperIdent,
LowerIdent,OpAssign,OpBar,LowerIdent,OpBar,KwMatch,LowerIdent,OpenCurly,
UpperIdent,NoSpaceDotUpperIdent,NoSpaceOpenRound,LowerIdent,Comma,LowerIdent,Comma,LowerIdent,CloseRound,OpFatArrow,StringStart,StringPart,OpenStringInterpolation,UpperIdent,NoSpaceDotLowerIdent,NoSpaceOpenRound,LowerIdent,CloseRound,CloseStringInterpolation,StringPart,OpenStringInterpolation,UpperIdent,NoSpaceDotLowerIdent,NoSpaceOpenRound,LowerIdent,CloseRound,CloseStringInterpolation,StringPart,OpenStringInterpolation,UpperIdent,NoSpaceDotLowerIdent,NoSpaceOpenRound,LowerIdent,CloseRound,CloseStringInterpolation,StringPart,StringEnd,
UpperIdent,NoSpaceDotUpperIdent,NoSpaceOpenRound,LowerIdent,Comma,LowerIdent,Comma,LowerIdent,Comma,LowerIdent,CloseRound,OpFatArrow,StringStart,StringPart,OpenStringInterpolation,UpperIdent,NoSpaceDotLowerIdent,NoSpaceOpenRound,LowerIdent,CloseRound,CloseStringInterpolation,StringPart,OpenStringInterpolation,UpperIdent,NoSpaceDotLowerIdent,NoSpaceOpenRound,LowerIdent,CloseRound,CloseStringInterpolation,StringPart,OpenStringInterpolation,UpperIdent,NoSpaceDotLowerIdent,NoSpaceOpenRound,LowerIdent,CloseRound,CloseStringInterpolation,StringPart,OpenStringInterpolation,UpperIdent,NoSpaceDotLowerIdent,NoSpaceOpenRound,LowerIdent,CloseRound,CloseStringInterpolation,StringPart,StringEnd,
UpperIdent,NoSpaceDotUpperIdent,NoSpaceOpenRound,LowerIdent,CloseRound,OpFatArrow,LowerIdent,
UpperIdent,NoSpaceDotUpperIdent,NoSpaceOpenRound,LowerIdent,CloseRound,OpFatArrow,LowerIdent,
CloseCurly,
KwExpect,LowerIdent,NoSpaceOpenRound,Int,Comma,Int,Comma,Int,CloseRound,NoSpaceDotLowerIdent,NoSpaceOpenRound,CloseRound,OpEquals,StringStart,StringPart,StringEnd,
KwExpect,LowerIdent,NoSpaceOpenRound,Int,Comma,Int,Comma,Int,Comma,Int,CloseRound,NoSpaceDotLowerIdent,NoSpaceOpenRound,CloseRound,OpEquals,StringStart,StringPart,StringEnd,
KwExpect,LowerIdent,NoSpaceOpenRound,StringStart,StringPart,StringEnd,CloseRound,NoSpaceDotLowerIdent,NoSpaceOpenRound,LowerIdent,CloseRound,OpEquals,UpperIdent,NoSpaceOpenRound,StringStart,StringPart,StringEnd,CloseRound,
LowerIdent,OpColon,UpperIdent,OpArrow,UpperIdent,NoSpaceOpenRound,UpperIdent,Comma,OpenSquare,UpperIdent,NoSpaceOpenRound,UpperIdent,CloseRound,CloseSquare,CloseRound,
LowerIdent,OpAssign,OpBar,LowerIdent,OpBar,
KwIf,LowerIdent,NoSpaceDotLowerIdent,NoSpaceOpenRound,CloseRound,
UpperIdent,NoSpaceOpenRound,UpperIdent,NoSpaceDotUpperIdent,NoSpaceOpenRound,LowerIdent,CloseRound,CloseRound,
KwElse,
UpperIdent,NoSpaceOpenRound,UpperIdent,NoSpaceOpenRound,StringStart,StringPart,OpenStringInterpolation,LowerIdent,CloseStringInterpolation,StringPart,StringEnd,CloseRound,CloseRound,
LowerIdent,OpAssign,OpBar,LowerIdent,OpBar,OpenCurly,
LowerIdent,OpAssign,UpperIdent,NoSpaceDotLowerIdent,NoSpaceOpenRound,OpenSquare,StringStart,StringPart,StringEnd,Comma,StringStart,StringPart,StringEnd,Comma,StringStart,StringPart,StringEnd,CloseSquare,CloseRound,
LowerIdent,NoSpaceDotLowerIdent,NoSpaceOpenRound,LowerIdent,CloseRound,
CloseCurly,
EndOfFile,
~~~
# PARSE
~~~clojure
(file
	(module
		(exposes
			(exposed-upper-ident (text "Color"))
			(exposed-lower-ident
				(text "to_str"))
			(exposed-lower-ident
				(text "rgb"))
			(exposed-lower-ident
				(text "rgba"))
			(exposed-lower-ident
				(text "hex"))
			(exposed-lower-ident
				(text "named"))))
	(statements
		(s-type-decl
			(header (name "Color")
				(args))
			(ty-tag-union
				(tags
					(ty-apply
						(ty (name "RGB"))
						(ty (name "U8"))
						(ty (name "U8"))
						(ty (name "U8")))
					(ty-apply
						(ty (name "RGBA"))
						(ty (name "U8"))
						(ty (name "U8"))
						(ty (name "U8"))
						(ty (name "Dec")))
					(ty-apply
						(ty (name "Named"))
						(ty (name "Str")))
					(ty-apply
						(ty (name "Hex"))
						(ty (name "Str"))))))
		(s-type-anno (name "rgb")
			(ty-fn
				(ty (name "U8"))
				(ty (name "U8"))
				(ty (name "U8"))
				(ty (name "Color"))))
		(s-decl
			(p-ident (raw "rgb"))
			(e-lambda
				(args
					(p-ident (raw "r"))
					(p-ident (raw "g"))
					(p-ident (raw "b")))
				(e-apply
					(e-tag (raw "Color.RGB"))
					(e-ident (raw "r"))
					(e-ident (raw "g"))
					(e-ident (raw "b")))))
		(s-type-anno (name "rgba")
			(ty-fn
				(ty (name "U8"))
				(ty (name "U8"))
				(ty (name "U8"))
				(ty (name "U8"))
				(ty (name "Color"))))
		(s-decl
			(p-ident (raw "rgba"))
			(e-lambda
				(args
					(p-ident (raw "r"))
					(p-ident (raw "g"))
					(p-ident (raw "b"))
					(p-ident (raw "a")))
				(e-block
					(statements
						(s-decl
							(p-ident (raw "rounded"))
							(e-binop (op "/")
								(e-field-access
									(e-ident (raw "a"))
									(e-apply
										(e-ident (raw "to_frac"))))
								(e-frac (raw "255.0"))))
						(e-apply
							(e-tag (raw "Color.RGBA"))
							(e-ident (raw "r"))
							(e-ident (raw "g"))
							(e-ident (raw "b"))
							(e-ident (raw "rounded")))))))
		(s-type-anno (name "hex")
			(ty-fn
				(ty (name "Str"))
				(ty-apply
					(ty (name "Try"))
					(ty (name "Color"))
					(ty-tag-union
						(tags
							(ty-apply
								(ty (name "InvalidHex"))
								(ty (name "Str"))))))))
		(s-decl
			(p-ident (raw "hex"))
			(e-lambda
				(args
					(p-ident (raw "str")))
				(e-block
					(statements
						(s-decl
							(p-ident (raw "bytes"))
							(e-field-access
								(e-ident (raw "str"))
								(e-apply
									(e-ident (raw "to_utf8")))))
						(s-decl
							(p-ident (raw "is_char_in_hex_range"))
							(e-lambda
								(args
									(p-ident (raw "b")))
								(e-binop (op "or")
									(e-tuple
										(e-binop (op "and")
											(e-binop (op ">=")
												(e-ident (raw "b"))
												(e-single-quote (raw "'0'")))
											(e-binop (op "<=")
												(e-ident (raw "b"))
												(e-single-quote (raw "'9'")))))
									(e-binop (op "or")
										(e-tuple
											(e-binop (op "and")
												(e-binop (op ">=")
													(e-ident (raw "b"))
													(e-single-quote (raw "'a'")))
												(e-binop (op "<=")
													(e-ident (raw "b"))
													(e-single-quote (raw "'f'")))))
										(e-tuple
											(e-binop (op "and")
												(e-binop (op ">=")
													(e-ident (raw "b"))
													(e-single-quote (raw "'A'")))
												(e-binop (op "<=")
													(e-ident (raw "b"))
													(e-single-quote (raw "'F'")))))))))
						(e-match
							(e-ident (raw "bytes"))
							(branches
								(branch
									(p-list
										(p-single-quote (raw "'#'"))
										(p-ident (raw "a"))
										(p-ident (raw "b"))
										(p-ident (raw "c"))
										(p-ident (raw "d"))
										(p-ident (raw "e"))
										(p-ident (raw "f")))
									(e-block
										(statements
											(s-decl
												(p-ident (raw "is_valid"))
												(e-binop (op "and")
													(e-field-access
														(e-ident (raw "a"))
														(e-apply
															(e-ident (raw "is_char_in_hex_range"))))
													(e-binop (op "and")
														(e-field-access
															(e-ident (raw "b"))
															(e-apply
																(e-ident (raw "is_char_in_hex_range"))))
														(e-binop (op "and")
															(e-field-access
																(e-ident (raw "c"))
																(e-apply
																	(e-ident (raw "is_char_in_hex_range"))))
															(e-binop (op "and")
																(e-field-access
																	(e-ident (raw "d"))
																	(e-apply
																		(e-ident (raw "is_char_in_hex_range"))))
																(e-binop (op "and")
																	(e-field-access
																		(e-ident (raw "e"))
																		(e-apply
																			(e-ident (raw "is_char_in_hex_range"))))
																	(e-field-access
																		(e-ident (raw "f"))
																		(e-apply
																			(e-ident (raw "is_char_in_hex_range"))))))))))
											(e-if-then-else
												(e-ident (raw "is_valid"))
												(e-apply
													(e-tag (raw "Ok"))
													(e-apply
														(e-tag (raw "Color.Hex"))
														(e-ident (raw "str"))))
												(e-apply
													(e-tag (raw "Err"))
													(e-apply
														(e-tag (raw "InvalidHex"))
														(e-string
															(e-string-part (raw "Expected Hex to be in the range 0-9, a-f, A-F, got "))
															(e-ident (raw "str"))
															(e-string-part (raw "")))))))))
								(branch
									(p-underscore)
									(e-apply
										(e-tag (raw "Err"))
										(e-apply
											(e-tag (raw "InvalidHex"))
											(e-string
												(e-string-part (raw "Expected Hex must start with # and be 7 characters long, got "))
												(e-ident (raw "str"))
												(e-string-part (raw ""))))))))))))
		(s-type-anno (name "to_str")
			(ty-fn
				(ty (name "Color"))
				(ty (name "Str"))))
		(s-decl
			(p-ident (raw "to_str"))
			(e-lambda
				(args
					(p-ident (raw "color")))
				(e-match
					(e-ident (raw "color"))
					(branches
						(branch
							(p-tag (raw ".RGB")
								(p-ident (raw "r"))
								(p-ident (raw "g"))
								(p-ident (raw "b")))
							(e-string
								(e-string-part (raw "rgb("))
								(e-apply
									(e-ident (raw "Num.to_str"))
									(e-ident (raw "r")))
								(e-string-part (raw ", "))
								(e-apply
									(e-ident (raw "Num.to_str"))
									(e-ident (raw "g")))
								(e-string-part (raw ", "))
								(e-apply
									(e-ident (raw "Num.to_str"))
									(e-ident (raw "b")))
								(e-string-part (raw ")"))))
						(branch
							(p-tag (raw ".RGBA")
								(p-ident (raw "r"))
								(p-ident (raw "g"))
								(p-ident (raw "b"))
								(p-ident (raw "a")))
							(e-string
								(e-string-part (raw "rgba("))
								(e-apply
									(e-ident (raw "Num.to_str"))
									(e-ident (raw "r")))
								(e-string-part (raw ", "))
								(e-apply
									(e-ident (raw "Num.to_str"))
									(e-ident (raw "g")))
								(e-string-part (raw ", "))
								(e-apply
									(e-ident (raw "Num.to_str"))
									(e-ident (raw "b")))
								(e-string-part (raw ", "))
								(e-apply
									(e-ident (raw "Num.to_str"))
									(e-ident (raw "a")))
								(e-string-part (raw ")"))))
						(branch
							(p-tag (raw ".Named")
								(p-ident (raw "inner")))
							(e-ident (raw "inner")))
						(branch
							(p-tag (raw ".Hex")
								(p-ident (raw "inner")))
							(e-ident (raw "inner")))))))
		(s-expect
			(e-binop (op "==")
				(e-field-access
					(e-apply
						(e-ident (raw "rgb"))
						(e-int (raw "124"))
						(e-int (raw "56"))
						(e-int (raw "245")))
					(e-apply
						(e-ident (raw "to_str"))))
				(e-string
					(e-string-part (raw "rgb(124, 56, 245)")))))
		(s-expect
			(e-binop (op "==")
				(e-field-access
					(e-apply
						(e-ident (raw "rgba"))
						(e-int (raw "124"))
						(e-int (raw "56"))
						(e-int (raw "245"))
						(e-int (raw "255")))
					(e-apply
						(e-ident (raw "to_str"))))
				(e-string
					(e-string-part (raw "rgba(124, 56, 245, 1.0)")))))
		(s-expect
			(e-binop (op "==")
				(e-field-access
					(e-apply
						(e-ident (raw "hex"))
						(e-string
							(e-string-part (raw "#ff00ff"))))
					(e-apply
						(e-ident (raw "map_ok"))
						(e-ident (raw "to_str"))))
				(e-apply
					(e-tag (raw "Ok"))
					(e-string
						(e-string-part (raw "#ff00ff"))))))
		(s-type-anno (name "named")
			(ty-fn
				(ty (name "Str"))
				(ty-apply
					(ty (name "Try"))
					(ty (name "Color"))
					(ty-tag-union
						(tags
							(ty-apply
								(ty (name "UnknownColor"))
								(ty (name "Str"))))))))
		(s-decl
			(p-ident (raw "named"))
			(e-lambda
				(args
					(p-ident (raw "str")))
				(e-if-then-else
					(e-field-access
						(e-ident (raw "str"))
						(e-apply
							(e-ident (raw "is_named_color"))))
					(e-apply
						(e-tag (raw "Ok"))
						(e-apply
							(e-tag (raw "Color.Named"))
							(e-ident (raw "str"))))
					(e-apply
						(e-tag (raw "Err"))
						(e-apply
							(e-tag (raw "UnknownColor"))
							(e-string
								(e-string-part (raw "Unknown color "))
								(e-ident (raw "str"))
								(e-string-part (raw ""))))))))
		(s-decl
			(p-ident (raw "is_named_color"))
			(e-lambda
				(args
					(p-ident (raw "str")))
				(e-block
					(statements
						(s-decl
							(p-ident (raw "colors"))
							(e-apply
								(e-ident (raw "Set.from_list"))
								(e-list
									(e-string
										(e-string-part (raw "AliceBlue")))
									(e-string
										(e-string-part (raw "AntiqueWhite")))
									(e-string
										(e-string-part (raw "Aqua"))))))
						(e-field-access
							(e-ident (raw "colors"))
							(e-apply
								(e-ident (raw "contains"))
								(e-ident (raw "str"))))))))))
~~~
# FORMATTED
~~~roc
module [
	Color,
	to_str,
	rgb,
	rgba,
	hex,
	named,
]

Color := [
	RGB(U8, U8, U8),
	RGBA(U8, U8, U8, Dec),
	Named(Str),
	Hex(Str),
]

rgb : U8, U8, U8 -> Color
rgb = |r, g, b| Color.RGB(r, g, b)

rgba : U8, U8, U8, U8 -> Color
rgba = |r, g, b, a| {
	rounded = a.to_frac() / 255.0
	Color.RGBA(r, g, b, rounded)
}

hex : Str -> Try(Color, [InvalidHex(Str)])
hex = |str| {

	bytes = str.to_utf8()
	is_char_in_hex_range = |b| (b >= '0' and b <= '9') or (b >= 'a' and b <= 'f') or (b >= 'A' and b <= 'F')

	match bytes {
		['#', a, b, c, d, e, f] => {
			is_valid = 
				a.is_char_in_hex_range()
					and b.is_char_in_hex_range()
						and c.is_char_in_hex_range()
							and d.is_char_in_hex_range()
								and e.is_char_in_hex_range()
									and f.is_char_in_hex_range()

			if is_valid Ok(Color.Hex(str)) else Err(InvalidHex("Expected Hex to be in the range 0-9, a-f, A-F, got ${str}"))
		}
		_ => Err(InvalidHex("Expected Hex must start with # and be 7 characters long, got ${str}"))
	}
}

to_str : Color -> Str
to_str = |color| match color {
	Color.RGB(r, g, b) => "rgb(${Num.to_str(r)}, ${Num.to_str(g)}, ${Num.to_str(b)})"
	Color.RGBA(r, g, b, a) => "rgba(${Num.to_str(r)}, ${Num.to_str(g)}, ${Num.to_str(b)}, ${Num.to_str(a)})"
	Color.Named(inner) => inner
	Color.Hex(inner) => inner
}

expect rgb(124, 56, 245).to_str() == "rgb(124, 56, 245)"
expect rgba(124, 56, 245, 255).to_str() == "rgba(124, 56, 245, 1.0)"
expect hex("#ff00ff").map_ok(to_str) == Ok("#ff00ff")

named : Str -> Try(Color, [UnknownColor(Str)])
named = |str|
	if str.is_named_color()
		Ok(Color.Named(str))
			else
				Err(UnknownColor("Unknown color ${str}"))

is_named_color = |str| {
	colors = Set.from_list(["AliceBlue", "AntiqueWhite", "Aqua"])

	colors.contains(str)
}
~~~
# CANONICALIZE
~~~clojure
(can-ir
	(d-let
		(p-assign (ident "rgb"))
		(e-lambda
			(args
				(p-assign (ident "r"))
				(p-assign (ident "g"))
				(p-assign (ident "b")))
			(e-nominal (nominal "Color")
				(e-tag (name "RGB")
					(args
						(e-lookup-local
							(p-assign (ident "r")))
						(e-lookup-local
							(p-assign (ident "g")))
						(e-lookup-local
							(p-assign (ident "b")))))))
		(annotation
			(ty-fn (effectful false)
				(ty-lookup (name "U8") (builtin))
				(ty-lookup (name "U8") (builtin))
				(ty-lookup (name "U8") (builtin))
				(ty-lookup (name "Color") (local)))))
	(d-let
		(p-assign (ident "rgba"))
		(e-lambda
			(args
				(p-assign (ident "r"))
				(p-assign (ident "g"))
				(p-assign (ident "b"))
				(p-assign (ident "a")))
			(e-block
				(s-let
					(p-assign (ident "rounded"))
					(e-binop (op "div")
						(e-dot-access (field "to_frac")
							(receiver
								(e-lookup-local
									(p-assign (ident "a"))))
							(args))
						(e-dec-small (numerator "2550") (denominator-power-of-ten "1") (value "255"))))
				(e-nominal (nominal "Color")
					(e-tag (name "RGBA")
						(args
							(e-lookup-local
								(p-assign (ident "r")))
							(e-lookup-local
								(p-assign (ident "g")))
							(e-lookup-local
								(p-assign (ident "b")))
							(e-lookup-local
								(p-assign (ident "rounded"))))))))
		(annotation
			(ty-fn (effectful false)
				(ty-lookup (name "U8") (builtin))
				(ty-lookup (name "U8") (builtin))
				(ty-lookup (name "U8") (builtin))
				(ty-lookup (name "U8") (builtin))
				(ty-lookup (name "Color") (local)))))
	(d-let
		(p-assign (ident "hex"))
		(e-lambda
			(args
				(p-assign (ident "str")))
			(e-block
				(s-let
					(p-assign (ident "bytes"))
					(e-dot-access (field "to_utf8")
						(receiver
							(e-lookup-local
								(p-assign (ident "str"))))
						(args)))
				(s-let
					(p-assign (ident "is_char_in_hex_range"))
					(e-lambda
						(args
							(p-assign (ident "b")))
						(e-binop (op "or")
							(e-binop (op "and")
								(e-binop (op "ge")
									(e-lookup-local
										(p-assign (ident "b")))
									(e-num (value "48")))
								(e-binop (op "le")
									(e-lookup-local
										(p-assign (ident "b")))
									(e-num (value "57"))))
							(e-binop (op "or")
								(e-binop (op "and")
									(e-binop (op "ge")
										(e-lookup-local
											(p-assign (ident "b")))
										(e-num (value "97")))
									(e-binop (op "le")
										(e-lookup-local
											(p-assign (ident "b")))
										(e-num (value "102"))))
								(e-binop (op "and")
									(e-binop (op "ge")
										(e-lookup-local
											(p-assign (ident "b")))
										(e-num (value "65")))
									(e-binop (op "le")
										(e-lookup-local
											(p-assign (ident "b")))
										(e-num (value "70"))))))))
				(e-match
					(match
						(cond
							(e-lookup-local
								(p-assign (ident "bytes"))))
						(branches
							(branch
								(patterns
									(pattern (degenerate false)
										(p-list
											(patterns
												(p-num (value "35"))
												(p-assign (ident "a"))
												(p-assign (ident "b"))
												(p-assign (ident "c"))
												(p-assign (ident "d"))
												(p-assign (ident "e"))
												(p-assign (ident "f"))))))
								(value
									(e-block
										(s-let
											(p-assign (ident "is_valid"))
											(e-binop (op "and")
												(e-dot-access (field "is_char_in_hex_range")
													(receiver
														(e-lookup-local
															(p-assign (ident "a"))))
													(args))
												(e-binop (op "and")
													(e-dot-access (field "is_char_in_hex_range")
														(receiver
															(e-lookup-local
																(p-assign (ident "b"))))
														(args))
													(e-binop (op "and")
														(e-dot-access (field "is_char_in_hex_range")
															(receiver
																(e-lookup-local
																	(p-assign (ident "c"))))
															(args))
														(e-binop (op "and")
															(e-dot-access (field "is_char_in_hex_range")
																(receiver
																	(e-lookup-local
																		(p-assign (ident "d"))))
																(args))
															(e-binop (op "and")
																(e-dot-access (field "is_char_in_hex_range")
																	(receiver
																		(e-lookup-local
																			(p-assign (ident "e"))))
																	(args))
																(e-dot-access (field "is_char_in_hex_range")
																	(receiver
																		(e-lookup-local
																			(p-assign (ident "f"))))
																	(args))))))))
										(e-if
											(if-branches
												(if-branch
													(e-lookup-local
														(p-assign (ident "is_valid")))
													(e-tag (name "Ok")
														(args
															(e-nominal (nominal "Color")
																(e-tag (name "Hex")
																	(args
																		(e-lookup-local
																			(p-assign (ident "str"))))))))))
											(if-else
												(e-tag (name "Err")
													(args
														(e-tag (name "InvalidHex")
															(args
																(e-string
																	(e-literal (string "Expected Hex to be in the range 0-9, a-f, A-F, got "))
																	(e-lookup-local
																		(p-assign (ident "str")))
																	(e-literal (string ""))))))))))))
							(branch
								(patterns
									(pattern (degenerate false)
										(p-underscore)))
								(value
									(e-tag (name "Err")
										(args
											(e-tag (name "InvalidHex")
												(args
													(e-string
														(e-literal (string "Expected Hex must start with # and be 7 characters long, got "))
														(e-lookup-local
															(p-assign (ident "str")))
														(e-literal (string ""))))))))))))))
		(annotation
			(ty-fn (effectful false)
				(ty-lookup (name "Str") (builtin))
				(ty-apply (name "Try") (builtin)
					(ty-lookup (name "Color") (local))
					(ty-tag-union
						(ty-tag-name (name "InvalidHex")
							(ty-lookup (name "Str") (builtin))))))))
	(d-let
		(p-assign (ident "to_str"))
		(e-closure
			(captures
				(capture (ident "r"))
				(capture (ident "g"))
				(capture (ident "b"))
				(capture (ident "r"))
				(capture (ident "g"))
				(capture (ident "b"))
				(capture (ident "a"))
				(capture (ident "inner"))
				(capture (ident "inner")))
			(e-lambda
				(args
					(p-assign (ident "color")))
				(e-match
					(match
						(cond
							(e-lookup-local
								(p-assign (ident "color"))))
						(branches
							(branch
								(patterns
									(pattern (degenerate false)
										(p-nominal
											(p-applied-tag))))
								(value
									(e-string
										(e-literal (string "rgb("))
										(e-call
											(e-runtime-error (tag "qualified_ident_does_not_exist"))
											(e-lookup-local
												(p-assign (ident "r"))))
										(e-literal (string ", "))
										(e-call
											(e-runtime-error (tag "qualified_ident_does_not_exist"))
											(e-lookup-local
												(p-assign (ident "g"))))
										(e-literal (string ", "))
										(e-call
											(e-runtime-error (tag "qualified_ident_does_not_exist"))
											(e-lookup-local
												(p-assign (ident "b"))))
										(e-literal (string ")")))))
							(branch
								(patterns
									(pattern (degenerate false)
										(p-nominal
											(p-applied-tag))))
								(value
									(e-string
										(e-literal (string "rgba("))
										(e-call
											(e-runtime-error (tag "qualified_ident_does_not_exist"))
											(e-lookup-local
												(p-assign (ident "r"))))
										(e-literal (string ", "))
										(e-call
											(e-runtime-error (tag "qualified_ident_does_not_exist"))
											(e-lookup-local
												(p-assign (ident "g"))))
										(e-literal (string ", "))
										(e-call
											(e-runtime-error (tag "qualified_ident_does_not_exist"))
											(e-lookup-local
												(p-assign (ident "b"))))
										(e-literal (string ", "))
										(e-call
											(e-runtime-error (tag "qualified_ident_does_not_exist"))
											(e-lookup-local
												(p-assign (ident "a"))))
										(e-literal (string ")")))))
							(branch
								(patterns
									(pattern (degenerate false)
										(p-nominal
											(p-applied-tag))))
								(value
									(e-lookup-local
										(p-assign (ident "inner")))))
							(branch
								(patterns
									(pattern (degenerate false)
										(p-nominal
											(p-applied-tag))))
								(value
									(e-lookup-local
										(p-assign (ident "inner"))))))))))
		(annotation
			(ty-fn (effectful false)
				(ty-lookup (name "Color") (local))
				(ty-lookup (name "Str") (builtin)))))
	(d-let
		(p-assign (ident "named"))
		(e-lambda
			(args
				(p-assign (ident "str")))
			(e-if
				(if-branches
					(if-branch
						(e-dot-access (field "is_named_color")
							(receiver
								(e-lookup-local
									(p-assign (ident "str"))))
							(args))
						(e-tag (name "Ok")
							(args
								(e-nominal (nominal "Color")
									(e-tag (name "Named")
										(args
											(e-lookup-local
												(p-assign (ident "str"))))))))))
				(if-else
					(e-tag (name "Err")
						(args
							(e-tag (name "UnknownColor")
								(args
									(e-string
										(e-literal (string "Unknown color "))
										(e-lookup-local
											(p-assign (ident "str")))
										(e-literal (string ""))))))))))
		(annotation
			(ty-fn (effectful false)
				(ty-lookup (name "Str") (builtin))
				(ty-apply (name "Try") (builtin)
					(ty-lookup (name "Color") (local))
					(ty-tag-union
						(ty-tag-name (name "UnknownColor")
							(ty-lookup (name "Str") (builtin))))))))
	(d-let
		(p-assign (ident "is_named_color"))
		(e-lambda
			(args
				(p-assign (ident "str")))
			(e-block
				(s-let
					(p-assign (ident "colors"))
					(e-call
						(e-runtime-error (tag "nested_value_not_found"))
						(e-list
							(elems
								(e-string
									(e-literal (string "AliceBlue")))
								(e-string
									(e-literal (string "AntiqueWhite")))
								(e-string
									(e-literal (string "Aqua")))))))
				(e-dot-access (field "contains")
					(receiver
						(e-lookup-local
							(p-assign (ident "colors"))))
					(args
						(e-lookup-local
							(p-assign (ident "str"))))))))
	(s-nominal-decl
		(ty-header (name "Color"))
		(ty-tag-union
			(ty-tag-name (name "RGB")
				(ty-lookup (name "U8") (builtin))
				(ty-lookup (name "U8") (builtin))
				(ty-lookup (name "U8") (builtin)))
			(ty-tag-name (name "RGBA")
				(ty-lookup (name "U8") (builtin))
				(ty-lookup (name "U8") (builtin))
				(ty-lookup (name "U8") (builtin))
				(ty-lookup (name "Dec") (builtin)))
			(ty-tag-name (name "Named")
				(ty-lookup (name "Str") (builtin)))
			(ty-tag-name (name "Hex")
				(ty-lookup (name "Str") (builtin)))))
	(s-expect
		(e-binop (op "eq")
			(e-dot-access (field "to_str")
				(receiver
					(e-call
						(e-lookup-local
							(p-assign (ident "rgb")))
						(e-num (value "124"))
						(e-num (value "56"))
						(e-num (value "245"))))
				(args))
			(e-string
				(e-literal (string "rgb(124, 56, 245)")))))
	(s-expect
		(e-binop (op "eq")
			(e-dot-access (field "to_str")
				(receiver
					(e-call
						(e-lookup-local
							(p-assign (ident "rgba")))
						(e-num (value "124"))
						(e-num (value "56"))
						(e-num (value "245"))
						(e-num (value "255"))))
				(args))
			(e-string
				(e-literal (string "rgba(124, 56, 245, 1.0)")))))
	(s-expect
		(e-binop (op "eq")
			(e-dot-access (field "map_ok")
				(receiver
					(e-call
						(e-lookup-local
							(p-assign (ident "hex")))
						(e-string
							(e-literal (string "#ff00ff")))))
				(args
					(e-lookup-local
						(p-assign (ident "to_str")))))
			(e-tag (name "Ok")
				(args
					(e-string
						(e-literal (string "#ff00ff"))))))))
~~~
# TYPES
~~~clojure
(inferred-types
	(defs
		(patt (type "U8, U8, U8 -> Color"))
		(patt (type "U8, U8, U8, U8 -> Color"))
		(patt (type "Str -> Error"))
		(patt (type "Color -> Error"))
		(patt (type "Str -> Try(Color, [UnknownColor(Str)])"))
		(patt (type "_arg -> Error")))
	(type_decls
		(nominal (type "Color")
			(ty-header (name "Color"))))
	(expressions
		(expr (type "U8, U8, U8 -> Color"))
		(expr (type "U8, U8, U8, U8 -> Color"))
		(expr (type "Str -> Error"))
		(expr (type "Color -> Error"))
		(expr (type "Str -> Try(Color, [UnknownColor(Str)])"))
		(expr (type "_arg -> Error"))))
~~~<|MERGE_RESOLUTION|>--- conflicted
+++ resolved
@@ -88,7 +88,6 @@
 DOES NOT EXIST - Color.md:51:75:51:85
 DOES NOT EXIST - Color.md:51:93:51:103
 DOES NOT EXIST - Color.md:68:14:68:27
-<<<<<<< HEAD
 MISSING METHOD - Color.md:22:15:22:26
 MISSING METHOD - Color.md:35:17:35:41
 MISSING METHOD - Color.md:36:21:36:45
@@ -96,10 +95,8 @@
 MISSING METHOD - Color.md:38:21:38:45
 MISSING METHOD - Color.md:39:21:39:45
 MISSING METHOD - Color.md:40:21:40:45
-=======
 MISSING METHOD - Color.md:22:17:22:24
 MISSING METHOD - Color.md:29:17:29:24
->>>>>>> b7396835
 TYPE MISMATCH - Color.md:32:5:45:6
 MISSING METHOD - Color.md:62:12:62:26
 MISSING METHOD - Color.md:56:26:56:32
@@ -234,13 +231,8 @@
 **Hint: **For this to work, the type would need to have a method named **to_frac** associated with it in the type's declaration.
 
 **MISSING METHOD**
-<<<<<<< HEAD
 This **is_char_in_hex_range** method is being called on the type **Num.U8**, which has no method with that name:
 **Color.md:35:17:35:41:**
-=======
-This **to_utf8** method is being called on a value whose type doesn't have that method:
-**Color.md:29:17:29:24:**
->>>>>>> b7396835
 ```roc
                 a.is_char_in_hex_range()
 ```
@@ -299,13 +291,7 @@
 ```roc
                 and f.is_char_in_hex_range()
 ```
-<<<<<<< HEAD
                     ^^^^^^^^^^^^^^^^^^^^^^^^
-=======
-                ^^^^^^^
-
-The value's type, which does not have a method named **to_utf8**, is:
->>>>>>> b7396835
 
     _Str_
 
