# META
~~~ini
description=Nested module qualification
type=snippet
~~~
# SOURCE
~~~roc
import json.Parser.Config
import http.Client.Auth as HttpAuth
import utils.String.Format exposing [padLeft]

# Test multi-level type qualification
parseConfig : Config.Settings -> Str
parseConfig = |settings| Config.toString(settings)

# Test multi-level value qualification
authenticate : Str, Str -> HttpAuth.Token
authenticate = |user, pass| HttpAuth.login(user, pass)

# Test deeply nested qualification
processData : Config.Parser.Advanced, Str -> Result(Str, Config.Parser.Error)
processData = |advancedConfig, input|
    Config.Parser.Advanced.parseWith(advancedConfig, input)

# Test mixed qualification (exposed item + qualified)
formatOutput : Str -> Str
formatOutput = |text| padLeft(text, Config.defaultPadding)

# Test qualified type in function signature
validateAuth : HttpAuth.Credentials -> Result(HttpAuth.Token, HttpAuth.Error)
validateAuth = |creds| HttpAuth.validate(creds)
~~~
# EXPECTED
MODULE NOT FOUND - can_import_nested_modules.md:1:1:1:26
MODULE NOT FOUND - can_import_nested_modules.md:2:1:2:36
MODULE NOT FOUND - can_import_nested_modules.md:3:1:3:46
MODULE NOT IMPORTED - can_import_nested_modules.md:6:15:6:30
UNDEFINED VARIABLE - can_import_nested_modules.md:7:26:7:41
UNDEFINED VARIABLE - can_import_nested_modules.md:11:29:11:43
MODULE NOT IMPORTED - can_import_nested_modules.md:14:15:14:37
MODULE NOT IMPORTED - can_import_nested_modules.md:14:58:14:77
UNDEFINED VARIABLE - can_import_nested_modules.md:16:5:16:37
UNDEFINED VARIABLE - can_import_nested_modules.md:20:23:20:30
UNDEFINED VARIABLE - can_import_nested_modules.md:20:37:20:58
UNDEFINED VARIABLE - can_import_nested_modules.md:24:24:24:41
# PROBLEMS
**MODULE NOT FOUND**
The module `json.Parser` was not found in this Roc project.

You're attempting to use this module here:
**can_import_nested_modules.md:1:1:1:26:**
```roc
import json.Parser.Config
```
^^^^^^^^^^^^^^^^^^^^^^^^^


**MODULE NOT FOUND**
The module `http.Client.Auth` was not found in this Roc project.

You're attempting to use this module here:
**can_import_nested_modules.md:2:1:2:36:**
```roc
import http.Client.Auth as HttpAuth
```
^^^^^^^^^^^^^^^^^^^^^^^^^^^^^^^^^^^


**MODULE NOT FOUND**
The module `utils.String.Format` was not found in this Roc project.

You're attempting to use this module here:
**can_import_nested_modules.md:3:1:3:46:**
```roc
import utils.String.Format exposing [padLeft]
```
^^^^^^^^^^^^^^^^^^^^^^^^^^^^^^^^^^^^^^^^^^^^^


**MODULE NOT IMPORTED**
There is no module with the name `Config` imported into this Roc file.

You're attempting to use this module here:
**can_import_nested_modules.md:6:15:6:30:**
```roc
parseConfig : Config.Settings -> Str
```
              ^^^^^^^^^^^^^^^


**UNDEFINED VARIABLE**
Nothing is named `toString` in this scope.
Is there an `import` or `exposing` missing up-top?

**can_import_nested_modules.md:7:26:7:41:**
```roc
parseConfig = |settings| Config.toString(settings)
```
                         ^^^^^^^^^^^^^^^


**UNDEFINED VARIABLE**
Nothing is named `login` in this scope.
Is there an `import` or `exposing` missing up-top?

**can_import_nested_modules.md:11:29:11:43:**
```roc
authenticate = |user, pass| HttpAuth.login(user, pass)
```
                            ^^^^^^^^^^^^^^


**MODULE NOT IMPORTED**
There is no module with the name `Config.Parser` imported into this Roc file.

You're attempting to use this module here:
**can_import_nested_modules.md:14:15:14:37:**
```roc
processData : Config.Parser.Advanced, Str -> Result(Str, Config.Parser.Error)
```
              ^^^^^^^^^^^^^^^^^^^^^^


**MODULE NOT IMPORTED**
There is no module with the name `Config.Parser` imported into this Roc file.

You're attempting to use this module here:
**can_import_nested_modules.md:14:58:14:77:**
```roc
processData : Config.Parser.Advanced, Str -> Result(Str, Config.Parser.Error)
```
                                                         ^^^^^^^^^^^^^^^^^^^


**UNDEFINED VARIABLE**
Nothing is named `parseWith` in this scope.
Is there an `import` or `exposing` missing up-top?

**can_import_nested_modules.md:16:5:16:37:**
```roc
    Config.Parser.Advanced.parseWith(advancedConfig, input)
```
    ^^^^^^^^^^^^^^^^^^^^^^^^^^^^^^^^


**UNDEFINED VARIABLE**
Nothing is named `padLeft` in this scope.
Is there an `import` or `exposing` missing up-top?

**can_import_nested_modules.md:20:23:20:30:**
```roc
formatOutput = |text| padLeft(text, Config.defaultPadding)
```
                      ^^^^^^^


**UNDEFINED VARIABLE**
Nothing is named `defaultPadding` in this scope.
Is there an `import` or `exposing` missing up-top?

**can_import_nested_modules.md:20:37:20:58:**
```roc
formatOutput = |text| padLeft(text, Config.defaultPadding)
```
                                    ^^^^^^^^^^^^^^^^^^^^^


**UNDEFINED VARIABLE**
Nothing is named `validate` in this scope.
Is there an `import` or `exposing` missing up-top?

**can_import_nested_modules.md:24:24:24:41:**
```roc
validateAuth = |creds| HttpAuth.validate(creds)
```
                       ^^^^^^^^^^^^^^^^^


# TOKENS
~~~zig
KwImport,LowerIdent,NoSpaceDotUpperIdent,NoSpaceDotUpperIdent,
KwImport,LowerIdent,NoSpaceDotUpperIdent,NoSpaceDotUpperIdent,KwAs,UpperIdent,
KwImport,LowerIdent,NoSpaceDotUpperIdent,NoSpaceDotUpperIdent,KwExposing,OpenSquare,LowerIdent,CloseSquare,
LowerIdent,OpColon,UpperIdent,NoSpaceDotUpperIdent,OpArrow,UpperIdent,
LowerIdent,OpAssign,OpBar,LowerIdent,OpBar,UpperIdent,NoSpaceDotLowerIdent,NoSpaceOpenRound,LowerIdent,CloseRound,
LowerIdent,OpColon,UpperIdent,Comma,UpperIdent,OpArrow,UpperIdent,NoSpaceDotUpperIdent,
LowerIdent,OpAssign,OpBar,LowerIdent,Comma,LowerIdent,OpBar,UpperIdent,NoSpaceDotLowerIdent,NoSpaceOpenRound,LowerIdent,Comma,LowerIdent,CloseRound,
LowerIdent,OpColon,UpperIdent,NoSpaceDotUpperIdent,NoSpaceDotUpperIdent,Comma,UpperIdent,OpArrow,UpperIdent,NoSpaceOpenRound,UpperIdent,Comma,UpperIdent,NoSpaceDotUpperIdent,NoSpaceDotUpperIdent,CloseRound,
LowerIdent,OpAssign,OpBar,LowerIdent,Comma,LowerIdent,OpBar,
UpperIdent,NoSpaceDotUpperIdent,NoSpaceDotUpperIdent,NoSpaceDotLowerIdent,NoSpaceOpenRound,LowerIdent,Comma,LowerIdent,CloseRound,
LowerIdent,OpColon,UpperIdent,OpArrow,UpperIdent,
LowerIdent,OpAssign,OpBar,LowerIdent,OpBar,LowerIdent,NoSpaceOpenRound,LowerIdent,Comma,UpperIdent,NoSpaceDotLowerIdent,CloseRound,
LowerIdent,OpColon,UpperIdent,NoSpaceDotUpperIdent,OpArrow,UpperIdent,NoSpaceOpenRound,UpperIdent,NoSpaceDotUpperIdent,Comma,UpperIdent,NoSpaceDotUpperIdent,CloseRound,
LowerIdent,OpAssign,OpBar,LowerIdent,OpBar,UpperIdent,NoSpaceDotLowerIdent,NoSpaceOpenRound,LowerIdent,CloseRound,
EndOfFile,
~~~
# PARSE
~~~clojure
(file
	(type-module)
	(statements
		(s-import (raw "json.Parser")
			(exposing
				(exposed-upper-ident (text "Config"))))
		(s-import (raw "http.Auth") (alias "HttpAuth"))
		(s-import (raw "utils.Format")
			(exposing
				(exposed-lower-ident
					(text "padLeft"))))
		(s-type-anno (name "parseConfig")
			(ty-fn
				(ty (name "Config.Settings"))
				(ty (name "Str"))))
		(s-decl
			(p-ident (raw "parseConfig"))
			(e-lambda
				(args
					(p-ident (raw "settings")))
				(e-apply
					(e-ident (raw "Config.toString"))
					(e-ident (raw "settings")))))
		(s-type-anno (name "authenticate")
			(ty-fn
				(ty (name "Str"))
				(ty (name "Str"))
				(ty (name "HttpAuth.Token"))))
		(s-decl
			(p-ident (raw "authenticate"))
			(e-lambda
				(args
					(p-ident (raw "user"))
					(p-ident (raw "pass")))
				(e-apply
					(e-ident (raw "HttpAuth.login"))
					(e-ident (raw "user"))
					(e-ident (raw "pass")))))
		(s-type-anno (name "processData")
			(ty-fn
				(ty (name "Config.Parser.Advanced"))
				(ty (name "Str"))
				(ty-apply
					(ty (name "Result"))
					(ty (name "Str"))
					(ty (name "Config.Parser.Error")))))
		(s-decl
			(p-ident (raw "processData"))
			(e-lambda
				(args
					(p-ident (raw "advancedConfig"))
					(p-ident (raw "input")))
				(e-apply
					(e-ident (raw "Config.Parser.Advanced.parseWith"))
					(e-ident (raw "advancedConfig"))
					(e-ident (raw "input")))))
		(s-type-anno (name "formatOutput")
			(ty-fn
				(ty (name "Str"))
				(ty (name "Str"))))
		(s-decl
			(p-ident (raw "formatOutput"))
			(e-lambda
				(args
					(p-ident (raw "text")))
				(e-apply
					(e-ident (raw "padLeft"))
					(e-ident (raw "text"))
					(e-ident (raw "Config.defaultPadding")))))
		(s-type-anno (name "validateAuth")
			(ty-fn
				(ty (name "HttpAuth.Credentials"))
				(ty-apply
					(ty (name "Result"))
					(ty (name "HttpAuth.Token"))
					(ty (name "HttpAuth.Error")))))
		(s-decl
			(p-ident (raw "validateAuth"))
			(e-lambda
				(args
					(p-ident (raw "creds")))
				(e-apply
					(e-ident (raw "HttpAuth.validate"))
					(e-ident (raw "creds")))))))
~~~
# FORMATTED
~~~roc
import json.Parser exposing [Config]
import http.Auth as HttpAuth
import utils.Format exposing [padLeft]

# Test multi-level type qualification
parseConfig : Config.Settings -> Str
parseConfig = |settings| Config.toString(settings)

# Test multi-level value qualification
authenticate : Str, Str -> HttpAuth.Token
authenticate = |user, pass| HttpAuth.login(user, pass)

# Test deeply nested qualification
processData : Config.Parser.Advanced, Str -> Result(Str, Config.Parser.Error)
processData = |advancedConfig, input|
	Config.Parser.Advanced.parseWith(advancedConfig, input)

# Test mixed qualification (exposed item + qualified)
formatOutput : Str -> Str
formatOutput = |text| padLeft(text, Config.defaultPadding)

# Test qualified type in function signature
validateAuth : HttpAuth.Credentials -> Result(HttpAuth.Token, HttpAuth.Error)
validateAuth = |creds| HttpAuth.validate(creds)
~~~
# CANONICALIZE
~~~clojure
(can-ir
	(d-let
		(p-assign (ident "parseConfig"))
		(e-lambda
			(args
				(p-assign (ident "settings")))
			(e-call
				(e-runtime-error (tag "ident_not_in_scope"))
				(e-lookup-local
					(p-assign (ident "settings")))))
		(annotation
			(ty-fn (effectful false)
				(ty-malformed)
				(ty-lookup (name "Str") (external-module "Str")))))
	(d-let
		(p-assign (ident "authenticate"))
		(e-lambda
			(args
				(p-assign (ident "user"))
				(p-assign (ident "pass")))
			(e-call
				(e-runtime-error (tag "ident_not_in_scope"))
				(e-lookup-local
					(p-assign (ident "user")))
				(e-lookup-local
					(p-assign (ident "pass")))))
		(annotation
			(ty-fn (effectful false)
<<<<<<< HEAD
				(ty-lookup (name "Str") (external-module "Str"))
				(ty-lookup (name "Str") (external-module "Str"))
				(ty-malformed))))
=======
				(ty-lookup (name "Str") (builtin))
				(ty-lookup (name "Str") (builtin))
				(ty-lookup (name "Token") (external-module "http.Client.Auth")))))
>>>>>>> 127fd2ae
	(d-let
		(p-assign (ident "processData"))
		(e-lambda
			(args
				(p-assign (ident "advancedConfig"))
				(p-assign (ident "input")))
			(e-call
				(e-runtime-error (tag "ident_not_in_scope"))
				(e-lookup-local
					(p-assign (ident "advancedConfig")))
				(e-lookup-local
					(p-assign (ident "input")))))
		(annotation
			(ty-fn (effectful false)
				(ty-malformed)
				(ty-lookup (name "Str") (external-module "Str"))
				(ty-apply (name "Result") (external-module "Result")
					(ty-lookup (name "Str") (external-module "Str"))
					(ty-malformed)))))
	(d-let
		(p-assign (ident "formatOutput"))
		(e-lambda
			(args
				(p-assign (ident "text")))
			(e-call
				(e-runtime-error (tag "ident_not_in_scope"))
				(e-lookup-local
					(p-assign (ident "text")))
				(e-runtime-error (tag "ident_not_in_scope"))))
		(annotation
			(ty-fn (effectful false)
				(ty-lookup (name "Str") (external-module "Str"))
				(ty-lookup (name "Str") (external-module "Str")))))
	(d-let
		(p-assign (ident "validateAuth"))
		(e-lambda
			(args
				(p-assign (ident "creds")))
			(e-call
				(e-runtime-error (tag "ident_not_in_scope"))
				(e-lookup-local
					(p-assign (ident "creds")))))
		(annotation
			(ty-fn (effectful false)
				(ty-lookup (name "Credentials") (external-module "http.Client.Auth"))
				(ty-apply (name "Result") (external-module "Result")
					(ty-lookup (name "Token") (external-module "http.Client.Auth"))
					(ty-lookup (name "Error") (external-module "http.Client.Auth"))))))
	(s-import (module "json.Parser")
		(exposes
			(exposed (name "Config") (wildcard false))))
	(s-import (module "http.Client.Auth")
		(exposes))
	(s-import (module "utils.String.Format")
		(exposes
			(exposed (name "padLeft") (wildcard false)))))
~~~
# TYPES
~~~clojure
(inferred-types
	(defs
		(patt (type "Error -> Error"))
		(patt (type "Str, Str -> Error"))
		(patt (type "Error, Str -> Error"))
		(patt (type "Str -> Error"))
		(patt (type "Error -> Error")))
	(expressions
		(expr (type "Error -> Error"))
		(expr (type "Str, Str -> Error"))
		(expr (type "Error, Str -> Error"))
		(expr (type "Str -> Error"))
		(expr (type "Error -> Error"))))
~~~<|MERGE_RESOLUTION|>--- conflicted
+++ resolved
@@ -338,15 +338,9 @@
 					(p-assign (ident "pass")))))
 		(annotation
 			(ty-fn (effectful false)
-<<<<<<< HEAD
 				(ty-lookup (name "Str") (external-module "Str"))
 				(ty-lookup (name "Str") (external-module "Str"))
-				(ty-malformed))))
-=======
-				(ty-lookup (name "Str") (builtin))
-				(ty-lookup (name "Str") (builtin))
 				(ty-lookup (name "Token") (external-module "http.Client.Auth")))))
->>>>>>> 127fd2ae
 	(d-let
 		(p-assign (ident "processData"))
 		(e-lambda
