# META
~~~ini
description=Nested module qualification
type=snippet
~~~
# SOURCE
~~~roc
import json.Parser.Config
import http.Client.Auth as HttpAuth
import utils.String.Format exposing [padLeft]

# Test multi-level type qualification
parseConfig : Config.Settings -> Str
parseConfig = |settings| Config.toString(settings)

# Test multi-level value qualification
authenticate : Str, Str -> HttpAuth.Token
authenticate = |user, pass| HttpAuth.login(user, pass)

# Test deeply nested qualification
processData : Config.Parser.Advanced, Str -> Result(Str, Config.Parser.Error)
processData = |advancedConfig, input|
    Config.Parser.Advanced.parseWith(advancedConfig, input)

# Test mixed qualification (exposed item + qualified)
formatOutput : Str -> Str
formatOutput = |text| padLeft(text, Config.defaultPadding)

# Test qualified type in function signature
validateAuth : HttpAuth.Credentials -> Result(HttpAuth.Token, HttpAuth.Error)
validateAuth = |creds| HttpAuth.validate(creds)
~~~
# EXPECTED
PARSE ERROR - can_import_nested_modules.md:1:19:1:26
PARSE ERROR - can_import_nested_modules.md:2:19:2:24
PARSE ERROR - can_import_nested_modules.md:2:25:2:27
PARSE ERROR - can_import_nested_modules.md:3:1:3:7
PARSE ERROR - can_import_nested_modules.md:3:8:3:13
PARSE ERROR - can_import_nested_modules.md:3:13:3:20
PARSE ERROR - can_import_nested_modules.md:3:20:3:27
PARSE ERROR - can_import_nested_modules.md:3:28:3:36
PARSE ERROR - can_import_nested_modules.md:3:37:3:38
PARSE ERROR - can_import_nested_modules.md:3:38:3:45
PARSE ERROR - can_import_nested_modules.md:3:45:3:46
MODULE NOT FOUND - can_import_nested_modules.md:1:1:1:19
MODULE NOT FOUND - can_import_nested_modules.md:2:1:2:19
MODULE NOT IMPORTED - can_import_nested_modules.md:6:15:6:30
UNDEFINED VARIABLE - can_import_nested_modules.md:7:26:7:41
MODULE NOT IMPORTED - can_import_nested_modules.md:10:28:10:42
UNDEFINED VARIABLE - can_import_nested_modules.md:11:29:11:43
MODULE NOT IMPORTED - can_import_nested_modules.md:14:15:14:37
MODULE NOT IMPORTED - can_import_nested_modules.md:14:58:14:77
UNDEFINED VARIABLE - can_import_nested_modules.md:16:5:16:37
UNDEFINED VARIABLE - can_import_nested_modules.md:20:23:20:30
UNDEFINED VARIABLE - can_import_nested_modules.md:20:37:20:58
MODULE NOT IMPORTED - can_import_nested_modules.md:23:16:23:36
MODULE NOT IMPORTED - can_import_nested_modules.md:23:47:23:61
MODULE NOT IMPORTED - can_import_nested_modules.md:23:63:23:77
UNDEFINED VARIABLE - can_import_nested_modules.md:24:24:24:41
# PROBLEMS
**PARSE ERROR**
A parsing error occurred: `statement_unexpected_token`
This is an unexpected parsing error. Please check your syntax.

**can_import_nested_modules.md:1:19:1:26:**
```roc
import json.Parser.Config
```
                  ^^^^^^^


**PARSE ERROR**
A parsing error occurred: `statement_unexpected_token`
This is an unexpected parsing error. Please check your syntax.

**can_import_nested_modules.md:2:19:2:24:**
```roc
import http.Client.Auth as HttpAuth
```
                  ^^^^^


**PARSE ERROR**
A parsing error occurred: `statement_unexpected_token`
This is an unexpected parsing error. Please check your syntax.

**can_import_nested_modules.md:2:25:2:27:**
```roc
import http.Client.Auth as HttpAuth
```
                        ^^


**PARSE ERROR**
Type applications require parentheses around their type arguments.

I found a type followed by what looks like a type argument, but they need to be connected with parentheses.

Instead of:
    **List U8**

Use:
    **List(U8)**

Other valid examples:
    `Dict(Str, Num)`
    `Result(a, Str)`
    `Maybe(List(U64))`

**can_import_nested_modules.md:3:1:3:7:**
```roc
import utils.String.Format exposing [padLeft]
```
^^^^^^


**PARSE ERROR**
A parsing error occurred: `statement_unexpected_token`
This is an unexpected parsing error. Please check your syntax.

**can_import_nested_modules.md:3:8:3:13:**
```roc
import utils.String.Format exposing [padLeft]
```
       ^^^^^


**PARSE ERROR**
A parsing error occurred: `statement_unexpected_token`
This is an unexpected parsing error. Please check your syntax.

**can_import_nested_modules.md:3:13:3:20:**
```roc
import utils.String.Format exposing [padLeft]
```
            ^^^^^^^


**PARSE ERROR**
A parsing error occurred: `statement_unexpected_token`
This is an unexpected parsing error. Please check your syntax.

**can_import_nested_modules.md:3:20:3:27:**
```roc
import utils.String.Format exposing [padLeft]
```
                   ^^^^^^^


**PARSE ERROR**
A parsing error occurred: `statement_unexpected_token`
This is an unexpected parsing error. Please check your syntax.

**can_import_nested_modules.md:3:28:3:36:**
```roc
import utils.String.Format exposing [padLeft]
```
                           ^^^^^^^^


**PARSE ERROR**
A parsing error occurred: `statement_unexpected_token`
This is an unexpected parsing error. Please check your syntax.

**can_import_nested_modules.md:3:37:3:38:**
```roc
import utils.String.Format exposing [padLeft]
```
                                    ^


**PARSE ERROR**
A parsing error occurred: `statement_unexpected_token`
This is an unexpected parsing error. Please check your syntax.

**can_import_nested_modules.md:3:38:3:45:**
```roc
import utils.String.Format exposing [padLeft]
```
                                     ^^^^^^^


**PARSE ERROR**
A parsing error occurred: `statement_unexpected_token`
This is an unexpected parsing error. Please check your syntax.

**can_import_nested_modules.md:3:45:3:46:**
```roc
import utils.String.Format exposing [padLeft]
```
                                            ^


**MODULE NOT FOUND**
The module `json.Parser` was not found in this Roc project.

You're attempting to use this module here:
**can_import_nested_modules.md:1:1:1:19:**
```roc
import json.Parser.Config
```
^^^^^^^^^^^^^^^^^^


**MODULE NOT FOUND**
The module `http.Client` was not found in this Roc project.

You're attempting to use this module here:
**can_import_nested_modules.md:2:1:2:19:**
```roc
import http.Client.Auth as HttpAuth
```
^^^^^^^^^^^^^^^^^^


**MODULE NOT IMPORTED**
There is no module with the name `Config` imported into this Roc file.

You're attempting to use this module here:
**can_import_nested_modules.md:6:15:6:30:**
```roc
parseConfig : Config.Settings -> Str
```
              ^^^^^^^^^^^^^^^


**UNDEFINED VARIABLE**
Nothing is named `toString` in this scope.
Is there an `import` or `exposing` missing up-top?

**can_import_nested_modules.md:7:26:7:41:**
```roc
parseConfig = |settings| Config.toString(settings)
```
                         ^^^^^^^^^^^^^^^


**MODULE NOT IMPORTED**
There is no module with the name `HttpAuth` imported into this Roc file.

You're attempting to use this module here:
**can_import_nested_modules.md:10:28:10:42:**
```roc
authenticate : Str, Str -> HttpAuth.Token
```
                           ^^^^^^^^^^^^^^


**UNDEFINED VARIABLE**
Nothing is named `login` in this scope.
Is there an `import` or `exposing` missing up-top?

**can_import_nested_modules.md:11:29:11:43:**
```roc
authenticate = |user, pass| HttpAuth.login(user, pass)
```
                            ^^^^^^^^^^^^^^


**MODULE NOT IMPORTED**
There is no module with the name `Config.Parser` imported into this Roc file.

You're attempting to use this module here:
**can_import_nested_modules.md:14:15:14:37:**
```roc
processData : Config.Parser.Advanced, Str -> Result(Str, Config.Parser.Error)
```
              ^^^^^^^^^^^^^^^^^^^^^^


**MODULE NOT IMPORTED**
There is no module with the name `Config.Parser` imported into this Roc file.

You're attempting to use this module here:
**can_import_nested_modules.md:14:58:14:77:**
```roc
processData : Config.Parser.Advanced, Str -> Result(Str, Config.Parser.Error)
```
                                                         ^^^^^^^^^^^^^^^^^^^


**UNDEFINED VARIABLE**
Nothing is named `parseWith` in this scope.
Is there an `import` or `exposing` missing up-top?

**can_import_nested_modules.md:16:5:16:37:**
```roc
    Config.Parser.Advanced.parseWith(advancedConfig, input)
```
    ^^^^^^^^^^^^^^^^^^^^^^^^^^^^^^^^


**UNDEFINED VARIABLE**
Nothing is named `padLeft` in this scope.
Is there an `import` or `exposing` missing up-top?

**can_import_nested_modules.md:20:23:20:30:**
```roc
formatOutput = |text| padLeft(text, Config.defaultPadding)
```
                      ^^^^^^^


**UNDEFINED VARIABLE**
Nothing is named `defaultPadding` in this scope.
Is there an `import` or `exposing` missing up-top?

**can_import_nested_modules.md:20:37:20:58:**
```roc
formatOutput = |text| padLeft(text, Config.defaultPadding)
```
                                    ^^^^^^^^^^^^^^^^^^^^^


**MODULE NOT IMPORTED**
There is no module with the name `HttpAuth` imported into this Roc file.

You're attempting to use this module here:
**can_import_nested_modules.md:23:16:23:36:**
```roc
validateAuth : HttpAuth.Credentials -> Result(HttpAuth.Token, HttpAuth.Error)
```
               ^^^^^^^^^^^^^^^^^^^^


**MODULE NOT IMPORTED**
There is no module with the name `HttpAuth` imported into this Roc file.

You're attempting to use this module here:
**can_import_nested_modules.md:23:47:23:61:**
```roc
validateAuth : HttpAuth.Credentials -> Result(HttpAuth.Token, HttpAuth.Error)
```
                                              ^^^^^^^^^^^^^^


**MODULE NOT IMPORTED**
There is no module with the name `HttpAuth` imported into this Roc file.

You're attempting to use this module here:
**can_import_nested_modules.md:23:63:23:77:**
```roc
validateAuth : HttpAuth.Credentials -> Result(HttpAuth.Token, HttpAuth.Error)
```
                                                              ^^^^^^^^^^^^^^


**UNDEFINED VARIABLE**
Nothing is named `validate` in this scope.
Is there an `import` or `exposing` missing up-top?

**can_import_nested_modules.md:24:24:24:41:**
```roc
validateAuth = |creds| HttpAuth.validate(creds)
```
                       ^^^^^^^^^^^^^^^^^


# TOKENS
~~~zig
KwImport,LowerIdent,NoSpaceDotUpperIdent,NoSpaceDotUpperIdent,
KwImport,LowerIdent,NoSpaceDotUpperIdent,NoSpaceDotUpperIdent,KwAs,UpperIdent,
KwImport,LowerIdent,NoSpaceDotUpperIdent,NoSpaceDotUpperIdent,KwExposing,OpenSquare,LowerIdent,CloseSquare,
LowerIdent,OpColon,UpperIdent,NoSpaceDotUpperIdent,OpArrow,UpperIdent,
LowerIdent,OpAssign,OpBar,LowerIdent,OpBar,UpperIdent,NoSpaceDotLowerIdent,NoSpaceOpenRound,LowerIdent,CloseRound,
LowerIdent,OpColon,UpperIdent,Comma,UpperIdent,OpArrow,UpperIdent,NoSpaceDotUpperIdent,
LowerIdent,OpAssign,OpBar,LowerIdent,Comma,LowerIdent,OpBar,UpperIdent,NoSpaceDotLowerIdent,NoSpaceOpenRound,LowerIdent,Comma,LowerIdent,CloseRound,
LowerIdent,OpColon,UpperIdent,NoSpaceDotUpperIdent,NoSpaceDotUpperIdent,Comma,UpperIdent,OpArrow,UpperIdent,NoSpaceOpenRound,UpperIdent,Comma,UpperIdent,NoSpaceDotUpperIdent,NoSpaceDotUpperIdent,CloseRound,
LowerIdent,OpAssign,OpBar,LowerIdent,Comma,LowerIdent,OpBar,
UpperIdent,NoSpaceDotUpperIdent,NoSpaceDotUpperIdent,NoSpaceDotLowerIdent,NoSpaceOpenRound,LowerIdent,Comma,LowerIdent,CloseRound,
LowerIdent,OpColon,UpperIdent,OpArrow,UpperIdent,
LowerIdent,OpAssign,OpBar,LowerIdent,OpBar,LowerIdent,NoSpaceOpenRound,LowerIdent,Comma,UpperIdent,NoSpaceDotLowerIdent,CloseRound,
LowerIdent,OpColon,UpperIdent,NoSpaceDotUpperIdent,OpArrow,UpperIdent,NoSpaceOpenRound,UpperIdent,NoSpaceDotUpperIdent,Comma,UpperIdent,NoSpaceDotUpperIdent,CloseRound,
LowerIdent,OpAssign,OpBar,LowerIdent,OpBar,UpperIdent,NoSpaceDotLowerIdent,NoSpaceOpenRound,LowerIdent,CloseRound,
EndOfFile,
~~~
# PARSE
~~~clojure
(file
	(type-module)
	(statements
		(s-import (raw "json.Parser"))
		(s-malformed (tag "statement_unexpected_token"))
		(s-import (raw "http.Client"))
		(s-malformed (tag "statement_unexpected_token"))
		(s-malformed (tag "statement_unexpected_token"))
		(s-malformed (tag "expected_colon_after_type_annotation"))
		(s-malformed (tag "statement_unexpected_token"))
		(s-malformed (tag "statement_unexpected_token"))
		(s-malformed (tag "statement_unexpected_token"))
		(s-malformed (tag "statement_unexpected_token"))
		(s-malformed (tag "statement_unexpected_token"))
		(s-malformed (tag "statement_unexpected_token"))
		(s-malformed (tag "statement_unexpected_token"))
		(s-type-anno (name "parseConfig")
			(ty-fn
				(ty (name "Config.Settings"))
				(ty (name "Str"))))
		(s-decl
			(p-ident (raw "parseConfig"))
			(e-lambda
				(args
					(p-ident (raw "settings")))
				(e-apply
					(e-ident (raw "Config.toString"))
					(e-ident (raw "settings")))))
		(s-type-anno (name "authenticate")
			(ty-fn
				(ty (name "Str"))
				(ty (name "Str"))
				(ty (name "HttpAuth.Token"))))
		(s-decl
			(p-ident (raw "authenticate"))
			(e-lambda
				(args
					(p-ident (raw "user"))
					(p-ident (raw "pass")))
				(e-apply
					(e-ident (raw "HttpAuth.login"))
					(e-ident (raw "user"))
					(e-ident (raw "pass")))))
		(s-type-anno (name "processData")
			(ty-fn
				(ty (name "Config.Parser.Advanced"))
				(ty (name "Str"))
				(ty-apply
					(ty (name "Result"))
					(ty (name "Str"))
					(ty (name "Config.Parser.Error")))))
		(s-decl
			(p-ident (raw "processData"))
			(e-lambda
				(args
					(p-ident (raw "advancedConfig"))
					(p-ident (raw "input")))
				(e-apply
					(e-ident (raw "Config.Parser.Advanced.parseWith"))
					(e-ident (raw "advancedConfig"))
					(e-ident (raw "input")))))
		(s-type-anno (name "formatOutput")
			(ty-fn
				(ty (name "Str"))
				(ty (name "Str"))))
		(s-decl
			(p-ident (raw "formatOutput"))
			(e-lambda
				(args
					(p-ident (raw "text")))
				(e-apply
					(e-ident (raw "padLeft"))
					(e-ident (raw "text"))
					(e-ident (raw "Config.defaultPadding")))))
		(s-type-anno (name "validateAuth")
			(ty-fn
				(ty (name "HttpAuth.Credentials"))
				(ty-apply
					(ty (name "Result"))
					(ty (name "HttpAuth.Token"))
					(ty (name "HttpAuth.Error")))))
		(s-decl
			(p-ident (raw "validateAuth"))
			(e-lambda
				(args
					(p-ident (raw "creds")))
				(e-apply
					(e-ident (raw "HttpAuth.validate"))
					(e-ident (raw "creds")))))))
~~~
# FORMATTED
~~~roc
import json.Parser

import http.Client



# Test multi-level type qualification
parseConfig : Config.Settings -> Str
parseConfig = |settings| Config.toString(settings)

# Test multi-level value qualification
authenticate : Str, Str -> HttpAuth.Token
authenticate = |user, pass| HttpAuth.login(user, pass)

# Test deeply nested qualification
processData : Config.Parser.Advanced, Str -> Result(Str, Config.Parser.Error)
processData = |advancedConfig, input|
	Config.Parser.Advanced.parseWith(advancedConfig, input)

# Test mixed qualification (exposed item + qualified)
formatOutput : Str -> Str
formatOutput = |text| padLeft(text, Config.defaultPadding)

# Test qualified type in function signature
validateAuth : HttpAuth.Credentials -> Result(HttpAuth.Token, HttpAuth.Error)
validateAuth = |creds| HttpAuth.validate(creds)
~~~
# CANONICALIZE
~~~clojure
(can-ir
	(d-let
		(p-assign (ident "parseConfig"))
		(e-lambda
			(args
				(p-assign (ident "settings")))
			(e-call
				(e-runtime-error (tag "ident_not_in_scope"))
				(e-lookup-local
					(p-assign (ident "settings")))))
		(annotation
			(ty-fn (effectful false)
				(ty-malformed)
				(ty-lookup (name "Str") (builtin)))))
	(d-let
		(p-assign (ident "authenticate"))
		(e-lambda
			(args
				(p-assign (ident "user"))
				(p-assign (ident "pass")))
			(e-call
				(e-runtime-error (tag "ident_not_in_scope"))
				(e-lookup-local
					(p-assign (ident "user")))
				(e-lookup-local
					(p-assign (ident "pass")))))
		(annotation
			(ty-fn (effectful false)
				(ty-lookup (name "Str") (builtin))
				(ty-lookup (name "Str") (builtin))
				(ty-malformed))))
	(d-let
		(p-assign (ident "processData"))
		(e-lambda
			(args
				(p-assign (ident "advancedConfig"))
				(p-assign (ident "input")))
			(e-call
				(e-runtime-error (tag "ident_not_in_scope"))
				(e-lookup-local
					(p-assign (ident "advancedConfig")))
				(e-lookup-local
					(p-assign (ident "input")))))
		(annotation
			(ty-fn (effectful false)
				(ty-malformed)
				(ty-lookup (name "Str") (builtin))
				(ty-apply (name "Result") (external (module-idx "3") (target-node-idx "3"))
					(ty-lookup (name "Str") (builtin))
<<<<<<< HEAD
					(ty-apply (name "Result") (external-module "Result")
						(ty-lookup (name "Str") (builtin))
						(ty-malformed))))))
=======
					(ty-malformed)))))
>>>>>>> 8f3b432b
	(d-let
		(p-assign (ident "formatOutput"))
		(e-lambda
			(args
				(p-assign (ident "text")))
			(e-call
				(e-runtime-error (tag "ident_not_in_scope"))
				(e-lookup-local
					(p-assign (ident "text")))
				(e-runtime-error (tag "ident_not_in_scope"))))
		(annotation
			(ty-fn (effectful false)
				(ty-lookup (name "Str") (builtin))
				(ty-lookup (name "Str") (builtin)))))
	(d-let
		(p-assign (ident "validateAuth"))
		(e-lambda
			(args
				(p-assign (ident "creds")))
			(e-call
				(e-runtime-error (tag "ident_not_in_scope"))
				(e-lookup-local
					(p-assign (ident "creds")))))
		(annotation
			(ty-fn (effectful false)
				(ty-malformed)
				(ty-apply (name "Result") (external (module-idx "3") (target-node-idx "3"))
					(ty-malformed)
<<<<<<< HEAD
					(ty-apply (name "Result") (external-module "Result")
						(ty-malformed)
						(ty-malformed))))))
=======
					(ty-malformed)))))
>>>>>>> 8f3b432b
	(s-import (module "json.Parser")
		(exposes))
	(s-import (module "http.Client")
		(exposes)))
~~~
# TYPES
~~~clojure
(inferred-types
	(defs
		(patt (type "Error -> Error"))
		(patt (type "Str, Str -> Error"))
		(patt (type "Error, Str -> Error"))
		(patt (type "Str -> Error"))
		(patt (type "Error -> Error")))
	(expressions
		(expr (type "Error -> Error"))
		(expr (type "Str, Str -> Error"))
		(expr (type "Error, Str -> Error"))
		(expr (type "Str -> Error"))
		(expr (type "Error -> Error"))))
~~~<|MERGE_RESOLUTION|>--- conflicted
+++ resolved
@@ -544,15 +544,9 @@
 			(ty-fn (effectful false)
 				(ty-malformed)
 				(ty-lookup (name "Str") (builtin))
-				(ty-apply (name "Result") (external (module-idx "3") (target-node-idx "3"))
+				(ty-apply (name "Result") (external-module "Result")
 					(ty-lookup (name "Str") (builtin))
-<<<<<<< HEAD
-					(ty-apply (name "Result") (external-module "Result")
-						(ty-lookup (name "Str") (builtin))
-						(ty-malformed))))))
-=======
 					(ty-malformed)))))
->>>>>>> 8f3b432b
 	(d-let
 		(p-assign (ident "formatOutput"))
 		(e-lambda
@@ -579,15 +573,9 @@
 		(annotation
 			(ty-fn (effectful false)
 				(ty-malformed)
-				(ty-apply (name "Result") (external (module-idx "3") (target-node-idx "3"))
+				(ty-apply (name "Result") (external-module "Result")
 					(ty-malformed)
-<<<<<<< HEAD
-					(ty-apply (name "Result") (external-module "Result")
-						(ty-malformed)
-						(ty-malformed))))))
-=======
 					(ty-malformed)))))
->>>>>>> 8f3b432b
 	(s-import (module "json.Parser")
 		(exposes))
 	(s-import (module "http.Client")
