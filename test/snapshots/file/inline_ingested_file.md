# META
~~~ini
description=inline_ingested_file
type=snippet
~~~
# SOURCE
~~~roc
import "users.json" as data : Str
import Json

foo = Json.parse(data)
~~~
# EXPECTED
PARSE ERROR - inline_ingested_file.md:1:8:1:9
PARSE ERROR - inline_ingested_file.md:1:9:1:19
PARSE ERROR - inline_ingested_file.md:1:19:1:20
PARSE ERROR - inline_ingested_file.md:1:21:1:23
MODULE NOT FOUND - inline_ingested_file.md:2:1:2:12
UNDEFINED VARIABLE - inline_ingested_file.md:4:18:4:22
# PROBLEMS
**PARSE ERROR**
A parsing error occurred: `incomplete_import`
This is an unexpected parsing error. Please check your syntax.

**inline_ingested_file.md:1:8:1:9:**
```roc
import "users.json" as data : Str
```
       ^


**PARSE ERROR**
A parsing error occurred: `statement_unexpected_token`
This is an unexpected parsing error. Please check your syntax.

**inline_ingested_file.md:1:9:1:19:**
```roc
import "users.json" as data : Str
```
        ^^^^^^^^^^


**PARSE ERROR**
A parsing error occurred: `statement_unexpected_token`
This is an unexpected parsing error. Please check your syntax.

**inline_ingested_file.md:1:19:1:20:**
```roc
import "users.json" as data : Str
```
                  ^


**PARSE ERROR**
A parsing error occurred: `statement_unexpected_token`
This is an unexpected parsing error. Please check your syntax.

**inline_ingested_file.md:1:21:1:23:**
```roc
import "users.json" as data : Str
```
                    ^^


**MODULE NOT FOUND**
The module `Json` was not found in this Roc project.

You're attempting to use this module here:
**inline_ingested_file.md:2:1:2:12:**
```roc
import Json
```
^^^^^^^^^^^


**UNDEFINED VARIABLE**
Nothing is named `data` in this scope.
Is there an `import` or `exposing` missing up-top?

**inline_ingested_file.md:4:18:4:22:**
```roc
foo = Json.parse(data)
```
                 ^^^^


# TOKENS
~~~zig
KwImport,StringStart,StringPart,StringEnd,KwAs,LowerIdent,OpColon,UpperIdent,
KwImport,UpperIdent,
LowerIdent,OpAssign,UpperIdent,NoSpaceDotLowerIdent,NoSpaceOpenRound,LowerIdent,CloseRound,
EndOfFile,
~~~
# PARSE
~~~clojure
(file
	(type-module)
	(statements
		(s-malformed (tag "incomplete_import"))
		(s-malformed (tag "statement_unexpected_token"))
		(s-malformed (tag "statement_unexpected_token"))
		(s-malformed (tag "statement_unexpected_token"))
		(s-type-anno (name "data")
			(ty (name "Str")))
		(s-import (raw "Json"))
		(s-decl
			(p-ident (raw "foo"))
			(e-apply
				(e-ident (raw "Json.parse"))
				(e-ident (raw "data"))))))
~~~
# FORMATTED
~~~roc
data : Str
import Json

foo = Json.parse(data)
~~~
# CANONICALIZE
~~~clojure
(can-ir
	(d-let
<<<<<<< HEAD
		(p-assign @4.1-4.4 (ident "foo"))
		(e-call @4.7-4.23
			(e-lookup-external @4.7-4.17
				(module-idx "4")
=======
		(p-assign (ident "foo"))
		(e-call
			(e-lookup-external
				(module-idx "2")
>>>>>>> d52fd4cd
				(target-node-idx "0"))
			(e-runtime-error (tag "ident_not_in_scope"))))
	(s-import (module "Json")
		(exposes)))
~~~
# TYPES
~~~clojure
(inferred-types
	(defs
		(patt (type "_a")))
	(expressions
		(expr (type "_a"))))
~~~<|MERGE_RESOLUTION|>--- conflicted
+++ resolved
@@ -120,17 +120,10 @@
 ~~~clojure
 (can-ir
 	(d-let
-<<<<<<< HEAD
-		(p-assign @4.1-4.4 (ident "foo"))
-		(e-call @4.7-4.23
-			(e-lookup-external @4.7-4.17
-				(module-idx "4")
-=======
 		(p-assign (ident "foo"))
 		(e-call
 			(e-lookup-external
 				(module-idx "2")
->>>>>>> d52fd4cd
 				(target-node-idx "0"))
 			(e-runtime-error (tag "ident_not_in_scope"))))
 	(s-import (module "Json")
