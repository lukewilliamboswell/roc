--- conflicted
+++ resolved
@@ -24,66 +24,54 @@
 )
 ~~~
 # EXPECTED
-INVALID NOMINAL TAG - binops.md:14:5:14:14
-INVALID NOMINAL TAG - binops.md:14:19:14:29
-INVALID NOMINAL TAG - binops.md:15:5:15:15
-INVALID NOMINAL TAG - binops.md:15:19:15:28
+UNDECLARED TYPE - binops.md:14:5:14:9
+UNDECLARED TYPE - binops.md:14:19:14:23
+UNDECLARED TYPE - binops.md:15:5:15:9
+UNDECLARED TYPE - binops.md:15:19:15:23
 # PROBLEMS
-**INVALID NOMINAL TAG**
-I'm having trouble with this nominal tag:
-**binops.md:14:5:14:14:**
+**UNDECLARED TYPE**
+The type _Bool_ is not declared in this scope.
+
+This type is referenced here:
+**binops.md:14:5:14:9:**
 ```roc
     Bool.True and Bool.False,
 ```
-    ^^^^^^^^^
-
-The tag is:
-    _True_
-
-But the nominal type needs it to be:
-    _EmptyDict_
-
-**INVALID NOMINAL TAG**
-I'm having trouble with this nominal tag:
-**binops.md:14:19:14:29:**
+    ^^^^
+
+
+**UNDECLARED TYPE**
+The type _Bool_ is not declared in this scope.
+
+This type is referenced here:
+**binops.md:14:19:14:23:**
 ```roc
     Bool.True and Bool.False,
 ```
-                  ^^^^^^^^^^
-
-The tag is:
-    _False_
-
-But the nominal type needs it to be:
-    _EmptyDict_
-
-**INVALID NOMINAL TAG**
-I'm having trouble with this nominal tag:
-**binops.md:15:5:15:15:**
+                  ^^^^
+
+
+**UNDECLARED TYPE**
+The type _Bool_ is not declared in this scope.
+
+This type is referenced here:
+**binops.md:15:5:15:9:**
 ```roc
     Bool.False or Bool.True,
 ```
-    ^^^^^^^^^^
-
-The tag is:
-    _False_
-
-But the nominal type needs it to be:
-    _EmptyDict_
-
-**INVALID NOMINAL TAG**
-I'm having trouble with this nominal tag:
-**binops.md:15:19:15:28:**
+    ^^^^
+
+
+**UNDECLARED TYPE**
+The type _Bool_ is not declared in this scope.
+
+This type is referenced here:
+**binops.md:15:19:15:23:**
 ```roc
     Bool.False or Bool.True,
 ```
-                  ^^^^^^^^^
-
-The tag is:
-    _True_
-
-But the nominal type needs it to be:
-    _EmptyDict_
+                  ^^^^
+
 
 # TOKENS
 ~~~zig
@@ -179,69 +167,6 @@
 ~~~clojure
 (e-tuple
 	(elems
-<<<<<<< HEAD
-		(e-binop @2.5-2.10 (op "add")
-			(e-num @2.5-2.6 (value "4"))
-			(e-num @2.9-2.10 (value "2")))
-		(e-binop @3.5-3.10 (op "sub")
-			(e-num @3.5-3.6 (value "4"))
-			(e-num @3.9-3.10 (value "2")))
-		(e-binop @4.5-4.10 (op "mul")
-			(e-num @4.5-4.6 (value "4"))
-			(e-num @4.9-4.10 (value "2")))
-		(e-binop @5.5-5.10 (op "div")
-			(e-num @5.5-5.6 (value "4"))
-			(e-num @5.9-5.10 (value "2")))
-		(e-binop @6.5-6.10 (op "rem")
-			(e-num @6.5-6.6 (value "4"))
-			(e-num @6.9-6.10 (value "2")))
-		(e-binop @7.5-7.10 (op "lt")
-			(e-num @7.5-7.6 (value "4"))
-			(e-num @7.9-7.10 (value "2")))
-		(e-binop @8.5-8.10 (op "gt")
-			(e-num @8.5-8.6 (value "4"))
-			(e-num @8.9-8.10 (value "2")))
-		(e-binop @9.5-9.11 (op "le")
-			(e-num @9.5-9.6 (value "4"))
-			(e-num @9.10-9.11 (value "2")))
-		(e-binop @10.5-10.11 (op "ge")
-			(e-num @10.5-10.6 (value "4"))
-			(e-num @10.10-10.11 (value "2")))
-		(e-binop @11.5-11.11 (op "eq")
-			(e-num @11.5-11.6 (value "4"))
-			(e-num @11.10-11.11 (value "2")))
-		(e-binop @12.5-12.11 (op "ne")
-			(e-num @12.5-12.6 (value "4"))
-			(e-num @12.10-12.11 (value "2")))
-		(e-binop @13.5-13.11 (op "div_trunc")
-			(e-num @13.5-13.6 (value "4"))
-			(e-num @13.10-13.11 (value "2")))
-		(e-binop @14.5-14.29 (op "and")
-			(e-nominal-external @14.5-14.14
-				(module-idx "2")
-				(target-node-idx "1")
-				(e-tag @14.5-14.14 (name "True")))
-			(e-nominal-external @14.19-14.29
-				(module-idx "2")
-				(target-node-idx "1")
-				(e-tag @14.19-14.29 (name "False"))))
-		(e-binop @15.5-15.28 (op "or")
-			(e-nominal-external @15.5-15.15
-				(module-idx "2")
-				(target-node-idx "1")
-				(e-tag @15.5-15.15 (name "False")))
-			(e-nominal-external @15.19-15.28
-				(module-idx "2")
-				(target-node-idx "1")
-				(e-tag @15.19-15.28 (name "True"))))
-		(e-binop @16.5-16.14 (op "null_coalesce")
-			(e-tag @16.5-16.9 (name "None"))
-			(e-num @16.13-16.14 (value "0")))))
-~~~
-# TYPES
-~~~clojure
-(expr @1.1-17.2 (type "(Num(_size), Num(_size2), Num(_size3), Num(_size4), Num(_size5), Error, Error, Error, Error, Error, Error, Num(_size6), Error, Error, _field)"))
-=======
 		(e-binop (op "add")
 			(e-num (value "4"))
 			(e-num (value "2")))
@@ -279,21 +204,16 @@
 			(e-num (value "4"))
 			(e-num (value "2")))
 		(e-binop (op "and")
-			(e-nominal (nominal "Bool")
-				(e-tag (name "True")))
-			(e-nominal (nominal "Bool")
-				(e-tag (name "False"))))
+			(e-runtime-error (tag "undeclared_type"))
+			(e-runtime-error (tag "undeclared_type")))
 		(e-binop (op "or")
-			(e-nominal (nominal "Bool")
-				(e-tag (name "False")))
-			(e-nominal (nominal "Bool")
-				(e-tag (name "True"))))
+			(e-runtime-error (tag "undeclared_type"))
+			(e-runtime-error (tag "undeclared_type")))
 		(e-binop (op "null_coalesce")
 			(e-tag (name "None"))
 			(e-num (value "0")))))
 ~~~
 # TYPES
 ~~~clojure
-(expr (type "(Num(_size), Num(_size2), Num(_size3), Num(_size4), Num(_size5), Bool, Bool, Bool, Bool, Bool, Bool, Num(_size6), Bool, Bool, _field)"))
->>>>>>> d52fd4cd
+(expr (type "(Num(_size), Num(_size2), Num(_size3), Num(_size4), Num(_size5), Num(_size6), Num(_size7), Num(_size8), Num(_size9), Num(_size10), Num(_size11), Num(_size12), Error, Error, _field)"))
 ~~~