--- conflicted
+++ resolved
@@ -46,11 +46,7 @@
 ~~~clojure
 (inferred-types
 	(defs
-<<<<<<< HEAD
-		(patt (type "Num(Int(Unsigned8))")))
-=======
 		(patt (type "U8")))
->>>>>>> c1e53a05
 	(expressions
 		(expr (type "U8"))))
 ~~~