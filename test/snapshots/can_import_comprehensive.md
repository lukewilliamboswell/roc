# META
~~~ini
description=Comprehensive import test with various module access patterns
type=snippet
~~~
# SOURCE
~~~roc
import json.Json
import http.Client as Http exposing [get, post]
import utils.String as Str

main = {
    client = Http.get
    parser = Json.utf8
    helper = Str.trim

    # Test direct module access
    result1 = Json.parse

    # Test aliased module access
    result2 = Http.post

    # Test exposed items (should work without module prefix)
    result3 = get
    result4 = post

    # Test multiple qualified access
    combined = Str.concat

    (
        client,
        parser,
        helper,
        result1,
        result2,
        result3,
        result4,
        combined,
    )
}
~~~
# EXPECTED
MODULE NOT FOUND - can_import_comprehensive.md:1:1:1:17
MODULE NOT FOUND - can_import_comprehensive.md:2:1:2:48
MODULE NOT FOUND - can_import_comprehensive.md:3:1:3:27
UNDEFINED VARIABLE - can_import_comprehensive.md:17:15:17:18
UNDEFINED VARIABLE - can_import_comprehensive.md:18:15:18:19
# PROBLEMS
**MODULE NOT FOUND**
The module `json.Json` was not found in this Roc project.

You're attempting to use this module here:
**can_import_comprehensive.md:1:1:1:17:**
```roc
import json.Json
```
^^^^^^^^^^^^^^^^


**MODULE NOT FOUND**
The module `http.Client` was not found in this Roc project.

You're attempting to use this module here:
**can_import_comprehensive.md:2:1:2:48:**
```roc
import http.Client as Http exposing [get, post]
```
^^^^^^^^^^^^^^^^^^^^^^^^^^^^^^^^^^^^^^^^^^^^^^^


**MODULE NOT FOUND**
The module `utils.String` was not found in this Roc project.

You're attempting to use this module here:
**can_import_comprehensive.md:3:1:3:27:**
```roc
import utils.String as Str
```
^^^^^^^^^^^^^^^^^^^^^^^^^^


**UNDEFINED VARIABLE**
Nothing is named `get` in this scope.
Is there an `import` or `exposing` missing up-top?

**can_import_comprehensive.md:17:15:17:18:**
```roc
    result3 = get
```
              ^^^


**UNDEFINED VARIABLE**
Nothing is named `post` in this scope.
Is there an `import` or `exposing` missing up-top?

**can_import_comprehensive.md:18:15:18:19:**
```roc
    result4 = post
```
              ^^^^


# TOKENS
~~~zig
KwImport,LowerIdent,NoSpaceDotUpperIdent,
KwImport,LowerIdent,NoSpaceDotUpperIdent,KwAs,UpperIdent,KwExposing,OpenSquare,LowerIdent,Comma,LowerIdent,CloseSquare,
KwImport,LowerIdent,NoSpaceDotUpperIdent,KwAs,UpperIdent,
LowerIdent,OpAssign,OpenCurly,
LowerIdent,OpAssign,UpperIdent,NoSpaceDotLowerIdent,
LowerIdent,OpAssign,UpperIdent,NoSpaceDotLowerIdent,
LowerIdent,OpAssign,UpperIdent,NoSpaceDotLowerIdent,
LowerIdent,OpAssign,UpperIdent,NoSpaceDotLowerIdent,
LowerIdent,OpAssign,UpperIdent,NoSpaceDotLowerIdent,
LowerIdent,OpAssign,LowerIdent,
LowerIdent,OpAssign,LowerIdent,
LowerIdent,OpAssign,UpperIdent,NoSpaceDotLowerIdent,
OpenRound,
LowerIdent,Comma,
LowerIdent,Comma,
LowerIdent,Comma,
LowerIdent,Comma,
LowerIdent,Comma,
LowerIdent,Comma,
LowerIdent,Comma,
LowerIdent,Comma,
CloseRound,
CloseCurly,
EndOfFile,
~~~
# PARSE
~~~clojure
(file
	(type-module)
	(statements
		(s-import (raw "json.Json"))
		(s-import (raw "http.Client") (alias "Http")
			(exposing
				(exposed-lower-ident
					(text "get"))
				(exposed-lower-ident
					(text "post"))))
		(s-import (raw "utils.String") (alias "Str"))
		(s-decl
			(p-ident (raw "main"))
			(e-block
				(statements
					(s-decl
						(p-ident (raw "client"))
						(e-ident (raw "Http.get")))
					(s-decl
						(p-ident (raw "parser"))
						(e-ident (raw "Json.utf8")))
					(s-decl
						(p-ident (raw "helper"))
						(e-ident (raw "Str.trim")))
					(s-decl
						(p-ident (raw "result1"))
						(e-ident (raw "Json.parse")))
					(s-decl
						(p-ident (raw "result2"))
						(e-ident (raw "Http.post")))
					(s-decl
						(p-ident (raw "result3"))
						(e-ident (raw "get")))
					(s-decl
						(p-ident (raw "result4"))
						(e-ident (raw "post")))
					(s-decl
						(p-ident (raw "combined"))
						(e-ident (raw "Str.concat")))
					(e-tuple
						(e-ident (raw "client"))
						(e-ident (raw "parser"))
						(e-ident (raw "helper"))
						(e-ident (raw "result1"))
						(e-ident (raw "result2"))
						(e-ident (raw "result3"))
						(e-ident (raw "result4"))
						(e-ident (raw "combined"))))))))
~~~
# FORMATTED
~~~roc
import json.Json
import http.Client as Http exposing [get, post]
import utils.String as Str

main = {
	client = Http.get
	parser = Json.utf8
	helper = Str.trim

	# Test direct module access
	result1 = Json.parse

	# Test aliased module access
	result2 = Http.post

	# Test exposed items (should work without module prefix)
	result3 = get
	result4 = post

	# Test multiple qualified access
	combined = Str.concat

	(
		client,
		parser,
		helper,
		result1,
		result2,
		result3,
		result4,
		combined,
	)
}
~~~
# CANONICALIZE
~~~clojure
(can-ir
	(d-let
<<<<<<< HEAD
		(p-assign @5.1-5.5 (ident "main"))
		(e-block @5.8-33.2
			(s-let @6.5-6.22
				(p-assign @6.5-6.11 (ident "client"))
				(e-lookup-external @6.14-6.22
					(module-idx "5")
					(target-node-idx "0")))
			(s-let @7.5-7.23
				(p-assign @7.5-7.11 (ident "parser"))
				(e-lookup-external @7.14-7.23
					(module-idx "4")
					(target-node-idx "0")))
			(s-let @8.5-8.22
				(p-assign @8.5-8.11 (ident "helper"))
				(e-lookup-external @8.14-8.22
					(module-idx "6")
					(target-node-idx "0")))
			(s-let @11.5-11.25
				(p-assign @11.5-11.12 (ident "result1"))
				(e-lookup-external @11.15-11.25
					(module-idx "4")
					(target-node-idx "0")))
			(s-let @14.5-14.24
				(p-assign @14.5-14.12 (ident "result2"))
				(e-lookup-external @14.15-14.24
					(module-idx "5")
=======
		(p-assign (ident "main"))
		(e-block
			(s-let
				(p-assign (ident "client"))
				(e-lookup-external
					(module-idx "3")
					(target-node-idx "0")))
			(s-let
				(p-assign (ident "parser"))
				(e-lookup-external
					(module-idx "2")
					(target-node-idx "0")))
			(s-let
				(p-assign (ident "helper"))
				(e-lookup-external
					(module-idx "4")
					(target-node-idx "0")))
			(s-let
				(p-assign (ident "result1"))
				(e-lookup-external
					(module-idx "2")
					(target-node-idx "0")))
			(s-let
				(p-assign (ident "result2"))
				(e-lookup-external
					(module-idx "3")
>>>>>>> d52fd4cd
					(target-node-idx "0")))
			(s-let
				(p-assign (ident "result3"))
				(e-runtime-error (tag "ident_not_in_scope")))
			(s-let
				(p-assign (ident "result4"))
				(e-runtime-error (tag "ident_not_in_scope")))
<<<<<<< HEAD
			(s-let @21.5-21.26
				(p-assign @21.5-21.13 (ident "combined"))
				(e-lookup-external @21.16-21.26
					(module-idx "6")
=======
			(s-let
				(p-assign (ident "combined"))
				(e-lookup-external
					(module-idx "4")
>>>>>>> d52fd4cd
					(target-node-idx "0")))
			(e-tuple
				(elems
<<<<<<< HEAD
					(e-lookup-local @24.9-24.15
						(p-assign @6.5-6.11 (ident "client")))
					(e-lookup-local @25.9-25.15
						(p-assign @7.5-7.11 (ident "parser")))
					(e-lookup-local @26.9-26.15
						(p-assign @8.5-8.11 (ident "helper")))
					(e-lookup-local @27.9-27.16
						(p-assign @11.5-11.12 (ident "result1")))
					(e-lookup-local @28.9-28.16
						(p-assign @14.5-14.12 (ident "result2")))
					(e-lookup-local @29.9-29.16
						(p-assign @17.5-17.12 (ident "result3")))
					(e-lookup-local @30.9-30.16
						(p-assign @18.5-18.12 (ident "result4")))
					(e-lookup-local @31.9-31.17
						(p-assign @21.5-21.13 (ident "combined")))))))
	(s-import @1.1-1.17 (module "json.Json")
		(exposes))
	(s-import @2.1-2.48 (module "http.Client")
		(exposes
			(exposed (name "get") (wildcard false))
			(exposed (name "post") (wildcard false))))
	(s-import @3.1-3.27 (module "utils.String")
=======
					(e-lookup-local
						(p-assign (ident "client")))
					(e-lookup-local
						(p-assign (ident "parser")))
					(e-lookup-local
						(p-assign (ident "helper")))
					(e-lookup-local
						(p-assign (ident "result1")))
					(e-lookup-local
						(p-assign (ident "result2")))
					(e-lookup-local
						(p-assign (ident "result3")))
					(e-lookup-local
						(p-assign (ident "result4")))
					(e-lookup-local
						(p-assign (ident "combined")))))))
	(s-import (module "json.Json") (qualifier "json")
		(exposes))
	(s-import (module "http.Client") (qualifier "http") (alias "Http")
		(exposes
			(exposed (name "get") (wildcard false))
			(exposed (name "post") (wildcard false))))
	(s-import (module "utils.String") (qualifier "utils") (alias "Str")
>>>>>>> d52fd4cd
		(exposes)))
~~~
# TYPES
~~~clojure
(inferred-types
	(defs
		(patt (type "(Error, Error, Error, Error, Error, Error, Error, Error)")))
	(expressions
		(expr (type "(Error, Error, Error, Error, Error, Error, Error, Error)"))))
~~~<|MERGE_RESOLUTION|>--- conflicted
+++ resolved
@@ -219,34 +219,6 @@
 ~~~clojure
 (can-ir
 	(d-let
-<<<<<<< HEAD
-		(p-assign @5.1-5.5 (ident "main"))
-		(e-block @5.8-33.2
-			(s-let @6.5-6.22
-				(p-assign @6.5-6.11 (ident "client"))
-				(e-lookup-external @6.14-6.22
-					(module-idx "5")
-					(target-node-idx "0")))
-			(s-let @7.5-7.23
-				(p-assign @7.5-7.11 (ident "parser"))
-				(e-lookup-external @7.14-7.23
-					(module-idx "4")
-					(target-node-idx "0")))
-			(s-let @8.5-8.22
-				(p-assign @8.5-8.11 (ident "helper"))
-				(e-lookup-external @8.14-8.22
-					(module-idx "6")
-					(target-node-idx "0")))
-			(s-let @11.5-11.25
-				(p-assign @11.5-11.12 (ident "result1"))
-				(e-lookup-external @11.15-11.25
-					(module-idx "4")
-					(target-node-idx "0")))
-			(s-let @14.5-14.24
-				(p-assign @14.5-14.12 (ident "result2"))
-				(e-lookup-external @14.15-14.24
-					(module-idx "5")
-=======
 		(p-assign (ident "main"))
 		(e-block
 			(s-let
@@ -273,7 +245,6 @@
 				(p-assign (ident "result2"))
 				(e-lookup-external
 					(module-idx "3")
->>>>>>> d52fd4cd
 					(target-node-idx "0")))
 			(s-let
 				(p-assign (ident "result3"))
@@ -281,69 +252,36 @@
 			(s-let
 				(p-assign (ident "result4"))
 				(e-runtime-error (tag "ident_not_in_scope")))
-<<<<<<< HEAD
-			(s-let @21.5-21.26
-				(p-assign @21.5-21.13 (ident "combined"))
-				(e-lookup-external @21.16-21.26
-					(module-idx "6")
-=======
 			(s-let
 				(p-assign (ident "combined"))
 				(e-lookup-external
 					(module-idx "4")
->>>>>>> d52fd4cd
 					(target-node-idx "0")))
 			(e-tuple
 				(elems
-<<<<<<< HEAD
-					(e-lookup-local @24.9-24.15
-						(p-assign @6.5-6.11 (ident "client")))
-					(e-lookup-local @25.9-25.15
-						(p-assign @7.5-7.11 (ident "parser")))
-					(e-lookup-local @26.9-26.15
-						(p-assign @8.5-8.11 (ident "helper")))
-					(e-lookup-local @27.9-27.16
-						(p-assign @11.5-11.12 (ident "result1")))
-					(e-lookup-local @28.9-28.16
-						(p-assign @14.5-14.12 (ident "result2")))
-					(e-lookup-local @29.9-29.16
-						(p-assign @17.5-17.12 (ident "result3")))
-					(e-lookup-local @30.9-30.16
-						(p-assign @18.5-18.12 (ident "result4")))
-					(e-lookup-local @31.9-31.17
-						(p-assign @21.5-21.13 (ident "combined")))))))
-	(s-import @1.1-1.17 (module "json.Json")
+					(e-lookup-local
+						(p-assign (ident "client")))
+					(e-lookup-local
+						(p-assign (ident "parser")))
+					(e-lookup-local
+						(p-assign (ident "helper")))
+					(e-lookup-local
+						(p-assign (ident "result1")))
+					(e-lookup-local
+						(p-assign (ident "result2")))
+					(e-lookup-local
+						(p-assign (ident "result3")))
+					(e-lookup-local
+						(p-assign (ident "result4")))
+					(e-lookup-local
+						(p-assign (ident "combined")))))))
+	(s-import (module "json.Json")
 		(exposes))
-	(s-import @2.1-2.48 (module "http.Client")
+	(s-import (module "http.Client")
 		(exposes
 			(exposed (name "get") (wildcard false))
 			(exposed (name "post") (wildcard false))))
-	(s-import @3.1-3.27 (module "utils.String")
-=======
-					(e-lookup-local
-						(p-assign (ident "client")))
-					(e-lookup-local
-						(p-assign (ident "parser")))
-					(e-lookup-local
-						(p-assign (ident "helper")))
-					(e-lookup-local
-						(p-assign (ident "result1")))
-					(e-lookup-local
-						(p-assign (ident "result2")))
-					(e-lookup-local
-						(p-assign (ident "result3")))
-					(e-lookup-local
-						(p-assign (ident "result4")))
-					(e-lookup-local
-						(p-assign (ident "combined")))))))
-	(s-import (module "json.Json") (qualifier "json")
-		(exposes))
-	(s-import (module "http.Client") (qualifier "http") (alias "Http")
-		(exposes
-			(exposed (name "get") (wildcard false))
-			(exposed (name "post") (wildcard false))))
-	(s-import (module "utils.String") (qualifier "utils") (alias "Str")
->>>>>>> d52fd4cd
+	(s-import (module "utils.String")
 		(exposes)))
 ~~~
 # TYPES
