--- conflicted
+++ resolved
@@ -98,21 +98,6 @@
 		(p-assign (ident "main!"))
 		(e-lambda
 			(args
-<<<<<<< HEAD
-				(p-underscore @8.10-8.11))
-			(e-block @8.13-12.2
-				(s-let @9.2-9.17
-					(p-assign @9.2-9.7 (ident "world"))
-					(e-string @9.10-9.17
-						(e-literal @9.11-9.16 (string "World"))))
-				(e-call @11.2-11.31
-					(e-lookup-external @11.2-11.14
-						(module-idx "4")
-						(target-node-idx "0"))
-					(e-string @11.15-11.30
-						(e-literal @11.16-11.29 (string "Hello, world!")))))))
-	(s-import @6.1-6.17 (module "pf.Stdout")
-=======
 				(p-underscore))
 			(e-block
 				(s-let
@@ -125,8 +110,7 @@
 						(target-node-idx "0"))
 					(e-string
 						(e-literal (string "Hello, world!")))))))
-	(s-import (module "pf.Stdout") (qualifier "pf")
->>>>>>> d52fd4cd
+	(s-import (module "pf.Stdout")
 		(exposes)))
 ~~~
 # TYPES
