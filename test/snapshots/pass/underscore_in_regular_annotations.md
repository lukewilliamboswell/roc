# META
~~~ini
description=Underscores are allowed in regular type annotations (not in type declarations)
type=file
~~~
# SOURCE
~~~roc
module []

main : _ -> _
main = |x| x

identity : a -> a
identity = |x| x

# Function with underscore in annotation
process : List(_) -> Str
process = |list| "processed"

# Record with underscore
get_data : { field: _, other: U32 } -> U32
get_data = |record| record.other

# Pattern matching with underscore type annotation
handle_result : Result(_, Str) -> Str
handle_result = |result|
    match result {
        Ok(_) => "success",
        Err(msg) => msg,
    }

# Underscore in function arguments
map : (a -> b), List(a) -> List(b)
map = |_, _| []

# Named underscore type variables
transform : _a -> _b -> _b
transform = |_, b| b
~~~
# EXPECTED
PARSE ERROR - underscore_in_regular_annotations.md:30:22:30:24
PARSE ERROR - underscore_in_regular_annotations.md:30:25:30:27
UNUSED VARIABLE - underscore_in_regular_annotations.md:11:12:11:16
# PROBLEMS
**PARSE ERROR**
A parsing error occurred: `statement_unexpected_token`
This is an unexpected parsing error. Please check your syntax.

Here is the problematic code:
<<<<<<< HEAD
**underscore_in_regular_annotations.md:26:15:26:16:**
```roc
map : (a -> b), List(a) -> List(b)
```
              ^


**PARSE ERROR**
Type applications require parentheses around their type arguments.

I found a type followed by what looks like a type argument, but they need to be connected with parentheses.

Instead of:
    **List U8**

Use:
    **List(U8)**

Other valid examples:
    `Dict(Str, Num)`
    `Result(a, Str)`
    `Maybe(List(U64))`

Here is the problematic code:
**underscore_in_regular_annotations.md:26:17:26:21:**
```roc
map : (a -> b), List(a) -> List(b)
```
                ^^^^


**PARSE ERROR**
Type applications require parentheses around their type arguments.

I found a type followed by what looks like a type argument, but they need to be connected with parentheses.

Instead of:
    **List U8**

Use:
    **List(U8)**

Other valid examples:
    `Dict(Str, Num)`
    `Result(a, Str)`
    `Maybe(List(U64))`

Here is the problematic code:
**underscore_in_regular_annotations.md:26:28:26:32:**
```roc
map : (a -> b), List(a) -> List(b)
```
                           ^^^^


**PARSE ERROR**
A parsing error occurred: `statement_unexpected_token`
This is an unexpected parsing error. Please check your syntax.

Here is the problematic code:
**underscore_in_regular_annotations.md:27:5:27:6:**
```roc
map = |_, _| []
```
    ^


**PARSE ERROR**
A parsing error occurred: `statement_unexpected_token`
This is an unexpected parsing error. Please check your syntax.

Here is the problematic code:
**underscore_in_regular_annotations.md:27:7:27:8:**
```roc
map = |_, _| []
```
      ^


**PARSE ERROR**
A parsing error occurred: `statement_unexpected_token`
This is an unexpected parsing error. Please check your syntax.

Here is the problematic code:
**underscore_in_regular_annotations.md:27:8:27:9:**
```roc
map = |_, _| []
```
       ^


**PARSE ERROR**
A parsing error occurred: `statement_unexpected_token`
This is an unexpected parsing error. Please check your syntax.

Here is the problematic code:
**underscore_in_regular_annotations.md:27:9:27:10:**
```roc
map = |_, _| []
```
        ^


**PARSE ERROR**
A parsing error occurred: `statement_unexpected_token`
This is an unexpected parsing error. Please check your syntax.

Here is the problematic code:
**underscore_in_regular_annotations.md:27:11:27:12:**
```roc
map = |_, _| []
```
          ^


**PARSE ERROR**
A parsing error occurred: `statement_unexpected_token`
This is an unexpected parsing error. Please check your syntax.

Here is the problematic code:
**underscore_in_regular_annotations.md:27:12:27:13:**
```roc
map = |_, _| []
```
           ^


**PARSE ERROR**
A parsing error occurred: `statement_unexpected_token`
This is an unexpected parsing error. Please check your syntax.

Here is the problematic code:
**underscore_in_regular_annotations.md:27:14:27:15:**
```roc
map = |_, _| []
```
             ^


**PARSE ERROR**
A parsing error occurred: `statement_unexpected_token`
This is an unexpected parsing error. Please check your syntax.

Here is the problematic code:
**underscore_in_regular_annotations.md:27:15:27:16:**
```roc
map = |_, _| []
```
              ^


**PARSE ERROR**
Function types with multiple arrows need parentheses.

Instead of writing **a -> b -> c**, use parentheses to clarify which you mean:
        a -> (b -> c) for a **curried** function (a function that **returns** another function)
        (a -> b) -> c for a **higher-order** function (a function that **takes** another function)

Here is the problematic code:
=======
>>>>>>> 61c62002
**underscore_in_regular_annotations.md:30:22:30:24:**
```roc
transform : _a -> _b -> _b
```
                     ^^


**PARSE ERROR**
A parsing error occurred: `statement_unexpected_token`
This is an unexpected parsing error. Please check your syntax.

Here is the problematic code:
**underscore_in_regular_annotations.md:30:25:30:27:**
```roc
transform : _a -> _b -> _b
```
                        ^^


**UNUSED VARIABLE**
Variable `list` is not used anywhere in your code.

If you don't need this variable, prefix it with an underscore like `_list` to suppress this warning.
The unused variable is declared here:
**underscore_in_regular_annotations.md:11:12:11:16:**
```roc
process = |list| "processed"
```
           ^^^^


# TOKENS
~~~zig
KwModule(1:1-1:7),OpenSquare(1:8-1:9),CloseSquare(1:9-1:10),
LowerIdent(3:1-3:5),OpColon(3:6-3:7),Underscore(3:8-3:9),OpArrow(3:10-3:12),Underscore(3:13-3:14),
LowerIdent(4:1-4:5),OpAssign(4:6-4:7),OpBar(4:8-4:9),LowerIdent(4:9-4:10),OpBar(4:10-4:11),LowerIdent(4:12-4:13),
LowerIdent(6:1-6:9),OpColon(6:10-6:11),LowerIdent(6:12-6:13),OpArrow(6:14-6:16),LowerIdent(6:17-6:18),
LowerIdent(7:1-7:9),OpAssign(7:10-7:11),OpBar(7:12-7:13),LowerIdent(7:13-7:14),OpBar(7:14-7:15),LowerIdent(7:16-7:17),
LowerIdent(10:1-10:8),OpColon(10:9-10:10),UpperIdent(10:11-10:15),NoSpaceOpenRound(10:15-10:16),Underscore(10:16-10:17),CloseRound(10:17-10:18),OpArrow(10:19-10:21),UpperIdent(10:22-10:25),
LowerIdent(11:1-11:8),OpAssign(11:9-11:10),OpBar(11:11-11:12),LowerIdent(11:12-11:16),OpBar(11:16-11:17),StringStart(11:18-11:19),StringPart(11:19-11:28),StringEnd(11:28-11:29),
LowerIdent(14:1-14:9),OpColon(14:10-14:11),OpenCurly(14:12-14:13),LowerIdent(14:14-14:19),OpColon(14:19-14:20),Underscore(14:21-14:22),Comma(14:22-14:23),LowerIdent(14:24-14:29),OpColon(14:29-14:30),UpperIdent(14:31-14:34),CloseCurly(14:35-14:36),OpArrow(14:37-14:39),UpperIdent(14:40-14:43),
LowerIdent(15:1-15:9),OpAssign(15:10-15:11),OpBar(15:12-15:13),LowerIdent(15:13-15:19),OpBar(15:19-15:20),LowerIdent(15:21-15:27),NoSpaceDotLowerIdent(15:27-15:33),
LowerIdent(18:1-18:14),OpColon(18:15-18:16),UpperIdent(18:17-18:23),NoSpaceOpenRound(18:23-18:24),Underscore(18:24-18:25),Comma(18:25-18:26),UpperIdent(18:27-18:30),CloseRound(18:30-18:31),OpArrow(18:32-18:34),UpperIdent(18:35-18:38),
LowerIdent(19:1-19:14),OpAssign(19:15-19:16),OpBar(19:17-19:18),LowerIdent(19:18-19:24),OpBar(19:24-19:25),
KwMatch(20:5-20:10),LowerIdent(20:11-20:17),OpenCurly(20:18-20:19),
UpperIdent(21:9-21:11),NoSpaceOpenRound(21:11-21:12),Underscore(21:12-21:13),CloseRound(21:13-21:14),OpFatArrow(21:15-21:17),StringStart(21:18-21:19),StringPart(21:19-21:26),StringEnd(21:26-21:27),Comma(21:27-21:28),
UpperIdent(22:9-22:12),NoSpaceOpenRound(22:12-22:13),LowerIdent(22:13-22:16),CloseRound(22:16-22:17),OpFatArrow(22:18-22:20),LowerIdent(22:21-22:24),Comma(22:24-22:25),
CloseCurly(23:5-23:6),
LowerIdent(26:1-26:4),OpColon(26:5-26:6),OpenRound(26:7-26:8),LowerIdent(26:8-26:9),OpArrow(26:10-26:12),LowerIdent(26:13-26:14),CloseRound(26:14-26:15),Comma(26:15-26:16),UpperIdent(26:17-26:21),NoSpaceOpenRound(26:21-26:22),LowerIdent(26:22-26:23),CloseRound(26:23-26:24),OpArrow(26:25-26:27),UpperIdent(26:28-26:32),NoSpaceOpenRound(26:32-26:33),LowerIdent(26:33-26:34),CloseRound(26:34-26:35),
LowerIdent(27:1-27:4),OpAssign(27:5-27:6),OpBar(27:7-27:8),Underscore(27:8-27:9),Comma(27:9-27:10),Underscore(27:11-27:12),OpBar(27:12-27:13),OpenSquare(27:14-27:15),CloseSquare(27:15-27:16),
LowerIdent(30:1-30:10),OpColon(30:11-30:12),NamedUnderscore(30:13-30:15),OpArrow(30:16-30:18),NamedUnderscore(30:19-30:21),OpArrow(30:22-30:24),NamedUnderscore(30:25-30:27),
LowerIdent(31:1-31:10),OpAssign(31:11-31:12),OpBar(31:13-31:14),Underscore(31:14-31:15),Comma(31:15-31:16),LowerIdent(31:17-31:18),OpBar(31:18-31:19),LowerIdent(31:20-31:21),EndOfFile(31:21-31:21),
~~~
# PARSE
~~~clojure
(file @1.1-31.21
	(module @1.1-1.10
		(exposes @1.8-1.10))
	(statements
		(s-type-anno @3.1-3.14 (name "main")
			(ty-fn @3.8-3.14
				(_)
				(_)))
		(s-decl @4.1-4.13
			(p-ident @4.1-4.5 (raw "main"))
			(e-lambda @4.8-4.13
				(args
					(p-ident @4.9-4.10 (raw "x")))
				(e-ident @4.12-4.13 (raw "x"))))
		(s-type-anno @6.1-6.18 (name "identity")
			(ty-fn @6.12-6.18
				(ty-var @6.12-6.13 (raw "a"))
				(ty-var @6.17-6.18 (raw "a"))))
		(s-decl @7.1-7.17
			(p-ident @7.1-7.9 (raw "identity"))
			(e-lambda @7.12-7.17
				(args
					(p-ident @7.13-7.14 (raw "x")))
				(e-ident @7.16-7.17 (raw "x"))))
		(s-type-anno @10.1-10.25 (name "process")
			(ty-fn @10.11-10.25
				(ty-apply @10.11-10.18
					(ty @10.11-10.15 (name "List"))
					(_))
				(ty @10.22-10.25 (name "Str"))))
		(s-decl @11.1-11.29
			(p-ident @11.1-11.8 (raw "process"))
			(e-lambda @11.11-11.29
				(args
					(p-ident @11.12-11.16 (raw "list")))
				(e-string @11.18-11.29
					(e-string-part @11.19-11.28 (raw "processed")))))
		(s-type-anno @14.1-14.43 (name "get_data")
			(ty-fn @14.12-14.43
				(ty-record @14.12-14.36
					(anno-record-field @14.14-14.22 (name "field")
						(_))
					(anno-record-field @14.24-14.34 (name "other")
						(ty @14.31-14.34 (name "U32"))))
				(ty @14.40-14.43 (name "U32"))))
		(s-decl @15.1-15.33
			(p-ident @15.1-15.9 (raw "get_data"))
			(e-lambda @15.12-15.33
				(args
					(p-ident @15.13-15.19 (raw "record")))
				(e-field-access @15.21-15.33
					(e-ident @15.21-15.27 (raw "record"))
					(e-ident @15.27-15.33 (raw "other")))))
		(s-type-anno @18.1-18.38 (name "handle_result")
			(ty-fn @18.17-18.38
				(ty-apply @18.17-18.31
					(ty @18.17-18.23 (name "Result"))
					(_)
					(ty @18.27-18.30 (name "Str")))
				(ty @18.35-18.38 (name "Str"))))
		(s-decl @19.1-23.6
			(p-ident @19.1-19.14 (raw "handle_result"))
			(e-lambda @19.17-23.6
				(args
					(p-ident @19.18-19.24 (raw "result")))
				(e-match
					(e-ident @20.11-20.17 (raw "result"))
					(branches
						(branch @21.9-21.27
							(p-tag @21.9-21.14 (raw "Ok")
								(p-underscore))
							(e-string @21.18-21.27
								(e-string-part @21.19-21.26 (raw "success"))))
						(branch @22.9-22.24
							(p-tag @22.9-22.17 (raw "Err")
								(p-ident @22.13-22.16 (raw "msg")))
							(e-ident @22.21-22.24 (raw "msg")))))))
		(s-type-anno @26.1-26.35 (name "map")
			(ty-fn @26.7-26.35
				(ty-fn @26.8-26.14
					(ty-var @26.8-26.9 (raw "a"))
					(ty-var @26.13-26.14 (raw "b")))
				(ty-apply @26.17-26.24
					(ty @26.17-26.21 (name "List"))
					(ty-var @26.22-26.23 (raw "a")))
				(ty-apply @26.28-26.35
					(ty @26.28-26.32 (name "List"))
					(ty-var @26.33-26.34 (raw "b")))))
		(s-decl @27.1-27.16
			(p-ident @27.1-27.4 (raw "map"))
			(e-lambda @27.7-27.16
				(args
					(p-underscore)
					(p-underscore))
				(e-list @27.14-27.16)))
		(s-type-anno @30.1-30.21 (name "transform")
			(ty-fn @30.13-30.21
				(underscore-ty-var @30.13-30.15 (raw "_a"))
				(underscore-ty-var @30.19-30.21 (raw "_b"))))
		(s-malformed @30.22-30.24 (tag "multi_arrow_needs_parens"))
		(s-malformed @30.25-30.27 (tag "statement_unexpected_token"))
		(s-decl @31.1-31.21
			(p-ident @31.1-31.10 (raw "transform"))
			(e-lambda @31.13-31.21
				(args
					(p-underscore)
					(p-ident @31.17-31.18 (raw "b")))
				(e-ident @31.20-31.21 (raw "b"))))))
~~~
# FORMATTED
~~~roc
module []

main : _ -> _
main = |x| x

identity : a -> a
identity = |x| x

# Function with underscore in annotation
process : List(_) -> Str
process = |list| "processed"

# Record with underscore
get_data : { field : _, other : U32 } -> U32
get_data = |record| record.other

# Pattern matching with underscore type annotation
handle_result : Result(_, Str) -> Str
handle_result = |result|
	match result {
		Ok(_) => "success"
		Err(msg) => msg
	}

# Underscore in function arguments
map : (a -> b), List(a) -> List(b)
map = |_, _| []

# Named underscore type variables
transform : _a -> _b

transform = |_, b| b
~~~
# CANONICALIZE
~~~clojure
(can-ir
	(d-let
		(p-assign @4.1-4.5 (ident "main"))
		(e-lambda @4.8-4.13
			(args
				(p-assign @4.9-4.10 (ident "x")))
			(e-lookup-local @4.12-4.13
				(p-assign @4.9-4.10 (ident "x"))))
		(annotation @4.1-4.5
			(declared-type
				(ty-fn @3.8-3.14 (effectful false)
					(ty-underscore @1.1-1.1)
					(ty-underscore @1.1-1.1)))))
	(d-let
		(p-assign @7.1-7.9 (ident "identity"))
		(e-lambda @7.12-7.17
			(args
				(p-assign @7.13-7.14 (ident "x")))
			(e-lookup-local @7.16-7.17
				(p-assign @7.13-7.14 (ident "x"))))
		(annotation @7.1-7.9
			(declared-type
				(ty-fn @6.12-6.18 (effectful false)
					(ty-var @6.12-6.13 (name "a"))
					(ty-var @6.17-6.18 (name "a"))))))
	(d-let
		(p-assign @11.1-11.8 (ident "process"))
		(e-lambda @11.11-11.29
			(args
				(p-assign @11.12-11.16 (ident "list")))
			(e-string @11.18-11.29
				(e-literal @11.19-11.28 (string "processed"))))
		(annotation @11.1-11.8
			(declared-type
				(ty-fn @10.11-10.25 (effectful false)
					(ty-apply @10.11-10.18 (symbol "List")
						(ty-underscore @10.16-10.16))
					(ty @10.22-10.25 (name "Str"))))))
	(d-let
		(p-assign @15.1-15.9 (ident "get_data"))
		(e-lambda @15.12-15.33
			(args
				(p-assign @15.13-15.19 (ident "record")))
			(e-dot-access @15.21-15.33 (field "other")
				(receiver
					(e-lookup-local @15.21-15.27
						(p-assign @15.13-15.19 (ident "record"))))))
		(annotation @15.1-15.9
			(declared-type
				(ty-fn @14.12-14.43 (effectful false)
					(ty-record @14.12-14.36
						(field (field "field")
							(ty-underscore @1.1-1.1))
						(field (field "other")
							(ty @14.31-14.34 (name "U32"))))
					(ty @14.40-14.43 (name "U32"))))))
	(d-let
		(p-assign @19.1-19.14 (ident "handle_result"))
		(e-closure @19.17-23.6
			(captures
				(capture @22.13-22.16 (ident "msg")))
			(e-lambda @19.17-23.6
				(args
					(p-assign @19.18-19.24 (ident "result")))
				(e-match @20.5-23.6
					(match @20.5-23.6
						(cond
							(e-lookup-local @20.11-20.17
								(p-assign @19.18-19.24 (ident "result"))))
						(branches
							(branch
								(patterns
									(pattern (degenerate false)
										(p-nominal @21.9-21.14
											(p-applied-tag @21.9-21.14))))
								(value
									(e-string @21.18-21.27
										(e-literal @21.19-21.26 (string "success")))))
							(branch
								(patterns
									(pattern (degenerate false)
										(p-nominal @22.9-22.17
											(p-applied-tag @22.9-22.17))))
								(value
									(e-lookup-local @22.21-22.24
										(p-assign @22.13-22.16 (ident "msg"))))))))))
		(annotation @19.1-19.14
			(declared-type
				(ty-fn @18.17-18.38 (effectful false)
					(ty-apply @18.17-18.31 (symbol "Result")
						(ty-underscore @18.24-18.24)
						(ty @18.27-18.30 (name "Str")))
					(ty @18.35-18.38 (name "Str"))))))
	(d-let
		(p-assign @27.1-27.4 (ident "map"))
		(e-lambda @27.7-27.16
			(args
				(p-underscore @27.8-27.9)
				(p-underscore @27.11-27.12))
			(e-empty_list @27.14-27.16))
		(annotation @27.1-27.4
			(declared-type
				(ty-fn @26.7-26.35 (effectful false)
					(ty-parens @26.7-26.15
						(ty-fn @26.8-26.14 (effectful false)
							(ty-var @26.8-26.9 (name "a"))
							(ty-var @26.13-26.14 (name "b"))))
					(ty-apply @26.17-26.24 (symbol "List")
						(ty-var @26.22-26.23 (name "a")))
					(ty-apply @26.28-26.35 (symbol "List")
						(ty-var @26.33-26.34 (name "b")))))))
	(d-let
		(p-assign @31.1-31.10 (ident "transform"))
		(e-lambda @31.13-31.21
			(args
				(p-underscore @31.14-31.15)
				(p-assign @31.17-31.18 (ident "b")))
			(e-lookup-local @31.20-31.21
				(p-assign @31.17-31.18 (ident "b"))))))
~~~
# TYPES
~~~clojure
(inferred-types
	(defs
		(patt @4.1-4.5 (type "_arg -> _ret"))
		(patt @7.1-7.9 (type "a -> a"))
		(patt @11.1-11.8 (type "List(_c) -> Str"))
		(patt @15.1-15.9 (type "{ field: _field2, other: U32 } -> U32"))
		(patt @19.1-19.14 (type "Result(ok, Str) -> Str"))
		(patt @27.1-27.4 (type "a -> b, List(a) -> List(b)"))
		(patt @31.1-31.10 (type "_arg, _arg2 -> _ret")))
	(expressions
		(expr @4.8-4.13 (type "_arg -> _ret"))
		(expr @7.12-7.17 (type "a -> a"))
		(expr @11.11-11.29 (type "List(_c) -> Str"))
		(expr @15.12-15.33 (type "{ field: _field2, other: U32 } -> U32"))
		(expr @19.17-23.6 (type "Result(ok, Str) -> Str"))
		(expr @27.7-27.16 (type "a -> b, List(a) -> List(b)"))
		(expr @31.13-31.21 (type "_arg, _arg2 -> _ret"))))
~~~<|MERGE_RESOLUTION|>--- conflicted
+++ resolved
@@ -43,163 +43,6 @@
 UNUSED VARIABLE - underscore_in_regular_annotations.md:11:12:11:16
 # PROBLEMS
 **PARSE ERROR**
-A parsing error occurred: `statement_unexpected_token`
-This is an unexpected parsing error. Please check your syntax.
-
-Here is the problematic code:
-<<<<<<< HEAD
-**underscore_in_regular_annotations.md:26:15:26:16:**
-```roc
-map : (a -> b), List(a) -> List(b)
-```
-              ^
-
-
-**PARSE ERROR**
-Type applications require parentheses around their type arguments.
-
-I found a type followed by what looks like a type argument, but they need to be connected with parentheses.
-
-Instead of:
-    **List U8**
-
-Use:
-    **List(U8)**
-
-Other valid examples:
-    `Dict(Str, Num)`
-    `Result(a, Str)`
-    `Maybe(List(U64))`
-
-Here is the problematic code:
-**underscore_in_regular_annotations.md:26:17:26:21:**
-```roc
-map : (a -> b), List(a) -> List(b)
-```
-                ^^^^
-
-
-**PARSE ERROR**
-Type applications require parentheses around their type arguments.
-
-I found a type followed by what looks like a type argument, but they need to be connected with parentheses.
-
-Instead of:
-    **List U8**
-
-Use:
-    **List(U8)**
-
-Other valid examples:
-    `Dict(Str, Num)`
-    `Result(a, Str)`
-    `Maybe(List(U64))`
-
-Here is the problematic code:
-**underscore_in_regular_annotations.md:26:28:26:32:**
-```roc
-map : (a -> b), List(a) -> List(b)
-```
-                           ^^^^
-
-
-**PARSE ERROR**
-A parsing error occurred: `statement_unexpected_token`
-This is an unexpected parsing error. Please check your syntax.
-
-Here is the problematic code:
-**underscore_in_regular_annotations.md:27:5:27:6:**
-```roc
-map = |_, _| []
-```
-    ^
-
-
-**PARSE ERROR**
-A parsing error occurred: `statement_unexpected_token`
-This is an unexpected parsing error. Please check your syntax.
-
-Here is the problematic code:
-**underscore_in_regular_annotations.md:27:7:27:8:**
-```roc
-map = |_, _| []
-```
-      ^
-
-
-**PARSE ERROR**
-A parsing error occurred: `statement_unexpected_token`
-This is an unexpected parsing error. Please check your syntax.
-
-Here is the problematic code:
-**underscore_in_regular_annotations.md:27:8:27:9:**
-```roc
-map = |_, _| []
-```
-       ^
-
-
-**PARSE ERROR**
-A parsing error occurred: `statement_unexpected_token`
-This is an unexpected parsing error. Please check your syntax.
-
-Here is the problematic code:
-**underscore_in_regular_annotations.md:27:9:27:10:**
-```roc
-map = |_, _| []
-```
-        ^
-
-
-**PARSE ERROR**
-A parsing error occurred: `statement_unexpected_token`
-This is an unexpected parsing error. Please check your syntax.
-
-Here is the problematic code:
-**underscore_in_regular_annotations.md:27:11:27:12:**
-```roc
-map = |_, _| []
-```
-          ^
-
-
-**PARSE ERROR**
-A parsing error occurred: `statement_unexpected_token`
-This is an unexpected parsing error. Please check your syntax.
-
-Here is the problematic code:
-**underscore_in_regular_annotations.md:27:12:27:13:**
-```roc
-map = |_, _| []
-```
-           ^
-
-
-**PARSE ERROR**
-A parsing error occurred: `statement_unexpected_token`
-This is an unexpected parsing error. Please check your syntax.
-
-Here is the problematic code:
-**underscore_in_regular_annotations.md:27:14:27:15:**
-```roc
-map = |_, _| []
-```
-             ^
-
-
-**PARSE ERROR**
-A parsing error occurred: `statement_unexpected_token`
-This is an unexpected parsing error. Please check your syntax.
-
-Here is the problematic code:
-**underscore_in_regular_annotations.md:27:15:27:16:**
-```roc
-map = |_, _| []
-```
-              ^
-
-
-**PARSE ERROR**
 Function types with multiple arrows need parentheses.
 
 Instead of writing **a -> b -> c**, use parentheses to clarify which you mean:
@@ -207,8 +50,6 @@
         (a -> b) -> c for a **higher-order** function (a function that **takes** another function)
 
 Here is the problematic code:
-=======
->>>>>>> 61c62002
 **underscore_in_regular_annotations.md:30:22:30:24:**
 ```roc
 transform : _a -> _b -> _b
