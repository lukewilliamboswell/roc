--- conflicted
+++ resolved
@@ -371,21 +371,12 @@
 		(p-assign (ident "h"))
 		(e-closure
 			(captures
-<<<<<<< HEAD
-				(capture @26.8-26.9 (ident "a"))
-				(capture @27.7-27.8 (ident "a"))
-				(capture @16.1-16.2 (ident "h"))
-				(capture @25.6-25.7 (ident "a"))
-				(capture @24.7-24.8 (ident "a")))
-			(e-lambda @16.5-29.2
-=======
-				(capture (ident "a"))
 				(capture (ident "a"))
 				(capture (ident "a"))
 				(capture (ident "h"))
+				(capture (ident "a"))
 				(capture (ident "a")))
 			(e-lambda
->>>>>>> d52fd4cd
 				(args
 					(p-assign (ident "x"))
 					(p-assign (ident "y")))
@@ -536,11 +527,7 @@
 ~~~clojure
 (inferred-types
 	(defs
-<<<<<<< HEAD
-		(patt @16.1-16.2 (type "[Z1((c, _field)), Z2(c, d), Z3({ a: c, b: f }), Z4(List(c))]i, [Z1((c, _field2)), Z2(c, d), Z3({ a: c, b: f }), Z4(List(c))]i -> c")))
-=======
-		(patt (type "[Z1((c, d)), Z2(c, f), Z3({ a: c, b: i }), Z4(List(c))]j, [Z1((c, d)), Z2(c, f), Z3({ a: c, b: i }), Z4(List(c))]j -> c")))
->>>>>>> d52fd4cd
+		(patt (type "[Z1((c, _field)), Z2(c, d), Z3({ a: c, b: f }), Z4(List(c))]i, [Z1((c, _field2)), Z2(c, d), Z3({ a: c, b: f }), Z4(List(c))]i -> c")))
 	(type_decls
 		(alias (type "A(a)")
 			(ty-header (name "A")
@@ -565,9 +552,5 @@
 		(alias (type "F")
 			(ty-header (name "F"))))
 	(expressions
-<<<<<<< HEAD
-		(expr @16.5-29.2 (type "[Z1((c, _field)), Z2(c, d), Z3({ a: c, b: f }), Z4(List(c))]i, [Z1((c, _field2)), Z2(c, d), Z3({ a: c, b: f }), Z4(List(c))]i -> c"))))
-=======
-		(expr (type "[Z1((c, d)), Z2(c, f), Z3({ a: c, b: i }), Z4(List(c))]j, [Z1((c, d)), Z2(c, f), Z3({ a: c, b: i }), Z4(List(c))]j -> c"))))
->>>>>>> d52fd4cd
+		(expr (type "[Z1((c, _field)), Z2(c, d), Z3({ a: c, b: f }), Z4(List(c))]i, [Z1((c, _field2)), Z2(c, d), Z3({ a: c, b: f }), Z4(List(c))]i -> c"))))
 ~~~