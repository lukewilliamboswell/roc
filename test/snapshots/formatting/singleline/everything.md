--- conflicted
+++ resolved
@@ -10,15 +10,15 @@
 import I2 exposing [I21 as Ias1, I22 as Ias2]
 
 # Where constraint
-A(a) : a where module(a).a1 : (a, a) -> Str, module(a).a2 : (a, a) -> Str
-B(b) : b where module(b).b1 : (b, b) -> Str, module(b).b2 : (b, b) -> Str
+A(a) : a where [a.a1 : (a, a) -> Str, a.a2 : (a, a) -> Str]
+B(b) : b where [b.b1 : (b, b) -> Str, b.b2 : (b, b) -> Str]
 
 C(a, b) : (a, b)
 D(a, b) : C(a, b)
 E : { a : Str, b : Str }
 F : [A, B]
 
-g : e -> e where module(e).A, module(e).B
+g : e -> e where [e.A, e.B]
 
 h = |x, y| {
 	h1 = { h11: x, h12: x, h13: { h131: x, h132: y } }
@@ -36,93 +36,10 @@
 }
 ~~~
 # EXPECTED
-WHERE CLAUSE ERROR - everything.md:6:10:6:15
-PARSE ERROR - everything.md:6:16:6:22
-PARSE ERROR - everything.md:6:22:6:23
-PARSE ERROR - everything.md:6:23:6:24
-PARSE ERROR - everything.md:6:24:6:25
-PARSE ERROR - everything.md:6:25:6:28
-PARSE ERROR - everything.md:6:29:6:30
-PARSE ERROR - everything.md:6:31:6:32
-PARSE ERROR - everything.md:6:32:6:33
-PARSE ERROR - everything.md:6:33:6:34
-PARSE ERROR - everything.md:6:35:6:36
-PARSE ERROR - everything.md:6:36:6:37
-PARSE ERROR - everything.md:6:38:6:40
-PARSE ERROR - everything.md:6:44:6:45
-PARSE ERROR - everything.md:6:46:6:52
-PARSE ERROR - everything.md:6:52:6:53
-PARSE ERROR - everything.md:6:53:6:54
-PARSE ERROR - everything.md:6:54:6:55
-PARSE ERROR - everything.md:6:55:6:58
-PARSE ERROR - everything.md:6:59:6:60
-PARSE ERROR - everything.md:6:61:6:62
-PARSE ERROR - everything.md:6:62:6:63
-PARSE ERROR - everything.md:6:63:6:64
-PARSE ERROR - everything.md:6:65:6:66
-PARSE ERROR - everything.md:6:66:6:67
-PARSE ERROR - everything.md:6:68:6:70
-PARSE ERROR - everything.md:7:1:7:2
-PARSE ERROR - everything.md:7:2:7:3
-PARSE ERROR - everything.md:7:3:7:4
-PARSE ERROR - everything.md:7:4:7:5
-PARSE ERROR - everything.md:7:6:7:7
-PARSE ERROR - everything.md:7:8:7:9
-PARSE ERROR - everything.md:7:10:7:15
-PARSE ERROR - everything.md:7:16:7:22
-PARSE ERROR - everything.md:7:22:7:23
-PARSE ERROR - everything.md:7:23:7:24
-PARSE ERROR - everything.md:7:24:7:25
-PARSE ERROR - everything.md:7:25:7:28
-PARSE ERROR - everything.md:7:29:7:30
-PARSE ERROR - everything.md:7:31:7:32
-PARSE ERROR - everything.md:7:32:7:33
-PARSE ERROR - everything.md:7:33:7:34
-PARSE ERROR - everything.md:7:35:7:36
-PARSE ERROR - everything.md:7:36:7:37
-PARSE ERROR - everything.md:7:38:7:40
-PARSE ERROR - everything.md:7:44:7:45
-PARSE ERROR - everything.md:7:46:7:52
-PARSE ERROR - everything.md:7:52:7:53
-PARSE ERROR - everything.md:7:53:7:54
-PARSE ERROR - everything.md:7:54:7:55
-PARSE ERROR - everything.md:7:55:7:58
-PARSE ERROR - everything.md:7:59:7:60
-PARSE ERROR - everything.md:7:61:7:62
-PARSE ERROR - everything.md:7:62:7:63
-PARSE ERROR - everything.md:7:63:7:64
-PARSE ERROR - everything.md:7:65:7:66
-PARSE ERROR - everything.md:7:66:7:67
-PARSE ERROR - everything.md:7:68:7:70
-PARSE ERROR - everything.md:9:1:9:2
-PARSE ERROR - everything.md:9:2:9:3
-PARSE ERROR - everything.md:9:3:9:4
-PARSE ERROR - everything.md:9:4:9:5
-PARSE ERROR - everything.md:9:6:9:7
-PARSE ERROR - everything.md:9:7:9:8
-PARSE ERROR - everything.md:9:9:9:10
-PARSE ERROR - everything.md:9:11:9:12
-PARSE ERROR - everything.md:9:12:9:13
-PARSE ERROR - everything.md:9:13:9:14
-PARSE ERROR - everything.md:9:15:9:16
-PARSE ERROR - everything.md:9:16:9:17
-WHERE CLAUSE ERROR - everything.md:14:12:14:17
-PARSE ERROR - everything.md:14:18:14:24
-PARSE ERROR - everything.md:14:24:14:25
-PARSE ERROR - everything.md:14:25:14:26
-PARSE ERROR - everything.md:14:26:14:27
-PARSE ERROR - everything.md:14:27:14:29
-PARSE ERROR - everything.md:14:29:14:30
-PARSE ERROR - everything.md:14:31:14:37
-PARSE ERROR - everything.md:14:37:14:38
-PARSE ERROR - everything.md:14:38:14:39
-PARSE ERROR - everything.md:14:39:14:40
-PARSE ERROR - everything.md:14:40:14:42
-WHERE CLAUSE NOT ALLOWED IN TYPE DECLARATION - everything.md:6:1:6:15
-UNDECLARED TYPE - everything.md:10:11:10:12
+WHERE CLAUSE NOT ALLOWED IN TYPE DECLARATION - everything.md:6:1:6:60
+WHERE CLAUSE NOT ALLOWED IN TYPE DECLARATION - everything.md:7:1:7:60
 MODULE NOT FOUND - everything.md:2:1:2:30
 MODULE NOT FOUND - everything.md:3:1:3:46
-MALFORMED WHERE CLAUSE - everything.md:14:12:14:17
 UNUSED VARIABLE - everything.md:24:10:24:11
 UNUSED VARIABLE - everything.md:25:9:25:10
 UNUSED VARIABLE - everything.md:26:11:26:12
@@ -133,988 +50,26 @@
 UNUSED VARIABLE - everything.md:20:2:20:4
 UNUSED VARIABLE - everything.md:21:2:21:4
 # PROBLEMS
-**WHERE CLAUSE ERROR**
-Expected an opening bracket **[** after `where`.
-Where clauses should look like:     where [a.method : Type]
-
-**everything.md:6:10:6:15:**
-```roc
-A(a) : a where module(a).a1 : (a, a) -> Str, module(a).a2 : (a, a) -> Str
-```
-         ^^^^^
-
-
-**PARSE ERROR**
-A parsing error occurred: `statement_unexpected_token`
-This is an unexpected parsing error. Please check your syntax.
-
-**everything.md:6:16:6:22:**
-```roc
-A(a) : a where module(a).a1 : (a, a) -> Str, module(a).a2 : (a, a) -> Str
-```
-               ^^^^^^
-
-
-**PARSE ERROR**
-A parsing error occurred: `statement_unexpected_token`
-This is an unexpected parsing error. Please check your syntax.
-
-**everything.md:6:22:6:23:**
-```roc
-A(a) : a where module(a).a1 : (a, a) -> Str, module(a).a2 : (a, a) -> Str
-```
-                     ^
-
-
-**PARSE ERROR**
-A parsing error occurred: `statement_unexpected_token`
-This is an unexpected parsing error. Please check your syntax.
-
-**everything.md:6:23:6:24:**
-```roc
-A(a) : a where module(a).a1 : (a, a) -> Str, module(a).a2 : (a, a) -> Str
-```
-                      ^
-
-
-**PARSE ERROR**
-A parsing error occurred: `statement_unexpected_token`
-This is an unexpected parsing error. Please check your syntax.
-
-**everything.md:6:24:6:25:**
-```roc
-A(a) : a where module(a).a1 : (a, a) -> Str, module(a).a2 : (a, a) -> Str
-```
-                       ^
-
-
-**PARSE ERROR**
-A parsing error occurred: `statement_unexpected_token`
-This is an unexpected parsing error. Please check your syntax.
-
-**everything.md:6:25:6:28:**
-```roc
-A(a) : a where module(a).a1 : (a, a) -> Str, module(a).a2 : (a, a) -> Str
-```
-                        ^^^
-
-
-**PARSE ERROR**
-A parsing error occurred: `statement_unexpected_token`
-This is an unexpected parsing error. Please check your syntax.
-
-**everything.md:6:29:6:30:**
-```roc
-A(a) : a where module(a).a1 : (a, a) -> Str, module(a).a2 : (a, a) -> Str
-```
-                            ^
-
-
-**PARSE ERROR**
-A parsing error occurred: `statement_unexpected_token`
-This is an unexpected parsing error. Please check your syntax.
-
-**everything.md:6:31:6:32:**
-```roc
-A(a) : a where module(a).a1 : (a, a) -> Str, module(a).a2 : (a, a) -> Str
-```
-                              ^
-
-
-**PARSE ERROR**
-A parsing error occurred: `statement_unexpected_token`
-This is an unexpected parsing error. Please check your syntax.
-
-**everything.md:6:32:6:33:**
-```roc
-A(a) : a where module(a).a1 : (a, a) -> Str, module(a).a2 : (a, a) -> Str
-```
-                               ^
-
-
-**PARSE ERROR**
-A parsing error occurred: `statement_unexpected_token`
-This is an unexpected parsing error. Please check your syntax.
-
-**everything.md:6:33:6:34:**
-```roc
-A(a) : a where module(a).a1 : (a, a) -> Str, module(a).a2 : (a, a) -> Str
-```
-                                ^
-
-
-**PARSE ERROR**
-A parsing error occurred: `statement_unexpected_token`
-This is an unexpected parsing error. Please check your syntax.
-
-**everything.md:6:35:6:36:**
-```roc
-A(a) : a where module(a).a1 : (a, a) -> Str, module(a).a2 : (a, a) -> Str
-```
-                                  ^
-
-
-**PARSE ERROR**
-A parsing error occurred: `statement_unexpected_token`
-This is an unexpected parsing error. Please check your syntax.
-
-**everything.md:6:36:6:37:**
-```roc
-A(a) : a where module(a).a1 : (a, a) -> Str, module(a).a2 : (a, a) -> Str
-```
-                                   ^
-
-
-**PARSE ERROR**
-Function types with multiple arrows need parentheses.
-
-Instead of writing **a -> b -> c**, use parentheses to clarify which you mean:
-        a -> (b -> c) for a **curried** function (a function that **returns** another function)
-        (a -> b) -> c for a **higher-order** function (a function that **takes** another function)
-
-**everything.md:6:38:6:40:**
-```roc
-A(a) : a where module(a).a1 : (a, a) -> Str, module(a).a2 : (a, a) -> Str
-```
-                                     ^^
-
-
-**PARSE ERROR**
-Type applications require parentheses around their type arguments.
-
-I found a type followed by what looks like a type argument, but they need to be connected with parentheses.
-
-Instead of:
-    **List U8**
-
-Use:
-    **List(U8)**
-
-Other valid examples:
-    `Dict(Str, Num)`
-    `Result(a, Str)`
-    `Maybe(List(U64))`
-
-**everything.md:6:44:6:45:**
-```roc
-A(a) : a where module(a).a1 : (a, a) -> Str, module(a).a2 : (a, a) -> Str
-```
-                                           ^
-
-
-**PARSE ERROR**
-A parsing error occurred: `statement_unexpected_token`
-This is an unexpected parsing error. Please check your syntax.
-
-**everything.md:6:46:6:52:**
-```roc
-A(a) : a where module(a).a1 : (a, a) -> Str, module(a).a2 : (a, a) -> Str
-```
-                                             ^^^^^^
-
-
-**PARSE ERROR**
-A parsing error occurred: `statement_unexpected_token`
-This is an unexpected parsing error. Please check your syntax.
-
-**everything.md:6:52:6:53:**
-```roc
-A(a) : a where module(a).a1 : (a, a) -> Str, module(a).a2 : (a, a) -> Str
-```
-                                                   ^
-
-
-**PARSE ERROR**
-A parsing error occurred: `statement_unexpected_token`
-This is an unexpected parsing error. Please check your syntax.
-
-**everything.md:6:53:6:54:**
-```roc
-A(a) : a where module(a).a1 : (a, a) -> Str, module(a).a2 : (a, a) -> Str
-```
-                                                    ^
-
-
-**PARSE ERROR**
-A parsing error occurred: `statement_unexpected_token`
-This is an unexpected parsing error. Please check your syntax.
-
-**everything.md:6:54:6:55:**
-```roc
-A(a) : a where module(a).a1 : (a, a) -> Str, module(a).a2 : (a, a) -> Str
-```
-                                                     ^
-
-
-**PARSE ERROR**
-A parsing error occurred: `statement_unexpected_token`
-This is an unexpected parsing error. Please check your syntax.
-
-**everything.md:6:55:6:58:**
-```roc
-A(a) : a where module(a).a1 : (a, a) -> Str, module(a).a2 : (a, a) -> Str
-```
-                                                      ^^^
-
-
-**PARSE ERROR**
-A parsing error occurred: `statement_unexpected_token`
-This is an unexpected parsing error. Please check your syntax.
-
-**everything.md:6:59:6:60:**
-```roc
-A(a) : a where module(a).a1 : (a, a) -> Str, module(a).a2 : (a, a) -> Str
-```
-                                                          ^
-
-
-**PARSE ERROR**
-A parsing error occurred: `statement_unexpected_token`
-This is an unexpected parsing error. Please check your syntax.
-
-**everything.md:6:61:6:62:**
-```roc
-A(a) : a where module(a).a1 : (a, a) -> Str, module(a).a2 : (a, a) -> Str
-```
-                                                            ^
-
-
-**PARSE ERROR**
-A parsing error occurred: `statement_unexpected_token`
-This is an unexpected parsing error. Please check your syntax.
-
-**everything.md:6:62:6:63:**
-```roc
-A(a) : a where module(a).a1 : (a, a) -> Str, module(a).a2 : (a, a) -> Str
-```
-                                                             ^
-
-
-**PARSE ERROR**
-A parsing error occurred: `statement_unexpected_token`
-This is an unexpected parsing error. Please check your syntax.
-
-**everything.md:6:63:6:64:**
-```roc
-A(a) : a where module(a).a1 : (a, a) -> Str, module(a).a2 : (a, a) -> Str
-```
-                                                              ^
-
-
-**PARSE ERROR**
-A parsing error occurred: `statement_unexpected_token`
-This is an unexpected parsing error. Please check your syntax.
-
-**everything.md:6:65:6:66:**
-```roc
-A(a) : a where module(a).a1 : (a, a) -> Str, module(a).a2 : (a, a) -> Str
-```
-                                                                ^
-
-
-**PARSE ERROR**
-A parsing error occurred: `statement_unexpected_token`
-This is an unexpected parsing error. Please check your syntax.
-
-**everything.md:6:66:6:67:**
-```roc
-A(a) : a where module(a).a1 : (a, a) -> Str, module(a).a2 : (a, a) -> Str
-```
-                                                                 ^
-
-
-**PARSE ERROR**
-Function types with multiple arrows need parentheses.
-
-Instead of writing **a -> b -> c**, use parentheses to clarify which you mean:
-        a -> (b -> c) for a **curried** function (a function that **returns** another function)
-        (a -> b) -> c for a **higher-order** function (a function that **takes** another function)
-
-**everything.md:6:68:6:70:**
-```roc
-A(a) : a where module(a).a1 : (a, a) -> Str, module(a).a2 : (a, a) -> Str
-```
-                                                                   ^^
-
-
-**PARSE ERROR**
-Type applications require parentheses around their type arguments.
-
-I found a type followed by what looks like a type argument, but they need to be connected with parentheses.
-
-Instead of:
-    **List U8**
-
-Use:
-    **List(U8)**
-
-Other valid examples:
-    `Dict(Str, Num)`
-    `Result(a, Str)`
-    `Maybe(List(U64))`
-
-**everything.md:7:1:7:2:**
-```roc
-B(b) : b where module(b).b1 : (b, b) -> Str, module(b).b2 : (b, b) -> Str
-```
-^
-
-
-**PARSE ERROR**
-A parsing error occurred: `statement_unexpected_token`
-This is an unexpected parsing error. Please check your syntax.
-
-**everything.md:7:2:7:3:**
-```roc
-B(b) : b where module(b).b1 : (b, b) -> Str, module(b).b2 : (b, b) -> Str
-```
- ^
-
-
-**PARSE ERROR**
-A parsing error occurred: `statement_unexpected_token`
-This is an unexpected parsing error. Please check your syntax.
-
-**everything.md:7:3:7:4:**
-```roc
-B(b) : b where module(b).b1 : (b, b) -> Str, module(b).b2 : (b, b) -> Str
-```
-  ^
-
-
-**PARSE ERROR**
-A parsing error occurred: `statement_unexpected_token`
-This is an unexpected parsing error. Please check your syntax.
-
-**everything.md:7:4:7:5:**
-```roc
-B(b) : b where module(b).b1 : (b, b) -> Str, module(b).b2 : (b, b) -> Str
-```
-   ^
-
-
-**PARSE ERROR**
-A parsing error occurred: `statement_unexpected_token`
-This is an unexpected parsing error. Please check your syntax.
-
-**everything.md:7:6:7:7:**
-```roc
-B(b) : b where module(b).b1 : (b, b) -> Str, module(b).b2 : (b, b) -> Str
-```
-     ^
-
-
-**PARSE ERROR**
-A parsing error occurred: `statement_unexpected_token`
-This is an unexpected parsing error. Please check your syntax.
-
-**everything.md:7:8:7:9:**
-```roc
-B(b) : b where module(b).b1 : (b, b) -> Str, module(b).b2 : (b, b) -> Str
-```
-       ^
-
-
-**PARSE ERROR**
-A parsing error occurred: `statement_unexpected_token`
-This is an unexpected parsing error. Please check your syntax.
-
-**everything.md:7:10:7:15:**
-```roc
-B(b) : b where module(b).b1 : (b, b) -> Str, module(b).b2 : (b, b) -> Str
-```
-         ^^^^^
-
-
-**PARSE ERROR**
-A parsing error occurred: `statement_unexpected_token`
-This is an unexpected parsing error. Please check your syntax.
-
-**everything.md:7:16:7:22:**
-```roc
-B(b) : b where module(b).b1 : (b, b) -> Str, module(b).b2 : (b, b) -> Str
-```
-               ^^^^^^
-
-
-**PARSE ERROR**
-A parsing error occurred: `statement_unexpected_token`
-This is an unexpected parsing error. Please check your syntax.
-
-**everything.md:7:22:7:23:**
-```roc
-B(b) : b where module(b).b1 : (b, b) -> Str, module(b).b2 : (b, b) -> Str
-```
-                     ^
-
-
-**PARSE ERROR**
-A parsing error occurred: `statement_unexpected_token`
-This is an unexpected parsing error. Please check your syntax.
-
-**everything.md:7:23:7:24:**
-```roc
-B(b) : b where module(b).b1 : (b, b) -> Str, module(b).b2 : (b, b) -> Str
-```
-                      ^
-
-
-**PARSE ERROR**
-A parsing error occurred: `statement_unexpected_token`
-This is an unexpected parsing error. Please check your syntax.
-
-**everything.md:7:24:7:25:**
-```roc
-B(b) : b where module(b).b1 : (b, b) -> Str, module(b).b2 : (b, b) -> Str
-```
-                       ^
-
-
-**PARSE ERROR**
-A parsing error occurred: `statement_unexpected_token`
-This is an unexpected parsing error. Please check your syntax.
-
-**everything.md:7:25:7:28:**
-```roc
-B(b) : b where module(b).b1 : (b, b) -> Str, module(b).b2 : (b, b) -> Str
-```
-                        ^^^
-
-
-**PARSE ERROR**
-A parsing error occurred: `statement_unexpected_token`
-This is an unexpected parsing error. Please check your syntax.
-
-**everything.md:7:29:7:30:**
-```roc
-B(b) : b where module(b).b1 : (b, b) -> Str, module(b).b2 : (b, b) -> Str
-```
-                            ^
-
-
-**PARSE ERROR**
-A parsing error occurred: `statement_unexpected_token`
-This is an unexpected parsing error. Please check your syntax.
-
-**everything.md:7:31:7:32:**
-```roc
-B(b) : b where module(b).b1 : (b, b) -> Str, module(b).b2 : (b, b) -> Str
-```
-                              ^
-
-
-**PARSE ERROR**
-A parsing error occurred: `statement_unexpected_token`
-This is an unexpected parsing error. Please check your syntax.
-
-**everything.md:7:32:7:33:**
-```roc
-B(b) : b where module(b).b1 : (b, b) -> Str, module(b).b2 : (b, b) -> Str
-```
-                               ^
-
-
-**PARSE ERROR**
-A parsing error occurred: `statement_unexpected_token`
-This is an unexpected parsing error. Please check your syntax.
-
-**everything.md:7:33:7:34:**
-```roc
-B(b) : b where module(b).b1 : (b, b) -> Str, module(b).b2 : (b, b) -> Str
-```
-                                ^
-
-
-**PARSE ERROR**
-A parsing error occurred: `statement_unexpected_token`
-This is an unexpected parsing error. Please check your syntax.
-
-**everything.md:7:35:7:36:**
-```roc
-B(b) : b where module(b).b1 : (b, b) -> Str, module(b).b2 : (b, b) -> Str
-```
-                                  ^
-
-
-**PARSE ERROR**
-A parsing error occurred: `statement_unexpected_token`
-This is an unexpected parsing error. Please check your syntax.
-
-**everything.md:7:36:7:37:**
-```roc
-B(b) : b where module(b).b1 : (b, b) -> Str, module(b).b2 : (b, b) -> Str
-```
-                                   ^
-
-
-**PARSE ERROR**
-Function types with multiple arrows need parentheses.
-
-Instead of writing **a -> b -> c**, use parentheses to clarify which you mean:
-        a -> (b -> c) for a **curried** function (a function that **returns** another function)
-        (a -> b) -> c for a **higher-order** function (a function that **takes** another function)
-
-**everything.md:7:38:7:40:**
-```roc
-B(b) : b where module(b).b1 : (b, b) -> Str, module(b).b2 : (b, b) -> Str
-```
-                                     ^^
-
-
-**PARSE ERROR**
-Type applications require parentheses around their type arguments.
-
-I found a type followed by what looks like a type argument, but they need to be connected with parentheses.
-
-Instead of:
-    **List U8**
-
-Use:
-    **List(U8)**
-
-Other valid examples:
-    `Dict(Str, Num)`
-    `Result(a, Str)`
-    `Maybe(List(U64))`
-
-**everything.md:7:44:7:45:**
-```roc
-B(b) : b where module(b).b1 : (b, b) -> Str, module(b).b2 : (b, b) -> Str
-```
-                                           ^
-
-
-**PARSE ERROR**
-A parsing error occurred: `statement_unexpected_token`
-This is an unexpected parsing error. Please check your syntax.
-
-**everything.md:7:46:7:52:**
-```roc
-B(b) : b where module(b).b1 : (b, b) -> Str, module(b).b2 : (b, b) -> Str
-```
-                                             ^^^^^^
-
-
-**PARSE ERROR**
-A parsing error occurred: `statement_unexpected_token`
-This is an unexpected parsing error. Please check your syntax.
-
-**everything.md:7:52:7:53:**
-```roc
-B(b) : b where module(b).b1 : (b, b) -> Str, module(b).b2 : (b, b) -> Str
-```
-                                                   ^
-
-
-**PARSE ERROR**
-A parsing error occurred: `statement_unexpected_token`
-This is an unexpected parsing error. Please check your syntax.
-
-**everything.md:7:53:7:54:**
-```roc
-B(b) : b where module(b).b1 : (b, b) -> Str, module(b).b2 : (b, b) -> Str
-```
-                                                    ^
-
-
-**PARSE ERROR**
-A parsing error occurred: `statement_unexpected_token`
-This is an unexpected parsing error. Please check your syntax.
-
-**everything.md:7:54:7:55:**
-```roc
-B(b) : b where module(b).b1 : (b, b) -> Str, module(b).b2 : (b, b) -> Str
-```
-                                                     ^
-
-
-**PARSE ERROR**
-A parsing error occurred: `statement_unexpected_token`
-This is an unexpected parsing error. Please check your syntax.
-
-**everything.md:7:55:7:58:**
-```roc
-B(b) : b where module(b).b1 : (b, b) -> Str, module(b).b2 : (b, b) -> Str
-```
-                                                      ^^^
-
-
-**PARSE ERROR**
-A parsing error occurred: `statement_unexpected_token`
-This is an unexpected parsing error. Please check your syntax.
-
-**everything.md:7:59:7:60:**
-```roc
-B(b) : b where module(b).b1 : (b, b) -> Str, module(b).b2 : (b, b) -> Str
-```
-                                                          ^
-
-
-**PARSE ERROR**
-A parsing error occurred: `statement_unexpected_token`
-This is an unexpected parsing error. Please check your syntax.
-
-**everything.md:7:61:7:62:**
-```roc
-B(b) : b where module(b).b1 : (b, b) -> Str, module(b).b2 : (b, b) -> Str
-```
-                                                            ^
-
-
-**PARSE ERROR**
-A parsing error occurred: `statement_unexpected_token`
-This is an unexpected parsing error. Please check your syntax.
-
-**everything.md:7:62:7:63:**
-```roc
-B(b) : b where module(b).b1 : (b, b) -> Str, module(b).b2 : (b, b) -> Str
-```
-                                                             ^
-
-
-**PARSE ERROR**
-A parsing error occurred: `statement_unexpected_token`
-This is an unexpected parsing error. Please check your syntax.
-
-**everything.md:7:63:7:64:**
-```roc
-B(b) : b where module(b).b1 : (b, b) -> Str, module(b).b2 : (b, b) -> Str
-```
-                                                              ^
-
-
-**PARSE ERROR**
-A parsing error occurred: `statement_unexpected_token`
-This is an unexpected parsing error. Please check your syntax.
-
-**everything.md:7:65:7:66:**
-```roc
-B(b) : b where module(b).b1 : (b, b) -> Str, module(b).b2 : (b, b) -> Str
-```
-                                                                ^
-
-
-**PARSE ERROR**
-A parsing error occurred: `statement_unexpected_token`
-This is an unexpected parsing error. Please check your syntax.
-
-**everything.md:7:66:7:67:**
-```roc
-B(b) : b where module(b).b1 : (b, b) -> Str, module(b).b2 : (b, b) -> Str
-```
-                                                                 ^
-
-
-**PARSE ERROR**
-Function types with multiple arrows need parentheses.
-
-Instead of writing **a -> b -> c**, use parentheses to clarify which you mean:
-        a -> (b -> c) for a **curried** function (a function that **returns** another function)
-        (a -> b) -> c for a **higher-order** function (a function that **takes** another function)
-
-**everything.md:7:68:7:70:**
-```roc
-B(b) : b where module(b).b1 : (b, b) -> Str, module(b).b2 : (b, b) -> Str
-```
-                                                                   ^^
-
-
-**PARSE ERROR**
-Type applications require parentheses around their type arguments.
-
-I found a type followed by what looks like a type argument, but they need to be connected with parentheses.
-
-Instead of:
-    **List U8**
-
-Use:
-    **List(U8)**
-
-Other valid examples:
-    `Dict(Str, Num)`
-    `Result(a, Str)`
-    `Maybe(List(U64))`
-
-**everything.md:9:1:9:2:**
-```roc
-C(a, b) : (a, b)
-```
-^
-
-
-**PARSE ERROR**
-A parsing error occurred: `statement_unexpected_token`
-This is an unexpected parsing error. Please check your syntax.
-
-**everything.md:9:2:9:3:**
-```roc
-C(a, b) : (a, b)
-```
- ^
-
-
-**PARSE ERROR**
-A parsing error occurred: `statement_unexpected_token`
-This is an unexpected parsing error. Please check your syntax.
-
-**everything.md:9:3:9:4:**
-```roc
-C(a, b) : (a, b)
-```
-  ^
-
-
-**PARSE ERROR**
-A parsing error occurred: `statement_unexpected_token`
-This is an unexpected parsing error. Please check your syntax.
-
-**everything.md:9:4:9:5:**
-```roc
-C(a, b) : (a, b)
-```
-   ^
-
-
-**PARSE ERROR**
-A parsing error occurred: `statement_unexpected_token`
-This is an unexpected parsing error. Please check your syntax.
-
-**everything.md:9:6:9:7:**
-```roc
-C(a, b) : (a, b)
-```
-     ^
-
-
-**PARSE ERROR**
-A parsing error occurred: `statement_unexpected_token`
-This is an unexpected parsing error. Please check your syntax.
-
-**everything.md:9:7:9:8:**
-```roc
-C(a, b) : (a, b)
-```
-      ^
-
-
-**PARSE ERROR**
-A parsing error occurred: `statement_unexpected_token`
-This is an unexpected parsing error. Please check your syntax.
-
-**everything.md:9:9:9:10:**
-```roc
-C(a, b) : (a, b)
-```
-        ^
-
-
-**PARSE ERROR**
-A parsing error occurred: `statement_unexpected_token`
-This is an unexpected parsing error. Please check your syntax.
-
-**everything.md:9:11:9:12:**
-```roc
-C(a, b) : (a, b)
-```
-          ^
-
-
-**PARSE ERROR**
-A parsing error occurred: `statement_unexpected_token`
-This is an unexpected parsing error. Please check your syntax.
-
-**everything.md:9:12:9:13:**
-```roc
-C(a, b) : (a, b)
-```
-           ^
-
-
-**PARSE ERROR**
-A parsing error occurred: `statement_unexpected_token`
-This is an unexpected parsing error. Please check your syntax.
-
-**everything.md:9:13:9:14:**
-```roc
-C(a, b) : (a, b)
-```
-            ^
-
-
-**PARSE ERROR**
-A parsing error occurred: `statement_unexpected_token`
-This is an unexpected parsing error. Please check your syntax.
-
-**everything.md:9:15:9:16:**
-```roc
-C(a, b) : (a, b)
-```
-              ^
-
-
-**PARSE ERROR**
-A parsing error occurred: `statement_unexpected_token`
-This is an unexpected parsing error. Please check your syntax.
-
-**everything.md:9:16:9:17:**
-```roc
-C(a, b) : (a, b)
-```
-               ^
-
-
-**WHERE CLAUSE ERROR**
-Expected an opening bracket **[** after `where`.
-Where clauses should look like:     where [a.method : Type]
-
-**everything.md:14:12:14:17:**
-```roc
-g : e -> e where module(e).A, module(e).B
-```
-           ^^^^^
-
-
-**PARSE ERROR**
-A parsing error occurred: `statement_unexpected_token`
-This is an unexpected parsing error. Please check your syntax.
-
-**everything.md:14:18:14:24:**
-```roc
-g : e -> e where module(e).A, module(e).B
-```
-                 ^^^^^^
-
-
-**PARSE ERROR**
-A parsing error occurred: `statement_unexpected_token`
-This is an unexpected parsing error. Please check your syntax.
-
-**everything.md:14:24:14:25:**
-```roc
-g : e -> e where module(e).A, module(e).B
-```
-                       ^
-
-
-**PARSE ERROR**
-A parsing error occurred: `statement_unexpected_token`
-This is an unexpected parsing error. Please check your syntax.
-
-**everything.md:14:25:14:26:**
-```roc
-g : e -> e where module(e).A, module(e).B
-```
-                        ^
-
-
-**PARSE ERROR**
-A parsing error occurred: `statement_unexpected_token`
-This is an unexpected parsing error. Please check your syntax.
-
-**everything.md:14:26:14:27:**
-```roc
-g : e -> e where module(e).A, module(e).B
-```
-                         ^
-
-
-**PARSE ERROR**
-A parsing error occurred: `statement_unexpected_token`
-This is an unexpected parsing error. Please check your syntax.
-
-**everything.md:14:27:14:29:**
-```roc
-g : e -> e where module(e).A, module(e).B
-```
-                          ^^
-
-
-**PARSE ERROR**
-A parsing error occurred: `statement_unexpected_token`
-This is an unexpected parsing error. Please check your syntax.
-
-**everything.md:14:29:14:30:**
-```roc
-g : e -> e where module(e).A, module(e).B
-```
-                            ^
-
-
-**PARSE ERROR**
-A parsing error occurred: `statement_unexpected_token`
-This is an unexpected parsing error. Please check your syntax.
-
-**everything.md:14:31:14:37:**
-```roc
-g : e -> e where module(e).A, module(e).B
-```
-                              ^^^^^^
-
-
-**PARSE ERROR**
-A parsing error occurred: `statement_unexpected_token`
-This is an unexpected parsing error. Please check your syntax.
-
-**everything.md:14:37:14:38:**
-```roc
-g : e -> e where module(e).A, module(e).B
-```
-                                    ^
-
-
-**PARSE ERROR**
-A parsing error occurred: `statement_unexpected_token`
-This is an unexpected parsing error. Please check your syntax.
-
-**everything.md:14:38:14:39:**
-```roc
-g : e -> e where module(e).A, module(e).B
-```
-                                     ^
-
-
-**PARSE ERROR**
-A parsing error occurred: `statement_unexpected_token`
-This is an unexpected parsing error. Please check your syntax.
-
-**everything.md:14:39:14:40:**
-```roc
-g : e -> e where module(e).A, module(e).B
-```
-                                      ^
-
-
-**PARSE ERROR**
-A parsing error occurred: `statement_unexpected_token`
-This is an unexpected parsing error. Please check your syntax.
-
-**everything.md:14:40:14:42:**
-```roc
-g : e -> e where module(e).A, module(e).B
-```
-                                       ^^
-
-
 **WHERE CLAUSE NOT ALLOWED IN TYPE DECLARATION**
 You cannot define a `where` clause inside a type declaration.
 
 You're attempting do this here:
-**everything.md:6:1:6:15:**
-```roc
-A(a) : a where module(a).a1 : (a, a) -> Str, module(a).a2 : (a, a) -> Str
-```
-^^^^^^^^^^^^^^
-
-
-**UNDECLARED TYPE**
-The type _C_ is not declared in this scope.
-
-This type is referenced here:
-**everything.md:10:11:10:12:**
-```roc
-D(a, b) : C(a, b)
-```
-          ^
+**everything.md:6:1:6:60:**
+```roc
+A(a) : a where [a.a1 : (a, a) -> Str, a.a2 : (a, a) -> Str]
+```
+^^^^^^^^^^^^^^^^^^^^^^^^^^^^^^^^^^^^^^^^^^^^^^^^^^^^^^^^^^^
+
+
+**WHERE CLAUSE NOT ALLOWED IN TYPE DECLARATION**
+You cannot define a `where` clause inside a type declaration.
+
+You're attempting do this here:
+**everything.md:7:1:7:60:**
+```roc
+B(b) : b where [b.b1 : (b, b) -> Str, b.b2 : (b, b) -> Str]
+```
+^^^^^^^^^^^^^^^^^^^^^^^^^^^^^^^^^^^^^^^^^^^^^^^^^^^^^^^^^^^
 
 
 **MODULE NOT FOUND**
@@ -1138,17 +93,6 @@
 ```
 ^^^^^^^^^^^^^^^^^^^^^^^^^^^^^^^^^^^^^^^^^^^^^
 
-
-**MALFORMED WHERE CLAUSE**
-This where clause could not be parsed correctly.
-
-**everything.md:14:12:14:17:**
-```roc
-g : e -> e where module(e).A, module(e).B
-```
-           ^^^^^
-
-Check the syntax of your where clause.
 
 **UNUSED VARIABLE**
 Variable `b` is not used anywhere in your code.
@@ -1262,13 +206,13 @@
 ~~~zig
 KwImport(2:1-2:7),UpperIdent(2:8-2:10),KwExposing(2:11-2:19),OpenSquare(2:20-2:21),UpperIdent(2:21-2:24),Comma(2:24-2:25),UpperIdent(2:26-2:29),CloseSquare(2:29-2:30),
 KwImport(3:1-3:7),UpperIdent(3:8-3:10),KwExposing(3:11-3:19),OpenSquare(3:20-3:21),UpperIdent(3:21-3:24),KwAs(3:25-3:27),UpperIdent(3:28-3:32),Comma(3:32-3:33),UpperIdent(3:34-3:37),KwAs(3:38-3:40),UpperIdent(3:41-3:45),CloseSquare(3:45-3:46),
-UpperIdent(6:1-6:2),NoSpaceOpenRound(6:2-6:3),LowerIdent(6:3-6:4),CloseRound(6:4-6:5),OpColon(6:6-6:7),LowerIdent(6:8-6:9),KwWhere(6:10-6:15),KwModule(6:16-6:22),NoSpaceOpenRound(6:22-6:23),LowerIdent(6:23-6:24),CloseRound(6:24-6:25),NoSpaceDotLowerIdent(6:25-6:28),OpColon(6:29-6:30),OpenRound(6:31-6:32),LowerIdent(6:32-6:33),Comma(6:33-6:34),LowerIdent(6:35-6:36),CloseRound(6:36-6:37),OpArrow(6:38-6:40),UpperIdent(6:41-6:44),Comma(6:44-6:45),KwModule(6:46-6:52),NoSpaceOpenRound(6:52-6:53),LowerIdent(6:53-6:54),CloseRound(6:54-6:55),NoSpaceDotLowerIdent(6:55-6:58),OpColon(6:59-6:60),OpenRound(6:61-6:62),LowerIdent(6:62-6:63),Comma(6:63-6:64),LowerIdent(6:65-6:66),CloseRound(6:66-6:67),OpArrow(6:68-6:70),UpperIdent(6:71-6:74),
-UpperIdent(7:1-7:2),NoSpaceOpenRound(7:2-7:3),LowerIdent(7:3-7:4),CloseRound(7:4-7:5),OpColon(7:6-7:7),LowerIdent(7:8-7:9),KwWhere(7:10-7:15),KwModule(7:16-7:22),NoSpaceOpenRound(7:22-7:23),LowerIdent(7:23-7:24),CloseRound(7:24-7:25),NoSpaceDotLowerIdent(7:25-7:28),OpColon(7:29-7:30),OpenRound(7:31-7:32),LowerIdent(7:32-7:33),Comma(7:33-7:34),LowerIdent(7:35-7:36),CloseRound(7:36-7:37),OpArrow(7:38-7:40),UpperIdent(7:41-7:44),Comma(7:44-7:45),KwModule(7:46-7:52),NoSpaceOpenRound(7:52-7:53),LowerIdent(7:53-7:54),CloseRound(7:54-7:55),NoSpaceDotLowerIdent(7:55-7:58),OpColon(7:59-7:60),OpenRound(7:61-7:62),LowerIdent(7:62-7:63),Comma(7:63-7:64),LowerIdent(7:65-7:66),CloseRound(7:66-7:67),OpArrow(7:68-7:70),UpperIdent(7:71-7:74),
+UpperIdent(6:1-6:2),NoSpaceOpenRound(6:2-6:3),LowerIdent(6:3-6:4),CloseRound(6:4-6:5),OpColon(6:6-6:7),LowerIdent(6:8-6:9),KwWhere(6:10-6:15),OpenSquare(6:16-6:17),LowerIdent(6:17-6:18),NoSpaceDotLowerIdent(6:18-6:21),OpColon(6:22-6:23),OpenRound(6:24-6:25),LowerIdent(6:25-6:26),Comma(6:26-6:27),LowerIdent(6:28-6:29),CloseRound(6:29-6:30),OpArrow(6:31-6:33),UpperIdent(6:34-6:37),Comma(6:37-6:38),LowerIdent(6:39-6:40),NoSpaceDotLowerIdent(6:40-6:43),OpColon(6:44-6:45),OpenRound(6:46-6:47),LowerIdent(6:47-6:48),Comma(6:48-6:49),LowerIdent(6:50-6:51),CloseRound(6:51-6:52),OpArrow(6:53-6:55),UpperIdent(6:56-6:59),CloseSquare(6:59-6:60),
+UpperIdent(7:1-7:2),NoSpaceOpenRound(7:2-7:3),LowerIdent(7:3-7:4),CloseRound(7:4-7:5),OpColon(7:6-7:7),LowerIdent(7:8-7:9),KwWhere(7:10-7:15),OpenSquare(7:16-7:17),LowerIdent(7:17-7:18),NoSpaceDotLowerIdent(7:18-7:21),OpColon(7:22-7:23),OpenRound(7:24-7:25),LowerIdent(7:25-7:26),Comma(7:26-7:27),LowerIdent(7:28-7:29),CloseRound(7:29-7:30),OpArrow(7:31-7:33),UpperIdent(7:34-7:37),Comma(7:37-7:38),LowerIdent(7:39-7:40),NoSpaceDotLowerIdent(7:40-7:43),OpColon(7:44-7:45),OpenRound(7:46-7:47),LowerIdent(7:47-7:48),Comma(7:48-7:49),LowerIdent(7:50-7:51),CloseRound(7:51-7:52),OpArrow(7:53-7:55),UpperIdent(7:56-7:59),CloseSquare(7:59-7:60),
 UpperIdent(9:1-9:2),NoSpaceOpenRound(9:2-9:3),LowerIdent(9:3-9:4),Comma(9:4-9:5),LowerIdent(9:6-9:7),CloseRound(9:7-9:8),OpColon(9:9-9:10),OpenRound(9:11-9:12),LowerIdent(9:12-9:13),Comma(9:13-9:14),LowerIdent(9:15-9:16),CloseRound(9:16-9:17),
 UpperIdent(10:1-10:2),NoSpaceOpenRound(10:2-10:3),LowerIdent(10:3-10:4),Comma(10:4-10:5),LowerIdent(10:6-10:7),CloseRound(10:7-10:8),OpColon(10:9-10:10),UpperIdent(10:11-10:12),NoSpaceOpenRound(10:12-10:13),LowerIdent(10:13-10:14),Comma(10:14-10:15),LowerIdent(10:16-10:17),CloseRound(10:17-10:18),
 UpperIdent(11:1-11:2),OpColon(11:3-11:4),OpenCurly(11:5-11:6),LowerIdent(11:7-11:8),OpColon(11:9-11:10),UpperIdent(11:11-11:14),Comma(11:14-11:15),LowerIdent(11:16-11:17),OpColon(11:18-11:19),UpperIdent(11:20-11:23),CloseCurly(11:24-11:25),
 UpperIdent(12:1-12:2),OpColon(12:3-12:4),OpenSquare(12:5-12:6),UpperIdent(12:6-12:7),Comma(12:7-12:8),UpperIdent(12:9-12:10),CloseSquare(12:10-12:11),
-LowerIdent(14:1-14:2),OpColon(14:3-14:4),LowerIdent(14:5-14:6),OpArrow(14:7-14:9),LowerIdent(14:10-14:11),KwWhere(14:12-14:17),KwModule(14:18-14:24),NoSpaceOpenRound(14:24-14:25),LowerIdent(14:25-14:26),CloseRound(14:26-14:27),NoSpaceDotUpperIdent(14:27-14:29),Comma(14:29-14:30),KwModule(14:31-14:37),NoSpaceOpenRound(14:37-14:38),LowerIdent(14:38-14:39),CloseRound(14:39-14:40),NoSpaceDotUpperIdent(14:40-14:42),
+LowerIdent(14:1-14:2),OpColon(14:3-14:4),LowerIdent(14:5-14:6),OpArrow(14:7-14:9),LowerIdent(14:10-14:11),KwWhere(14:12-14:17),OpenSquare(14:18-14:19),LowerIdent(14:19-14:20),NoSpaceDotUpperIdent(14:20-14:22),Comma(14:22-14:23),LowerIdent(14:24-14:25),NoSpaceDotUpperIdent(14:25-14:27),CloseSquare(14:27-14:28),
 LowerIdent(16:1-16:2),OpAssign(16:3-16:4),OpBar(16:5-16:6),LowerIdent(16:6-16:7),Comma(16:7-16:8),LowerIdent(16:9-16:10),OpBar(16:10-16:11),OpenCurly(16:12-16:13),
 LowerIdent(17:2-17:4),OpAssign(17:5-17:6),OpenCurly(17:7-17:8),LowerIdent(17:9-17:12),OpColon(17:12-17:13),LowerIdent(17:14-17:15),Comma(17:15-17:16),LowerIdent(17:17-17:20),OpColon(17:20-17:21),LowerIdent(17:22-17:23),Comma(17:23-17:24),LowerIdent(17:25-17:28),OpColon(17:28-17:29),OpenCurly(17:30-17:31),LowerIdent(17:32-17:36),OpColon(17:36-17:37),LowerIdent(17:38-17:39),Comma(17:39-17:40),LowerIdent(17:41-17:45),OpColon(17:45-17:46),LowerIdent(17:47-17:48),CloseCurly(17:49-17:50),CloseCurly(17:51-17:52),
 LowerIdent(18:2-18:4),OpAssign(18:5-18:6),LowerIdent(18:7-18:8),NoSpaceOpenRound(18:8-18:9),LowerIdent(18:9-18:10),Comma(18:10-18:11),LowerIdent(18:12-18:13),CloseRound(18:13-18:14),
@@ -1297,80 +241,24 @@
 			(exposing
 				(exposed-upper-ident @3.21-3.32 (text "I21") (as "Ias1"))
 				(exposed-upper-ident @3.34-3.45 (text "I22") (as "Ias2"))))
-		(s-type-decl @6.1-6.15
+		(s-type-decl @6.1-6.60
 			(header @6.1-6.5 (name "A")
 				(args
 					(ty-var @6.3-6.4 (raw "a"))))
 			(ty-var @6.8-6.9 (raw "a")))
-		(s-malformed @6.16-6.22 (tag "statement_unexpected_token"))
-		(s-malformed @6.22-6.23 (tag "statement_unexpected_token"))
-		(s-malformed @6.23-6.24 (tag "statement_unexpected_token"))
-		(s-malformed @6.24-6.25 (tag "statement_unexpected_token"))
-		(s-malformed @6.25-6.28 (tag "statement_unexpected_token"))
-		(s-malformed @6.29-6.30 (tag "statement_unexpected_token"))
-		(s-malformed @6.31-6.32 (tag "statement_unexpected_token"))
-		(s-malformed @6.32-6.33 (tag "statement_unexpected_token"))
-		(s-malformed @6.33-6.34 (tag "statement_unexpected_token"))
-		(s-malformed @6.35-6.36 (tag "statement_unexpected_token"))
-		(s-malformed @6.36-6.37 (tag "statement_unexpected_token"))
-		(s-malformed @6.38-6.40 (tag "multi_arrow_needs_parens"))
-		(s-malformed @6.44-6.45 (tag "expected_colon_after_type_annotation"))
-		(s-malformed @6.46-6.52 (tag "statement_unexpected_token"))
-		(s-malformed @6.52-6.53 (tag "statement_unexpected_token"))
-		(s-malformed @6.53-6.54 (tag "statement_unexpected_token"))
-		(s-malformed @6.54-6.55 (tag "statement_unexpected_token"))
-		(s-malformed @6.55-6.58 (tag "statement_unexpected_token"))
-		(s-malformed @6.59-6.60 (tag "statement_unexpected_token"))
-		(s-malformed @6.61-6.62 (tag "statement_unexpected_token"))
-		(s-malformed @6.62-6.63 (tag "statement_unexpected_token"))
-		(s-malformed @6.63-6.64 (tag "statement_unexpected_token"))
-		(s-malformed @6.65-6.66 (tag "statement_unexpected_token"))
-		(s-malformed @6.66-6.67 (tag "statement_unexpected_token"))
-		(s-malformed @6.68-6.70 (tag "multi_arrow_needs_parens"))
-		(s-malformed @7.1-7.2 (tag "expected_colon_after_type_annotation"))
-		(s-malformed @7.2-7.3 (tag "statement_unexpected_token"))
-		(s-malformed @7.3-7.4 (tag "statement_unexpected_token"))
-		(s-malformed @7.4-7.5 (tag "statement_unexpected_token"))
-		(s-malformed @7.6-7.7 (tag "statement_unexpected_token"))
-		(s-malformed @7.8-7.9 (tag "statement_unexpected_token"))
-		(s-malformed @7.10-7.15 (tag "statement_unexpected_token"))
-		(s-malformed @7.16-7.22 (tag "statement_unexpected_token"))
-		(s-malformed @7.22-7.23 (tag "statement_unexpected_token"))
-		(s-malformed @7.23-7.24 (tag "statement_unexpected_token"))
-		(s-malformed @7.24-7.25 (tag "statement_unexpected_token"))
-		(s-malformed @7.25-7.28 (tag "statement_unexpected_token"))
-		(s-malformed @7.29-7.30 (tag "statement_unexpected_token"))
-		(s-malformed @7.31-7.32 (tag "statement_unexpected_token"))
-		(s-malformed @7.32-7.33 (tag "statement_unexpected_token"))
-		(s-malformed @7.33-7.34 (tag "statement_unexpected_token"))
-		(s-malformed @7.35-7.36 (tag "statement_unexpected_token"))
-		(s-malformed @7.36-7.37 (tag "statement_unexpected_token"))
-		(s-malformed @7.38-7.40 (tag "multi_arrow_needs_parens"))
-		(s-malformed @7.44-7.45 (tag "expected_colon_after_type_annotation"))
-		(s-malformed @7.46-7.52 (tag "statement_unexpected_token"))
-		(s-malformed @7.52-7.53 (tag "statement_unexpected_token"))
-		(s-malformed @7.53-7.54 (tag "statement_unexpected_token"))
-		(s-malformed @7.54-7.55 (tag "statement_unexpected_token"))
-		(s-malformed @7.55-7.58 (tag "statement_unexpected_token"))
-		(s-malformed @7.59-7.60 (tag "statement_unexpected_token"))
-		(s-malformed @7.61-7.62 (tag "statement_unexpected_token"))
-		(s-malformed @7.62-7.63 (tag "statement_unexpected_token"))
-		(s-malformed @7.63-7.64 (tag "statement_unexpected_token"))
-		(s-malformed @7.65-7.66 (tag "statement_unexpected_token"))
-		(s-malformed @7.66-7.67 (tag "statement_unexpected_token"))
-		(s-malformed @7.68-7.70 (tag "multi_arrow_needs_parens"))
-		(s-malformed @9.1-9.2 (tag "expected_colon_after_type_annotation"))
-		(s-malformed @9.2-9.3 (tag "statement_unexpected_token"))
-		(s-malformed @9.3-9.4 (tag "statement_unexpected_token"))
-		(s-malformed @9.4-9.5 (tag "statement_unexpected_token"))
-		(s-malformed @9.6-9.7 (tag "statement_unexpected_token"))
-		(s-malformed @9.7-9.8 (tag "statement_unexpected_token"))
-		(s-malformed @9.9-9.10 (tag "statement_unexpected_token"))
-		(s-malformed @9.11-9.12 (tag "statement_unexpected_token"))
-		(s-malformed @9.12-9.13 (tag "statement_unexpected_token"))
-		(s-malformed @9.13-9.14 (tag "statement_unexpected_token"))
-		(s-malformed @9.15-9.16 (tag "statement_unexpected_token"))
-		(s-malformed @9.16-9.17 (tag "statement_unexpected_token"))
+		(s-type-decl @7.1-7.60
+			(header @7.1-7.5 (name "B")
+				(args
+					(ty-var @7.3-7.4 (raw "b"))))
+			(ty-var @7.8-7.9 (raw "b")))
+		(s-type-decl @9.1-9.17
+			(header @9.1-9.8 (name "C")
+				(args
+					(ty-var @9.3-9.4 (raw "a"))
+					(ty-var @9.6-9.7 (raw "b"))))
+			(ty-tuple @9.11-9.17
+				(ty-var @9.12-9.13 (raw "a"))
+				(ty-var @9.15-9.16 (raw "b"))))
 		(s-type-decl @10.1-10.18
 			(header @10.1-10.8 (name "D")
 				(args
@@ -1395,23 +283,13 @@
 				(tags
 					(ty @12.6-12.7 (name "A"))
 					(ty @12.9-12.10 (name "B")))))
-		(s-type-anno @14.1-14.17 (name "g")
+		(s-type-anno @14.1-14.28 (name "g")
 			(ty-fn @14.5-14.11
 				(ty-var @14.5-14.6 (raw "e"))
 				(ty-var @14.10-14.11 (raw "e")))
 			(where
-				(malformed @14.12-14.17 (reason "where_expected_open_bracket"))))
-		(s-malformed @14.18-14.24 (tag "statement_unexpected_token"))
-		(s-malformed @14.24-14.25 (tag "statement_unexpected_token"))
-		(s-malformed @14.25-14.26 (tag "statement_unexpected_token"))
-		(s-malformed @14.26-14.27 (tag "statement_unexpected_token"))
-		(s-malformed @14.27-14.29 (tag "statement_unexpected_token"))
-		(s-malformed @14.29-14.30 (tag "statement_unexpected_token"))
-		(s-malformed @14.31-14.37 (tag "statement_unexpected_token"))
-		(s-malformed @14.37-14.38 (tag "statement_unexpected_token"))
-		(s-malformed @14.38-14.39 (tag "statement_unexpected_token"))
-		(s-malformed @14.39-14.40 (tag "statement_unexpected_token"))
-		(s-malformed @14.40-14.42 (tag "statement_unexpected_token"))
+				(alias @14.19-14.22 (module-of "e") (name "A"))
+				(alias @14.24-14.27 (module-of "e") (name "B"))))
 		(s-decl @16.1-29.2
 			(p-ident @16.1-16.2 (raw "h"))
 			(e-lambda @16.5-29.2
@@ -1484,42 +362,7 @@
 ~~~
 # FORMATTED
 ~~~roc
-<<<<<<< HEAD
-# Import exposing
-# Import exposing
-import I1 exposing [I11, I12]
-import I2 exposing [I21 as Ias1, I22 as Ias2]
-
-# Where constraint
-A(a) : a where []
-
-
-
-
-D(a, b) : C(a, b)
-E : { a : Str, b : Str }
-F : [A, B]
-
-g : e -> e where []
-
-
-h = |x, y| {
-	h1 = { h11: x, h12: x, h13: { h131: x, h132: y } }
-	h2 = h(x, y)
-	h3 = A(x, y)
-	h4 = [x, y]
-	h5 = (x, y)
-
-	match x {
-		Z1((a, b)) => a
-		Z2(a, b) => a
-		Z3({ a, b }) => a
-		Z4([a, b]) => a
-	}
-}
-=======
 NO CHANGE
->>>>>>> 219110e7
 ~~~
 # CANONICALIZE
 ~~~clojure
@@ -1528,11 +371,11 @@
 		(p-assign @16.1-16.2 (ident "h"))
 		(e-closure @16.5-29.2
 			(captures
-				(capture @25.6-25.7 (ident "a"))
 				(capture @27.7-27.8 (ident "a"))
+				(capture @26.8-26.9 (ident "a"))
+				(capture @24.7-24.8 (ident "a"))
 				(capture @16.1-16.2 (ident "h"))
-				(capture @26.8-26.9 (ident "a"))
-				(capture @24.7-24.8 (ident "a")))
+				(capture @25.6-25.7 (ident "a")))
 			(e-lambda @16.5-29.2
 				(args
 					(p-assign @16.6-16.7 (ident "x"))
@@ -1624,17 +467,32 @@
 									(value
 										(e-lookup-local @27.17-27.18
 											(p-assign @27.7-27.8 (ident "a"))))))))))))
-	(s-alias-decl @6.1-6.15
+	(s-alias-decl @6.1-6.60
 		(ty-header @6.1-6.5 (name "A")
 			(ty-args
 				(ty-rigid-var @6.3-6.4 (name "a"))))
 		(ty-rigid-var-lookup (ty-rigid-var @6.3-6.4 (name "a"))))
+	(s-alias-decl @7.1-7.60
+		(ty-header @7.1-7.5 (name "B")
+			(ty-args
+				(ty-rigid-var @7.3-7.4 (name "b"))))
+		(ty-rigid-var-lookup (ty-rigid-var @7.3-7.4 (name "b"))))
+	(s-alias-decl @9.1-9.17
+		(ty-header @9.1-9.8 (name "C")
+			(ty-args
+				(ty-rigid-var @9.3-9.4 (name "a"))
+				(ty-rigid-var @9.6-9.7 (name "b"))))
+		(ty-tuple @9.11-9.17
+			(ty-rigid-var-lookup (ty-rigid-var @9.3-9.4 (name "a")))
+			(ty-rigid-var-lookup (ty-rigid-var @9.6-9.7 (name "b")))))
 	(s-alias-decl @10.1-10.18
 		(ty-header @10.1-10.8 (name "D")
 			(ty-args
 				(ty-rigid-var @10.3-10.4 (name "a"))
 				(ty-rigid-var @10.6-10.7 (name "b"))))
-		(ty-malformed @10.11-10.12))
+		(ty-apply @10.11-10.18 (name "C") (local)
+			(ty-rigid-var-lookup (ty-rigid-var @10.3-10.4 (name "a")))
+			(ty-rigid-var-lookup (ty-rigid-var @10.6-10.7 (name "b")))))
 	(s-alias-decl @11.1-11.25
 		(ty-header @11.1-11.2 (name "E"))
 		(ty-record @11.5-11.25
@@ -1655,12 +513,15 @@
 		(exposes
 			(exposed (name "I21") (alias "Ias1") (wildcard false))
 			(exposed (name "I22") (alias "Ias2") (wildcard false))))
-	(s-type-anno @14.1-14.17 (name "g")
+	(s-type-anno @14.1-14.28 (name "g")
 		(ty-fn @14.5-14.11 (effectful false)
 			(ty-rigid-var @14.5-14.6 (name "e"))
 			(ty-rigid-var-lookup (ty-rigid-var @14.5-14.6 (name "e"))))
 		(where
-			(malformed @14.12-14.17))))
+			(alias @14.19-14.22 (module-of "e") (ident "A"))
+			(alias @14.24-14.27 (module-of "e") (ident "B"))))
+	(ext-decl @14.19-14.22 (ident "e.A") (kind "type"))
+	(ext-decl @14.24-14.27 (ident "e.B") (kind "type")))
 ~~~
 # TYPES
 ~~~clojure
@@ -1668,10 +529,19 @@
 	(defs
 		(patt @16.1-16.2 (type "[Z1((c, d)), Z2(c, f), Z3({ a: c, b: i }), Z4(List(c))]j, [Z1((c, d)), Z2(c, f), Z3({ a: c, b: i }), Z4(List(c))]j -> c")))
 	(type_decls
-		(alias @6.1-6.15 (type "A(a)")
+		(alias @6.1-6.60 (type "A(a)")
 			(ty-header @6.1-6.5 (name "A")
 				(ty-args
 					(ty-rigid-var @6.3-6.4 (name "a")))))
+		(alias @7.1-7.60 (type "B(b)")
+			(ty-header @7.1-7.5 (name "B")
+				(ty-args
+					(ty-rigid-var @7.3-7.4 (name "b")))))
+		(alias @9.1-9.17 (type "C(a, b)")
+			(ty-header @9.1-9.8 (name "C")
+				(ty-args
+					(ty-rigid-var @9.3-9.4 (name "a"))
+					(ty-rigid-var @9.6-9.7 (name "b")))))
 		(alias @10.1-10.18 (type "D(a, b)")
 			(ty-header @10.1-10.8 (name "D")
 				(ty-args
