--- conflicted
+++ resolved
@@ -683,21 +683,12 @@
 		(p-assign (ident "h"))
 		(e-closure
 			(captures
-<<<<<<< HEAD
-				(capture @58.1-58.2 (ident "h"))
-				(capture @92.4-92.5 (ident "a"))
-				(capture @97.5-97.6 (ident "a"))
-				(capture @87.5-87.6 (ident "a"))
-				(capture @103.5-103.6 (ident "a")))
-			(e-lambda @58.5-108.2
-=======
+				(capture (ident "h"))
 				(capture (ident "a"))
 				(capture (ident "a"))
 				(capture (ident "a"))
-				(capture (ident "h"))
 				(capture (ident "a")))
 			(e-lambda
->>>>>>> d52fd4cd
 				(args
 					(p-assign (ident "x"))
 					(p-assign (ident "y")))
