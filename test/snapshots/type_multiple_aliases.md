# META
~~~ini
description=Multiple type aliases with cross-references
type=file
~~~
# SOURCE
~~~roc
app [main!] { pf: platform "../basic-cli/platform.roc" }

UserId : U64
UserName : Str
UserAge : U8
User : { id : UserId, name : UserName, age : UserAge }

create_user : UserId, UserName, UserAge -> User
create_user = |id, name, age| { id, name, age }

get_user_name : User -> UserName
get_user_name = |user| user.name

main! = |_| {
	user = create_user(123, "Alice", 25)
	get_user_name(user)
}
~~~
# EXPECTED
NIL
# PROBLEMS
NIL
# TOKENS
~~~zig
KwApp,OpenSquare,LowerIdent,CloseSquare,OpenCurly,LowerIdent,OpColon,KwPlatform,StringStart,StringPart,StringEnd,CloseCurly,
UpperIdent,OpColon,UpperIdent,
UpperIdent,OpColon,UpperIdent,
UpperIdent,OpColon,UpperIdent,
UpperIdent,OpColon,OpenCurly,LowerIdent,OpColon,UpperIdent,Comma,LowerIdent,OpColon,UpperIdent,Comma,LowerIdent,OpColon,UpperIdent,CloseCurly,
LowerIdent,OpColon,UpperIdent,Comma,UpperIdent,Comma,UpperIdent,OpArrow,UpperIdent,
LowerIdent,OpAssign,OpBar,LowerIdent,Comma,LowerIdent,Comma,LowerIdent,OpBar,OpenCurly,LowerIdent,Comma,LowerIdent,Comma,LowerIdent,CloseCurly,
LowerIdent,OpColon,UpperIdent,OpArrow,UpperIdent,
LowerIdent,OpAssign,OpBar,LowerIdent,OpBar,LowerIdent,NoSpaceDotLowerIdent,
LowerIdent,OpAssign,OpBar,Underscore,OpBar,OpenCurly,
LowerIdent,OpAssign,LowerIdent,NoSpaceOpenRound,Int,Comma,StringStart,StringPart,StringEnd,Comma,Int,CloseRound,
LowerIdent,NoSpaceOpenRound,LowerIdent,CloseRound,
CloseCurly,
EndOfFile,
~~~
# PARSE
~~~clojure
(file
	(app
		(provides
			(exposed-lower-ident
				(text "main!")))
		(record-field (name "pf")
			(e-string
				(e-string-part (raw "../basic-cli/platform.roc"))))
		(packages
			(record-field (name "pf")
				(e-string
					(e-string-part (raw "../basic-cli/platform.roc"))))))
	(statements
		(s-type-decl
			(header (name "UserId")
				(args))
			(ty (name "U64")))
		(s-type-decl
			(header (name "UserName")
				(args))
			(ty (name "Str")))
		(s-type-decl
			(header (name "UserAge")
				(args))
			(ty (name "U8")))
		(s-type-decl
			(header (name "User")
				(args))
			(ty-record
				(anno-record-field (name "id")
					(ty (name "UserId")))
				(anno-record-field (name "name")
					(ty (name "UserName")))
				(anno-record-field (name "age")
					(ty (name "UserAge")))))
		(s-type-anno (name "create_user")
			(ty-fn
				(ty (name "UserId"))
				(ty (name "UserName"))
				(ty (name "UserAge"))
				(ty (name "User"))))
		(s-decl
			(p-ident (raw "create_user"))
			(e-lambda
				(args
					(p-ident (raw "id"))
					(p-ident (raw "name"))
					(p-ident (raw "age")))
				(e-record
					(field (field "id"))
					(field (field "name"))
					(field (field "age")))))
		(s-type-anno (name "get_user_name")
			(ty-fn
				(ty (name "User"))
				(ty (name "UserName"))))
		(s-decl
			(p-ident (raw "get_user_name"))
			(e-lambda
				(args
					(p-ident (raw "user")))
				(e-field-access
					(e-ident (raw "user"))
					(e-ident (raw "name")))))
		(s-decl
			(p-ident (raw "main!"))
			(e-lambda
				(args
					(p-underscore))
				(e-block
					(statements
						(s-decl
							(p-ident (raw "user"))
							(e-apply
								(e-ident (raw "create_user"))
								(e-int (raw "123"))
								(e-string
									(e-string-part (raw "Alice")))
								(e-int (raw "25"))))
						(e-apply
							(e-ident (raw "get_user_name"))
							(e-ident (raw "user")))))))))
~~~
# FORMATTED
~~~roc
NO CHANGE
~~~
# CANONICALIZE
~~~clojure
(can-ir
	(d-let
		(p-assign (ident "create_user"))
		(e-lambda
			(args
				(p-assign (ident "id"))
				(p-assign (ident "name"))
				(p-assign (ident "age")))
			(e-record
				(fields
					(field (name "id")
						(e-lookup-local
							(p-assign (ident "id"))))
					(field (name "name")
						(e-lookup-local
							(p-assign (ident "name"))))
					(field (name "age")
						(e-lookup-local
							(p-assign (ident "age")))))))
		(annotation
			(declared-type
				(ty-fn (effectful false)
					(ty-lookup (name "UserId") (local))
					(ty-lookup (name "UserName") (local))
					(ty-lookup (name "UserAge") (local))
					(ty-lookup (name "User") (local))))))
	(d-let
		(p-assign (ident "get_user_name"))
		(e-lambda
			(args
				(p-assign (ident "user")))
			(e-dot-access (field "name")
				(receiver
					(e-lookup-local
						(p-assign (ident "user"))))))
		(annotation
			(declared-type
				(ty-fn (effectful false)
					(ty-lookup (name "User") (local))
					(ty-lookup (name "UserName") (local))))))
	(d-let
		(p-assign (ident "main!"))
		(e-closure
			(captures
<<<<<<< HEAD
				(capture @9.1-9.12 (ident "create_user"))
				(capture @12.1-12.14 (ident "get_user_name")))
			(e-lambda @14.9-17.2
=======
				(capture (ident "get_user_name"))
				(capture (ident "create_user")))
			(e-lambda
>>>>>>> d52fd4cd
				(args
					(p-underscore))
				(e-block
					(s-let
						(p-assign (ident "user"))
						(e-call
							(e-lookup-local
								(p-assign (ident "create_user")))
							(e-num (value "123"))
							(e-string
								(e-literal (string "Alice")))
							(e-num (value "25"))))
					(e-call
						(e-lookup-local
							(p-assign (ident "get_user_name")))
						(e-lookup-local
							(p-assign (ident "user"))))))))
	(s-alias-decl
		(ty-header (name "UserId"))
		(ty-lookup (name "U64") (builtin)))
	(s-alias-decl
		(ty-header (name "UserName"))
		(ty-lookup (name "Str") (builtin)))
	(s-alias-decl
		(ty-header (name "UserAge"))
		(ty-lookup (name "U8") (builtin)))
	(s-alias-decl
		(ty-header (name "User"))
		(ty-record
			(field (field "id")
				(ty-lookup (name "UserId") (local)))
			(field (field "name")
				(ty-lookup (name "UserName") (local)))
			(field (field "age")
				(ty-lookup (name "UserAge") (local))))))
~~~
# TYPES
~~~clojure
(inferred-types
	(defs
		(patt (type "UserId, UserName, UserAge -> User"))
		(patt (type "User -> UserName"))
		(patt (type "_arg -> UserName")))
	(type_decls
		(alias (type "UserId")
			(ty-header (name "UserId")))
		(alias (type "UserName")
			(ty-header (name "UserName")))
		(alias (type "UserAge")
			(ty-header (name "UserAge")))
		(alias (type "User")
			(ty-header (name "User"))))
	(expressions
		(expr (type "UserId, UserName, UserAge -> User"))
		(expr (type "User -> UserName"))
		(expr (type "_arg -> UserName"))))
~~~<|MERGE_RESOLUTION|>--- conflicted
+++ resolved
@@ -179,15 +179,9 @@
 		(p-assign (ident "main!"))
 		(e-closure
 			(captures
-<<<<<<< HEAD
-				(capture @9.1-9.12 (ident "create_user"))
-				(capture @12.1-12.14 (ident "get_user_name")))
-			(e-lambda @14.9-17.2
-=======
-				(capture (ident "get_user_name"))
-				(capture (ident "create_user")))
-			(e-lambda
->>>>>>> d52fd4cd
+				(capture (ident "create_user"))
+				(capture (ident "get_user_name")))
+			(e-lambda
 				(args
 					(p-underscore))
 				(e-block
