--- conflicted
+++ resolved
@@ -165,58 +165,33 @@
 ~~~clojure
 (can-ir
 	(d-let
-<<<<<<< HEAD
-		(p-assign @5.1-5.5 (ident "main"))
-		(e-lookup-external @5.8-5.31
-			(module-idx "4")
-=======
 		(p-assign (ident "main"))
 		(e-lookup-external
 			(module-idx "2")
->>>>>>> d52fd4cd
 			(target-node-idx "0")))
 	(d-let
 		(p-assign (ident "parseData"))
 		(e-lambda
 			(args
-<<<<<<< HEAD
-				(p-assign @9.14-9.18 (ident "data")))
-			(e-call @9.20-9.40
-				(e-lookup-external @9.20-9.34
-					(module-idx "4")
-=======
 				(p-assign (ident "data")))
 			(e-call
 				(e-lookup-external
 					(module-idx "2")
->>>>>>> d52fd4cd
 					(target-node-idx "0"))
 				(e-lookup-local
 					(p-assign (ident "data")))))
 		(annotation
 			(declared-type
-<<<<<<< HEAD
-				(ty-fn @8.13-8.36 (effectful false)
-					(ty-lookup @8.13-8.29 (name "InvalidType") (external (module-idx "4") (target-node-idx "0")))
-					(ty-lookup @8.33-8.36 (name "Str") (builtin))))))
-=======
 				(ty-fn (effectful false)
 					(ty-lookup (name "InvalidType") (external (module-idx "2") (target-node-idx "0")))
 					(ty-lookup (name "Str") (builtin))))))
->>>>>>> d52fd4cd
 	(d-let
 		(p-assign (ident "processRequest"))
 		(e-lambda
 			(args
-<<<<<<< HEAD
-				(p-assign @13.19-13.22 (ident "req")))
-			(e-lookup-external @13.24-13.51
-				(module-idx "5")
-=======
 				(p-assign (ident "req")))
 			(e-lookup-external
 				(module-idx "3")
->>>>>>> d52fd4cd
 				(target-node-idx "0")))
 		(annotation
 			(declared-type
@@ -224,17 +199,10 @@
 					(ty-malformed)
 					(ty-malformed)))))
 	(d-let
-<<<<<<< HEAD
-		(p-assign @16.1-16.7 (ident "result"))
-		(e-call @16.10-16.28
-			(e-lookup-external @16.10-16.20
-				(module-idx "4")
-=======
 		(p-assign (ident "result"))
 		(e-call
 			(e-lookup-external
 				(module-idx "2")
->>>>>>> d52fd4cd
 				(target-node-idx "0"))
 			(e-string
 				(e-literal (string "test")))))
@@ -243,20 +211,6 @@
 		(e-lookup-local
 			(p-assign (ident "config"))))
 	(d-let
-<<<<<<< HEAD
-		(p-assign @22.1-22.7 (ident "client"))
-		(e-lookup-external @22.10-22.28
-			(module-idx "5")
-			(target-node-idx "0")))
-	(d-let
-		(p-assign @25.1-25.7 (ident "parser"))
-		(e-lookup-external @25.10-25.49
-			(module-idx "4")
-			(target-node-idx "0")))
-	(s-import @1.1-1.17 (module "json.Json")
-		(exposes))
-	(s-import @2.1-2.27 (module "http.Client")
-=======
 		(p-assign (ident "client"))
 		(e-lookup-external
 			(module-idx "3")
@@ -266,10 +220,9 @@
 		(e-lookup-external
 			(module-idx "2")
 			(target-node-idx "0")))
-	(s-import (module "json.Json") (qualifier "json")
+	(s-import (module "json.Json")
 		(exposes))
-	(s-import (module "http.Client") (qualifier "http") (alias "Http")
->>>>>>> d52fd4cd
+	(s-import (module "http.Client")
 		(exposes)))
 ~~~
 # TYPES
