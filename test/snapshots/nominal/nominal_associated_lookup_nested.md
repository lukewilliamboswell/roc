# META
~~~ini
description=Referencing deeply nested items from associated blocks
type=file:Foo.roc
~~~
# SOURCE
~~~roc
Foo := [Whatever].{
    Bar := [Something].{
        baz = 5
    }
}

myType : Foo.Bar
myType = Something

myNum : U64
myNum = Foo.Bar.baz
~~~
# EXPECTED
NIL
# PROBLEMS
NIL
# TOKENS
~~~zig
UpperIdent,OpColonEqual,OpenSquare,UpperIdent,CloseSquare,Dot,OpenCurly,
UpperIdent,OpColonEqual,OpenSquare,UpperIdent,CloseSquare,Dot,OpenCurly,
LowerIdent,OpAssign,Int,
CloseCurly,
CloseCurly,
LowerIdent,OpColon,UpperIdent,NoSpaceDotUpperIdent,
LowerIdent,OpAssign,UpperIdent,
LowerIdent,OpColon,UpperIdent,
LowerIdent,OpAssign,UpperIdent,NoSpaceDotUpperIdent,NoSpaceDotLowerIdent,
EndOfFile,
~~~
# PARSE
~~~clojure
(file
	(type-module)
	(statements
		(s-type-decl
			(header (name "Foo")
				(args))
			(ty-tag-union
				(tags
					(ty (name "Whatever"))))
			(associated
				(s-type-decl
					(header (name "Bar")
						(args))
					(ty-tag-union
						(tags
							(ty (name "Something"))))
					(associated
						(s-decl
							(p-ident (raw "baz"))
							(e-int (raw "5")))))))
		(s-type-anno (name "myType")
			(ty (name "Foo.Bar")))
		(s-decl
			(p-ident (raw "myType"))
			(e-tag (raw "Something")))
		(s-type-anno (name "myNum")
			(ty (name "U64")))
		(s-decl
			(p-ident (raw "myNum"))
			(e-ident (raw "Foo.Bar.baz")))))
~~~
# FORMATTED
~~~roc
Foo := [Whatever].{
	Bar := [Something].{
		baz = 5
	}
}

myType : Foo.Bar
myType = Something

myNum : U64
myNum = Foo.Bar.baz
~~~
# CANONICALIZE
~~~clojure
(can-ir
	(d-let
		(p-assign (ident "myType"))
		(e-tag (name "Something"))
		(annotation
			(declared-type
				(ty-lookup (name "Foo.Bar") (local)))))
	(d-let
		(p-assign (ident "myNum"))
		(e-lookup-local
			(p-assign (ident "Foo.Bar.baz")))
		(annotation
			(declared-type
				(ty-lookup (name "U64") (builtin)))))
	(d-let
		(p-assign (ident "Foo.Bar.baz"))
		(e-num (value "5")))
	(s-nominal-decl
		(ty-header (name "Foo"))
		(ty-tag-union
			(ty-tag-name (name "Whatever"))))
	(s-nominal-decl
		(ty-header (name "Foo.Bar"))
		(ty-tag-union
			(ty-tag-name (name "Something")))))
~~~
# TYPES
~~~clojure
(inferred-types
	(defs
<<<<<<< HEAD
		(patt (type "Foo.Bar"))
		(patt (type "Num(_size)"))
		(patt (type "Num(_size)")))
=======
		(patt (type "Error"))
		(patt (type "Num(Int(Unsigned64))"))
		(patt (type "Num(Int(Unsigned64))")))
>>>>>>> 04c5ac20
	(type_decls
		(nominal (type "Foo")
			(ty-header (name "Foo")))
		(nominal (type "Foo.Bar")
			(ty-header (name "Foo.Bar"))))
	(expressions
<<<<<<< HEAD
		(expr (type "Foo.Bar"))
		(expr (type "Num(_size)"))
		(expr (type "Num(_size)"))))
=======
		(expr (type "Error"))
		(expr (type "Num(Int(Unsigned64))"))
		(expr (type "Num(Int(Unsigned64))"))))
>>>>>>> 04c5ac20
~~~<|MERGE_RESOLUTION|>--- conflicted
+++ resolved
@@ -113,28 +113,16 @@
 ~~~clojure
 (inferred-types
 	(defs
-<<<<<<< HEAD
 		(patt (type "Foo.Bar"))
-		(patt (type "Num(_size)"))
-		(patt (type "Num(_size)")))
-=======
-		(patt (type "Error"))
 		(patt (type "Num(Int(Unsigned64))"))
 		(patt (type "Num(Int(Unsigned64))")))
->>>>>>> 04c5ac20
 	(type_decls
 		(nominal (type "Foo")
 			(ty-header (name "Foo")))
 		(nominal (type "Foo.Bar")
 			(ty-header (name "Foo.Bar"))))
 	(expressions
-<<<<<<< HEAD
 		(expr (type "Foo.Bar"))
-		(expr (type "Num(_size)"))
-		(expr (type "Num(_size)"))))
-=======
-		(expr (type "Error"))
 		(expr (type "Num(Int(Unsigned64))"))
 		(expr (type "Num(Int(Unsigned64))"))))
->>>>>>> 04c5ac20
 ~~~