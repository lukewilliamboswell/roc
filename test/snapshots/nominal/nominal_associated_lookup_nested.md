--- conflicted
+++ resolved
@@ -113,28 +113,16 @@
 ~~~clojure
 (inferred-types
 	(defs
-<<<<<<< HEAD
-		(patt @8.1-8.7 (type "Foo.Bar"))
-		(patt @11.1-11.6 (type "Num(_size)"))
-		(patt @3.9-3.16 (type "Num(_size)")))
-=======
-		(patt (type "Error"))
+		(patt (type "Foo.Bar"))
 		(patt (type "Num(_size)"))
 		(patt (type "Num(_size)")))
->>>>>>> d52fd4cd
 	(type_decls
 		(nominal (type "Foo")
 			(ty-header (name "Foo")))
 		(nominal (type "Foo.Bar")
 			(ty-header (name "Foo.Bar"))))
 	(expressions
-<<<<<<< HEAD
-		(expr @8.10-8.19 (type "Foo.Bar"))
-		(expr @11.9-11.20 (type "Num(_size)"))
-		(expr @3.15-3.16 (type "Num(_size)"))))
-=======
-		(expr (type "Error"))
+		(expr (type "Foo.Bar"))
 		(expr (type "Num(_size)"))
 		(expr (type "Num(_size)"))))
->>>>>>> d52fd4cd
 ~~~