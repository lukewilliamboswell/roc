--- conflicted
+++ resolved
@@ -56,12 +56,7 @@
 			(external-module "Color")
 			(e-tag (name "Red")))
 		(annotation
-<<<<<<< HEAD
-			(declared-type
-				(ty-lookup (name "RGB") (external-module "Color")))))
-=======
-			(ty-lookup (name "RGB") (external (module-idx "4") (target-node-idx "0")))))
->>>>>>> 8f3b432b
+			(ty-lookup (name "RGB") (external-module "Color"))))
 	(s-import (module "Color")
 		(exposes)))
 ~~~
