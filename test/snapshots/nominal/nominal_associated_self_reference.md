# META
~~~ini
description=Self-references within associated blocks using unqualified names
type=file:Foo.roc
~~~
# SOURCE
~~~roc
Foo := [Whatever].{
    Bar := [X, Y, Z]

    defaultBar : Bar
    defaultBar = X

    transform : Bar -> Bar
    transform = |x| x

    useDefault = transform(defaultBar)
}

external : Foo.Bar
external = Foo.defaultBar
~~~
# EXPECTED
NIL
# PROBLEMS
NIL
# TOKENS
~~~zig
UpperIdent,OpColonEqual,OpenSquare,UpperIdent,CloseSquare,Dot,OpenCurly,
UpperIdent,OpColonEqual,OpenSquare,UpperIdent,Comma,UpperIdent,Comma,UpperIdent,CloseSquare,
LowerIdent,OpColon,UpperIdent,
LowerIdent,OpAssign,UpperIdent,
LowerIdent,OpColon,UpperIdent,OpArrow,UpperIdent,
LowerIdent,OpAssign,OpBar,LowerIdent,OpBar,LowerIdent,
LowerIdent,OpAssign,LowerIdent,NoSpaceOpenRound,LowerIdent,CloseRound,
CloseCurly,
LowerIdent,OpColon,UpperIdent,NoSpaceDotUpperIdent,
LowerIdent,OpAssign,UpperIdent,NoSpaceDotLowerIdent,
EndOfFile,
~~~
# PARSE
~~~clojure
(file
	(type-module)
	(statements
		(s-type-decl
			(header (name "Foo")
				(args))
			(ty-tag-union
				(tags
					(ty (name "Whatever"))))
			(associated
				(s-type-decl
					(header (name "Bar")
						(args))
					(ty-tag-union
						(tags
							(ty (name "X"))
							(ty (name "Y"))
							(ty (name "Z")))))
				(s-type-anno (name "defaultBar")
					(ty (name "Bar")))
				(s-decl
					(p-ident (raw "defaultBar"))
					(e-tag (raw "X")))
				(s-type-anno (name "transform")
					(ty-fn
						(ty (name "Bar"))
						(ty (name "Bar"))))
				(s-decl
					(p-ident (raw "transform"))
					(e-lambda
						(args
							(p-ident (raw "x")))
						(e-ident (raw "x"))))
				(s-decl
					(p-ident (raw "useDefault"))
					(e-apply
						(e-ident (raw "transform"))
						(e-ident (raw "defaultBar"))))))
		(s-type-anno (name "external")
			(ty (name "Foo.Bar")))
		(s-decl
			(p-ident (raw "external"))
			(e-ident (raw "Foo.defaultBar")))))
~~~
# FORMATTED
~~~roc
Foo := [Whatever].{
	Bar := [X, Y, Z]
	defaultBar : Bar
	defaultBar = X
	transform : Bar -> Bar
	transform = |x| x
	useDefault = transform(defaultBar)
}

external : Foo.Bar
external = Foo.defaultBar
~~~
# CANONICALIZE
~~~clojure
(can-ir
	(d-let
		(p-assign (ident "external"))
		(e-lookup-local
			(p-assign (ident "Foo.defaultBar")))
		(annotation
			(declared-type
				(ty-lookup (name "Foo.Bar") (local)))))
	(d-let
		(p-assign (ident "Foo.defaultBar"))
		(e-tag (name "X"))
		(annotation
			(declared-type
				(ty-lookup (name "Bar") (local)))))
	(d-let
		(p-assign (ident "Foo.transform"))
		(e-lambda
			(args
				(p-assign (ident "x")))
			(e-lookup-local
				(p-assign (ident "x"))))
		(annotation
			(declared-type
				(ty-fn (effectful false)
					(ty-lookup (name "Bar") (local))
					(ty-lookup (name "Bar") (local))))))
	(d-let
		(p-assign (ident "Foo.useDefault"))
		(e-call
			(e-lookup-local
				(p-assign (ident "Foo.transform")))
			(e-lookup-local
				(p-assign (ident "Foo.defaultBar")))))
	(s-nominal-decl
		(ty-header (name "Foo"))
		(ty-tag-union
			(ty-tag-name (name "Whatever"))))
	(s-nominal-decl
		(ty-header (name "Foo.Bar"))
		(ty-tag-union
			(ty-tag-name (name "X"))
			(ty-tag-name (name "Y"))
			(ty-tag-name (name "Z")))))
~~~
# TYPES
~~~clojure
(inferred-types
	(defs
<<<<<<< HEAD
		(patt @14.1-14.9 (type "Foo.Bar"))
		(patt @5.5-5.19 (type "Foo.Bar"))
		(patt @8.5-8.22 (type "Foo.Bar -> Foo.Bar"))
		(patt @10.5-10.39 (type "Foo.Bar")))
=======
		(patt (type "Error"))
		(patt (type "Error"))
		(patt (type "Foo.Bar -> Foo.Bar"))
		(patt (type "Foo.Bar")))
>>>>>>> d52fd4cd
	(type_decls
		(nominal (type "Foo")
			(ty-header (name "Foo")))
		(nominal (type "Foo.Bar")
			(ty-header (name "Foo.Bar"))))
	(expressions
<<<<<<< HEAD
		(expr @14.12-14.26 (type "Foo.Bar"))
		(expr @5.18-5.19 (type "Foo.Bar"))
		(expr @8.17-8.22 (type "Foo.Bar -> Foo.Bar"))
		(expr @10.18-10.39 (type "Foo.Bar"))))
=======
		(expr (type "Error"))
		(expr (type "Error"))
		(expr (type "Foo.Bar -> Foo.Bar"))
		(expr (type "Foo.Bar"))))
>>>>>>> d52fd4cd
~~~<|MERGE_RESOLUTION|>--- conflicted
+++ resolved
@@ -148,32 +148,18 @@
 ~~~clojure
 (inferred-types
 	(defs
-<<<<<<< HEAD
-		(patt @14.1-14.9 (type "Foo.Bar"))
-		(patt @5.5-5.19 (type "Foo.Bar"))
-		(patt @8.5-8.22 (type "Foo.Bar -> Foo.Bar"))
-		(patt @10.5-10.39 (type "Foo.Bar")))
-=======
-		(patt (type "Error"))
-		(patt (type "Error"))
+		(patt (type "Foo.Bar"))
+		(patt (type "Foo.Bar"))
 		(patt (type "Foo.Bar -> Foo.Bar"))
 		(patt (type "Foo.Bar")))
->>>>>>> d52fd4cd
 	(type_decls
 		(nominal (type "Foo")
 			(ty-header (name "Foo")))
 		(nominal (type "Foo.Bar")
 			(ty-header (name "Foo.Bar"))))
 	(expressions
-<<<<<<< HEAD
-		(expr @14.12-14.26 (type "Foo.Bar"))
-		(expr @5.18-5.19 (type "Foo.Bar"))
-		(expr @8.17-8.22 (type "Foo.Bar -> Foo.Bar"))
-		(expr @10.18-10.39 (type "Foo.Bar"))))
-=======
-		(expr (type "Error"))
-		(expr (type "Error"))
+		(expr (type "Foo.Bar"))
+		(expr (type "Foo.Bar"))
 		(expr (type "Foo.Bar -> Foo.Bar"))
 		(expr (type "Foo.Bar"))))
->>>>>>> d52fd4cd
 ~~~