--- conflicted
+++ resolved
@@ -26,6 +26,7 @@
 UNEXPECTED TOKEN IN EXPRESSION - type_var_namespace.md:11:31:11:33
 UNDEFINED VARIABLE - type_var_namespace.md:11:14:11:24
 UNRECOGNIZED SYNTAX - type_var_namespace.md:11:31:11:33
+UNDEFINED VARIABLE - type_var_namespace.md:11:34:11:52
 # PROBLEMS
 **UNEXPECTED TOKEN IN EXPRESSION**
 The token **|>** is not expected in an expression.
@@ -59,6 +60,17 @@
                               ^^
 
 This might be a syntax error, an unsupported language feature, or a typo.
+
+**UNDEFINED VARIABLE**
+Nothing is named `withDefault` in this scope.
+Is there an `import` or `exposing` missing up-top?
+
+**type_var_namespace.md:11:34:11:52:**
+```roc
+    result = List.first(list) |> Result.withDefault(elem)
+```
+                                 ^^^^^^^^^^^^^^^^^^
+
 
 # TOKENS
 ~~~zig
@@ -163,18 +175,6 @@
 							(p-assign (ident "list")))))
 				(s-expr
 					(e-runtime-error (tag "expr_not_canonicalized")))
-<<<<<<< HEAD
-				(s-expr @11.34-11.58
-					(e-call @11.34-11.58
-						(e-lookup-external @11.34-11.52
-							(module-idx "3")
-							(target-node-idx "0"))
-						(e-lookup-local @11.53-11.57
-							(p-assign @7.5-7.9 (ident "elem")))))
-				(e-lookup-local @13.5-13.11
-					(p-assign @11.5-11.11 (ident "result")))))
-		(annotation @5.1-5.8
-=======
 				(s-expr
 					(e-call
 						(e-runtime-error (tag "ident_not_in_scope"))
@@ -183,7 +183,6 @@
 				(e-lookup-local
 					(p-assign (ident "result")))))
 		(annotation
->>>>>>> d52fd4cd
 			(declared-type
 				(ty-fn (effectful false)
 					(ty-apply (name "List") (builtin)
