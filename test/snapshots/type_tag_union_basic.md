# META
~~~ini
description=Basic tag union type canonicalization
type=file
~~~
# SOURCE
~~~roc
app [main!] { pf: platform "../basic-cli/main.roc" }

process : [Some(Str), None] -> Str
process = |_maybe| "result"

is_ok_ret_unqualified_bool : [Ok2(_ok), Err2(_err)] -> Bool
is_ok_ret_unqualified_bool = |result| match result {
    Ok2(_) => True
    Err2(_) => False
}

is_ok_ret_bool : [Ok2(_ok2), Err2(_err2)] -> Bool
is_ok_ret_bool = |result| match result {
    Ok2(_) => Bool.True
    Err2(_) => Bool.False
}

main! = |_| {}
~~~
# EXPECTED
TYPE MISMATCH - type_tag_union_basic.md:7:39:10:2
INVALID NOMINAL TAG - type_tag_union_basic.md:14:15:14:24
INVALID NOMINAL TAG - type_tag_union_basic.md:15:16:15:26
# PROBLEMS
**TYPE MISMATCH**
This expression is used in an unexpected way:
**type_tag_union_basic.md:7:39:10:2:**
```roc
is_ok_ret_unqualified_bool = |result| match result {
    Ok2(_) => True
    Err2(_) => False
}
```

It has the type:
    _[True, False][EmptyDict]_

But the type annotation says it should have the type:
    _Dict_

**INVALID NOMINAL TAG**
I'm having trouble with this nominal tag:
**type_tag_union_basic.md:14:15:14:24:**
```roc
    Ok2(_) => Bool.True
```
              ^^^^^^^^^

The tag is:
    _True_

But the nominal type needs it to be:
    _EmptyDict_

**INVALID NOMINAL TAG**
I'm having trouble with this nominal tag:
**type_tag_union_basic.md:15:16:15:26:**
```roc
    Err2(_) => Bool.False
```
               ^^^^^^^^^^

The tag is:
    _False_

But the nominal type needs it to be:
    _EmptyDict_

# TOKENS
~~~zig
KwApp,OpenSquare,LowerIdent,CloseSquare,OpenCurly,LowerIdent,OpColon,KwPlatform,StringStart,StringPart,StringEnd,CloseCurly,
LowerIdent,OpColon,OpenSquare,UpperIdent,NoSpaceOpenRound,UpperIdent,CloseRound,Comma,UpperIdent,CloseSquare,OpArrow,UpperIdent,
LowerIdent,OpAssign,OpBar,NamedUnderscore,OpBar,StringStart,StringPart,StringEnd,
LowerIdent,OpColon,OpenSquare,UpperIdent,NoSpaceOpenRound,NamedUnderscore,CloseRound,Comma,UpperIdent,NoSpaceOpenRound,NamedUnderscore,CloseRound,CloseSquare,OpArrow,UpperIdent,
LowerIdent,OpAssign,OpBar,LowerIdent,OpBar,KwMatch,LowerIdent,OpenCurly,
UpperIdent,NoSpaceOpenRound,Underscore,CloseRound,OpFatArrow,UpperIdent,
UpperIdent,NoSpaceOpenRound,Underscore,CloseRound,OpFatArrow,UpperIdent,
CloseCurly,
LowerIdent,OpColon,OpenSquare,UpperIdent,NoSpaceOpenRound,NamedUnderscore,CloseRound,Comma,UpperIdent,NoSpaceOpenRound,NamedUnderscore,CloseRound,CloseSquare,OpArrow,UpperIdent,
LowerIdent,OpAssign,OpBar,LowerIdent,OpBar,KwMatch,LowerIdent,OpenCurly,
UpperIdent,NoSpaceOpenRound,Underscore,CloseRound,OpFatArrow,UpperIdent,NoSpaceDotUpperIdent,
UpperIdent,NoSpaceOpenRound,Underscore,CloseRound,OpFatArrow,UpperIdent,NoSpaceDotUpperIdent,
CloseCurly,
LowerIdent,OpAssign,OpBar,Underscore,OpBar,OpenCurly,CloseCurly,
EndOfFile,
~~~
# PARSE
~~~clojure
(file
	(app
		(provides
			(exposed-lower-ident
				(text "main!")))
		(record-field (name "pf")
			(e-string
				(e-string-part (raw "../basic-cli/main.roc"))))
		(packages
			(record-field (name "pf")
				(e-string
					(e-string-part (raw "../basic-cli/main.roc"))))))
	(statements
		(s-type-anno (name "process")
			(ty-fn
				(ty-tag-union
					(tags
						(ty-apply
							(ty (name "Some"))
							(ty (name "Str")))
						(ty (name "None"))))
				(ty (name "Str"))))
		(s-decl
			(p-ident (raw "process"))
			(e-lambda
				(args
					(p-ident (raw "_maybe")))
				(e-string
					(e-string-part (raw "result")))))
		(s-type-anno (name "is_ok_ret_unqualified_bool")
			(ty-fn
				(ty-tag-union
					(tags
						(ty-apply
							(ty (name "Ok2"))
							(underscore-ty-var (raw "_ok")))
						(ty-apply
							(ty (name "Err2"))
							(underscore-ty-var (raw "_err")))))
				(ty (name "Bool"))))
		(s-decl
			(p-ident (raw "is_ok_ret_unqualified_bool"))
			(e-lambda
				(args
					(p-ident (raw "result")))
				(e-match
					(e-ident (raw "result"))
					(branches
						(branch
							(p-tag (raw "Ok2")
								(p-underscore))
							(e-tag (raw "True")))
						(branch
							(p-tag (raw "Err2")
								(p-underscore))
							(e-tag (raw "False")))))))
		(s-type-anno (name "is_ok_ret_bool")
			(ty-fn
				(ty-tag-union
					(tags
						(ty-apply
							(ty (name "Ok2"))
							(underscore-ty-var (raw "_ok2")))
						(ty-apply
							(ty (name "Err2"))
							(underscore-ty-var (raw "_err2")))))
				(ty (name "Bool"))))
		(s-decl
			(p-ident (raw "is_ok_ret_bool"))
			(e-lambda
				(args
					(p-ident (raw "result")))
				(e-match
					(e-ident (raw "result"))
					(branches
						(branch
							(p-tag (raw "Ok2")
								(p-underscore))
							(e-tag (raw "Bool.True")))
						(branch
							(p-tag (raw "Err2")
								(p-underscore))
							(e-tag (raw "Bool.False")))))))
		(s-decl
			(p-ident (raw "main!"))
			(e-lambda
				(args
					(p-underscore))
				(e-record)))))
~~~
# FORMATTED
~~~roc
app [main!] { pf: platform "../basic-cli/main.roc" }

process : [Some(Str), None] -> Str
process = |_maybe| "result"

is_ok_ret_unqualified_bool : [Ok2(_ok), Err2(_err)] -> Bool
is_ok_ret_unqualified_bool = |result| match result {
	Ok2(_) => True
	Err2(_) => False
}

is_ok_ret_bool : [Ok2(_ok2), Err2(_err2)] -> Bool
is_ok_ret_bool = |result| match result {
	Ok2(_) => Bool.True
	Err2(_) => Bool.False
}

main! = |_| {}
~~~
# CANONICALIZE
~~~clojure
(can-ir
	(d-let
		(p-assign (ident "process"))
		(e-lambda
			(args
				(p-assign (ident "_maybe")))
			(e-string
				(e-literal (string "result"))))
		(annotation
			(declared-type
				(ty-fn (effectful false)
					(ty-tag-union
						(ty-tag-name (name "Some")
							(ty-lookup (name "Str") (builtin)))
						(ty-tag-name (name "None")))
					(ty-lookup (name "Str") (builtin))))))
	(d-let
		(p-assign (ident "is_ok_ret_unqualified_bool"))
		(e-lambda
			(args
				(p-assign (ident "result")))
			(e-match
				(match
					(cond
						(e-lookup-local
							(p-assign (ident "result"))))
					(branches
						(branch
							(patterns
								(pattern (degenerate false)
									(p-applied-tag)))
							(value
<<<<<<< HEAD
								(e-tag @8.15-8.19 (name "True"))))
=======
								(e-nominal (nominal "Bool")
									(e-tag (name "True")))))
>>>>>>> d52fd4cd
						(branch
							(patterns
								(pattern (degenerate false)
									(p-applied-tag)))
							(value
<<<<<<< HEAD
								(e-tag @9.16-9.21 (name "False"))))))))
		(annotation @7.1-7.27
			(declared-type
				(ty-fn @6.30-6.60 (effectful false)
					(ty-tag-union @6.30-6.52
						(ty-tag-name @6.31-6.39 (name "Ok2")
							(ty-rigid-var @6.35-6.38 (name "_ok")))
						(ty-tag-name @6.41-6.51 (name "Err2")
							(ty-rigid-var @6.46-6.50 (name "_err"))))
					(ty-lookup @6.56-6.60 (name "Bool") (external (module-idx "2") (target-node-idx "1")))))))
=======
								(e-nominal (nominal "Bool")
									(e-tag (name "False")))))))))
		(annotation
			(declared-type
				(ty-fn (effectful false)
					(ty-tag-union
						(ty-tag-name (name "Ok2")
							(ty-rigid-var (name "_ok")))
						(ty-tag-name (name "Err2")
							(ty-rigid-var (name "_err"))))
					(ty-lookup (name "Bool") (local))))))
>>>>>>> d52fd4cd
	(d-let
		(p-assign (ident "is_ok_ret_bool"))
		(e-lambda
			(args
				(p-assign (ident "result")))
			(e-match
				(match
					(cond
						(e-lookup-local
							(p-assign (ident "result"))))
					(branches
						(branch
							(patterns
								(pattern (degenerate false)
									(p-applied-tag)))
							(value
<<<<<<< HEAD
								(e-nominal-external @14.15-14.24
									(module-idx "2")
									(target-node-idx "1")
									(e-tag @14.15-14.24 (name "True")))))
=======
								(e-nominal (nominal "Bool")
									(e-tag (name "True")))))
>>>>>>> d52fd4cd
						(branch
							(patterns
								(pattern (degenerate false)
									(p-applied-tag)))
							(value
<<<<<<< HEAD
								(e-nominal-external @15.16-15.26
									(module-idx "2")
									(target-node-idx "1")
									(e-tag @15.16-15.26 (name "False")))))))))
		(annotation @13.1-13.15
			(declared-type
				(ty-fn @12.18-12.50 (effectful false)
					(ty-tag-union @12.18-12.42
						(ty-tag-name @12.19-12.28 (name "Ok2")
							(ty-rigid-var @12.23-12.27 (name "_ok2")))
						(ty-tag-name @12.30-12.41 (name "Err2")
							(ty-rigid-var @12.35-12.40 (name "_err2"))))
					(ty-lookup @12.46-12.50 (name "Bool") (external (module-idx "2") (target-node-idx "1")))))))
=======
								(e-nominal (nominal "Bool")
									(e-tag (name "False")))))))))
		(annotation
			(declared-type
				(ty-fn (effectful false)
					(ty-tag-union
						(ty-tag-name (name "Ok2")
							(ty-rigid-var (name "_ok2")))
						(ty-tag-name (name "Err2")
							(ty-rigid-var (name "_err2"))))
					(ty-lookup (name "Bool") (local))))))
>>>>>>> d52fd4cd
	(d-let
		(p-assign (ident "main!"))
		(e-lambda
			(args
				(p-underscore))
			(e-empty_record))))
~~~
# TYPES
~~~clojure
(inferred-types
	(defs
<<<<<<< HEAD
		(patt @4.1-4.8 (type "[None, Some(Str)] -> Str"))
		(patt @7.1-7.27 (type "[Err2(_err), Ok2(_ok)] -> Error"))
		(patt @13.1-13.15 (type "[Err2(_err2), Ok2(_ok2)] -> Error"))
		(patt @18.1-18.6 (type "_arg -> {}")))
	(expressions
		(expr @4.11-4.28 (type "[None, Some(Str)] -> Str"))
		(expr @7.30-10.2 (type "[Err2(_err), Ok2(_ok)] -> Error"))
		(expr @13.18-16.2 (type "[Err2(_err2), Ok2(_ok2)] -> Error"))
		(expr @18.9-18.15 (type "_arg -> {}"))))
=======
		(patt (type "[None, Some(Str)] -> Str"))
		(patt (type "[Err2(_err), Ok2(_ok)] -> Bool"))
		(patt (type "[Err2(_err2), Ok2(_ok2)] -> Bool"))
		(patt (type "_arg -> {}")))
	(expressions
		(expr (type "[None, Some(Str)] -> Str"))
		(expr (type "[Err2(_err), Ok2(_ok)] -> Bool"))
		(expr (type "[Err2(_err2), Ok2(_ok2)] -> Bool"))
		(expr (type "_arg -> {}"))))
>>>>>>> d52fd4cd
~~~<|MERGE_RESOLUTION|>--- conflicted
+++ resolved
@@ -25,53 +25,54 @@
 main! = |_| {}
 ~~~
 # EXPECTED
-TYPE MISMATCH - type_tag_union_basic.md:7:39:10:2
-INVALID NOMINAL TAG - type_tag_union_basic.md:14:15:14:24
-INVALID NOMINAL TAG - type_tag_union_basic.md:15:16:15:26
+UNDECLARED TYPE - type_tag_union_basic.md:6:56:6:60
+UNDECLARED TYPE - type_tag_union_basic.md:12:46:12:50
+UNDECLARED TYPE - type_tag_union_basic.md:14:15:14:19
+UNDECLARED TYPE - type_tag_union_basic.md:15:16:15:20
 # PROBLEMS
-**TYPE MISMATCH**
-This expression is used in an unexpected way:
-**type_tag_union_basic.md:7:39:10:2:**
+**UNDECLARED TYPE**
+The type _Bool_ is not declared in this scope.
+
+This type is referenced here:
+**type_tag_union_basic.md:6:56:6:60:**
 ```roc
-is_ok_ret_unqualified_bool = |result| match result {
-    Ok2(_) => True
-    Err2(_) => False
-}
+is_ok_ret_unqualified_bool : [Ok2(_ok), Err2(_err)] -> Bool
 ```
-
-It has the type:
-    _[True, False][EmptyDict]_
-
-But the type annotation says it should have the type:
-    _Dict_
-
-**INVALID NOMINAL TAG**
-I'm having trouble with this nominal tag:
-**type_tag_union_basic.md:14:15:14:24:**
+                                                       ^^^^
+
+
+**UNDECLARED TYPE**
+The type _Bool_ is not declared in this scope.
+
+This type is referenced here:
+**type_tag_union_basic.md:12:46:12:50:**
+```roc
+is_ok_ret_bool : [Ok2(_ok2), Err2(_err2)] -> Bool
+```
+                                             ^^^^
+
+
+**UNDECLARED TYPE**
+The type _Bool_ is not declared in this scope.
+
+This type is referenced here:
+**type_tag_union_basic.md:14:15:14:19:**
 ```roc
     Ok2(_) => Bool.True
 ```
-              ^^^^^^^^^
-
-The tag is:
-    _True_
-
-But the nominal type needs it to be:
-    _EmptyDict_
-
-**INVALID NOMINAL TAG**
-I'm having trouble with this nominal tag:
-**type_tag_union_basic.md:15:16:15:26:**
+              ^^^^
+
+
+**UNDECLARED TYPE**
+The type _Bool_ is not declared in this scope.
+
+This type is referenced here:
+**type_tag_union_basic.md:15:16:15:20:**
 ```roc
     Err2(_) => Bool.False
 ```
-               ^^^^^^^^^^
-
-The tag is:
-    _False_
-
-But the nominal type needs it to be:
-    _EmptyDict_
+               ^^^^
+
 
 # TOKENS
 ~~~zig
@@ -238,31 +239,13 @@
 								(pattern (degenerate false)
 									(p-applied-tag)))
 							(value
-<<<<<<< HEAD
-								(e-tag @8.15-8.19 (name "True"))))
-=======
-								(e-nominal (nominal "Bool")
-									(e-tag (name "True")))))
->>>>>>> d52fd4cd
+								(e-tag (name "True"))))
 						(branch
 							(patterns
 								(pattern (degenerate false)
 									(p-applied-tag)))
 							(value
-<<<<<<< HEAD
-								(e-tag @9.16-9.21 (name "False"))))))))
-		(annotation @7.1-7.27
-			(declared-type
-				(ty-fn @6.30-6.60 (effectful false)
-					(ty-tag-union @6.30-6.52
-						(ty-tag-name @6.31-6.39 (name "Ok2")
-							(ty-rigid-var @6.35-6.38 (name "_ok")))
-						(ty-tag-name @6.41-6.51 (name "Err2")
-							(ty-rigid-var @6.46-6.50 (name "_err"))))
-					(ty-lookup @6.56-6.60 (name "Bool") (external (module-idx "2") (target-node-idx "1")))))))
-=======
-								(e-nominal (nominal "Bool")
-									(e-tag (name "False")))))))))
+								(e-tag (name "False"))))))))
 		(annotation
 			(declared-type
 				(ty-fn (effectful false)
@@ -271,8 +254,7 @@
 							(ty-rigid-var (name "_ok")))
 						(ty-tag-name (name "Err2")
 							(ty-rigid-var (name "_err"))))
-					(ty-lookup (name "Bool") (local))))))
->>>>>>> d52fd4cd
+					(ty-malformed)))))
 	(d-let
 		(p-assign (ident "is_ok_ret_bool"))
 		(e-lambda
@@ -289,37 +271,13 @@
 								(pattern (degenerate false)
 									(p-applied-tag)))
 							(value
-<<<<<<< HEAD
-								(e-nominal-external @14.15-14.24
-									(module-idx "2")
-									(target-node-idx "1")
-									(e-tag @14.15-14.24 (name "True")))))
-=======
-								(e-nominal (nominal "Bool")
-									(e-tag (name "True")))))
->>>>>>> d52fd4cd
+								(e-runtime-error (tag "undeclared_type"))))
 						(branch
 							(patterns
 								(pattern (degenerate false)
 									(p-applied-tag)))
 							(value
-<<<<<<< HEAD
-								(e-nominal-external @15.16-15.26
-									(module-idx "2")
-									(target-node-idx "1")
-									(e-tag @15.16-15.26 (name "False")))))))))
-		(annotation @13.1-13.15
-			(declared-type
-				(ty-fn @12.18-12.50 (effectful false)
-					(ty-tag-union @12.18-12.42
-						(ty-tag-name @12.19-12.28 (name "Ok2")
-							(ty-rigid-var @12.23-12.27 (name "_ok2")))
-						(ty-tag-name @12.30-12.41 (name "Err2")
-							(ty-rigid-var @12.35-12.40 (name "_err2"))))
-					(ty-lookup @12.46-12.50 (name "Bool") (external (module-idx "2") (target-node-idx "1")))))))
-=======
-								(e-nominal (nominal "Bool")
-									(e-tag (name "False")))))))))
+								(e-runtime-error (tag "undeclared_type"))))))))
 		(annotation
 			(declared-type
 				(ty-fn (effectful false)
@@ -328,8 +286,7 @@
 							(ty-rigid-var (name "_ok2")))
 						(ty-tag-name (name "Err2")
 							(ty-rigid-var (name "_err2"))))
-					(ty-lookup (name "Bool") (local))))))
->>>>>>> d52fd4cd
+					(ty-malformed)))))
 	(d-let
 		(p-assign (ident "main!"))
 		(e-lambda
@@ -341,25 +298,13 @@
 ~~~clojure
 (inferred-types
 	(defs
-<<<<<<< HEAD
-		(patt @4.1-4.8 (type "[None, Some(Str)] -> Str"))
-		(patt @7.1-7.27 (type "[Err2(_err), Ok2(_ok)] -> Error"))
-		(patt @13.1-13.15 (type "[Err2(_err2), Ok2(_ok2)] -> Error"))
-		(patt @18.1-18.6 (type "_arg -> {}")))
-	(expressions
-		(expr @4.11-4.28 (type "[None, Some(Str)] -> Str"))
-		(expr @7.30-10.2 (type "[Err2(_err), Ok2(_ok)] -> Error"))
-		(expr @13.18-16.2 (type "[Err2(_err2), Ok2(_ok2)] -> Error"))
-		(expr @18.9-18.15 (type "_arg -> {}"))))
-=======
 		(patt (type "[None, Some(Str)] -> Str"))
-		(patt (type "[Err2(_err), Ok2(_ok)] -> Bool"))
-		(patt (type "[Err2(_err2), Ok2(_ok2)] -> Bool"))
+		(patt (type "[Err2(_err), Ok2(_ok)] -> Error"))
+		(patt (type "[Err2(_err2), Ok2(_ok2)] -> Error"))
 		(patt (type "_arg -> {}")))
 	(expressions
 		(expr (type "[None, Some(Str)] -> Str"))
-		(expr (type "[Err2(_err), Ok2(_ok)] -> Bool"))
-		(expr (type "[Err2(_err2), Ok2(_ok2)] -> Bool"))
+		(expr (type "[Err2(_err), Ok2(_ok)] -> Error"))
+		(expr (type "[Err2(_err2), Ok2(_ok2)] -> Error"))
 		(expr (type "_arg -> {}"))))
->>>>>>> d52fd4cd
 ~~~