# META
~~~ini
description=Import with exposing clause and usage of exposed items
type=snippet
~~~
# SOURCE
~~~roc
import json.Json exposing [decode, encode]

main = {
    data = { name: "Alice", age: 30 }
    encoded = encode(data)
    decoded = decode(encoded)
    decoded
}
~~~
# EXPECTED
MODULE NOT FOUND - import_exposing_basic.md:1:1:1:43
UNDEFINED VARIABLE - import_exposing_basic.md:5:15:5:21
UNDEFINED VARIABLE - import_exposing_basic.md:6:15:6:21
# PROBLEMS
**MODULE NOT FOUND**
The module `json.Json` was not found in this Roc project.

You're attempting to use this module here:
**import_exposing_basic.md:1:1:1:43:**
```roc
import json.Json exposing [decode, encode]
```
^^^^^^^^^^^^^^^^^^^^^^^^^^^^^^^^^^^^^^^^^^


**UNDEFINED VARIABLE**
Nothing is named `encode` in this scope.
Is there an `import` or `exposing` missing up-top?

**import_exposing_basic.md:5:15:5:21:**
```roc
    encoded = encode(data)
```
              ^^^^^^


**UNDEFINED VARIABLE**
Nothing is named `decode` in this scope.
Is there an `import` or `exposing` missing up-top?

**import_exposing_basic.md:6:15:6:21:**
```roc
    decoded = decode(encoded)
```
              ^^^^^^


# TOKENS
~~~zig
KwImport,LowerIdent,NoSpaceDotUpperIdent,KwExposing,OpenSquare,LowerIdent,Comma,LowerIdent,CloseSquare,
LowerIdent,OpAssign,OpenCurly,
LowerIdent,OpAssign,OpenCurly,LowerIdent,OpColon,StringStart,StringPart,StringEnd,Comma,LowerIdent,OpColon,Int,CloseCurly,
LowerIdent,OpAssign,LowerIdent,NoSpaceOpenRound,LowerIdent,CloseRound,
LowerIdent,OpAssign,LowerIdent,NoSpaceOpenRound,LowerIdent,CloseRound,
LowerIdent,
CloseCurly,
EndOfFile,
~~~
# PARSE
~~~clojure
(file
	(type-module)
	(statements
		(s-import (raw "json.Json")
			(exposing
				(exposed-lower-ident
					(text "decode"))
				(exposed-lower-ident
					(text "encode"))))
		(s-decl
			(p-ident (raw "main"))
			(e-block
				(statements
					(s-decl
						(p-ident (raw "data"))
						(e-record
							(field (field "name")
								(e-string
									(e-string-part (raw "Alice"))))
							(field (field "age")
								(e-int (raw "30")))))
					(s-decl
						(p-ident (raw "encoded"))
						(e-apply
							(e-ident (raw "encode"))
							(e-ident (raw "data"))))
					(s-decl
						(p-ident (raw "decoded"))
						(e-apply
							(e-ident (raw "decode"))
							(e-ident (raw "encoded"))))
					(e-ident (raw "decoded")))))))
~~~
# FORMATTED
~~~roc
import json.Json exposing [decode, encode]

main = {
	data = { name: "Alice", age: 30 }
	encoded = encode(data)
	decoded = decode(encoded)
	decoded
}
~~~
# CANONICALIZE
~~~clojure
(can-ir
	(d-let
		(p-assign (ident "main"))
		(e-block
			(s-let
				(p-assign (ident "data"))
				(e-record
					(fields
						(field (name "name")
							(e-string
								(e-literal (string "Alice"))))
						(field (name "age")
							(e-num (value "30"))))))
			(s-let
				(p-assign (ident "encoded"))
				(e-call
					(e-runtime-error (tag "ident_not_in_scope"))
					(e-lookup-local
						(p-assign (ident "data")))))
			(s-let
				(p-assign (ident "decoded"))
				(e-call
					(e-runtime-error (tag "ident_not_in_scope"))
<<<<<<< HEAD
					(e-lookup-local @6.22-6.29
						(p-assign @5.5-5.12 (ident "encoded")))))
			(e-lookup-local @7.5-7.12
				(p-assign @6.5-6.12 (ident "decoded")))))
	(s-import @1.1-1.43 (module "json.Json")
=======
					(e-lookup-local
						(p-assign (ident "encoded")))))
			(e-lookup-local
				(p-assign (ident "decoded")))))
	(s-import (module "json.Json") (qualifier "json")
>>>>>>> d52fd4cd
		(exposes
			(exposed (name "decode") (wildcard false))
			(exposed (name "encode") (wildcard false)))))
~~~
# TYPES
~~~clojure
(inferred-types
	(defs
		(patt (type "_a")))
	(expressions
		(expr (type "_a"))))
~~~<|MERGE_RESOLUTION|>--- conflicted
+++ resolved
@@ -134,19 +134,11 @@
 				(p-assign (ident "decoded"))
 				(e-call
 					(e-runtime-error (tag "ident_not_in_scope"))
-<<<<<<< HEAD
-					(e-lookup-local @6.22-6.29
-						(p-assign @5.5-5.12 (ident "encoded")))))
-			(e-lookup-local @7.5-7.12
-				(p-assign @6.5-6.12 (ident "decoded")))))
-	(s-import @1.1-1.43 (module "json.Json")
-=======
 					(e-lookup-local
 						(p-assign (ident "encoded")))))
 			(e-lookup-local
 				(p-assign (ident "decoded")))))
-	(s-import (module "json.Json") (qualifier "json")
->>>>>>> d52fd4cd
+	(s-import (module "json.Json")
 		(exposes
 			(exposed (name "decode") (wildcard false))
 			(exposed (name "encode") (wildcard false)))))
