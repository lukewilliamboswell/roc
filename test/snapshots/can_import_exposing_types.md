# META
~~~ini
description=Import types using exposing syntax
type=snippet
~~~
# SOURCE
~~~roc
import json.Json exposing [Value, Error, Config]
import http.Client as Http exposing [Request, Response, Status]
import utils.Result exposing [Result]

# Test using exposed types directly in annotations
parseJson : Str -> Result(Value, Error)
parseJson = |input| Json.parse(input)

# Test mixing exposed types with qualified access
handleRequest : Request -> Response
handleRequest = |req| {
    result = Json.decode(req.body)
    match result {
        Ok(value) => Http.ok(value)
        Err(error) => Http.badRequest(error)
    }
}

# Test using exposed types in complex signatures
processData : Config, List(Value) -> Result(List(Value), Error)
processData = |config, values|
    List.mapTry(
        values,
        |v| Json.validateWith(config, v),
    )

# Test exposed types in record fields
ServerConfig : {
    jsonConfig : Config,
    httpStatus : Status,
    defaultResponse : Response,
}

# Test exposed types with module-qualified usage
createClient : Config -> Http.Client
createClient = |config| Http.clientWith(config)

# Test nested type usage
handleResponse : Response -> Str
handleResponse = |response|
    match response.status {
        Ok(status) => Http.statusToString(status)
        Err(error) => Error.toString(error)
    }

# Test mixing exposed and qualified in same expression
combineResults : Result(Value, Error), Status -> Result(Response, Error)
combineResults = |jsonResult, httpStatus|
    match jsonResult {
        Ok(value) => Ok({ body: Json.encode(value), status: httpStatus })
        Err(error) => Err(error)
    }
~~~
# EXPECTED
UNDECLARED TYPE - can_import_exposing_types.md:29:18:29:24
UNDECLARED TYPE - can_import_exposing_types.md:30:18:30:24
UNDECLARED TYPE - can_import_exposing_types.md:31:23:31:31
MODULE NOT FOUND - can_import_exposing_types.md:1:1:1:49
MODULE NOT FOUND - can_import_exposing_types.md:2:1:2:64
DUPLICATE DEFINITION - can_import_exposing_types.md:1:1:1:1
MODULE NOT FOUND - can_import_exposing_types.md:3:1:3:38
UNDECLARED TYPE - can_import_exposing_types.md:6:27:6:32
UNDECLARED TYPE - can_import_exposing_types.md:6:34:6:39
UNDEFINED VARIABLE - can_import_exposing_types.md:7:21:7:31
UNDECLARED TYPE - can_import_exposing_types.md:10:17:10:24
UNDECLARED TYPE - can_import_exposing_types.md:10:28:10:36
UNDEFINED VARIABLE - can_import_exposing_types.md:12:14:12:25
UNDEFINED VARIABLE - can_import_exposing_types.md:14:22:14:29
UNDEFINED VARIABLE - can_import_exposing_types.md:15:23:15:38
UNDECLARED TYPE - can_import_exposing_types.md:20:15:20:21
UNDECLARED TYPE - can_import_exposing_types.md:20:28:20:33
UNDECLARED TYPE - can_import_exposing_types.md:20:50:20:55
UNDECLARED TYPE - can_import_exposing_types.md:20:58:20:63
UNDEFINED VARIABLE - can_import_exposing_types.md:22:5:22:16
UNDEFINED VARIABLE - can_import_exposing_types.md:24:13:24:30
UNDECLARED TYPE - can_import_exposing_types.md:35:16:35:22
UNDEFINED VARIABLE - can_import_exposing_types.md:36:25:36:40
UNDECLARED TYPE - can_import_exposing_types.md:39:18:39:26
UNDEFINED VARIABLE - can_import_exposing_types.md:42:23:42:42
UNDEFINED VARIABLE - can_import_exposing_types.md:43:23:43:37
UNDECLARED TYPE - can_import_exposing_types.md:47:25:47:30
UNDECLARED TYPE - can_import_exposing_types.md:47:32:47:37
UNDECLARED TYPE - can_import_exposing_types.md:47:40:47:46
UNDECLARED TYPE - can_import_exposing_types.md:47:57:47:65
UNDECLARED TYPE - can_import_exposing_types.md:47:67:47:72
UNDEFINED VARIABLE - can_import_exposing_types.md:50:33:50:44
# PROBLEMS
**UNDECLARED TYPE**
The type _Config_ is not declared in this scope.

This type is referenced here:
**can_import_exposing_types.md:29:18:29:24:**
```roc
    jsonConfig : Config,
```
                 ^^^^^^


**UNDECLARED TYPE**
The type _Status_ is not declared in this scope.

This type is referenced here:
**can_import_exposing_types.md:30:18:30:24:**
```roc
    httpStatus : Status,
```
                 ^^^^^^


**UNDECLARED TYPE**
The type _Response_ is not declared in this scope.

This type is referenced here:
**can_import_exposing_types.md:31:23:31:31:**
```roc
    defaultResponse : Response,
```
                      ^^^^^^^^


**MODULE NOT FOUND**
The module `json.Json` was not found in this Roc project.

You're attempting to use this module here:
**can_import_exposing_types.md:1:1:1:49:**
```roc
import json.Json exposing [Value, Error, Config]
```
^^^^^^^^^^^^^^^^^^^^^^^^^^^^^^^^^^^^^^^^^^^^^^^^


**MODULE NOT FOUND**
The module `http.Client` was not found in this Roc project.

You're attempting to use this module here:
**can_import_exposing_types.md:2:1:2:64:**
```roc
import http.Client as Http exposing [Request, Response, Status]
```
^^^^^^^^^^^^^^^^^^^^^^^^^^^^^^^^^^^^^^^^^^^^^^^^^^^^^^^^^^^^^^^


**DUPLICATE DEFINITION**
The name `Result` is being redeclared in this scope.

The redeclaration is here:
**can_import_exposing_types.md:1:1:1:1:**
```roc
import json.Json exposing [Value, Error, Config]
```
^

But `Result` was already defined here:
**can_import_exposing_types.md:1:1:1:1:**
```roc
import json.Json exposing [Value, Error, Config]
```
^


**MODULE NOT FOUND**
The module `utils.Result` was not found in this Roc project.

You're attempting to use this module here:
**can_import_exposing_types.md:3:1:3:38:**
```roc
import utils.Result exposing [Result]
```
^^^^^^^^^^^^^^^^^^^^^^^^^^^^^^^^^^^^^


**UNDECLARED TYPE**
The type _Value_ is not declared in this scope.

This type is referenced here:
**can_import_exposing_types.md:6:27:6:32:**
```roc
parseJson : Str -> Result(Value, Error)
```
                          ^^^^^


**UNDECLARED TYPE**
The type _Error_ is not declared in this scope.

This type is referenced here:
**can_import_exposing_types.md:6:34:6:39:**
```roc
parseJson : Str -> Result(Value, Error)
```
                                 ^^^^^


**UNDEFINED VARIABLE**
Nothing is named `parse` in this scope.
Is there an `import` or `exposing` missing up-top?

**can_import_exposing_types.md:7:21:7:31:**
```roc
parseJson = |input| Json.parse(input)
```
                    ^^^^^^^^^^


**UNDECLARED TYPE**
The type _Request_ is not declared in this scope.

This type is referenced here:
**can_import_exposing_types.md:10:17:10:24:**
```roc
handleRequest : Request -> Response
```
                ^^^^^^^


**UNDECLARED TYPE**
The type _Response_ is not declared in this scope.

This type is referenced here:
**can_import_exposing_types.md:10:28:10:36:**
```roc
handleRequest : Request -> Response
```
                           ^^^^^^^^


**UNDEFINED VARIABLE**
Nothing is named `decode` in this scope.
Is there an `import` or `exposing` missing up-top?

**can_import_exposing_types.md:12:14:12:25:**
```roc
    result = Json.decode(req.body)
```
             ^^^^^^^^^^^


**UNDEFINED VARIABLE**
Nothing is named `ok` in this scope.
Is there an `import` or `exposing` missing up-top?

**can_import_exposing_types.md:14:22:14:29:**
```roc
        Ok(value) => Http.ok(value)
```
                     ^^^^^^^


**UNDEFINED VARIABLE**
Nothing is named `badRequest` in this scope.
Is there an `import` or `exposing` missing up-top?

**can_import_exposing_types.md:15:23:15:38:**
```roc
        Err(error) => Http.badRequest(error)
```
                      ^^^^^^^^^^^^^^^


**UNDECLARED TYPE**
The type _Config_ is not declared in this scope.

This type is referenced here:
**can_import_exposing_types.md:20:15:20:21:**
```roc
processData : Config, List(Value) -> Result(List(Value), Error)
```
              ^^^^^^


**UNDECLARED TYPE**
The type _Value_ is not declared in this scope.

This type is referenced here:
**can_import_exposing_types.md:20:28:20:33:**
```roc
processData : Config, List(Value) -> Result(List(Value), Error)
```
                           ^^^^^


**UNDECLARED TYPE**
The type _Value_ is not declared in this scope.

This type is referenced here:
**can_import_exposing_types.md:20:50:20:55:**
```roc
processData : Config, List(Value) -> Result(List(Value), Error)
```
                                                 ^^^^^


**UNDECLARED TYPE**
The type _Error_ is not declared in this scope.

This type is referenced here:
**can_import_exposing_types.md:20:58:20:63:**
```roc
processData : Config, List(Value) -> Result(List(Value), Error)
```
                                                         ^^^^^


**UNDEFINED VARIABLE**
Nothing is named `mapTry` in this scope.
Is there an `import` or `exposing` missing up-top?

**can_import_exposing_types.md:22:5:22:16:**
```roc
    List.mapTry(
```
    ^^^^^^^^^^^


**UNDEFINED VARIABLE**
Nothing is named `validateWith` in this scope.
Is there an `import` or `exposing` missing up-top?

**can_import_exposing_types.md:24:13:24:30:**
```roc
        |v| Json.validateWith(config, v),
```
            ^^^^^^^^^^^^^^^^^


**UNDECLARED TYPE**
The type _Config_ is not declared in this scope.

This type is referenced here:
**can_import_exposing_types.md:35:16:35:22:**
```roc
createClient : Config -> Http.Client
```
               ^^^^^^


**UNDEFINED VARIABLE**
Nothing is named `clientWith` in this scope.
Is there an `import` or `exposing` missing up-top?

**can_import_exposing_types.md:36:25:36:40:**
```roc
createClient = |config| Http.clientWith(config)
```
                        ^^^^^^^^^^^^^^^


**UNDECLARED TYPE**
The type _Response_ is not declared in this scope.

This type is referenced here:
**can_import_exposing_types.md:39:18:39:26:**
```roc
handleResponse : Response -> Str
```
                 ^^^^^^^^


**UNDEFINED VARIABLE**
Nothing is named `statusToString` in this scope.
Is there an `import` or `exposing` missing up-top?

**can_import_exposing_types.md:42:23:42:42:**
```roc
        Ok(status) => Http.statusToString(status)
```
                      ^^^^^^^^^^^^^^^^^^^


**UNDEFINED VARIABLE**
Nothing is named `toString` in this scope.
Is there an `import` or `exposing` missing up-top?

**can_import_exposing_types.md:43:23:43:37:**
```roc
        Err(error) => Error.toString(error)
```
                      ^^^^^^^^^^^^^^


**UNDECLARED TYPE**
The type _Value_ is not declared in this scope.

This type is referenced here:
**can_import_exposing_types.md:47:25:47:30:**
```roc
combineResults : Result(Value, Error), Status -> Result(Response, Error)
```
                        ^^^^^


**UNDECLARED TYPE**
The type _Error_ is not declared in this scope.

This type is referenced here:
**can_import_exposing_types.md:47:32:47:37:**
```roc
combineResults : Result(Value, Error), Status -> Result(Response, Error)
```
                               ^^^^^


**UNDECLARED TYPE**
The type _Status_ is not declared in this scope.

This type is referenced here:
**can_import_exposing_types.md:47:40:47:46:**
```roc
combineResults : Result(Value, Error), Status -> Result(Response, Error)
```
                                       ^^^^^^


**UNDECLARED TYPE**
The type _Response_ is not declared in this scope.

This type is referenced here:
**can_import_exposing_types.md:47:57:47:65:**
```roc
combineResults : Result(Value, Error), Status -> Result(Response, Error)
```
                                                        ^^^^^^^^


**UNDECLARED TYPE**
The type _Error_ is not declared in this scope.

This type is referenced here:
**can_import_exposing_types.md:47:67:47:72:**
```roc
combineResults : Result(Value, Error), Status -> Result(Response, Error)
```
                                                                  ^^^^^


**UNDEFINED VARIABLE**
Nothing is named `encode` in this scope.
Is there an `import` or `exposing` missing up-top?

**can_import_exposing_types.md:50:33:50:44:**
```roc
        Ok(value) => Ok({ body: Json.encode(value), status: httpStatus })
```
                                ^^^^^^^^^^^


# TOKENS
~~~zig
KwImport,LowerIdent,NoSpaceDotUpperIdent,KwExposing,OpenSquare,UpperIdent,Comma,UpperIdent,Comma,UpperIdent,CloseSquare,
KwImport,LowerIdent,NoSpaceDotUpperIdent,KwAs,UpperIdent,KwExposing,OpenSquare,UpperIdent,Comma,UpperIdent,Comma,UpperIdent,CloseSquare,
KwImport,LowerIdent,NoSpaceDotUpperIdent,KwExposing,OpenSquare,UpperIdent,CloseSquare,
LowerIdent,OpColon,UpperIdent,OpArrow,UpperIdent,NoSpaceOpenRound,UpperIdent,Comma,UpperIdent,CloseRound,
LowerIdent,OpAssign,OpBar,LowerIdent,OpBar,UpperIdent,NoSpaceDotLowerIdent,NoSpaceOpenRound,LowerIdent,CloseRound,
LowerIdent,OpColon,UpperIdent,OpArrow,UpperIdent,
LowerIdent,OpAssign,OpBar,LowerIdent,OpBar,OpenCurly,
LowerIdent,OpAssign,UpperIdent,NoSpaceDotLowerIdent,NoSpaceOpenRound,LowerIdent,NoSpaceDotLowerIdent,CloseRound,
KwMatch,LowerIdent,OpenCurly,
UpperIdent,NoSpaceOpenRound,LowerIdent,CloseRound,OpFatArrow,UpperIdent,NoSpaceDotLowerIdent,NoSpaceOpenRound,LowerIdent,CloseRound,
UpperIdent,NoSpaceOpenRound,LowerIdent,CloseRound,OpFatArrow,UpperIdent,NoSpaceDotLowerIdent,NoSpaceOpenRound,LowerIdent,CloseRound,
CloseCurly,
CloseCurly,
LowerIdent,OpColon,UpperIdent,Comma,UpperIdent,NoSpaceOpenRound,UpperIdent,CloseRound,OpArrow,UpperIdent,NoSpaceOpenRound,UpperIdent,NoSpaceOpenRound,UpperIdent,CloseRound,Comma,UpperIdent,CloseRound,
LowerIdent,OpAssign,OpBar,LowerIdent,Comma,LowerIdent,OpBar,
UpperIdent,NoSpaceDotLowerIdent,NoSpaceOpenRound,
LowerIdent,Comma,
OpBar,LowerIdent,OpBar,UpperIdent,NoSpaceDotLowerIdent,NoSpaceOpenRound,LowerIdent,Comma,LowerIdent,CloseRound,Comma,
CloseRound,
UpperIdent,OpColon,OpenCurly,
LowerIdent,OpColon,UpperIdent,Comma,
LowerIdent,OpColon,UpperIdent,Comma,
LowerIdent,OpColon,UpperIdent,Comma,
CloseCurly,
LowerIdent,OpColon,UpperIdent,OpArrow,UpperIdent,NoSpaceDotUpperIdent,
LowerIdent,OpAssign,OpBar,LowerIdent,OpBar,UpperIdent,NoSpaceDotLowerIdent,NoSpaceOpenRound,LowerIdent,CloseRound,
LowerIdent,OpColon,UpperIdent,OpArrow,UpperIdent,
LowerIdent,OpAssign,OpBar,LowerIdent,OpBar,
KwMatch,LowerIdent,NoSpaceDotLowerIdent,OpenCurly,
UpperIdent,NoSpaceOpenRound,LowerIdent,CloseRound,OpFatArrow,UpperIdent,NoSpaceDotLowerIdent,NoSpaceOpenRound,LowerIdent,CloseRound,
UpperIdent,NoSpaceOpenRound,LowerIdent,CloseRound,OpFatArrow,UpperIdent,NoSpaceDotLowerIdent,NoSpaceOpenRound,LowerIdent,CloseRound,
CloseCurly,
LowerIdent,OpColon,UpperIdent,NoSpaceOpenRound,UpperIdent,Comma,UpperIdent,CloseRound,Comma,UpperIdent,OpArrow,UpperIdent,NoSpaceOpenRound,UpperIdent,Comma,UpperIdent,CloseRound,
LowerIdent,OpAssign,OpBar,LowerIdent,Comma,LowerIdent,OpBar,
KwMatch,LowerIdent,OpenCurly,
UpperIdent,NoSpaceOpenRound,LowerIdent,CloseRound,OpFatArrow,UpperIdent,NoSpaceOpenRound,OpenCurly,LowerIdent,OpColon,UpperIdent,NoSpaceDotLowerIdent,NoSpaceOpenRound,LowerIdent,CloseRound,Comma,LowerIdent,OpColon,LowerIdent,CloseCurly,CloseRound,
UpperIdent,NoSpaceOpenRound,LowerIdent,CloseRound,OpFatArrow,UpperIdent,NoSpaceOpenRound,LowerIdent,CloseRound,
CloseCurly,
EndOfFile,
~~~
# PARSE
~~~clojure
(file
	(type-module)
	(statements
		(s-import (raw "json.Json")
			(exposing
				(exposed-upper-ident (text "Value"))
				(exposed-upper-ident (text "Error"))
				(exposed-upper-ident (text "Config"))))
		(s-import (raw "http.Client") (alias "Http")
			(exposing
				(exposed-upper-ident (text "Request"))
				(exposed-upper-ident (text "Response"))
				(exposed-upper-ident (text "Status"))))
		(s-import (raw "utils.Result")
			(exposing
				(exposed-upper-ident (text "Result"))))
		(s-type-anno (name "parseJson")
			(ty-fn
				(ty (name "Str"))
				(ty-apply
					(ty (name "Result"))
					(ty (name "Value"))
					(ty (name "Error")))))
		(s-decl
			(p-ident (raw "parseJson"))
			(e-lambda
				(args
					(p-ident (raw "input")))
				(e-apply
					(e-ident (raw "Json.parse"))
					(e-ident (raw "input")))))
		(s-type-anno (name "handleRequest")
			(ty-fn
				(ty (name "Request"))
				(ty (name "Response"))))
		(s-decl
			(p-ident (raw "handleRequest"))
			(e-lambda
				(args
					(p-ident (raw "req")))
				(e-block
					(statements
						(s-decl
							(p-ident (raw "result"))
							(e-apply
								(e-ident (raw "Json.decode"))
								(e-field-access
									(e-ident (raw "req"))
									(e-ident (raw "body")))))
						(e-match
							(e-ident (raw "result"))
							(branches
								(branch
									(p-tag (raw "Ok")
										(p-ident (raw "value")))
									(e-apply
										(e-ident (raw "Http.ok"))
										(e-ident (raw "value"))))
								(branch
									(p-tag (raw "Err")
										(p-ident (raw "error")))
									(e-apply
										(e-ident (raw "Http.badRequest"))
										(e-ident (raw "error"))))))))))
		(s-type-anno (name "processData")
			(ty-fn
				(ty (name "Config"))
				(ty-apply
					(ty (name "List"))
					(ty (name "Value")))
				(ty-apply
					(ty (name "Result"))
					(ty-apply
						(ty (name "List"))
						(ty (name "Value")))
					(ty (name "Error")))))
		(s-decl
			(p-ident (raw "processData"))
			(e-lambda
				(args
					(p-ident (raw "config"))
					(p-ident (raw "values")))
				(e-apply
					(e-ident (raw "List.mapTry"))
					(e-ident (raw "values"))
					(e-lambda
						(args
							(p-ident (raw "v")))
						(e-apply
							(e-ident (raw "Json.validateWith"))
							(e-ident (raw "config"))
							(e-ident (raw "v")))))))
		(s-type-decl
			(header (name "ServerConfig")
				(args))
			(ty-record
				(anno-record-field (name "jsonConfig")
					(ty (name "Config")))
				(anno-record-field (name "httpStatus")
					(ty (name "Status")))
				(anno-record-field (name "defaultResponse")
					(ty (name "Response")))))
		(s-type-anno (name "createClient")
			(ty-fn
				(ty (name "Config"))
				(ty (name "Http.Client"))))
		(s-decl
			(p-ident (raw "createClient"))
			(e-lambda
				(args
					(p-ident (raw "config")))
				(e-apply
					(e-ident (raw "Http.clientWith"))
					(e-ident (raw "config")))))
		(s-type-anno (name "handleResponse")
			(ty-fn
				(ty (name "Response"))
				(ty (name "Str"))))
		(s-decl
			(p-ident (raw "handleResponse"))
			(e-lambda
				(args
					(p-ident (raw "response")))
				(e-match
					(e-field-access
						(e-ident (raw "response"))
						(e-ident (raw "status")))
					(branches
						(branch
							(p-tag (raw "Ok")
								(p-ident (raw "status")))
							(e-apply
								(e-ident (raw "Http.statusToString"))
								(e-ident (raw "status"))))
						(branch
							(p-tag (raw "Err")
								(p-ident (raw "error")))
							(e-apply
								(e-ident (raw "Error.toString"))
								(e-ident (raw "error"))))))))
		(s-type-anno (name "combineResults")
			(ty-fn
				(ty-apply
					(ty (name "Result"))
					(ty (name "Value"))
					(ty (name "Error")))
				(ty (name "Status"))
				(ty-apply
					(ty (name "Result"))
					(ty (name "Response"))
					(ty (name "Error")))))
		(s-decl
			(p-ident (raw "combineResults"))
			(e-lambda
				(args
					(p-ident (raw "jsonResult"))
					(p-ident (raw "httpStatus")))
				(e-match
					(e-ident (raw "jsonResult"))
					(branches
						(branch
							(p-tag (raw "Ok")
								(p-ident (raw "value")))
							(e-apply
								(e-tag (raw "Ok"))
								(e-record
									(field (field "body")
										(e-apply
											(e-ident (raw "Json.encode"))
											(e-ident (raw "value"))))
									(field (field "status")
										(e-ident (raw "httpStatus"))))))
						(branch
							(p-tag (raw "Err")
								(p-ident (raw "error")))
							(e-apply
								(e-tag (raw "Err"))
								(e-ident (raw "error"))))))))))
~~~
# FORMATTED
~~~roc
import json.Json exposing [Value, Error, Config]
import http.Client as Http exposing [Request, Response, Status]
import utils.Result exposing [Result]

# Test using exposed types directly in annotations
parseJson : Str -> Result(Value, Error)
parseJson = |input| Json.parse(input)

# Test mixing exposed types with qualified access
handleRequest : Request -> Response
handleRequest = |req| {
	result = Json.decode(req.body)
	match result {
		Ok(value) => Http.ok(value)
		Err(error) => Http.badRequest(error)
	}
}

# Test using exposed types in complex signatures
processData : Config, List(Value) -> Result(List(Value), Error)
processData = |config, values|
	List.mapTry(
		values,
		|v| Json.validateWith(config, v),
	)

# Test exposed types in record fields
ServerConfig : {
	jsonConfig : Config,
	httpStatus : Status,
	defaultResponse : Response,
}

# Test exposed types with module-qualified usage
createClient : Config -> Http.Client
createClient = |config| Http.clientWith(config)

# Test nested type usage
handleResponse : Response -> Str
handleResponse = |response|
	match response.status {
		Ok(status) => Http.statusToString(status)
		Err(error) => Error.toString(error)
	}

# Test mixing exposed and qualified in same expression
combineResults : Result(Value, Error), Status -> Result(Response, Error)
combineResults = |jsonResult, httpStatus|
	match jsonResult {
		Ok(value) => Ok({ body: Json.encode(value), status: httpStatus })
		Err(error) => Err(error)
	}
~~~
# CANONICALIZE
~~~clojure
(can-ir
	(d-let
		(p-assign (ident "parseJson"))
		(e-lambda
			(args
				(p-assign (ident "input")))
			(e-call
				(e-runtime-error (tag "ident_not_in_scope"))
				(e-lookup-local
					(p-assign (ident "input")))))
		(annotation
<<<<<<< HEAD
			(declared-type
				(ty-fn (effectful false)
					(ty-lookup (name "Str") (builtin))
					(ty-apply (name "Result") (external-module "Result")
						(ty-malformed)
						(ty-malformed))))))
=======
			(ty-fn (effectful false)
				(ty-lookup (name "Str") (builtin))
				(ty-apply (name "Result") (external (module-idx "3") (target-node-idx "3"))
					(ty-malformed)
					(ty-malformed)))))
>>>>>>> 8f3b432b
	(d-let
		(p-assign (ident "handleRequest"))
		(e-closure
			(captures
				(capture (ident "value"))
				(capture (ident "error")))
			(e-lambda
				(args
					(p-assign (ident "req")))
				(e-block
					(s-let
						(p-assign (ident "result"))
						(e-call
							(e-runtime-error (tag "ident_not_in_scope"))
							(e-dot-access (field "body")
								(receiver
									(e-lookup-local
										(p-assign (ident "req")))))))
					(e-match
						(match
							(cond
								(e-lookup-local
									(p-assign (ident "result"))))
							(branches
								(branch
									(patterns
										(pattern (degenerate false)
											(p-applied-tag)))
									(value
										(e-call
											(e-runtime-error (tag "ident_not_in_scope"))
											(e-lookup-local
												(p-assign (ident "value"))))))
								(branch
									(patterns
										(pattern (degenerate false)
											(p-applied-tag)))
									(value
										(e-call
											(e-runtime-error (tag "ident_not_in_scope"))
											(e-lookup-local
												(p-assign (ident "error"))))))))))))
		(annotation
			(ty-fn (effectful false)
				(ty-malformed)
				(ty-malformed))))
	(d-let
		(p-assign (ident "processData"))
		(e-lambda
			(args
				(p-assign (ident "config"))
				(p-assign (ident "values")))
			(e-call
				(e-runtime-error (tag "ident_not_in_scope"))
				(e-lookup-local
					(p-assign (ident "values")))
				(e-closure
					(captures
						(capture (ident "config")))
					(e-lambda
						(args
							(p-assign (ident "v")))
						(e-call
							(e-runtime-error (tag "ident_not_in_scope"))
							(e-lookup-local
								(p-assign (ident "config")))
							(e-lookup-local
								(p-assign (ident "v"))))))))
		(annotation
			(ty-fn (effectful false)
				(ty-malformed)
				(ty-apply (name "List") (builtin)
					(ty-malformed))
				(ty-apply (name "Result") (external (module-idx "3") (target-node-idx "3"))
					(ty-apply (name "List") (builtin)
						(ty-malformed))
<<<<<<< HEAD
					(ty-apply (name "Result") (external-module "Result")
						(ty-apply (name "List") (builtin)
							(ty-malformed))
						(ty-malformed))))))
=======
					(ty-malformed)))))
>>>>>>> 8f3b432b
	(d-let
		(p-assign (ident "createClient"))
		(e-lambda
			(args
				(p-assign (ident "config")))
			(e-call
				(e-runtime-error (tag "ident_not_in_scope"))
				(e-lookup-local
					(p-assign (ident "config")))))
		(annotation
<<<<<<< HEAD
			(declared-type
				(ty-fn (effectful false)
					(ty-malformed)
					(ty-lookup (name "Client") (external-module "http.Client"))))))
=======
			(ty-fn (effectful false)
				(ty-malformed)
				(ty-lookup (name "Client") (external (module-idx "5") (target-node-idx "0"))))))
>>>>>>> 8f3b432b
	(d-let
		(p-assign (ident "handleResponse"))
		(e-closure
			(captures
				(capture (ident "status"))
				(capture (ident "error")))
			(e-lambda
				(args
					(p-assign (ident "response")))
				(e-match
					(match
						(cond
							(e-dot-access (field "status")
								(receiver
									(e-lookup-local
										(p-assign (ident "response"))))))
						(branches
							(branch
								(patterns
									(pattern (degenerate false)
										(p-applied-tag)))
								(value
									(e-call
										(e-runtime-error (tag "ident_not_in_scope"))
										(e-lookup-local
											(p-assign (ident "status"))))))
							(branch
								(patterns
									(pattern (degenerate false)
										(p-applied-tag)))
								(value
									(e-call
										(e-runtime-error (tag "ident_not_in_scope"))
										(e-lookup-local
											(p-assign (ident "error")))))))))))
		(annotation
			(ty-fn (effectful false)
				(ty-malformed)
				(ty-lookup (name "Str") (builtin)))))
	(d-let
		(p-assign (ident "combineResults"))
		(e-closure
			(captures
				(capture (ident "error"))
				(capture (ident "value")))
			(e-lambda
				(args
					(p-assign (ident "jsonResult"))
					(p-assign (ident "httpStatus")))
				(e-match
					(match
						(cond
							(e-lookup-local
								(p-assign (ident "jsonResult"))))
						(branches
							(branch
								(patterns
									(pattern (degenerate false)
										(p-applied-tag)))
								(value
									(e-tag (name "Ok")
										(args
											(e-record
												(fields
													(field (name "body")
														(e-call
															(e-runtime-error (tag "ident_not_in_scope"))
															(e-lookup-local
																(p-assign (ident "value")))))
													(field (name "status")
														(e-lookup-local
															(p-assign (ident "httpStatus"))))))))))
							(branch
								(patterns
									(pattern (degenerate false)
										(p-applied-tag)))
								(value
									(e-tag (name "Err")
										(args
											(e-lookup-local
												(p-assign (ident "error"))))))))))))
		(annotation
<<<<<<< HEAD
			(declared-type
				(ty-fn (effectful false)
					(ty-apply (name "Result") (external-module "Result")
						(ty-malformed)
						(ty-malformed))
					(ty-malformed)
					(ty-apply (name "Result") (external-module "Result")
						(ty-malformed)
						(ty-malformed))))))
=======
			(ty-fn (effectful false)
				(ty-apply (name "Result") (external (module-idx "3") (target-node-idx "3"))
					(ty-malformed)
					(ty-malformed))
				(ty-malformed)
				(ty-apply (name "Result") (external (module-idx "3") (target-node-idx "3"))
					(ty-malformed)
					(ty-malformed)))))
>>>>>>> 8f3b432b
	(s-alias-decl
		(ty-header (name "ServerConfig"))
		(ty-record
			(field (field "jsonConfig")
				(ty-malformed))
			(field (field "httpStatus")
				(ty-malformed))
			(field (field "defaultResponse")
				(ty-malformed))))
	(s-import (module "json.Json")
		(exposes
			(exposed (name "Value") (wildcard false))
			(exposed (name "Error") (wildcard false))
			(exposed (name "Config") (wildcard false))))
	(s-import (module "http.Client")
		(exposes
			(exposed (name "Request") (wildcard false))
			(exposed (name "Response") (wildcard false))
			(exposed (name "Status") (wildcard false))))
	(s-import (module "utils.Result")
		(exposes
			(exposed (name "Result") (wildcard false)))))
~~~
# TYPES
~~~clojure
(inferred-types
	(defs
		(patt (type "Str -> Error"))
		(patt (type "Error -> Error"))
		(patt (type "Error, List(Error) -> Error"))
		(patt (type "Error -> Error"))
		(patt (type "Error -> Error"))
		(patt (type "Result(Error, Error), Error -> Result(Error, Error)")))
	(type_decls
		(alias (type "ServerConfig")
			(ty-header (name "ServerConfig"))))
	(expressions
		(expr (type "Str -> Error"))
		(expr (type "Error -> Error"))
		(expr (type "Error, List(Error) -> Error"))
		(expr (type "Error -> Error"))
		(expr (type "Error -> Error"))
		(expr (type "Result(Error, Error), Error -> Result(Error, Error)"))))
~~~<|MERGE_RESOLUTION|>--- conflicted
+++ resolved
@@ -742,20 +742,11 @@
 				(e-lookup-local
 					(p-assign (ident "input")))))
 		(annotation
-<<<<<<< HEAD
-			(declared-type
-				(ty-fn (effectful false)
-					(ty-lookup (name "Str") (builtin))
-					(ty-apply (name "Result") (external-module "Result")
-						(ty-malformed)
-						(ty-malformed))))))
-=======
 			(ty-fn (effectful false)
 				(ty-lookup (name "Str") (builtin))
-				(ty-apply (name "Result") (external (module-idx "3") (target-node-idx "3"))
+				(ty-apply (name "Result") (external-module "Result")
 					(ty-malformed)
 					(ty-malformed)))))
->>>>>>> 8f3b432b
 	(d-let
 		(p-assign (ident "handleRequest"))
 		(e-closure
@@ -829,17 +820,10 @@
 				(ty-malformed)
 				(ty-apply (name "List") (builtin)
 					(ty-malformed))
-				(ty-apply (name "Result") (external (module-idx "3") (target-node-idx "3"))
+				(ty-apply (name "Result") (external-module "Result")
 					(ty-apply (name "List") (builtin)
 						(ty-malformed))
-<<<<<<< HEAD
-					(ty-apply (name "Result") (external-module "Result")
-						(ty-apply (name "List") (builtin)
-							(ty-malformed))
-						(ty-malformed))))))
-=======
 					(ty-malformed)))))
->>>>>>> 8f3b432b
 	(d-let
 		(p-assign (ident "createClient"))
 		(e-lambda
@@ -850,16 +834,9 @@
 				(e-lookup-local
 					(p-assign (ident "config")))))
 		(annotation
-<<<<<<< HEAD
-			(declared-type
-				(ty-fn (effectful false)
-					(ty-malformed)
-					(ty-lookup (name "Client") (external-module "http.Client"))))))
-=======
 			(ty-fn (effectful false)
 				(ty-malformed)
-				(ty-lookup (name "Client") (external (module-idx "5") (target-node-idx "0"))))))
->>>>>>> 8f3b432b
+				(ty-lookup (name "Client") (external-module "http.Client")))))
 	(d-let
 		(p-assign (ident "handleResponse"))
 		(e-closure
@@ -942,26 +919,14 @@
 											(e-lookup-local
 												(p-assign (ident "error"))))))))))))
 		(annotation
-<<<<<<< HEAD
-			(declared-type
-				(ty-fn (effectful false)
-					(ty-apply (name "Result") (external-module "Result")
-						(ty-malformed)
-						(ty-malformed))
-					(ty-malformed)
-					(ty-apply (name "Result") (external-module "Result")
-						(ty-malformed)
-						(ty-malformed))))))
-=======
 			(ty-fn (effectful false)
-				(ty-apply (name "Result") (external (module-idx "3") (target-node-idx "3"))
+				(ty-apply (name "Result") (external-module "Result")
 					(ty-malformed)
 					(ty-malformed))
 				(ty-malformed)
-				(ty-apply (name "Result") (external (module-idx "3") (target-node-idx "3"))
+				(ty-apply (name "Result") (external-module "Result")
 					(ty-malformed)
 					(ty-malformed)))))
->>>>>>> 8f3b432b
 	(s-alias-decl
 		(ty-header (name "ServerConfig"))
 		(ty-record
