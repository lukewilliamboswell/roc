# META
~~~ini
description=Import types using exposing syntax
type=snippet
~~~
# SOURCE
~~~roc
import json.Json exposing [Value, Error, Config]
import http.Client as Http exposing [Request, Response, Status]
import utils.Result exposing [Result]

# Test using exposed types directly in annotations
parseJson : Str -> Result(Value, Error)
parseJson = |input| Json.parse(input)

# Test mixing exposed types with qualified access
handleRequest : Request -> Response
handleRequest = |req| {
    result = Json.decode(req.body)
    match result {
        Ok(value) => Http.ok(value)
        Err(error) => Http.badRequest(error)
    }
}

# Test using exposed types in complex signatures
processData : Config, List(Value) -> Result(List(Value), Error)
processData = |config, values|
    List.mapTry(
        values,
        |v| Json.validateWith(config, v),
    )

# Test exposed types in record fields
ServerConfig : {
    jsonConfig : Config,
    httpStatus : Status,
    defaultResponse : Response,
}

# Test exposed types with module-qualified usage
createClient : Config -> Http.Client
createClient = |config| Http.clientWith(config)

# Test nested type usage
handleResponse : Response -> Str
handleResponse = |response|
    match response.status {
        Ok(status) => Http.statusToString(status)
        Err(error) => Error.toString(error)
    }

# Test mixing exposed and qualified in same expression
combineResults : Result(Value, Error), Status -> Result(Response, Error)
combineResults = |jsonResult, httpStatus|
    match jsonResult {
        Ok(value) => Ok({ body: Json.encode(value), status: httpStatus })
        Err(error) => Err(error)
    }
~~~
# EXPECTED
UNDECLARED TYPE - can_import_exposing_types.md:29:18:29:24
UNDECLARED TYPE - can_import_exposing_types.md:30:18:30:24
UNDECLARED TYPE - can_import_exposing_types.md:31:23:31:31
MODULE NOT FOUND - can_import_exposing_types.md:1:1:1:49
MODULE NOT FOUND - can_import_exposing_types.md:2:1:2:64
MODULE NOT FOUND - can_import_exposing_types.md:3:1:3:38
UNDECLARED TYPE - can_import_exposing_types.md:6:27:6:32
UNDECLARED TYPE - can_import_exposing_types.md:6:34:6:39
UNDECLARED TYPE - can_import_exposing_types.md:10:17:10:24
UNDECLARED TYPE - can_import_exposing_types.md:10:28:10:36
UNDECLARED TYPE - can_import_exposing_types.md:20:15:20:21
UNDECLARED TYPE - can_import_exposing_types.md:20:28:20:33
UNDECLARED TYPE - can_import_exposing_types.md:20:50:20:55
UNDECLARED TYPE - can_import_exposing_types.md:20:58:20:63
UNDEFINED VARIABLE - can_import_exposing_types.md:22:5:22:16
UNDECLARED TYPE - can_import_exposing_types.md:35:16:35:22
UNDECLARED TYPE - can_import_exposing_types.md:39:18:39:26
UNDEFINED VARIABLE - can_import_exposing_types.md:43:23:43:37
UNDECLARED TYPE - can_import_exposing_types.md:47:25:47:30
UNDECLARED TYPE - can_import_exposing_types.md:47:32:47:37
UNDECLARED TYPE - can_import_exposing_types.md:47:40:47:46
UNDECLARED TYPE - can_import_exposing_types.md:47:57:47:65
UNDECLARED TYPE - can_import_exposing_types.md:47:67:47:72
# PROBLEMS
**UNDECLARED TYPE**
The type _Config_ is not declared in this scope.

This type is referenced here:
**can_import_exposing_types.md:29:18:29:24:**
```roc
    jsonConfig : Config,
```
                 ^^^^^^


**UNDECLARED TYPE**
The type _Status_ is not declared in this scope.

This type is referenced here:
**can_import_exposing_types.md:30:18:30:24:**
```roc
    httpStatus : Status,
```
                 ^^^^^^


**UNDECLARED TYPE**
The type _Response_ is not declared in this scope.

This type is referenced here:
**can_import_exposing_types.md:31:23:31:31:**
```roc
    defaultResponse : Response,
```
                      ^^^^^^^^


**MODULE NOT FOUND**
The module `json.Json` was not found in this Roc project.

You're attempting to use this module here:
**can_import_exposing_types.md:1:1:1:49:**
```roc
import json.Json exposing [Value, Error, Config]
```
^^^^^^^^^^^^^^^^^^^^^^^^^^^^^^^^^^^^^^^^^^^^^^^^


**MODULE NOT FOUND**
The module `http.Client` was not found in this Roc project.

You're attempting to use this module here:
**can_import_exposing_types.md:2:1:2:64:**
```roc
import http.Client as Http exposing [Request, Response, Status]
```
^^^^^^^^^^^^^^^^^^^^^^^^^^^^^^^^^^^^^^^^^^^^^^^^^^^^^^^^^^^^^^^


**MODULE NOT FOUND**
The module `utils.Result` was not found in this Roc project.

You're attempting to use this module here:
**can_import_exposing_types.md:3:1:3:38:**
```roc
import utils.Result exposing [Result]
```
^^^^^^^^^^^^^^^^^^^^^^^^^^^^^^^^^^^^^


**UNDECLARED TYPE**
The type _Value_ is not declared in this scope.

This type is referenced here:
**can_import_exposing_types.md:6:27:6:32:**
```roc
parseJson : Str -> Result(Value, Error)
```
                          ^^^^^


**UNDECLARED TYPE**
The type _Error_ is not declared in this scope.

This type is referenced here:
**can_import_exposing_types.md:6:34:6:39:**
```roc
parseJson : Str -> Result(Value, Error)
```
                                 ^^^^^


**UNDECLARED TYPE**
The type _Request_ is not declared in this scope.

This type is referenced here:
**can_import_exposing_types.md:10:17:10:24:**
```roc
handleRequest : Request -> Response
```
                ^^^^^^^


**UNDECLARED TYPE**
The type _Response_ is not declared in this scope.

This type is referenced here:
**can_import_exposing_types.md:10:28:10:36:**
```roc
handleRequest : Request -> Response
```
                           ^^^^^^^^


**UNDECLARED TYPE**
The type _Config_ is not declared in this scope.

This type is referenced here:
**can_import_exposing_types.md:20:15:20:21:**
```roc
processData : Config, List(Value) -> Result(List(Value), Error)
```
              ^^^^^^


**UNDECLARED TYPE**
The type _Value_ is not declared in this scope.

This type is referenced here:
**can_import_exposing_types.md:20:28:20:33:**
```roc
processData : Config, List(Value) -> Result(List(Value), Error)
```
                           ^^^^^


**UNDECLARED TYPE**
The type _Value_ is not declared in this scope.

This type is referenced here:
**can_import_exposing_types.md:20:50:20:55:**
```roc
processData : Config, List(Value) -> Result(List(Value), Error)
```
                                                 ^^^^^


**UNDECLARED TYPE**
The type _Error_ is not declared in this scope.

This type is referenced here:
**can_import_exposing_types.md:20:58:20:63:**
```roc
processData : Config, List(Value) -> Result(List(Value), Error)
```
                                                         ^^^^^


**UNDEFINED VARIABLE**
Nothing is named `mapTry` in this scope.
Is there an `import` or `exposing` missing up-top?

**can_import_exposing_types.md:22:5:22:16:**
```roc
    List.mapTry(
```
    ^^^^^^^^^^^


**UNDECLARED TYPE**
The type _Config_ is not declared in this scope.

This type is referenced here:
**can_import_exposing_types.md:35:16:35:22:**
```roc
createClient : Config -> Http.Client
```
               ^^^^^^


**UNDECLARED TYPE**
The type _Response_ is not declared in this scope.

This type is referenced here:
**can_import_exposing_types.md:39:18:39:26:**
```roc
handleResponse : Response -> Str
```
                 ^^^^^^^^


**UNDEFINED VARIABLE**
Nothing is named `toString` in this scope.
Is there an `import` or `exposing` missing up-top?

**can_import_exposing_types.md:43:23:43:37:**
```roc
        Err(error) => Error.toString(error)
```
                      ^^^^^^^^^^^^^^


**UNDECLARED TYPE**
The type _Value_ is not declared in this scope.

This type is referenced here:
**can_import_exposing_types.md:47:25:47:30:**
```roc
combineResults : Result(Value, Error), Status -> Result(Response, Error)
```
                        ^^^^^


**UNDECLARED TYPE**
The type _Error_ is not declared in this scope.

This type is referenced here:
**can_import_exposing_types.md:47:32:47:37:**
```roc
combineResults : Result(Value, Error), Status -> Result(Response, Error)
```
                               ^^^^^


**UNDECLARED TYPE**
The type _Status_ is not declared in this scope.

This type is referenced here:
**can_import_exposing_types.md:47:40:47:46:**
```roc
combineResults : Result(Value, Error), Status -> Result(Response, Error)
```
                                       ^^^^^^


**UNDECLARED TYPE**
The type _Response_ is not declared in this scope.

This type is referenced here:
**can_import_exposing_types.md:47:57:47:65:**
```roc
combineResults : Result(Value, Error), Status -> Result(Response, Error)
```
                                                        ^^^^^^^^


**UNDECLARED TYPE**
The type _Error_ is not declared in this scope.

This type is referenced here:
**can_import_exposing_types.md:47:67:47:72:**
```roc
combineResults : Result(Value, Error), Status -> Result(Response, Error)
```
                                                                  ^^^^^


# TOKENS
~~~zig
KwImport,LowerIdent,NoSpaceDotUpperIdent,KwExposing,OpenSquare,UpperIdent,Comma,UpperIdent,Comma,UpperIdent,CloseSquare,
KwImport,LowerIdent,NoSpaceDotUpperIdent,KwAs,UpperIdent,KwExposing,OpenSquare,UpperIdent,Comma,UpperIdent,Comma,UpperIdent,CloseSquare,
KwImport,LowerIdent,NoSpaceDotUpperIdent,KwExposing,OpenSquare,UpperIdent,CloseSquare,
LowerIdent,OpColon,UpperIdent,OpArrow,UpperIdent,NoSpaceOpenRound,UpperIdent,Comma,UpperIdent,CloseRound,
LowerIdent,OpAssign,OpBar,LowerIdent,OpBar,UpperIdent,NoSpaceDotLowerIdent,NoSpaceOpenRound,LowerIdent,CloseRound,
LowerIdent,OpColon,UpperIdent,OpArrow,UpperIdent,
LowerIdent,OpAssign,OpBar,LowerIdent,OpBar,OpenCurly,
LowerIdent,OpAssign,UpperIdent,NoSpaceDotLowerIdent,NoSpaceOpenRound,LowerIdent,NoSpaceDotLowerIdent,CloseRound,
KwMatch,LowerIdent,OpenCurly,
UpperIdent,NoSpaceOpenRound,LowerIdent,CloseRound,OpFatArrow,UpperIdent,NoSpaceDotLowerIdent,NoSpaceOpenRound,LowerIdent,CloseRound,
UpperIdent,NoSpaceOpenRound,LowerIdent,CloseRound,OpFatArrow,UpperIdent,NoSpaceDotLowerIdent,NoSpaceOpenRound,LowerIdent,CloseRound,
CloseCurly,
CloseCurly,
LowerIdent,OpColon,UpperIdent,Comma,UpperIdent,NoSpaceOpenRound,UpperIdent,CloseRound,OpArrow,UpperIdent,NoSpaceOpenRound,UpperIdent,NoSpaceOpenRound,UpperIdent,CloseRound,Comma,UpperIdent,CloseRound,
LowerIdent,OpAssign,OpBar,LowerIdent,Comma,LowerIdent,OpBar,
UpperIdent,NoSpaceDotLowerIdent,NoSpaceOpenRound,
LowerIdent,Comma,
OpBar,LowerIdent,OpBar,UpperIdent,NoSpaceDotLowerIdent,NoSpaceOpenRound,LowerIdent,Comma,LowerIdent,CloseRound,Comma,
CloseRound,
UpperIdent,OpColon,OpenCurly,
LowerIdent,OpColon,UpperIdent,Comma,
LowerIdent,OpColon,UpperIdent,Comma,
LowerIdent,OpColon,UpperIdent,Comma,
CloseCurly,
LowerIdent,OpColon,UpperIdent,OpArrow,UpperIdent,NoSpaceDotUpperIdent,
LowerIdent,OpAssign,OpBar,LowerIdent,OpBar,UpperIdent,NoSpaceDotLowerIdent,NoSpaceOpenRound,LowerIdent,CloseRound,
LowerIdent,OpColon,UpperIdent,OpArrow,UpperIdent,
LowerIdent,OpAssign,OpBar,LowerIdent,OpBar,
KwMatch,LowerIdent,NoSpaceDotLowerIdent,OpenCurly,
UpperIdent,NoSpaceOpenRound,LowerIdent,CloseRound,OpFatArrow,UpperIdent,NoSpaceDotLowerIdent,NoSpaceOpenRound,LowerIdent,CloseRound,
UpperIdent,NoSpaceOpenRound,LowerIdent,CloseRound,OpFatArrow,UpperIdent,NoSpaceDotLowerIdent,NoSpaceOpenRound,LowerIdent,CloseRound,
CloseCurly,
LowerIdent,OpColon,UpperIdent,NoSpaceOpenRound,UpperIdent,Comma,UpperIdent,CloseRound,Comma,UpperIdent,OpArrow,UpperIdent,NoSpaceOpenRound,UpperIdent,Comma,UpperIdent,CloseRound,
LowerIdent,OpAssign,OpBar,LowerIdent,Comma,LowerIdent,OpBar,
KwMatch,LowerIdent,OpenCurly,
UpperIdent,NoSpaceOpenRound,LowerIdent,CloseRound,OpFatArrow,UpperIdent,NoSpaceOpenRound,OpenCurly,LowerIdent,OpColon,UpperIdent,NoSpaceDotLowerIdent,NoSpaceOpenRound,LowerIdent,CloseRound,Comma,LowerIdent,OpColon,LowerIdent,CloseCurly,CloseRound,
UpperIdent,NoSpaceOpenRound,LowerIdent,CloseRound,OpFatArrow,UpperIdent,NoSpaceOpenRound,LowerIdent,CloseRound,
CloseCurly,
EndOfFile,
~~~
# PARSE
~~~clojure
(file
	(type-module)
	(statements
		(s-import (raw "json.Json")
			(exposing
				(exposed-upper-ident (text "Value"))
				(exposed-upper-ident (text "Error"))
				(exposed-upper-ident (text "Config"))))
		(s-import (raw "http.Client") (alias "Http")
			(exposing
				(exposed-upper-ident (text "Request"))
				(exposed-upper-ident (text "Response"))
				(exposed-upper-ident (text "Status"))))
		(s-import (raw "utils.Result")
			(exposing
				(exposed-upper-ident (text "Result"))))
		(s-type-anno (name "parseJson")
			(ty-fn
				(ty (name "Str"))
				(ty-apply
					(ty (name "Result"))
					(ty (name "Value"))
					(ty (name "Error")))))
		(s-decl
			(p-ident (raw "parseJson"))
			(e-lambda
				(args
					(p-ident (raw "input")))
				(e-apply
					(e-ident (raw "Json.parse"))
					(e-ident (raw "input")))))
		(s-type-anno (name "handleRequest")
			(ty-fn
				(ty (name "Request"))
				(ty (name "Response"))))
		(s-decl
			(p-ident (raw "handleRequest"))
			(e-lambda
				(args
					(p-ident (raw "req")))
				(e-block
					(statements
						(s-decl
							(p-ident (raw "result"))
							(e-apply
								(e-ident (raw "Json.decode"))
								(e-field-access
									(e-ident (raw "req"))
									(e-ident (raw "body")))))
						(e-match
							(e-ident (raw "result"))
							(branches
								(branch
									(p-tag (raw "Ok")
										(p-ident (raw "value")))
									(e-apply
										(e-ident (raw "Http.ok"))
										(e-ident (raw "value"))))
								(branch
									(p-tag (raw "Err")
										(p-ident (raw "error")))
									(e-apply
										(e-ident (raw "Http.badRequest"))
										(e-ident (raw "error"))))))))))
		(s-type-anno (name "processData")
			(ty-fn
				(ty (name "Config"))
				(ty-apply
					(ty (name "List"))
					(ty (name "Value")))
				(ty-apply
					(ty (name "Result"))
					(ty-apply
						(ty (name "List"))
						(ty (name "Value")))
					(ty (name "Error")))))
		(s-decl
			(p-ident (raw "processData"))
			(e-lambda
				(args
					(p-ident (raw "config"))
					(p-ident (raw "values")))
				(e-apply
					(e-ident (raw "List.mapTry"))
					(e-ident (raw "values"))
					(e-lambda
						(args
							(p-ident (raw "v")))
						(e-apply
							(e-ident (raw "Json.validateWith"))
							(e-ident (raw "config"))
							(e-ident (raw "v")))))))
		(s-type-decl
			(header (name "ServerConfig")
				(args))
			(ty-record
				(anno-record-field (name "jsonConfig")
					(ty (name "Config")))
				(anno-record-field (name "httpStatus")
					(ty (name "Status")))
				(anno-record-field (name "defaultResponse")
					(ty (name "Response")))))
		(s-type-anno (name "createClient")
			(ty-fn
				(ty (name "Config"))
				(ty (name "Http.Client"))))
		(s-decl
			(p-ident (raw "createClient"))
			(e-lambda
				(args
					(p-ident (raw "config")))
				(e-apply
					(e-ident (raw "Http.clientWith"))
					(e-ident (raw "config")))))
		(s-type-anno (name "handleResponse")
			(ty-fn
				(ty (name "Response"))
				(ty (name "Str"))))
		(s-decl
			(p-ident (raw "handleResponse"))
			(e-lambda
				(args
					(p-ident (raw "response")))
				(e-match
					(e-field-access
						(e-ident (raw "response"))
						(e-ident (raw "status")))
					(branches
						(branch
							(p-tag (raw "Ok")
								(p-ident (raw "status")))
							(e-apply
								(e-ident (raw "Http.statusToString"))
								(e-ident (raw "status"))))
						(branch
							(p-tag (raw "Err")
								(p-ident (raw "error")))
							(e-apply
								(e-ident (raw "Error.toString"))
								(e-ident (raw "error"))))))))
		(s-type-anno (name "combineResults")
			(ty-fn
				(ty-apply
					(ty (name "Result"))
					(ty (name "Value"))
					(ty (name "Error")))
				(ty (name "Status"))
				(ty-apply
					(ty (name "Result"))
					(ty (name "Response"))
					(ty (name "Error")))))
		(s-decl
			(p-ident (raw "combineResults"))
			(e-lambda
				(args
					(p-ident (raw "jsonResult"))
					(p-ident (raw "httpStatus")))
				(e-match
					(e-ident (raw "jsonResult"))
					(branches
						(branch
							(p-tag (raw "Ok")
								(p-ident (raw "value")))
							(e-apply
								(e-tag (raw "Ok"))
								(e-record
									(field (field "body")
										(e-apply
											(e-ident (raw "Json.encode"))
											(e-ident (raw "value"))))
									(field (field "status")
										(e-ident (raw "httpStatus"))))))
						(branch
							(p-tag (raw "Err")
								(p-ident (raw "error")))
							(e-apply
								(e-tag (raw "Err"))
								(e-ident (raw "error"))))))))))
~~~
# FORMATTED
~~~roc
import json.Json exposing [Value, Error, Config]
import http.Client as Http exposing [Request, Response, Status]
import utils.Result exposing [Result]

# Test using exposed types directly in annotations
parseJson : Str -> Result(Value, Error)
parseJson = |input| Json.parse(input)

# Test mixing exposed types with qualified access
handleRequest : Request -> Response
handleRequest = |req| {
	result = Json.decode(req.body)
	match result {
		Ok(value) => Http.ok(value)
		Err(error) => Http.badRequest(error)
	}
}

# Test using exposed types in complex signatures
processData : Config, List(Value) -> Result(List(Value), Error)
processData = |config, values|
	List.mapTry(
		values,
		|v| Json.validateWith(config, v),
	)

# Test exposed types in record fields
ServerConfig : {
	jsonConfig : Config,
	httpStatus : Status,
	defaultResponse : Response,
}

# Test exposed types with module-qualified usage
createClient : Config -> Http.Client
createClient = |config| Http.clientWith(config)

# Test nested type usage
handleResponse : Response -> Str
handleResponse = |response|
	match response.status {
		Ok(status) => Http.statusToString(status)
		Err(error) => Error.toString(error)
	}

# Test mixing exposed and qualified in same expression
combineResults : Result(Value, Error), Status -> Result(Response, Error)
combineResults = |jsonResult, httpStatus|
	match jsonResult {
		Ok(value) => Ok({ body: Json.encode(value), status: httpStatus })
		Err(error) => Err(error)
	}
~~~
# CANONICALIZE
~~~clojure
(can-ir
	(d-let
		(p-assign (ident "parseJson"))
		(e-lambda
			(args
				(p-assign (ident "input")))
			(e-call
				(e-lookup-external
					(module-idx "2")
					(target-node-idx "0"))
				(e-lookup-local
					(p-assign (ident "input")))))
		(annotation
			(declared-type
				(ty-fn (effectful false)
					(ty-lookup (name "Str") (builtin))
					(ty-apply (name "Result") (local)
						(ty-malformed)
						(ty-malformed))))))
	(d-let
		(p-assign (ident "handleRequest"))
		(e-closure
			(captures
				(capture (ident "value"))
				(capture (ident "error")))
			(e-lambda
				(args
					(p-assign (ident "req")))
				(e-block
					(s-let
						(p-assign (ident "result"))
						(e-call
							(e-lookup-external
								(module-idx "2")
								(target-node-idx "0"))
							(e-dot-access (field "body")
								(receiver
									(e-lookup-local
										(p-assign (ident "req")))))))
					(e-match
						(match
							(cond
								(e-lookup-local
									(p-assign (ident "result"))))
							(branches
								(branch
									(patterns
										(pattern (degenerate false)
											(p-nominal
												(p-applied-tag))))
									(value
										(e-call
											(e-lookup-external
												(module-idx "3")
												(target-node-idx "0"))
											(e-lookup-local
												(p-assign (ident "value"))))))
								(branch
									(patterns
										(pattern (degenerate false)
											(p-nominal
												(p-applied-tag))))
									(value
										(e-call
											(e-lookup-external
												(module-idx "3")
												(target-node-idx "0"))
											(e-lookup-local
												(p-assign (ident "error"))))))))))))
		(annotation
			(declared-type
				(ty-fn (effectful false)
					(ty-malformed)
					(ty-malformed)))))
	(d-let
		(p-assign (ident "processData"))
		(e-lambda
			(args
				(p-assign (ident "config"))
				(p-assign (ident "values")))
			(e-call
				(e-runtime-error (tag "ident_not_in_scope"))
				(e-lookup-local
					(p-assign (ident "values")))
				(e-closure
					(captures
						(capture (ident "config")))
					(e-lambda
						(args
							(p-assign (ident "v")))
						(e-call
							(e-lookup-external
								(module-idx "2")
								(target-node-idx "0"))
							(e-lookup-local
								(p-assign (ident "config")))
							(e-lookup-local
								(p-assign (ident "v"))))))))
		(annotation
			(declared-type
				(ty-fn (effectful false)
					(ty-malformed)
					(ty-apply (name "List") (builtin)
						(ty-malformed))
					(ty-apply (name "Result") (local)
						(ty-apply (name "List") (builtin)
							(ty-malformed))
						(ty-malformed))))))
	(d-let
		(p-assign (ident "createClient"))
		(e-lambda
			(args
				(p-assign (ident "config")))
			(e-call
				(e-lookup-external
					(module-idx "3")
					(target-node-idx "0"))
				(e-lookup-local
					(p-assign (ident "config")))))
		(annotation
			(declared-type
				(ty-fn (effectful false)
					(ty-malformed)
					(ty-lookup (name "Client") (external (module-idx "3") (target-node-idx "0")))))))
	(d-let
		(p-assign (ident "handleResponse"))
		(e-closure
			(captures
<<<<<<< HEAD
				(capture @42.12-42.18 (ident "status"))
				(capture @43.13-43.18 (ident "error")))
			(e-lambda @40.18-44.6
=======
				(capture (ident "error"))
				(capture (ident "status")))
			(e-lambda
>>>>>>> d52fd4cd
				(args
					(p-assign (ident "response")))
				(e-match
					(match
						(cond
							(e-dot-access (field "status")
								(receiver
									(e-lookup-local
										(p-assign (ident "response"))))))
						(branches
							(branch
								(patterns
									(pattern (degenerate false)
										(p-nominal
											(p-applied-tag))))
								(value
									(e-call
										(e-lookup-external
											(module-idx "3")
											(target-node-idx "0"))
										(e-lookup-local
											(p-assign (ident "status"))))))
							(branch
								(patterns
									(pattern (degenerate false)
										(p-nominal
											(p-applied-tag))))
								(value
									(e-call
										(e-runtime-error (tag "ident_not_in_scope"))
										(e-lookup-local
											(p-assign (ident "error")))))))))))
		(annotation
			(declared-type
				(ty-fn (effectful false)
					(ty-malformed)
					(ty-lookup (name "Str") (builtin))))))
	(d-let
		(p-assign (ident "combineResults"))
		(e-closure
			(captures
				(capture (ident "error"))
				(capture (ident "value")))
			(e-lambda
				(args
					(p-assign (ident "jsonResult"))
					(p-assign (ident "httpStatus")))
				(e-match
					(match
						(cond
							(e-lookup-local
								(p-assign (ident "jsonResult"))))
						(branches
							(branch
								(patterns
									(pattern (degenerate false)
										(p-nominal
											(p-applied-tag))))
								(value
									(e-nominal (nominal "Result")
										(e-tag (name "Ok")
											(args
												(e-record
													(fields
														(field (name "body")
															(e-call
																(e-lookup-external
																	(module-idx "2")
																	(target-node-idx "0"))
																(e-lookup-local
																	(p-assign (ident "value")))))
														(field (name "status")
															(e-lookup-local
																(p-assign (ident "httpStatus")))))))))))
							(branch
								(patterns
									(pattern (degenerate false)
										(p-nominal
											(p-applied-tag))))
								(value
									(e-nominal (nominal "Result")
										(e-tag (name "Err")
											(args
												(e-lookup-local
													(p-assign (ident "error")))))))))))))
		(annotation
			(declared-type
				(ty-fn (effectful false)
					(ty-apply (name "Result") (local)
						(ty-malformed)
						(ty-malformed))
					(ty-malformed)
					(ty-apply (name "Result") (local)
						(ty-malformed)
						(ty-malformed))))))
	(s-alias-decl
		(ty-header (name "ServerConfig"))
		(ty-record
			(field (field "jsonConfig")
				(ty-malformed))
			(field (field "httpStatus")
				(ty-malformed))
			(field (field "defaultResponse")
				(ty-malformed))))
	(s-import (module "json.Json") (qualifier "json")
		(exposes
			(exposed (name "Value") (wildcard false))
			(exposed (name "Error") (wildcard false))
			(exposed (name "Config") (wildcard false))))
	(s-import (module "http.Client") (qualifier "http") (alias "Http")
		(exposes
			(exposed (name "Request") (wildcard false))
			(exposed (name "Response") (wildcard false))
			(exposed (name "Status") (wildcard false))))
	(s-import (module "utils.Result") (qualifier "utils")
		(exposes
			(exposed (name "Result") (wildcard false)))))
~~~
# TYPES
~~~clojure
(inferred-types
	(defs
		(patt (type "Str -> Result(Error, Error)"))
		(patt (type "Error -> Error"))
		(patt (type "Error, List(Error) -> Result(List(Error), Error)"))
		(patt (type "Error -> Error"))
		(patt (type "Error -> Str"))
		(patt (type "Result(Error, Error), Error -> Result(Error, Error)")))
	(type_decls
		(alias (type "ServerConfig")
			(ty-header (name "ServerConfig"))))
	(expressions
		(expr (type "Str -> Result(Error, Error)"))
		(expr (type "Error -> Error"))
		(expr (type "Error, List(Error) -> Result(List(Error), Error)"))
		(expr (type "Error -> Error"))
		(expr (type "Error -> Str"))
		(expr (type "Result(Error, Error), Error -> Result(Error, Error)"))))
~~~<|MERGE_RESOLUTION|>--- conflicted
+++ resolved
@@ -744,15 +744,9 @@
 		(p-assign (ident "handleResponse"))
 		(e-closure
 			(captures
-<<<<<<< HEAD
-				(capture @42.12-42.18 (ident "status"))
-				(capture @43.13-43.18 (ident "error")))
-			(e-lambda @40.18-44.6
-=======
-				(capture (ident "error"))
-				(capture (ident "status")))
+				(capture (ident "status"))
+				(capture (ident "error")))
 			(e-lambda
->>>>>>> d52fd4cd
 				(args
 					(p-assign (ident "response")))
 				(e-match
