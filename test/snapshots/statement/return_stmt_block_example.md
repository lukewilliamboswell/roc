# META
~~~ini
description=Return statement in a block context
type=snippet
~~~
# SOURCE
~~~roc
foo : U64 -> Result(Str, [TooBig])
foo = |num| {
    str = if (num > 10) {
        return Err(TooBig)
    } else {
        "SMALL"
    }
    Ok(str)
}
~~~
# EXPECTED
INCOMPATIBLE IF BRANCHES - return_stmt_block_example.md:3:11:3:11
# PROBLEMS
**INCOMPATIBLE IF BRANCHES**
This `if` has an `else` branch with a different type from it's `then` branch:
**return_stmt_block_example.md:3:11:**
```roc
    str = if (num > 10) {
        return Err(TooBig)
    } else {
        "SMALL"
    }
```
        ^^^^^^^

The `else` branch has the type:
    _Str_

But the `then` branch has the type:
    _[Err([TooBig]_others)]_others2_

All branches in an `if` must have compatible types.

Note: You can wrap branches in a tag to make them compatible.
To learn about tags, see <https://www.roc-lang.org/tutorial#tags>

# TOKENS
~~~zig
LowerIdent,OpColon,UpperIdent,OpArrow,UpperIdent,NoSpaceOpenRound,UpperIdent,Comma,OpenSquare,UpperIdent,CloseSquare,CloseRound,
LowerIdent,OpAssign,OpBar,LowerIdent,OpBar,OpenCurly,
LowerIdent,OpAssign,KwIf,OpenRound,LowerIdent,OpGreaterThan,Int,CloseRound,OpenCurly,
KwReturn,UpperIdent,NoSpaceOpenRound,UpperIdent,CloseRound,
CloseCurly,KwElse,OpenCurly,
StringStart,StringPart,StringEnd,
CloseCurly,
UpperIdent,NoSpaceOpenRound,LowerIdent,CloseRound,
CloseCurly,
EndOfFile,
~~~
# PARSE
~~~clojure
(file
	(type-module)
	(statements
		(s-type-anno (name "foo")
			(ty-fn
				(ty (name "U64"))
				(ty-apply
					(ty (name "Result"))
					(ty (name "Str"))
					(ty-tag-union
						(tags
							(ty (name "TooBig")))))))
		(s-decl
			(p-ident (raw "foo"))
			(e-lambda
				(args
					(p-ident (raw "num")))
				(e-block
					(statements
						(s-decl
							(p-ident (raw "str"))
							(e-if-then-else
								(e-tuple
									(e-binop (op ">")
										(e-ident (raw "num"))
										(e-int (raw "10"))))
								(e-block
									(statements
										(s-return
											(e-apply
												(e-tag (raw "Err"))
												(e-tag (raw "TooBig"))))))
								(e-block
									(statements
										(e-string
											(e-string-part (raw "SMALL")))))))
						(e-apply
							(e-tag (raw "Ok"))
							(e-ident (raw "str")))))))))
~~~
# FORMATTED
~~~roc
foo : U64 -> Result(Str, [TooBig])
foo = |num| {
	str = if (num > 10) {
		return Err(TooBig)
	} else {
		"SMALL"
	}
	Ok(str)
}
~~~
# CANONICALIZE
~~~clojure
(can-ir
	(d-let
		(p-assign (ident "foo"))
		(e-lambda
			(args
				(p-assign (ident "num")))
			(e-block
				(s-let
					(p-assign (ident "str"))
					(e-if
						(if-branches
							(if-branch
								(e-binop (op "gt")
									(e-lookup-local
										(p-assign (ident "num")))
									(e-num (value "10")))
								(e-block
									(e-tag (name "Err")
										(args
											(e-tag (name "TooBig")))))))
						(if-else
							(e-block
								(e-string
									(e-literal (string "SMALL")))))))
				(e-tag (name "Ok")
					(args
						(e-lookup-local
							(p-assign (ident "str")))))))
		(annotation
<<<<<<< HEAD
			(declared-type
				(ty-fn (effectful false)
					(ty-lookup (name "U64") (builtin))
					(ty-apply (name "Result") (external-module "Result")
						(ty-lookup (name "Str") (builtin))
						(ty-tag-union
							(ty-tag-name (name "TooBig")))))))))
=======
			(ty-fn (effectful false)
				(ty-lookup (name "U64") (builtin))
				(ty-apply (name "Result") (external (module-idx "3") (target-node-idx "3"))
					(ty-lookup (name "Str") (builtin))
					(ty-tag-union
						(ty-tag-name (name "TooBig"))))))))
>>>>>>> 8f3b432b
~~~
# TYPES
~~~clojure
(inferred-types
	(defs
		(patt (type "Num(Int(Unsigned64)) -> Result(Error, [TooBig])")))
	(expressions
		(expr (type "Num(Int(Unsigned64)) -> Result(Error, [TooBig])"))))
~~~<|MERGE_RESOLUTION|>--- conflicted
+++ resolved
@@ -139,22 +139,12 @@
 						(e-lookup-local
 							(p-assign (ident "str")))))))
 		(annotation
-<<<<<<< HEAD
-			(declared-type
-				(ty-fn (effectful false)
-					(ty-lookup (name "U64") (builtin))
-					(ty-apply (name "Result") (external-module "Result")
-						(ty-lookup (name "Str") (builtin))
-						(ty-tag-union
-							(ty-tag-name (name "TooBig")))))))))
-=======
 			(ty-fn (effectful false)
 				(ty-lookup (name "U64") (builtin))
-				(ty-apply (name "Result") (external (module-idx "3") (target-node-idx "3"))
+				(ty-apply (name "Result") (external-module "Result")
 					(ty-lookup (name "Str") (builtin))
 					(ty-tag-union
 						(ty-tag-name (name "TooBig"))))))))
->>>>>>> 8f3b432b
 ~~~
 # TYPES
 ~~~clojure
