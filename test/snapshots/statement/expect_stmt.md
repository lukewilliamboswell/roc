--- conflicted
+++ resolved
@@ -8,9 +8,19 @@
 expect Bool.True
 ~~~
 # EXPECTED
-NIL
+UNDECLARED TYPE - expect_stmt.md:1:8:1:12
 # PROBLEMS
-NIL
+**UNDECLARED TYPE**
+The type _Bool_ is not declared in this scope.
+
+This type is referenced here:
+**expect_stmt.md:1:8:1:12:**
+```roc
+expect Bool.True
+```
+       ^^^^
+
+
 # TOKENS
 ~~~zig
 KwExpect,UpperIdent,NoSpaceDotUpperIdent,
@@ -28,17 +38,8 @@
 # CANONICALIZE
 ~~~clojure
 (can-ir
-<<<<<<< HEAD
-	(s-expect @1.1-1.17
-		(e-nominal-external @1.8-1.17
-			(module-idx "2")
-			(target-node-idx "1")
-			(e-tag @1.8-1.17 (name "True")))))
-=======
 	(s-expect
-		(e-nominal (nominal "Bool")
-			(e-tag (name "True")))))
->>>>>>> d52fd4cd
+		(e-runtime-error (tag "undeclared_type"))))
 ~~~
 # TYPES
 ~~~clojure
