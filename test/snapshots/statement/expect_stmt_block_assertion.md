# META
~~~ini
description=Debug expression stmt
type=snippet
~~~
# SOURCE
~~~roc
foo : Bool -> Bool
foo = |a| {
    expect a == Bool.True
    a
}
~~~
# EXPECTED
INVALID NOMINAL TAG - expect_stmt_block_assertion.md:3:17:3:26
# PROBLEMS
**INVALID NOMINAL TAG**
I'm having trouble with this nominal tag:
**expect_stmt_block_assertion.md:3:17:3:26:**
```roc
    expect a == Bool.True
```
                ^^^^^^^^^

The tag is:
    _True_

But the nominal type needs it to be:
    _EmptyDict_

# TOKENS
~~~zig
LowerIdent,OpColon,UpperIdent,OpArrow,UpperIdent,
LowerIdent,OpAssign,OpBar,LowerIdent,OpBar,OpenCurly,
KwExpect,LowerIdent,OpEquals,UpperIdent,NoSpaceDotUpperIdent,
LowerIdent,
CloseCurly,
EndOfFile,
~~~
# PARSE
~~~clojure
(file
	(type-module)
	(statements
		(s-type-anno (name "foo")
			(ty-fn
				(ty (name "Bool"))
				(ty (name "Bool"))))
		(s-decl
			(p-ident (raw "foo"))
			(e-lambda
				(args
					(p-ident (raw "a")))
				(e-block
					(statements
						(s-expect
							(e-binop (op "==")
								(e-ident (raw "a"))
								(e-tag (raw "Bool.True"))))
						(e-ident (raw "a"))))))))
~~~
# FORMATTED
~~~roc
foo : Bool -> Bool
foo = |a| {
	expect a == Bool.True
	a
}
~~~
# CANONICALIZE
~~~clojure
(can-ir
	(d-let
		(p-assign (ident "foo"))
		(e-lambda
			(args
<<<<<<< HEAD
				(p-assign @2.8-2.9 (ident "a")))
			(e-block @2.11-5.2
				(s-expect @3.5-3.26
					(e-binop @3.12-3.26 (op "eq")
						(e-lookup-local @3.12-3.13
							(p-assign @2.8-2.9 (ident "a")))
						(e-nominal-external @3.17-3.26
							(module-idx "2")
							(target-node-idx "1")
							(e-tag @3.17-3.26 (name "True")))))
				(e-lookup-local @4.5-4.6
					(p-assign @2.8-2.9 (ident "a")))))
		(annotation @2.1-2.4
			(declared-type
				(ty-fn @1.7-1.19 (effectful false)
					(ty-lookup @1.7-1.11 (name "Bool") (external (module-idx "2") (target-node-idx "1")))
					(ty-lookup @1.15-1.19 (name "Bool") (external (module-idx "2") (target-node-idx "1"))))))))
=======
				(p-assign (ident "a")))
			(e-block
				(s-expect
					(e-binop (op "eq")
						(e-lookup-local
							(p-assign (ident "a")))
						(e-nominal (nominal "Bool")
							(e-tag (name "True")))))
				(e-lookup-local
					(p-assign (ident "a")))))
		(annotation
			(declared-type
				(ty-fn (effectful false)
					(ty-lookup (name "Bool") (local))
					(ty-lookup (name "Bool") (local)))))))
>>>>>>> d52fd4cd
~~~
# TYPES
~~~clojure
(inferred-types
	(defs
<<<<<<< HEAD
		(patt @2.1-2.4 (type "Dict -> Dict")))
	(expressions
		(expr @2.7-5.2 (type "Dict -> Dict"))))
=======
		(patt (type "Bool -> Bool")))
	(expressions
		(expr (type "Bool -> Bool"))))
>>>>>>> d52fd4cd
~~~<|MERGE_RESOLUTION|>--- conflicted
+++ resolved
@@ -12,21 +12,42 @@
 }
 ~~~
 # EXPECTED
-INVALID NOMINAL TAG - expect_stmt_block_assertion.md:3:17:3:26
+UNDECLARED TYPE - expect_stmt_block_assertion.md:1:7:1:11
+UNDECLARED TYPE - expect_stmt_block_assertion.md:1:15:1:19
+UNDECLARED TYPE - expect_stmt_block_assertion.md:3:17:3:21
 # PROBLEMS
-**INVALID NOMINAL TAG**
-I'm having trouble with this nominal tag:
-**expect_stmt_block_assertion.md:3:17:3:26:**
+**UNDECLARED TYPE**
+The type _Bool_ is not declared in this scope.
+
+This type is referenced here:
+**expect_stmt_block_assertion.md:1:7:1:11:**
+```roc
+foo : Bool -> Bool
+```
+      ^^^^
+
+
+**UNDECLARED TYPE**
+The type _Bool_ is not declared in this scope.
+
+This type is referenced here:
+**expect_stmt_block_assertion.md:1:15:1:19:**
+```roc
+foo : Bool -> Bool
+```
+              ^^^^
+
+
+**UNDECLARED TYPE**
+The type _Bool_ is not declared in this scope.
+
+This type is referenced here:
+**expect_stmt_block_assertion.md:3:17:3:21:**
 ```roc
     expect a == Bool.True
 ```
-                ^^^^^^^^^
+                ^^^^
 
-The tag is:
-    _True_
-
-But the nominal type needs it to be:
-    _EmptyDict_
 
 # TOKENS
 ~~~zig
@@ -74,53 +95,26 @@
 		(p-assign (ident "foo"))
 		(e-lambda
 			(args
-<<<<<<< HEAD
-				(p-assign @2.8-2.9 (ident "a")))
-			(e-block @2.11-5.2
-				(s-expect @3.5-3.26
-					(e-binop @3.12-3.26 (op "eq")
-						(e-lookup-local @3.12-3.13
-							(p-assign @2.8-2.9 (ident "a")))
-						(e-nominal-external @3.17-3.26
-							(module-idx "2")
-							(target-node-idx "1")
-							(e-tag @3.17-3.26 (name "True")))))
-				(e-lookup-local @4.5-4.6
-					(p-assign @2.8-2.9 (ident "a")))))
-		(annotation @2.1-2.4
-			(declared-type
-				(ty-fn @1.7-1.19 (effectful false)
-					(ty-lookup @1.7-1.11 (name "Bool") (external (module-idx "2") (target-node-idx "1")))
-					(ty-lookup @1.15-1.19 (name "Bool") (external (module-idx "2") (target-node-idx "1"))))))))
-=======
 				(p-assign (ident "a")))
 			(e-block
 				(s-expect
 					(e-binop (op "eq")
 						(e-lookup-local
 							(p-assign (ident "a")))
-						(e-nominal (nominal "Bool")
-							(e-tag (name "True")))))
+						(e-runtime-error (tag "undeclared_type"))))
 				(e-lookup-local
 					(p-assign (ident "a")))))
 		(annotation
 			(declared-type
 				(ty-fn (effectful false)
-					(ty-lookup (name "Bool") (local))
-					(ty-lookup (name "Bool") (local)))))))
->>>>>>> d52fd4cd
+					(ty-malformed)
+					(ty-malformed))))))
 ~~~
 # TYPES
 ~~~clojure
 (inferred-types
 	(defs
-<<<<<<< HEAD
-		(patt @2.1-2.4 (type "Dict -> Dict")))
+		(patt (type "Error -> Error")))
 	(expressions
-		(expr @2.7-5.2 (type "Dict -> Dict"))))
-=======
-		(patt (type "Bool -> Bool")))
-	(expressions
-		(expr (type "Bool -> Bool"))))
->>>>>>> d52fd4cd
+		(expr (type "Error -> Error"))))
 ~~~