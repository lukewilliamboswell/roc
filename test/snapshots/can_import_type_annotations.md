# META
~~~ini
description=Import types and use in type annotations
type=snippet
~~~
# SOURCE
~~~roc
import http.Client as Http exposing [Request, Response]
import json.Json
import utils.Result exposing [Result]

processRequest : Request -> Response
processRequest = |req| Http.defaultResponse

parseJson : Str -> Json.Value
parseJson = |input| Json.parse(input)

handleApi : Http.Request -> Result(Http.Response, Json.Error)
handleApi = |request| {
    result = Json.decode(request.body)
    match result {
        Ok(data) => Ok(Http.success(data))
        Err(err) => Err(err)
    }
}

config : Json.Config
config = Json.defaultConfig

# Test nested type qualification
advancedParser : Json.Parser.Config, Str -> Result(Json.Value, Json.Parser.Error)
advancedParser = |parserConfig, input| Json.Parser.parseWith(parserConfig, input)

# Test function with multiple type parameters
combineResults : Result(a, err), Result(b, err) -> Result((a, b), err)
combineResults = |result1, result2|
    match result1 {
        Ok(value1) =>
            match(result2) {
                Ok(value2) => Ok((value1, value2))
                Err(err) => Err(err)
            }
        Err(err) => Err(err)
    }
~~~
# EXPECTED
MODULE NOT FOUND - can_import_type_annotations.md:1:1:1:56
MODULE NOT FOUND - can_import_type_annotations.md:2:1:2:17
DUPLICATE DEFINITION - can_import_type_annotations.md:1:1:1:1
MODULE NOT FOUND - can_import_type_annotations.md:3:1:3:38
UNDECLARED TYPE - can_import_type_annotations.md:5:18:5:25
UNDECLARED TYPE - can_import_type_annotations.md:5:29:5:37
UNDEFINED VARIABLE - can_import_type_annotations.md:6:24:6:44
UNUSED VARIABLE - can_import_type_annotations.md:6:19:6:22
UNDEFINED VARIABLE - can_import_type_annotations.md:9:21:9:31
UNDEFINED VARIABLE - can_import_type_annotations.md:13:14:13:25
UNDEFINED VARIABLE - can_import_type_annotations.md:15:24:15:36
UNDEFINED VARIABLE - can_import_type_annotations.md:21:10:21:28
MODULE NOT IMPORTED - can_import_type_annotations.md:24:18:24:36
MODULE NOT IMPORTED - can_import_type_annotations.md:24:64:24:81
UNDEFINED VARIABLE - can_import_type_annotations.md:25:40:25:61
# PROBLEMS
**MODULE NOT FOUND**
The module `http.Client` was not found in this Roc project.

You're attempting to use this module here:
**can_import_type_annotations.md:1:1:1:56:**
```roc
import http.Client as Http exposing [Request, Response]
```
^^^^^^^^^^^^^^^^^^^^^^^^^^^^^^^^^^^^^^^^^^^^^^^^^^^^^^^


**MODULE NOT FOUND**
The module `json.Json` was not found in this Roc project.

You're attempting to use this module here:
**can_import_type_annotations.md:2:1:2:17:**
```roc
import json.Json
```
^^^^^^^^^^^^^^^^


**DUPLICATE DEFINITION**
The name `Result` is being redeclared in this scope.

The redeclaration is here:
**can_import_type_annotations.md:1:1:1:1:**
```roc
import http.Client as Http exposing [Request, Response]
```
^

But `Result` was already defined here:
**can_import_type_annotations.md:1:1:1:1:**
```roc
import http.Client as Http exposing [Request, Response]
```
^


**MODULE NOT FOUND**
The module `utils.Result` was not found in this Roc project.

You're attempting to use this module here:
**can_import_type_annotations.md:3:1:3:38:**
```roc
import utils.Result exposing [Result]
```
^^^^^^^^^^^^^^^^^^^^^^^^^^^^^^^^^^^^^


**UNDECLARED TYPE**
The type _Request_ is not declared in this scope.

This type is referenced here:
**can_import_type_annotations.md:5:18:5:25:**
```roc
processRequest : Request -> Response
```
                 ^^^^^^^


**UNDECLARED TYPE**
The type _Response_ is not declared in this scope.

This type is referenced here:
**can_import_type_annotations.md:5:29:5:37:**
```roc
processRequest : Request -> Response
```
                            ^^^^^^^^


**UNDEFINED VARIABLE**
Nothing is named `defaultResponse` in this scope.
Is there an `import` or `exposing` missing up-top?

**can_import_type_annotations.md:6:24:6:44:**
```roc
processRequest = |req| Http.defaultResponse
```
                       ^^^^^^^^^^^^^^^^^^^^


**UNUSED VARIABLE**
Variable `req` is not used anywhere in your code.

If you don't need this variable, prefix it with an underscore like `_req` to suppress this warning.
The unused variable is declared here:
**can_import_type_annotations.md:6:19:6:22:**
```roc
processRequest = |req| Http.defaultResponse
```
                  ^^^


**UNDEFINED VARIABLE**
Nothing is named `parse` in this scope.
Is there an `import` or `exposing` missing up-top?

**can_import_type_annotations.md:9:21:9:31:**
```roc
parseJson = |input| Json.parse(input)
```
                    ^^^^^^^^^^


**UNDEFINED VARIABLE**
Nothing is named `decode` in this scope.
Is there an `import` or `exposing` missing up-top?

**can_import_type_annotations.md:13:14:13:25:**
```roc
    result = Json.decode(request.body)
```
             ^^^^^^^^^^^


**UNDEFINED VARIABLE**
Nothing is named `success` in this scope.
Is there an `import` or `exposing` missing up-top?

**can_import_type_annotations.md:15:24:15:36:**
```roc
        Ok(data) => Ok(Http.success(data))
```
                       ^^^^^^^^^^^^


**UNDEFINED VARIABLE**
Nothing is named `defaultConfig` in this scope.
Is there an `import` or `exposing` missing up-top?

**can_import_type_annotations.md:21:10:21:28:**
```roc
config = Json.defaultConfig
```
         ^^^^^^^^^^^^^^^^^^


**MODULE NOT IMPORTED**
There is no module with the name `Json.Parser` imported into this Roc file.

You're attempting to use this module here:
**can_import_type_annotations.md:24:18:24:36:**
```roc
advancedParser : Json.Parser.Config, Str -> Result(Json.Value, Json.Parser.Error)
```
                 ^^^^^^^^^^^^^^^^^^


**MODULE NOT IMPORTED**
There is no module with the name `Json.Parser` imported into this Roc file.

You're attempting to use this module here:
**can_import_type_annotations.md:24:64:24:81:**
```roc
advancedParser : Json.Parser.Config, Str -> Result(Json.Value, Json.Parser.Error)
```
                                                               ^^^^^^^^^^^^^^^^^


**UNDEFINED VARIABLE**
Nothing is named `parseWith` in this scope.
Is there an `import` or `exposing` missing up-top?

**can_import_type_annotations.md:25:40:25:61:**
```roc
advancedParser = |parserConfig, input| Json.Parser.parseWith(parserConfig, input)
```
                                       ^^^^^^^^^^^^^^^^^^^^^


# TOKENS
~~~zig
KwImport,LowerIdent,NoSpaceDotUpperIdent,KwAs,UpperIdent,KwExposing,OpenSquare,UpperIdent,Comma,UpperIdent,CloseSquare,
KwImport,LowerIdent,NoSpaceDotUpperIdent,
KwImport,LowerIdent,NoSpaceDotUpperIdent,KwExposing,OpenSquare,UpperIdent,CloseSquare,
LowerIdent,OpColon,UpperIdent,OpArrow,UpperIdent,
LowerIdent,OpAssign,OpBar,LowerIdent,OpBar,UpperIdent,NoSpaceDotLowerIdent,
LowerIdent,OpColon,UpperIdent,OpArrow,UpperIdent,NoSpaceDotUpperIdent,
LowerIdent,OpAssign,OpBar,LowerIdent,OpBar,UpperIdent,NoSpaceDotLowerIdent,NoSpaceOpenRound,LowerIdent,CloseRound,
LowerIdent,OpColon,UpperIdent,NoSpaceDotUpperIdent,OpArrow,UpperIdent,NoSpaceOpenRound,UpperIdent,NoSpaceDotUpperIdent,Comma,UpperIdent,NoSpaceDotUpperIdent,CloseRound,
LowerIdent,OpAssign,OpBar,LowerIdent,OpBar,OpenCurly,
LowerIdent,OpAssign,UpperIdent,NoSpaceDotLowerIdent,NoSpaceOpenRound,LowerIdent,NoSpaceDotLowerIdent,CloseRound,
KwMatch,LowerIdent,OpenCurly,
UpperIdent,NoSpaceOpenRound,LowerIdent,CloseRound,OpFatArrow,UpperIdent,NoSpaceOpenRound,UpperIdent,NoSpaceDotLowerIdent,NoSpaceOpenRound,LowerIdent,CloseRound,CloseRound,
UpperIdent,NoSpaceOpenRound,LowerIdent,CloseRound,OpFatArrow,UpperIdent,NoSpaceOpenRound,LowerIdent,CloseRound,
CloseCurly,
CloseCurly,
LowerIdent,OpColon,UpperIdent,NoSpaceDotUpperIdent,
LowerIdent,OpAssign,UpperIdent,NoSpaceDotLowerIdent,
LowerIdent,OpColon,UpperIdent,NoSpaceDotUpperIdent,NoSpaceDotUpperIdent,Comma,UpperIdent,OpArrow,UpperIdent,NoSpaceOpenRound,UpperIdent,NoSpaceDotUpperIdent,Comma,UpperIdent,NoSpaceDotUpperIdent,NoSpaceDotUpperIdent,CloseRound,
LowerIdent,OpAssign,OpBar,LowerIdent,Comma,LowerIdent,OpBar,UpperIdent,NoSpaceDotUpperIdent,NoSpaceDotLowerIdent,NoSpaceOpenRound,LowerIdent,Comma,LowerIdent,CloseRound,
LowerIdent,OpColon,UpperIdent,NoSpaceOpenRound,LowerIdent,Comma,LowerIdent,CloseRound,Comma,UpperIdent,NoSpaceOpenRound,LowerIdent,Comma,LowerIdent,CloseRound,OpArrow,UpperIdent,NoSpaceOpenRound,NoSpaceOpenRound,LowerIdent,Comma,LowerIdent,CloseRound,Comma,LowerIdent,CloseRound,
LowerIdent,OpAssign,OpBar,LowerIdent,Comma,LowerIdent,OpBar,
KwMatch,LowerIdent,OpenCurly,
UpperIdent,NoSpaceOpenRound,LowerIdent,CloseRound,OpFatArrow,
KwMatch,NoSpaceOpenRound,LowerIdent,CloseRound,OpenCurly,
UpperIdent,NoSpaceOpenRound,LowerIdent,CloseRound,OpFatArrow,UpperIdent,NoSpaceOpenRound,NoSpaceOpenRound,LowerIdent,Comma,LowerIdent,CloseRound,CloseRound,
UpperIdent,NoSpaceOpenRound,LowerIdent,CloseRound,OpFatArrow,UpperIdent,NoSpaceOpenRound,LowerIdent,CloseRound,
CloseCurly,
UpperIdent,NoSpaceOpenRound,LowerIdent,CloseRound,OpFatArrow,UpperIdent,NoSpaceOpenRound,LowerIdent,CloseRound,
CloseCurly,
EndOfFile,
~~~
# PARSE
~~~clojure
(file
	(type-module)
	(statements
		(s-import (raw "http.Client") (alias "Http")
			(exposing
				(exposed-upper-ident (text "Request"))
				(exposed-upper-ident (text "Response"))))
		(s-import (raw "json.Json"))
		(s-import (raw "utils.Result")
			(exposing
				(exposed-upper-ident (text "Result"))))
		(s-type-anno (name "processRequest")
			(ty-fn
				(ty (name "Request"))
				(ty (name "Response"))))
		(s-decl
			(p-ident (raw "processRequest"))
			(e-lambda
				(args
					(p-ident (raw "req")))
				(e-ident (raw "Http.defaultResponse"))))
		(s-type-anno (name "parseJson")
			(ty-fn
				(ty (name "Str"))
				(ty (name "Json.Value"))))
		(s-decl
			(p-ident (raw "parseJson"))
			(e-lambda
				(args
					(p-ident (raw "input")))
				(e-apply
					(e-ident (raw "Json.parse"))
					(e-ident (raw "input")))))
		(s-type-anno (name "handleApi")
			(ty-fn
				(ty (name "Http.Request"))
				(ty-apply
					(ty (name "Result"))
					(ty (name "Http.Response"))
					(ty (name "Json.Error")))))
		(s-decl
			(p-ident (raw "handleApi"))
			(e-lambda
				(args
					(p-ident (raw "request")))
				(e-block
					(statements
						(s-decl
							(p-ident (raw "result"))
							(e-apply
								(e-ident (raw "Json.decode"))
								(e-field-access
									(e-ident (raw "request"))
									(e-ident (raw "body")))))
						(e-match
							(e-ident (raw "result"))
							(branches
								(branch
									(p-tag (raw "Ok")
										(p-ident (raw "data")))
									(e-apply
										(e-tag (raw "Ok"))
										(e-apply
											(e-ident (raw "Http.success"))
											(e-ident (raw "data")))))
								(branch
									(p-tag (raw "Err")
										(p-ident (raw "err")))
									(e-apply
										(e-tag (raw "Err"))
										(e-ident (raw "err"))))))))))
		(s-type-anno (name "config")
			(ty (name "Json.Config")))
		(s-decl
			(p-ident (raw "config"))
			(e-ident (raw "Json.defaultConfig")))
		(s-type-anno (name "advancedParser")
			(ty-fn
				(ty (name "Json.Parser.Config"))
				(ty (name "Str"))
				(ty-apply
					(ty (name "Result"))
					(ty (name "Json.Value"))
					(ty (name "Json.Parser.Error")))))
		(s-decl
			(p-ident (raw "advancedParser"))
			(e-lambda
				(args
					(p-ident (raw "parserConfig"))
					(p-ident (raw "input")))
				(e-apply
					(e-ident (raw "Json.Parser.parseWith"))
					(e-ident (raw "parserConfig"))
					(e-ident (raw "input")))))
		(s-type-anno (name "combineResults")
			(ty-fn
				(ty-apply
					(ty (name "Result"))
					(ty-var (raw "a"))
					(ty-var (raw "err")))
				(ty-apply
					(ty (name "Result"))
					(ty-var (raw "b"))
					(ty-var (raw "err")))
				(ty-apply
					(ty (name "Result"))
					(ty-tuple
						(ty-var (raw "a"))
						(ty-var (raw "b")))
					(ty-var (raw "err")))))
		(s-decl
			(p-ident (raw "combineResults"))
			(e-lambda
				(args
					(p-ident (raw "result1"))
					(p-ident (raw "result2")))
				(e-match
					(e-ident (raw "result1"))
					(branches
						(branch
							(p-tag (raw "Ok")
								(p-ident (raw "value1")))
							(e-match
								(e-tuple
									(e-ident (raw "result2")))
								(branches
									(branch
										(p-tag (raw "Ok")
											(p-ident (raw "value2")))
										(e-apply
											(e-tag (raw "Ok"))
											(e-tuple
												(e-ident (raw "value1"))
												(e-ident (raw "value2")))))
									(branch
										(p-tag (raw "Err")
											(p-ident (raw "err")))
										(e-apply
											(e-tag (raw "Err"))
											(e-ident (raw "err")))))))
						(branch
							(p-tag (raw "Err")
								(p-ident (raw "err")))
							(e-apply
								(e-tag (raw "Err"))
								(e-ident (raw "err"))))))))))
~~~
# FORMATTED
~~~roc
import http.Client as Http exposing [Request, Response]
import json.Json
import utils.Result exposing [Result]

processRequest : Request -> Response
processRequest = |req| Http.defaultResponse

parseJson : Str -> Json.Value
parseJson = |input| Json.parse(input)

handleApi : Http.Request -> Result(Http.Response, Json.Error)
handleApi = |request| {
	result = Json.decode(request.body)
	match result {
		Ok(data) => Ok(Http.success(data))
		Err(err) => Err(err)
	}
}

config : Json.Config
config = Json.defaultConfig

# Test nested type qualification
advancedParser : Json.Parser.Config, Str -> Result(Json.Value, Json.Parser.Error)
advancedParser = |parserConfig, input| Json.Parser.parseWith(parserConfig, input)

# Test function with multiple type parameters
combineResults : Result(a, err), Result(b, err) -> Result((a, b), err)
combineResults = |result1, result2|
	match result1 {
		Ok(value1) =>
			match (result2) {
				Ok(value2) => Ok((value1, value2))
				Err(err) => Err(err)
			}
		Err(err) => Err(err)
	}
~~~
# CANONICALIZE
~~~clojure
(can-ir
	(d-let
		(p-assign (ident "processRequest"))
		(e-lambda
			(args
				(p-assign (ident "req")))
			(e-runtime-error (tag "ident_not_in_scope")))
		(annotation
			(ty-fn (effectful false)
				(ty-malformed)
				(ty-malformed))))
	(d-let
		(p-assign (ident "parseJson"))
		(e-lambda
			(args
				(p-assign (ident "input")))
			(e-call
				(e-runtime-error (tag "ident_not_in_scope"))
				(e-lookup-local
					(p-assign (ident "input")))))
		(annotation
			(ty-fn (effectful false)
				(ty-lookup (name "Str") (external-module "Str"))
				(ty-lookup (name "Value") (external-module "json.Json")))))
	(d-let
		(p-assign (ident "handleApi"))
		(e-closure
			(captures
				(capture (ident "data"))
				(capture (ident "err")))
			(e-lambda
				(args
					(p-assign (ident "request")))
				(e-block
					(s-let
						(p-assign (ident "result"))
						(e-call
							(e-runtime-error (tag "ident_not_in_scope"))
							(e-dot-access (field "body")
								(receiver
									(e-lookup-local
										(p-assign (ident "request")))))))
					(e-match
						(match
							(cond
								(e-lookup-local
									(p-assign (ident "result"))))
							(branches
								(branch
									(patterns
										(pattern (degenerate false)
											(p-applied-tag)))
									(value
										(e-tag (name "Ok")
											(args
												(e-call
													(e-runtime-error (tag "ident_not_in_scope"))
													(e-lookup-local
														(p-assign (ident "data"))))))))
								(branch
									(patterns
										(pattern (degenerate false)
											(p-applied-tag)))
									(value
										(e-tag (name "Err")
											(args
												(e-lookup-local
													(p-assign (ident "err")))))))))))))
		(annotation
			(ty-fn (effectful false)
				(ty-lookup (name "Request") (external-module "http.Client"))
				(ty-apply (name "Result") (external-module "Result")
					(ty-lookup (name "Response") (external-module "http.Client"))
					(ty-lookup (name "Error") (external-module "json.Json"))))))
	(d-let
		(p-assign (ident "config"))
		(e-runtime-error (tag "ident_not_in_scope"))
		(annotation
			(ty-lookup (name "Config") (external-module "json.Json"))))
	(d-let
		(p-assign (ident "advancedParser"))
		(e-lambda
			(args
				(p-assign (ident "parserConfig"))
				(p-assign (ident "input")))
			(e-call
				(e-runtime-error (tag "ident_not_in_scope"))
				(e-lookup-local
					(p-assign (ident "parserConfig")))
				(e-lookup-local
					(p-assign (ident "input")))))
		(annotation
			(ty-fn (effectful false)
				(ty-malformed)
				(ty-lookup (name "Str") (external-module "Str"))
				(ty-apply (name "Result") (external-module "Result")
					(ty-lookup (name "Value") (external-module "json.Json"))
					(ty-malformed)))))
	(d-let
		(p-assign (ident "combineResults"))
		(e-closure
			(captures
<<<<<<< HEAD
=======
				(capture (ident "value1"))
>>>>>>> 551e6279
				(capture (ident "value2"))
				(capture (ident "err"))
				(capture (ident "err"))
				(capture (ident "value1")))
			(e-lambda
				(args
					(p-assign (ident "result1"))
					(p-assign (ident "result2")))
				(e-match
					(match
						(cond
							(e-lookup-local
								(p-assign (ident "result1"))))
						(branches
							(branch
								(patterns
									(pattern (degenerate false)
										(p-applied-tag)))
								(value
									(e-match
										(match
											(cond
												(e-lookup-local
													(p-assign (ident "result2"))))
											(branches
												(branch
													(patterns
														(pattern (degenerate false)
															(p-applied-tag)))
													(value
														(e-tag (name "Ok")
															(args
																(e-tuple
																	(elems
																		(e-lookup-local
																			(p-assign (ident "value1")))
																		(e-lookup-local
																			(p-assign (ident "value2")))))))))
												(branch
													(patterns
														(pattern (degenerate false)
															(p-applied-tag)))
													(value
														(e-tag (name "Err")
															(args
																(e-lookup-local
																	(p-assign (ident "err"))))))))))))
							(branch
								(patterns
									(pattern (degenerate false)
										(p-applied-tag)))
								(value
									(e-tag (name "Err")
										(args
											(e-lookup-local
												(p-assign (ident "err"))))))))))))
		(annotation
			(ty-fn (effectful false)
				(ty-apply (name "Result") (external-module "Result")
					(ty-rigid-var (name "a"))
					(ty-rigid-var (name "err")))
				(ty-apply (name "Result") (external-module "Result")
					(ty-rigid-var (name "b"))
					(ty-rigid-var-lookup (ty-rigid-var (name "err"))))
				(ty-apply (name "Result") (external-module "Result")
					(ty-tuple
						(ty-rigid-var-lookup (ty-rigid-var (name "a")))
						(ty-rigid-var-lookup (ty-rigid-var (name "b"))))
					(ty-rigid-var-lookup (ty-rigid-var (name "err")))))))
	(s-import (module "http.Client")
		(exposes
			(exposed (name "Request") (wildcard false))
			(exposed (name "Response") (wildcard false))))
	(s-import (module "json.Json")
		(exposes))
	(s-import (module "utils.Result")
		(exposes
			(exposed (name "Result") (wildcard false)))))
~~~
# TYPES
~~~clojure
(inferred-types
	(defs
		(patt (type "Error -> Error"))
		(patt (type "Str -> Error"))
		(patt (type "Error -> Result(Error, Error)"))
		(patt (type "Error"))
		(patt (type "Error, Str -> Error"))
		(patt (type "Result(a, err), Result(b, err) -> Result((a, b), err)")))
	(expressions
		(expr (type "Error -> Error"))
		(expr (type "Str -> Error"))
		(expr (type "Error -> Result(Error, Error)"))
		(expr (type "Error"))
		(expr (type "Error, Str -> Error"))
		(expr (type "Result(a, err), Result(b, err) -> Result((a, b), err)"))))
~~~<|MERGE_RESOLUTION|>--- conflicted
+++ resolved
@@ -559,14 +559,10 @@
 		(p-assign (ident "combineResults"))
 		(e-closure
 			(captures
-<<<<<<< HEAD
-=======
 				(capture (ident "value1"))
->>>>>>> 551e6279
 				(capture (ident "value2"))
 				(capture (ident "err"))
-				(capture (ident "err"))
-				(capture (ident "value1")))
+				(capture (ident "err")))
 			(e-lambda
 				(args
 					(p-assign (ident "result1"))
