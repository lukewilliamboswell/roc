# META
~~~ini
description=Record destructuring with field renaming
type=expr
~~~
# SOURCE
~~~roc
match person {
    { name: userName, age: userAge } => "User ${userName} is ${userAge.to_str()} years old"
}
~~~
# EXPECTED
UNDEFINED VARIABLE - pattern_destructure_rename.md:1:7:1:13
# PROBLEMS
**UNDEFINED VARIABLE**
Nothing is named `person` in this scope.
Is there an `import` or `exposing` missing up-top?

**pattern_destructure_rename.md:1:7:1:13:**
```roc
match person {
```
      ^^^^^^


# TOKENS
~~~zig
KwMatch,LowerIdent,OpenCurly,
OpenCurly,LowerIdent,OpColon,LowerIdent,Comma,LowerIdent,OpColon,LowerIdent,CloseCurly,OpFatArrow,StringStart,StringPart,OpenStringInterpolation,LowerIdent,CloseStringInterpolation,StringPart,OpenStringInterpolation,LowerIdent,NoSpaceDotLowerIdent,NoSpaceOpenRound,CloseRound,CloseStringInterpolation,StringPart,StringEnd,
CloseCurly,
EndOfFile,
~~~
# PARSE
~~~clojure
(e-match
	(e-ident (raw "person"))
	(branches
		(branch
			(p-record
				(field (name "name") (rest false)
					(p-ident (raw "userName")))
				(field (name "age") (rest false)
					(p-ident (raw "userAge"))))
			(e-string
				(e-string-part (raw "User "))
				(e-ident (raw "userName"))
				(e-string-part (raw " is "))
				(e-field-access
					(e-ident (raw "userAge"))
					(e-apply
						(e-ident (raw "to_str"))))
				(e-string-part (raw " years old"))))))
~~~
# FORMATTED
~~~roc
match person {
	{ name: userName, age: userAge } => "User ${userName} is ${userAge.to_str()} years old"
}
~~~
# CANONICALIZE
~~~clojure
(e-match
	(match
		(cond
			(e-runtime-error (tag "ident_not_in_scope")))
		(branches
			(branch
				(patterns
					(pattern (degenerate false)
						(p-record-destructure
							(destructs
								(record-destruct (label "name") (ident "name")
									(sub-pattern
										(p-assign (ident "userName"))))
								(record-destruct (label "age") (ident "age")
									(sub-pattern
										(p-assign (ident "userAge"))))))))
				(value
					(e-string
						(e-literal (string "User "))
						(e-lookup-local
							(p-assign (ident "userName")))
						(e-literal (string " is "))
						(e-dot-access (field "to_str")
							(receiver
								(e-lookup-local
									(p-assign (ident "userAge"))))
							(args))
						(e-literal (string " years old"))))))))
~~~
# TYPES
~~~clojure
<<<<<<< HEAD
(expr @1.1-3.2 (type "Error"))
=======
(expr (type "Str"))
>>>>>>> d52fd4cd
~~~<|MERGE_RESOLUTION|>--- conflicted
+++ resolved
@@ -90,9 +90,5 @@
 ~~~
 # TYPES
 ~~~clojure
-<<<<<<< HEAD
-(expr @1.1-3.2 (type "Error"))
-=======
-(expr (type "Str"))
->>>>>>> d52fd4cd
+(expr (type "Error"))
 ~~~