# META
~~~ini
description=Function type annotation returning record
type=statement
~~~
# SOURCE
~~~roc
create_user! : Str, U32 => { name : Str, age : U32, id : U64, active : Bool }
~~~
# EXPECTED
NIL
# PROBLEMS
NIL
# TOKENS
~~~zig
LowerIdent,OpColon,UpperIdent,Comma,UpperIdent,OpFatArrow,OpenCurly,LowerIdent,OpColon,UpperIdent,Comma,LowerIdent,OpColon,UpperIdent,Comma,LowerIdent,OpColon,UpperIdent,Comma,LowerIdent,OpColon,UpperIdent,CloseCurly,
EndOfFile,
~~~
# PARSE
~~~clojure
(s-type-anno (name "create_user!")
	(ty-fn
		(ty (name "Str"))
		(ty (name "U32"))
		(ty-record
			(anno-record-field (name "name")
				(ty (name "Str")))
			(anno-record-field (name "age")
				(ty (name "U32")))
			(anno-record-field (name "id")
				(ty (name "U64")))
			(anno-record-field (name "active")
				(ty (name "Bool"))))))
~~~
# FORMATTED
~~~roc
NO CHANGE
~~~
# CANONICALIZE
~~~clojure
(can-ir
<<<<<<< HEAD
	(s-type-anno (name "create_user!")
		(ty-fn (effectful true)
			(ty-lookup (name "Str") (builtin))
			(ty-lookup (name "U32") (builtin))
			(ty-record
				(field (field "name")
					(ty-lookup (name "Str") (builtin)))
				(field (field "age")
					(ty-lookup (name "U32") (builtin)))
				(field (field "id")
					(ty-lookup (name "U64") (builtin)))
				(field (field "active")
					(ty-lookup (name "Bool") (builtin)))))))
=======
	(s-let
		(p-assign (ident "create_user!"))
		(e-anno-only)))
>>>>>>> af5ed116
~~~
# TYPES
~~~clojure
(inferred-types
	(defs)
	(expressions))
~~~<|MERGE_RESOLUTION|>--- conflicted
+++ resolved
@@ -39,25 +39,9 @@
 # CANONICALIZE
 ~~~clojure
 (can-ir
-<<<<<<< HEAD
-	(s-type-anno (name "create_user!")
-		(ty-fn (effectful true)
-			(ty-lookup (name "Str") (builtin))
-			(ty-lookup (name "U32") (builtin))
-			(ty-record
-				(field (field "name")
-					(ty-lookup (name "Str") (builtin)))
-				(field (field "age")
-					(ty-lookup (name "U32") (builtin)))
-				(field (field "id")
-					(ty-lookup (name "U64") (builtin)))
-				(field (field "active")
-					(ty-lookup (name "Bool") (builtin)))))))
-=======
 	(s-let
 		(p-assign (ident "create_user!"))
 		(e-anno-only)))
->>>>>>> af5ed116
 ~~~
 # TYPES
 ~~~clojure
