# META
~~~ini
description=Three-level nested lambda captures - innermost lambda captures from all outer levels
type=expr
~~~
# SOURCE
~~~roc
(|outer| |middle| |inner| outer + middle + inner)(1)(2)(3)
~~~
# EXPECTED
NIL
# PROBLEMS
NIL
# TOKENS
~~~zig
OpenRound,OpBar,LowerIdent,OpBar,OpBar,LowerIdent,OpBar,OpBar,LowerIdent,OpBar,LowerIdent,OpPlus,LowerIdent,OpPlus,LowerIdent,CloseRound,NoSpaceOpenRound,Int,CloseRound,NoSpaceOpenRound,Int,CloseRound,NoSpaceOpenRound,Int,CloseRound,
EndOfFile,
~~~
# PARSE
~~~clojure
(e-apply
	(e-apply
		(e-apply
			(e-tuple
				(e-lambda
					(args
						(p-ident (raw "outer")))
					(e-lambda
						(args
							(p-ident (raw "middle")))
						(e-lambda
							(args
								(p-ident (raw "inner")))
							(e-binop (op "+")
								(e-binop (op "+")
									(e-ident (raw "outer"))
									(e-ident (raw "middle")))
								(e-ident (raw "inner")))))))
			(e-int (raw "1")))
		(e-int (raw "2")))
	(e-int (raw "3")))
~~~
# FORMATTED
~~~roc
NO CHANGE
~~~
# CANONICALIZE
~~~clojure
(e-call
	(e-call
		(e-call
			(e-lambda
				(args
					(p-assign (ident "outer")))
				(e-closure
					(captures
						(capture (ident "outer")))
					(e-lambda
						(args
							(p-assign (ident "middle")))
						(e-closure
							(captures
<<<<<<< HEAD
								(capture @1.3-1.8 (ident "outer"))
								(capture @1.11-1.17 (ident "middle")))
							(e-lambda @1.19-1.49
=======
								(capture (ident "middle"))
								(capture (ident "outer")))
							(e-lambda
>>>>>>> d52fd4cd
								(args
									(p-assign (ident "inner")))
								(e-binop (op "add")
									(e-binop (op "add")
										(e-lookup-local
											(p-assign (ident "outer")))
										(e-lookup-local
											(p-assign (ident "middle"))))
									(e-lookup-local
										(p-assign (ident "inner")))))))))
			(e-num (value "1")))
		(e-num (value "2")))
	(e-num (value "3")))
~~~
# TYPES
~~~clojure
(expr (type "Num(_size)"))
~~~<|MERGE_RESOLUTION|>--- conflicted
+++ resolved
@@ -60,15 +60,9 @@
 							(p-assign (ident "middle")))
 						(e-closure
 							(captures
-<<<<<<< HEAD
-								(capture @1.3-1.8 (ident "outer"))
-								(capture @1.11-1.17 (ident "middle")))
-							(e-lambda @1.19-1.49
-=======
 								(capture (ident "middle"))
 								(capture (ident "outer")))
 							(e-lambda
->>>>>>> d52fd4cd
 								(args
 									(p-assign (ident "inner")))
 								(e-binop (op "add")
