# META
~~~ini
description=A bound type variable (for identity function) with no type annotation
type=file
~~~
# SOURCE
~~~roc
app [main!] { pf: platform "../basic-cli/main.roc" }

identity = |x| x

# Test function with multiple type parameters
combine : a, b -> (a, b)
combine = |first, second| (first, second)

# Test type application with concrete types
addOne : U64 -> U64
addOne = |n| n + 1

main! = |_| {
    # Test identity with different types
    num = identity(42)
    text = identity("hello")

    # Test combine function
    pair = combine(num, text)

    # Test concrete function
    result = addOne(5)

    result
}
~~~
# EXPECTED
UNUSED VARIABLE - bound_type_var_no_annotation.md:19:5:19:9
# PROBLEMS
**UNUSED VARIABLE**
Variable `pair` is not used anywhere in your code.

If you don't need this variable, prefix it with an underscore like `_pair` to suppress this warning.
The unused variable is declared here:
**bound_type_var_no_annotation.md:19:5:19:9:**
```roc
    pair = combine(num, text)
```
    ^^^^


# TOKENS
~~~zig
KwApp,OpenSquare,LowerIdent,CloseSquare,OpenCurly,LowerIdent,OpColon,KwPlatform,StringStart,StringPart,StringEnd,CloseCurly,
LowerIdent,OpAssign,OpBar,LowerIdent,OpBar,LowerIdent,
LowerIdent,OpColon,LowerIdent,Comma,LowerIdent,OpArrow,OpenRound,LowerIdent,Comma,LowerIdent,CloseRound,
LowerIdent,OpAssign,OpBar,LowerIdent,Comma,LowerIdent,OpBar,OpenRound,LowerIdent,Comma,LowerIdent,CloseRound,
LowerIdent,OpColon,UpperIdent,OpArrow,UpperIdent,
LowerIdent,OpAssign,OpBar,LowerIdent,OpBar,LowerIdent,OpPlus,Int,
LowerIdent,OpAssign,OpBar,Underscore,OpBar,OpenCurly,
LowerIdent,OpAssign,LowerIdent,NoSpaceOpenRound,Int,CloseRound,
LowerIdent,OpAssign,LowerIdent,NoSpaceOpenRound,StringStart,StringPart,StringEnd,CloseRound,
LowerIdent,OpAssign,LowerIdent,NoSpaceOpenRound,LowerIdent,Comma,LowerIdent,CloseRound,
LowerIdent,OpAssign,LowerIdent,NoSpaceOpenRound,Int,CloseRound,
LowerIdent,
CloseCurly,
EndOfFile,
~~~
# PARSE
~~~clojure
(file
	(app
		(provides
			(exposed-lower-ident
				(text "main!")))
		(record-field (name "pf")
			(e-string
				(e-string-part (raw "../basic-cli/main.roc"))))
		(packages
			(record-field (name "pf")
				(e-string
					(e-string-part (raw "../basic-cli/main.roc"))))))
	(statements
		(s-decl
			(p-ident (raw "identity"))
			(e-lambda
				(args
					(p-ident (raw "x")))
				(e-ident (raw "x"))))
		(s-type-anno (name "combine")
			(ty-fn
				(ty-var (raw "a"))
				(ty-var (raw "b"))
				(ty-tuple
					(ty-var (raw "a"))
					(ty-var (raw "b")))))
		(s-decl
			(p-ident (raw "combine"))
			(e-lambda
				(args
					(p-ident (raw "first"))
					(p-ident (raw "second")))
				(e-tuple
					(e-ident (raw "first"))
					(e-ident (raw "second")))))
		(s-type-anno (name "addOne")
			(ty-fn
				(ty (name "U64"))
				(ty (name "U64"))))
		(s-decl
			(p-ident (raw "addOne"))
			(e-lambda
				(args
					(p-ident (raw "n")))
				(e-binop (op "+")
					(e-ident (raw "n"))
					(e-int (raw "1")))))
		(s-decl
			(p-ident (raw "main!"))
			(e-lambda
				(args
					(p-underscore))
				(e-block
					(statements
						(s-decl
							(p-ident (raw "num"))
							(e-apply
								(e-ident (raw "identity"))
								(e-int (raw "42"))))
						(s-decl
							(p-ident (raw "text"))
							(e-apply
								(e-ident (raw "identity"))
								(e-string
									(e-string-part (raw "hello")))))
						(s-decl
							(p-ident (raw "pair"))
							(e-apply
								(e-ident (raw "combine"))
								(e-ident (raw "num"))
								(e-ident (raw "text"))))
						(s-decl
							(p-ident (raw "result"))
							(e-apply
								(e-ident (raw "addOne"))
								(e-int (raw "5"))))
						(e-ident (raw "result"))))))))
~~~
# FORMATTED
~~~roc
app [main!] { pf: platform "../basic-cli/main.roc" }

identity = |x| x

# Test function with multiple type parameters
combine : a, b -> (a, b)
combine = |first, second| (first, second)

# Test type application with concrete types
addOne : U64 -> U64
addOne = |n| n + 1

main! = |_| {
	# Test identity with different types
	num = identity(42)
	text = identity("hello")

	# Test combine function
	pair = combine(num, text)

	# Test concrete function
	result = addOne(5)

	result
}
~~~
# CANONICALIZE
~~~clojure
(can-ir
	(d-let
		(p-assign (ident "identity"))
		(e-lambda
			(args
				(p-assign (ident "x")))
			(e-lookup-local
				(p-assign (ident "x")))))
	(d-let
		(p-assign (ident "combine"))
		(e-lambda
			(args
				(p-assign (ident "first"))
				(p-assign (ident "second")))
			(e-tuple
				(elems
					(e-lookup-local
						(p-assign (ident "first")))
					(e-lookup-local
						(p-assign (ident "second"))))))
		(annotation
			(ty-fn (effectful false)
				(ty-rigid-var (name "a"))
				(ty-rigid-var (name "b"))
				(ty-tuple
					(ty-rigid-var-lookup (ty-rigid-var (name "a")))
					(ty-rigid-var-lookup (ty-rigid-var (name "b")))))))
	(d-let
		(p-assign (ident "addOne"))
		(e-lambda
			(args
				(p-assign (ident "n")))
			(e-binop (op "add")
				(e-lookup-local
					(p-assign (ident "n")))
				(e-num (value "1"))))
		(annotation
			(ty-fn (effectful false)
				(ty-lookup (name "U64") (builtin))
				(ty-lookup (name "U64") (builtin)))))
	(d-let
		(p-assign (ident "main!"))
		(e-closure
			(captures
<<<<<<< HEAD
				(capture (ident "addOne"))
				(capture (ident "combine"))
				(capture (ident "identity")))
=======
				(capture (ident "identity"))
				(capture (ident "combine"))
				(capture (ident "addOne")))
>>>>>>> 551e6279
			(e-lambda
				(args
					(p-underscore))
				(e-block
					(s-let
						(p-assign (ident "num"))
						(e-call
							(e-lookup-local
								(p-assign (ident "identity")))
							(e-num (value "42"))))
					(s-let
						(p-assign (ident "text"))
						(e-call
							(e-lookup-local
								(p-assign (ident "identity")))
							(e-string
								(e-literal (string "hello")))))
					(s-let
						(p-assign (ident "pair"))
						(e-call
							(e-lookup-local
								(p-assign (ident "combine")))
							(e-lookup-local
								(p-assign (ident "num")))
							(e-lookup-local
								(p-assign (ident "text")))))
					(s-let
						(p-assign (ident "result"))
						(e-call
							(e-lookup-local
								(p-assign (ident "addOne")))
							(e-num (value "5"))))
					(e-lookup-local
						(p-assign (ident "result"))))))))
~~~
# TYPES
~~~clojure
(inferred-types
	(defs
		(patt (type "c -> c"))
		(patt (type "a, b -> (a, b)"))
		(patt (type "Num(Int(Unsigned64)) -> Num(Int(Unsigned64))"))
		(patt (type "_arg -> Num(Int(Unsigned64))")))
	(expressions
		(expr (type "c -> c"))
		(expr (type "a, b -> (a, b)"))
		(expr (type "Num(Int(Unsigned64)) -> Num(Int(Unsigned64))"))
		(expr (type "_arg -> Num(Int(Unsigned64))"))))
~~~<|MERGE_RESOLUTION|>--- conflicted
+++ resolved
@@ -217,15 +217,9 @@
 		(p-assign (ident "main!"))
 		(e-closure
 			(captures
-<<<<<<< HEAD
-				(capture (ident "addOne"))
-				(capture (ident "combine"))
-				(capture (ident "identity")))
-=======
 				(capture (ident "identity"))
 				(capture (ident "combine"))
 				(capture (ident "addOne")))
->>>>>>> 551e6279
 			(e-lambda
 				(args
 					(p-underscore))
