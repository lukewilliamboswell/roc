# META
~~~ini
description=Hello world
type=file
~~~
# SOURCE
~~~roc
app [main!] { pf: platform "../basic-cli/platform.roc" }

import pf.Stdout

main! = |_| Stdout.line!("Hello, world!")
~~~
# EXPECTED
MODULE NOT FOUND - hello_world.md:3:1:3:17
# PROBLEMS
**MODULE NOT FOUND**
The module `pf.Stdout` was not found in this Roc project.

You're attempting to use this module here:
**hello_world.md:3:1:3:17:**
```roc
import pf.Stdout
```
^^^^^^^^^^^^^^^^


# TOKENS
~~~zig
KwApp,OpenSquare,LowerIdent,CloseSquare,OpenCurly,LowerIdent,OpColon,KwPlatform,StringStart,StringPart,StringEnd,CloseCurly,
KwImport,LowerIdent,NoSpaceDotUpperIdent,
LowerIdent,OpAssign,OpBar,Underscore,OpBar,UpperIdent,NoSpaceDotLowerIdent,NoSpaceOpenRound,StringStart,StringPart,StringEnd,CloseRound,
EndOfFile,
~~~
# PARSE
~~~clojure
(file
	(app
		(provides
			(exposed-lower-ident
				(text "main!")))
		(record-field (name "pf")
			(e-string
				(e-string-part (raw "../basic-cli/platform.roc"))))
		(packages
			(record-field (name "pf")
				(e-string
					(e-string-part (raw "../basic-cli/platform.roc"))))))
	(statements
		(s-import (raw "pf.Stdout"))
		(s-decl
			(p-ident (raw "main!"))
			(e-lambda
				(args
					(p-underscore))
				(e-apply
					(e-ident (raw "Stdout.line!"))
					(e-string
						(e-string-part (raw "Hello, world!"))))))))
~~~
# FORMATTED
~~~roc
NO CHANGE
~~~
# CANONICALIZE
~~~clojure
(can-ir
	(d-let
		(p-assign (ident "main!"))
		(e-lambda
			(args
<<<<<<< HEAD
				(p-underscore @5.10-5.11))
			(e-call @5.13-5.42
				(e-lookup-external @5.13-5.25
					(module-idx "4")
					(target-node-idx "0"))
				(e-string @5.26-5.41
					(e-literal @5.27-5.40 (string "Hello, world!"))))))
	(s-import @3.1-3.17 (module "pf.Stdout")
=======
				(p-underscore))
			(e-call
				(e-lookup-external
					(module-idx "2")
					(target-node-idx "0"))
				(e-string
					(e-literal (string "Hello, world!"))))))
	(s-import (module "pf.Stdout") (qualifier "pf")
>>>>>>> d52fd4cd
		(exposes)))
~~~
# TYPES
~~~clojure
(inferred-types
	(defs
		(patt (type "_arg -> _ret")))
	(expressions
		(expr (type "_arg -> _ret"))))
~~~<|MERGE_RESOLUTION|>--- conflicted
+++ resolved
@@ -69,16 +69,6 @@
 		(p-assign (ident "main!"))
 		(e-lambda
 			(args
-<<<<<<< HEAD
-				(p-underscore @5.10-5.11))
-			(e-call @5.13-5.42
-				(e-lookup-external @5.13-5.25
-					(module-idx "4")
-					(target-node-idx "0"))
-				(e-string @5.26-5.41
-					(e-literal @5.27-5.40 (string "Hello, world!"))))))
-	(s-import @3.1-3.17 (module "pf.Stdout")
-=======
 				(p-underscore))
 			(e-call
 				(e-lookup-external
@@ -86,8 +76,7 @@
 					(target-node-idx "0"))
 				(e-string
 					(e-literal (string "Hello, world!"))))))
-	(s-import (module "pf.Stdout") (qualifier "pf")
->>>>>>> d52fd4cd
+	(s-import (module "pf.Stdout")
 		(exposes)))
 ~~~
 # TYPES
