--- conflicted
+++ resolved
@@ -246,6 +246,7 @@
 UNUSED VARIABLE - syntax_grab_bag.md:82:2:82:3
 UNDEFINED VARIABLE - syntax_grab_bag.md:141:2:141:6
 UNDECLARED TYPE - syntax_grab_bag.md:143:14:143:20
+UNDECLARED TYPE - syntax_grab_bag.md:143:25:143:31
 UNDEFINED VARIABLE - syntax_grab_bag.md:147:9:147:13
 UNDEFINED VARIABLE - syntax_grab_bag.md:158:2:158:11
 NOT IMPLEMENTED - :0:0:0:0
@@ -265,8 +266,7 @@
 UNUSED VARIABLE - syntax_grab_bag.md:188:2:188:15
 UNUSED VARIABLE - syntax_grab_bag.md:189:2:189:23
 UNDECLARED TYPE - syntax_grab_bag.md:201:9:201:14
-INVALID IF CONDITION - syntax_grab_bag.md:70:5:70:5
-TYPE MISMATCH - syntax_grab_bag.md:99:3:99:8
+INCOMPATIBLE MATCH PATTERNS - syntax_grab_bag.md:84:2:84:2
 TYPE MISMATCH - syntax_grab_bag.md:155:2:157:3
 # PROBLEMS
 **UNDECLARED TYPE**
@@ -593,6 +593,17 @@
              ^^^^^^
 
 
+**UNDECLARED TYPE**
+The type _Result_ is not declared in this scope.
+
+This type is referenced here:
+**syntax_grab_bag.md:143:25:143:31:**
+```roc
+main! : List(String) -> Result({}, _)
+```
+                        ^^^^^^
+
+
 **UNDEFINED VARIABLE**
 Nothing is named `blah` in this scope.
 Is there an `import` or `exposing` missing up-top?
@@ -791,32 +802,77 @@
         ^^^^^
 
 
-**INVALID IF CONDITION**
-This `if` condition needs to be a _Bool_:
-**syntax_grab_bag.md:70:5:**
-```roc
-	if num {
-```
-    ^^^
-
-Right now, it has the type:
-    _Num(Int(Unsigned64))_
-
-Every `if` condition must evaluate to a _Bool_–either `True` or `False`.
-
-**TYPE MISMATCH**
-This expression is used in an unexpected way:
-**syntax_grab_bag.md:99:3:99:8:**
-```roc
+**INCOMPATIBLE MATCH PATTERNS**
+The pattern in the fourth branch of this `match` differs from previous ones:
+**syntax_grab_bag.md:84:2:**
+```roc
+	match a {
+		Blue | Green | Red => {
+			x = 12
+			x
+		}
+		Blue # After pattern in alt
+		| # Before pattern in alt
+			Green
+		| Red # After alt pattern
+			=> {
+				x = 12
+				x
+			}
+		lower # After pattern comment
+			=> 1
 		"foo" => # After arrow comment
-```
-		^^^^^
-
-It has the type:
+			100
+		"foo" | "bar" => 200
+		[1, 2, 3, .. as rest] # After pattern comment
+			=> # After arrow comment
+				123 # After branch comment
+
+		# Just a random comment
+
+		[1, 2 | 5, 3, .. as rest] => 123
+		[
+			1,
+			2 | 5,
+			3,
+			.. # After DoubleDot
+				as # Before alias
+					rest, # After last pattern in list
+		] => 123
+		3.14 => 314
+		3.14 | 6.28 => 314
+		(1, 2, 3) => 123
+		(1, 2 | 5, 3) => 123
+		{ foo: 1, bar: 2, ..rest } => 12->add(34)
+		{ # After pattern record open
+			foo # After pattern record field name
+				: # Before pattern record field value
+					1, # After pattern record field
+			bar: 2,
+			.. # After spread operator
+				rest, # After last field
+		} => 12
+		{ foo: 1, bar: 2 | 7 } => 12
+		{
+			foo: 1,
+			bar: 2 | 7, # After last record field
+		} => 12
+		Ok(123) => 123
+		Ok(Some(dude)) => dude
+		TwoArgs("hello", Some("world")) => 1000
+	}
+```
+  ^^^^^
+
+The fourth pattern has this type:
     _Str_
 
-But I expected it to be:
+But all the previous patterns have this type: 
     _[Red][Blue, Green]_others_
+
+All patterns in an `match` must have compatible types.
+
+
 
 **TYPE MISMATCH**
 This expression is used in an unexpected way:
@@ -1813,17 +1869,10 @@
 		(p-assign (ident "match_time"))
 		(e-closure
 			(captures
-<<<<<<< HEAD
-				(capture @136.11-136.15 (ident "dude"))
-				(capture @94.5-94.6 (ident "x"))
-				(capture @86.4-86.5 (ident "x")))
-			(e-lambda @80.14-138.3
-=======
+				(capture (ident "dude"))
 				(capture (ident "x"))
-				(capture (ident "x"))
-				(capture (ident "dude")))
+				(capture (ident "x")))
 			(e-lambda
->>>>>>> d52fd4cd
 				(args
 					(p-assign (ident "a"))
 					(p-assign (ident "b")))
@@ -2014,23 +2063,13 @@
 							(branch
 								(patterns
 									(pattern (degenerate false)
-<<<<<<< HEAD
-										(p-applied-tag @135.3-135.10)))
-=======
-										(p-nominal
-											(p-applied-tag))))
->>>>>>> d52fd4cd
+										(p-applied-tag)))
 								(value
 									(e-num (value "123"))))
 							(branch
 								(patterns
 									(pattern (degenerate false)
-<<<<<<< HEAD
-										(p-applied-tag @136.3-136.17)))
-=======
-										(p-nominal
-											(p-applied-tag))))
->>>>>>> d52fd4cd
+										(p-applied-tag)))
 								(value
 									(e-lookup-local
 										(p-assign (ident "dude")))))
@@ -2077,37 +2116,15 @@
 					(s-expr
 						(e-call
 							(e-runtime-error (tag "ident_not_in_scope"))
-<<<<<<< HEAD
-							(e-dbg @159.3-160.6
-								(e-num @160.4-160.6 (value "42")))))
-					(s-crash @162.2-163.17 (msg "Unreachable!"))
-					(s-let @164.2-164.31
-						(p-assign @164.2-164.18 (ident "tag_with_payload"))
-						(e-tag @164.21-164.31 (name "Ok")
-							(args
-								(e-lookup-local @164.24-164.30
-									(p-assign @146.2-146.18 (ident "number"))))))
-					(s-let @165.2-165.34
-						(p-assign @165.2-165.14 (ident "interpolated"))
-						(e-string @165.17-165.34
-							(e-literal @165.18-165.25 (string "Hello, "))
-							(e-lookup-local @165.27-165.32
-								(p-assign @145.2-145.7 (ident "world")))
-							(e-literal @165.33-165.33 (string ""))))
-					(s-let @166.2-173.3
-						(p-assign @166.2-166.6 (ident "list"))
-						(e-list @166.9-173.3
-=======
 							(e-dbg
 								(e-num (value "42")))))
 					(s-crash (msg "Unreachable!"))
 					(s-let
 						(p-assign (ident "tag_with_payload"))
-						(e-nominal (nominal "Result")
-							(e-tag (name "Ok")
-								(args
-									(e-lookup-local
-										(p-assign (ident "number")))))))
+						(e-tag (name "Ok")
+							(args
+								(e-lookup-local
+									(p-assign (ident "number"))))))
 					(s-let
 						(p-assign (ident "interpolated"))
 						(e-string
@@ -2118,7 +2135,6 @@
 					(s-let
 						(p-assign (ident "list"))
 						(e-list
->>>>>>> d52fd4cd
 							(elems
 								(e-call
 									(e-lookup-local
@@ -2142,48 +2158,26 @@
 									(e-lookup-local
 										(p-assign (ident "tag"))))
 								(field (name "qux")
-<<<<<<< HEAD
-									(e-tag @178.52-178.61 (name "Ok")
+									(e-tag (name "Ok")
 										(args
-											(e-lookup-local @178.55-178.60
-												(p-assign @145.2-145.7 (ident "world"))))))
-=======
-									(e-nominal (nominal "Result")
-										(e-tag (name "Ok")
-											(args
-												(e-lookup-local
-													(p-assign (ident "world")))))))
->>>>>>> d52fd4cd
+											(e-lookup-local
+												(p-assign (ident "world"))))))
 								(field (name "punned")
 									(e-runtime-error (tag "ident_not_in_scope"))))))
 					(s-let
 						(p-assign (ident "tuple"))
 						(e-tuple
 							(elems
-<<<<<<< HEAD
-								(e-num @179.11-179.14 (value "123"))
-								(e-string @179.16-179.23
-									(e-literal @179.17-179.22 (string "World")))
-								(e-lookup-local @179.25-179.28
-									(p-assign @148.2-148.5 (ident "tag")))
-								(e-tag @179.30-179.39 (name "Ok")
-									(args
-										(e-lookup-local @179.33-179.38
-											(p-assign @145.2-145.7 (ident "world")))))
-								(e-tuple @179.41-179.56
-=======
 								(e-num (value "123"))
 								(e-string
 									(e-literal (string "World")))
 								(e-lookup-local
 									(p-assign (ident "tag")))
-								(e-nominal (nominal "Result")
-									(e-tag (name "Ok")
-										(args
-											(e-lookup-local
-												(p-assign (ident "world"))))))
+								(e-tag (name "Ok")
+									(args
+										(e-lookup-local
+											(p-assign (ident "world")))))
 								(e-tuple
->>>>>>> d52fd4cd
 									(elems
 										(e-runtime-error (tag "ident_not_in_scope"))
 										(e-lookup-local
@@ -2201,63 +2195,17 @@
 								(e-string
 									(e-literal (string "World")))
 								(e-runtime-error (tag "ident_not_in_scope"))
-<<<<<<< HEAD
-								(e-tag @184.3-184.12 (name "Ok")
+								(e-tag (name "Ok")
 									(args
-										(e-lookup-local @184.6-184.11
-											(p-assign @145.2-145.7 (ident "world")))))
-								(e-tuple @185.3-185.18
-=======
-								(e-nominal (nominal "Result")
-									(e-tag (name "Ok")
-										(args
-											(e-lookup-local
-												(p-assign (ident "world"))))))
+										(e-lookup-local
+											(p-assign (ident "world")))))
 								(e-tuple
->>>>>>> d52fd4cd
 									(elems
 										(e-runtime-error (tag "ident_not_in_scope"))
 										(e-lookup-local
 											(p-assign (ident "tuple")))))
 								(e-list
 									(elems
-<<<<<<< HEAD
-										(e-num @186.4-186.5 (value "1"))
-										(e-num @186.7-186.8 (value "2"))
-										(e-num @186.10-186.11 (value "3")))))))
-					(s-let @188.2-188.86
-						(p-assign @188.2-188.15 (ident "bin_op_result"))
-						(e-binop @188.18-188.86 (op "or")
-							(e-binop @188.18-188.40 (op "gt")
-								(e-binop @188.18-188.32 (op "null_coalesce")
-									(e-tag @188.18-188.26 (name "Err")
-										(args
-											(e-runtime-error (tag "ident_not_in_scope"))))
-									(e-num @188.30-188.32 (value "12")))
-								(e-binop @188.35-188.40 (op "mul")
-									(e-num @188.35-188.36 (value "5"))
-									(e-num @188.39-188.40 (value "5"))))
-							(e-binop @188.44-188.86 (op "or")
-								(e-binop @188.44-188.71 (op "and")
-									(e-binop @188.44-188.54 (op "lt")
-										(e-binop @188.44-188.50 (op "add")
-											(e-num @188.44-188.46 (value "13"))
-											(e-num @188.49-188.50 (value "2")))
-										(e-num @188.53-188.54 (value "5")))
-									(e-binop @188.59-188.71 (op "ge")
-										(e-binop @188.59-188.65 (op "sub")
-											(e-num @188.59-188.61 (value "10"))
-											(e-num @188.64-188.65 (value "1")))
-										(e-num @188.69-188.71 (value "16"))))
-								(e-binop @188.75-188.86 (op "le")
-									(e-num @188.75-188.77 (value "12"))
-									(e-binop @188.81-188.86 (op "div")
-										(e-num @188.81-188.82 (value "3"))
-										(e-num @188.85-188.86 (value "5")))))))
-					(s-let @189.2-189.111
-						(p-assign @189.2-189.23 (ident "static_dispatch_style"))
-						(e-dot-access @189.26-189.111 (field "unknown")
-=======
 										(e-num (value "1"))
 										(e-num (value "2"))
 										(e-num (value "3")))))))
@@ -2266,10 +2214,9 @@
 						(e-binop (op "or")
 							(e-binop (op "gt")
 								(e-binop (op "null_coalesce")
-									(e-nominal (nominal "Result")
-										(e-tag (name "Err")
-											(args
-												(e-runtime-error (tag "ident_not_in_scope")))))
+									(e-tag (name "Err")
+										(args
+											(e-runtime-error (tag "ident_not_in_scope"))))
 									(e-num (value "12")))
 								(e-binop (op "mul")
 									(e-num (value "5"))
@@ -2294,7 +2241,6 @@
 					(s-let
 						(p-assign (ident "static_dispatch_style"))
 						(e-dot-access (field "unknown")
->>>>>>> d52fd4cd
 							(receiver
 								(e-dot-access (field "unknown")
 									(receiver
@@ -2303,15 +2249,9 @@
 												(e-runtime-error (tag "not_implemented")))))))))
 					(s-expr
 						(e-runtime-error (tag "not_implemented")))
-<<<<<<< HEAD
-					(e-call @191.2-195.3
-						(e-lookup-external @191.2-191.14
-							(module-idx "4")
-=======
 					(e-call
 						(e-lookup-external
 							(module-idx "2")
->>>>>>> d52fd4cd
 							(target-node-idx "0"))
 						(e-string
 							(e-literal (string "How about "))
@@ -2322,21 +2262,10 @@
 							(e-literal (string " as a string?")))))))
 		(annotation
 			(declared-type
-<<<<<<< HEAD
-				(ty-fn @143.9-143.38 (effectful false)
-					(ty-apply @143.9-143.21 (name "List") (builtin)
-						(ty-malformed @143.14-143.20))
-					(ty-apply @143.25-143.38 (name "Result") (external (module-idx "3") (target-node-idx "3"))
-						(ty-record @143.32-143.34)
-						(ty-underscore @1.1-1.1))))))
-=======
 				(ty-fn (effectful false)
 					(ty-apply (name "List") (builtin)
 						(ty-malformed))
-					(ty-apply (name "Result") (local)
-						(ty-record)
-						(ty-underscore))))))
->>>>>>> d52fd4cd
+					(ty-malformed)))))
 	(d-let
 		(p-assign (ident "empty"))
 		(e-empty_record)
@@ -2427,24 +2356,6 @@
 	(s-alias-decl
 		(ty-header (name "SomeFunc")
 			(ty-args
-<<<<<<< HEAD
-				(ty-rigid-var @63.10-63.11 (name "a"))))
-		(ty-fn @63.15-63.38 (effectful false)
-			(ty-apply @63.15-63.23 (name "Maybe") (local)
-				(ty-rigid-var-lookup (ty-rigid-var @63.10-63.11 (name "a"))))
-			(ty-rigid-var-lookup (ty-rigid-var @63.10-63.11 (name "a")))
-			(ty-apply @63.30-63.38 (name "Maybe") (local)
-				(ty-rigid-var-lookup (ty-rigid-var @63.10-63.11 (name "a"))))))
-	(s-import @4.1-4.42 (module "pf.Stdout")
-		(exposes
-			(exposed (name "line!") (wildcard false))
-			(exposed (name "write!") (wildcard false))))
-	(s-import @6.1-12.4 (module "MALFORMED_IMPORT")
-		(exposes
-			(exposed (name "line!") (wildcard false))
-			(exposed (name "write!") (wildcard false))))
-	(s-import @14.1-14.82 (module "pkg.Something")
-=======
 				(ty-rigid-var (name "a"))))
 		(ty-fn (effectful false)
 			(ty-apply (name "Maybe") (local)
@@ -2452,29 +2363,22 @@
 			(ty-rigid-var-lookup (ty-rigid-var (name "a")))
 			(ty-apply (name "Maybe") (local)
 				(ty-rigid-var-lookup (ty-rigid-var (name "a"))))))
-	(s-import (module "pf.Stdout") (qualifier "pf")
+	(s-import (module "pf.Stdout")
 		(exposes
 			(exposed (name "line!") (wildcard false))
 			(exposed (name "write!") (wildcard false))))
-	(s-import (module "MALFORMED_IMPORT") (qualifier "pf")
+	(s-import (module "MALFORMED_IMPORT")
 		(exposes
 			(exposed (name "line!") (wildcard false))
 			(exposed (name "write!") (wildcard false))))
-	(s-import (module "pkg.Something") (qualifier "pkg")
->>>>>>> d52fd4cd
+	(s-import (module "pkg.Something")
 		(exposes
 			(exposed (name "func") (alias "function") (wildcard false))
 			(exposed (name "Type") (alias "ValueCategory") (wildcard false))
 			(exposed (name "Custom") (wildcard true))))
-<<<<<<< HEAD
-	(s-import @16.1-16.27 (module "BadName")
+	(s-import (module "BadName")
 		(exposes))
-	(s-import @17.1-20.20 (module "BadNameMultiline")
-=======
-	(s-import (module "BadName") (alias "GoodName")
-		(exposes))
-	(s-import (module "BadNameMultiline") (alias "GoodNameMultiline")
->>>>>>> d52fd4cd
+	(s-import (module "BadNameMultiline")
 		(exposes))
 	(s-expect
 		(e-binop (op "eq")
@@ -2498,19 +2402,11 @@
 ~~~clojure
 (inferred-types
 	(defs
-<<<<<<< HEAD
-		(patt @65.1-65.16 (type "Bool -> Num(_size)"))
-		(patt @68.1-68.8 (type "Num(Int(Unsigned64)) -> Num(Int(Unsigned64))"))
-		(patt @80.1-80.11 (type "[Red][Blue, Green]_others, _arg -> Error"))
-		(patt @144.1-144.6 (type "List(Error) -> Error"))
-		(patt @199.1-199.6 (type "{}")))
-=======
-		(patt (type "Bool -> Num(_size)"))
+		(patt (type "a -> Num(_size)"))
 		(patt (type "Num(Int(Unsigned64)) -> Num(Int(Unsigned64))"))
 		(patt (type "[Red][Blue, Green]_others, _arg -> Error"))
-		(patt (type "List(Error) -> Result({  }, _d)"))
+		(patt (type "List(Error) -> Error"))
 		(patt (type "{}")))
->>>>>>> d52fd4cd
 	(type_decls
 		(alias (type "Map(a, b)")
 			(ty-header (name "Map")
@@ -2551,17 +2447,9 @@
 				(ty-args
 					(ty-rigid-var (name "a"))))))
 	(expressions
-<<<<<<< HEAD
-		(expr @65.19-65.40 (type "Bool -> Num(_size)"))
-		(expr @68.11-78.2 (type "Num(Int(Unsigned64)) -> Num(Int(Unsigned64))"))
-		(expr @80.14-138.3 (type "[Red][Blue, Green]_others, _arg -> Error"))
-		(expr @144.9-196.2 (type "List(Error) -> Error"))
-		(expr @199.9-199.11 (type "{}"))))
-=======
-		(expr (type "Bool -> Num(_size)"))
+		(expr (type "a -> Num(_size)"))
 		(expr (type "Num(Int(Unsigned64)) -> Num(Int(Unsigned64))"))
 		(expr (type "[Red][Blue, Green]_others, _arg -> Error"))
-		(expr (type "List(Error) -> Result({  }, _d)"))
+		(expr (type "List(Error) -> Error"))
 		(expr (type "{}"))))
->>>>>>> d52fd4cd
 ~~~