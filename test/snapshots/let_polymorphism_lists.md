--- conflicted
+++ resolved
@@ -403,13 +403,9 @@
 (inferred-types
 	(defs
 		(patt (type "List(_a)"))
-<<<<<<< HEAD
-		(patt (type "List(_a)"))
-=======
 		(patt (type "List(Num(_size))"))
->>>>>>> a22ff1ec
 		(patt (type "List(Str)"))
-		(patt (type "List(_a)"))
+		(patt (type "List(Num(Frac(_size)))"))
 		(patt (type "Error"))
 		(patt (type "Error"))
 		(patt (type "Error"))
@@ -419,13 +415,9 @@
 		(patt (type "_arg -> Error")))
 	(expressions
 		(expr (type "List(_a)"))
-<<<<<<< HEAD
-		(expr (type "List(_a)"))
-=======
 		(expr (type "List(Num(_size))"))
->>>>>>> a22ff1ec
 		(expr (type "List(Str)"))
-		(expr (type "List(_a)"))
+		(expr (type "List(Num(Frac(_size)))"))
 		(expr (type "Error"))
 		(expr (type "Error"))
 		(expr (type "Error"))
