# META
~~~ini
description=Type declarations with underscores should become error types that fail unification
type=snippet
~~~
# SOURCE
~~~roc
BadType := _

foo : BadType
foo = 42

BadList := List(_)

bar : BadList
bar = [1, 2, 3]

BadRecord := { field: _, other: U32 }

baz : BadRecord
baz = { field: "hi", other: 5 }

BadFunction := _ -> _

qux : BadFunction
qux = |x| x

BadTuple := (_, U32)

quux : BadTuple
quux = ("hello", 42)
~~~
# EXPECTED
UNDERSCORE IN TYPE ALIAS - underscore_error_type.md:1:1:1:1
UNDERSCORE IN TYPE ALIAS - underscore_error_type.md:6:17:6:17
UNDERSCORE IN TYPE ALIAS - underscore_error_type.md:6:12:6:16
UNDERSCORE IN TYPE ALIAS - underscore_error_type.md:1:1:1:1
UNDERSCORE IN TYPE ALIAS - underscore_error_type.md:1:1:1:1
UNDERSCORE IN TYPE ALIAS - underscore_error_type.md:1:1:1:1
UNDERSCORE IN TYPE ALIAS - underscore_error_type.md:21:14:21:14
MISSING METHOD - underscore_error_type.md:4:7:4:9
TYPE MISMATCH - underscore_error_type.md:9:7:9:16
TYPE MISMATCH - underscore_error_type.md:14:7:14:32
TYPE MISMATCH - underscore_error_type.md:19:7:19:12
TYPE MISMATCH - underscore_error_type.md:24:8:24:21
# PROBLEMS
**UNDERSCORE IN TYPE ALIAS**
Underscores are not allowed in type alias declarations.

**underscore_error_type.md:1:1:1:1:**
```roc
BadType := _
```
^

Underscores in type annotations mean "I don't care about this type", which doesn't make sense when declaring a type. If you need a placeholder type variable, use a named type variable like `a` instead.

**UNDERSCORE IN TYPE ALIAS**
Underscores are not allowed in type alias declarations.

**underscore_error_type.md:6:17:6:17:**
```roc
BadList := List(_)
```
                ^

Underscores in type annotations mean "I don't care about this type", which doesn't make sense when declaring a type. If you need a placeholder type variable, use a named type variable like `a` instead.

**UNDERSCORE IN TYPE ALIAS**
Underscores are not allowed in type alias declarations.

**underscore_error_type.md:6:12:6:16:**
```roc
BadList := List(_)
```
           ^^^^

Underscores in type annotations mean "I don't care about this type", which doesn't make sense when declaring a type. If you need a placeholder type variable, use a named type variable like `a` instead.

**UNDERSCORE IN TYPE ALIAS**
Underscores are not allowed in type alias declarations.

**underscore_error_type.md:1:1:1:1:**
```roc
BadType := _
```
^

Underscores in type annotations mean "I don't care about this type", which doesn't make sense when declaring a type. If you need a placeholder type variable, use a named type variable like `a` instead.

**UNDERSCORE IN TYPE ALIAS**
Underscores are not allowed in type alias declarations.

**underscore_error_type.md:1:1:1:1:**
```roc
BadType := _
```
^

Underscores in type annotations mean "I don't care about this type", which doesn't make sense when declaring a type. If you need a placeholder type variable, use a named type variable like `a` instead.

**UNDERSCORE IN TYPE ALIAS**
Underscores are not allowed in type alias declarations.

**underscore_error_type.md:1:1:1:1:**
```roc
BadType := _
```
^

Underscores in type annotations mean "I don't care about this type", which doesn't make sense when declaring a type. If you need a placeholder type variable, use a named type variable like `a` instead.

**UNDERSCORE IN TYPE ALIAS**
Underscores are not allowed in type alias declarations.

**underscore_error_type.md:21:14:21:14:**
```roc
BadTuple := (_, U32)
```
             ^

Underscores in type annotations mean "I don't care about this type", which doesn't make sense when declaring a type. If you need a placeholder type variable, use a named type variable like `a` instead.

**MISSING METHOD**
This **from_numeral** method is being called on a value whose type doesn't have that method:
**underscore_error_type.md:4:7:4:9:**
```roc
foo = 42
```
      ^^

The value's type, which does not have a method named **from_numeral**, is:

    BadType

**Hint:** For this to work, the type would need to have a method named **from_numeral** associated with it in the type's declaration.

**TYPE MISMATCH**
This expression is used in an unexpected way:
**underscore_error_type.md:9:7:9:16:**
```roc
bar = [1, 2, 3]
```
      ^^^^^^^^^

It has the type:

    List(a) where [a.from_numeral : Numeral -> Try(a, [InvalidNumeral(Str)])]

But the type annotation says it should have the type:

    BadList

**TYPE MISMATCH**
This expression is used in an unexpected way:
**underscore_error_type.md:14:7:14:32:**
```roc
baz = { field: "hi", other: 5 }
```
      ^^^^^^^^^^^^^^^^^^^^^^^^^

It has the type:

    { field: Str, other: a }
      where [a.from_numeral : Numeral -> Try(a, [InvalidNumeral(Str)])]

But the type annotation says it should have the type:

    BadRecord

**TYPE MISMATCH**
This expression is used in an unexpected way:
**underscore_error_type.md:19:7:19:12:**
```roc
qux = |x| x
```
      ^^^^^

It has the type:

    a -> a

But the type annotation says it should have the type:

    BadFunction

**TYPE MISMATCH**
This expression is used in an unexpected way:
**underscore_error_type.md:24:8:24:21:**
```roc
quux = ("hello", 42)
```
       ^^^^^^^^^^^^^

It has the type:

    (Str, a) where [a.from_numeral : Numeral -> Try(a, [InvalidNumeral(Str)])]

But the type annotation says it should have the type:

    BadTuple

# TOKENS
~~~zig
UpperIdent,OpColonEqual,Underscore,
LowerIdent,OpColon,UpperIdent,
LowerIdent,OpAssign,Int,
UpperIdent,OpColonEqual,UpperIdent,NoSpaceOpenRound,Underscore,CloseRound,
LowerIdent,OpColon,UpperIdent,
LowerIdent,OpAssign,OpenSquare,Int,Comma,Int,Comma,Int,CloseSquare,
UpperIdent,OpColonEqual,OpenCurly,LowerIdent,OpColon,Underscore,Comma,LowerIdent,OpColon,UpperIdent,CloseCurly,
LowerIdent,OpColon,UpperIdent,
LowerIdent,OpAssign,OpenCurly,LowerIdent,OpColon,StringStart,StringPart,StringEnd,Comma,LowerIdent,OpColon,Int,CloseCurly,
UpperIdent,OpColonEqual,Underscore,OpArrow,Underscore,
LowerIdent,OpColon,UpperIdent,
LowerIdent,OpAssign,OpBar,LowerIdent,OpBar,LowerIdent,
UpperIdent,OpColonEqual,OpenRound,Underscore,Comma,UpperIdent,CloseRound,
LowerIdent,OpColon,UpperIdent,
LowerIdent,OpAssign,OpenRound,StringStart,StringPart,StringEnd,Comma,Int,CloseRound,
EndOfFile,
~~~
# PARSE
~~~clojure
(file
	(type-module)
	(statements
		(s-type-decl
			(header (name "BadType")
				(args))
			(_))
		(s-type-anno (name "foo")
			(ty (name "BadType")))
		(s-decl
			(p-ident (raw "foo"))
			(e-int (raw "42")))
		(s-type-decl
			(header (name "BadList")
				(args))
			(ty-apply
				(ty (name "List"))
				(_)))
		(s-type-anno (name "bar")
			(ty (name "BadList")))
		(s-decl
			(p-ident (raw "bar"))
			(e-list
				(e-int (raw "1"))
				(e-int (raw "2"))
				(e-int (raw "3"))))
		(s-type-decl
			(header (name "BadRecord")
				(args))
			(ty-record
				(anno-record-field (name "field")
					(_))
				(anno-record-field (name "other")
					(ty (name "U32")))))
		(s-type-anno (name "baz")
			(ty (name "BadRecord")))
		(s-decl
			(p-ident (raw "baz"))
			(e-record
				(field (field "field")
					(e-string
						(e-string-part (raw "hi"))))
				(field (field "other")
					(e-int (raw "5")))))
		(s-type-decl
			(header (name "BadFunction")
				(args))
			(ty-fn
				(_)
				(_)))
		(s-type-anno (name "qux")
			(ty (name "BadFunction")))
		(s-decl
			(p-ident (raw "qux"))
			(e-lambda
				(args
					(p-ident (raw "x")))
				(e-ident (raw "x"))))
		(s-type-decl
			(header (name "BadTuple")
				(args))
			(ty-tuple
				(_)
				(ty (name "U32"))))
		(s-type-anno (name "quux")
			(ty (name "BadTuple")))
		(s-decl
			(p-ident (raw "quux"))
			(e-tuple
				(e-string
					(e-string-part (raw "hello")))
				(e-int (raw "42"))))))
~~~
# FORMATTED
~~~roc
BadType := _

foo : BadType
foo = 42

BadList := List(_)

bar : BadList
bar = [1, 2, 3]

BadRecord := { field : _, other : U32 }

baz : BadRecord
baz = { field: "hi", other: 5 }

BadFunction := _ -> _

qux : BadFunction
qux = |x| x

BadTuple := (_, U32)

quux : BadTuple
quux = ("hello", 42)
~~~
# CANONICALIZE
~~~clojure
(can-ir
	(d-let
		(p-assign (ident "foo"))
		(e-num (value "42"))
		(annotation
			(ty-lookup (name "BadType") (local))))
	(d-let
		(p-assign (ident "bar"))
		(e-list
			(elems
				(e-num (value "1"))
				(e-num (value "2"))
				(e-num (value "3"))))
		(annotation
			(ty-lookup (name "BadList") (local))))
	(d-let
		(p-assign (ident "baz"))
		(e-record
			(fields
				(field (name "field")
					(e-string
						(e-literal (string "hi"))))
				(field (name "other")
					(e-num (value "5")))))
		(annotation
			(ty-lookup (name "BadRecord") (local))))
	(d-let
		(p-assign (ident "qux"))
		(e-lambda
			(args
				(p-assign (ident "x")))
			(e-lookup-local
				(p-assign (ident "x"))))
		(annotation
			(ty-lookup (name "BadFunction") (local))))
	(d-let
		(p-assign (ident "quux"))
		(e-tuple
			(elems
				(e-string
					(e-literal (string "hello")))
				(e-num (value "42"))))
		(annotation
			(ty-lookup (name "BadTuple") (local))))
	(s-nominal-decl
		(ty-header (name "BadType"))
		(ty-underscore))
	(s-nominal-decl
		(ty-header (name "BadList"))
		(ty-apply (name "List") (builtin)
			(ty-underscore)))
	(s-nominal-decl
		(ty-header (name "BadRecord"))
		(ty-record
			(field (field "field")
				(ty-underscore))
			(field (field "other")
				(ty-lookup (name "U32") (builtin)))))
	(s-nominal-decl
		(ty-header (name "BadFunction"))
		(ty-fn (effectful false)
			(ty-underscore)
			(ty-underscore)))
	(s-nominal-decl
		(ty-header (name "BadTuple"))
		(ty-tuple
			(ty-underscore)
			(ty-lookup (name "U32") (builtin)))))
~~~
# TYPES
~~~clojure
(inferred-types
	(defs
		(patt (type "BadType"))
<<<<<<< HEAD
		(patt (type "BadList"))
		(patt (type "BadRecord"))
		(patt (type "BadFunction"))
		(patt (type "BadTuple")))
=======
		(patt (type "Error"))
		(patt (type "Error"))
		(patt (type "Error"))
		(patt (type "Error")))
>>>>>>> c1e53a05
	(type_decls
		(nominal (type "BadType")
			(ty-header (name "BadType")))
		(nominal (type "BadList")
			(ty-header (name "BadList")))
		(nominal (type "BadRecord")
			(ty-header (name "BadRecord")))
		(nominal (type "BadFunction")
			(ty-header (name "BadFunction")))
		(nominal (type "BadTuple")
			(ty-header (name "BadTuple"))))
	(expressions
		(expr (type "BadType"))
		(expr (type "Error"))
		(expr (type "Error"))
		(expr (type "Error"))
		(expr (type "Error"))))
~~~<|MERGE_RESOLUTION|>--- conflicted
+++ resolved
@@ -397,17 +397,10 @@
 (inferred-types
 	(defs
 		(patt (type "BadType"))
-<<<<<<< HEAD
 		(patt (type "BadList"))
 		(patt (type "BadRecord"))
 		(patt (type "BadFunction"))
 		(patt (type "BadTuple")))
-=======
-		(patt (type "Error"))
-		(patt (type "Error"))
-		(patt (type "Error"))
-		(patt (type "Error")))
->>>>>>> c1e53a05
 	(type_decls
 		(nominal (type "BadType")
 			(ty-header (name "BadType")))
