# META
~~~ini
description=Number formats
type=expr
~~~
# SOURCE
~~~roc
(
    0X42,
    0x42,
    0B01,
    0b01,
    0O42,
    0o42,
    0.1e42,
    0.1E42,
    0xDEADBEEF,
    0xdeadbeef,
    0xDeAdBeEf,
)
~~~
# EXPECTED
UPPERCASE BASE - :0:0:0:0
UPPERCASE BASE - :0:0:0:0
UPPERCASE BASE - :0:0:0:0
# PROBLEMS
**UPPERCASE BASE**
Number base prefixes must be lowercase (0x, 0o, 0b).



**UPPERCASE BASE**
Number base prefixes must be lowercase (0x, 0o, 0b).



**UPPERCASE BASE**
Number base prefixes must be lowercase (0x, 0o, 0b).



# TOKENS
~~~zig
OpenRound,
Int,Comma,
Int,Comma,
Int,Comma,
Int,Comma,
Int,Comma,
Int,Comma,
Float,Comma,
Float,Comma,
Int,Comma,
Int,Comma,
Int,Comma,
CloseRound,
EndOfFile,
~~~
# PARSE
~~~clojure
(e-tuple
	(e-int (raw "0X42"))
	(e-int (raw "0x42"))
	(e-int (raw "0B01"))
	(e-int (raw "0b01"))
	(e-int (raw "0O42"))
	(e-int (raw "0o42"))
	(e-frac (raw "0.1e42"))
	(e-frac (raw "0.1E42"))
	(e-int (raw "0xDEADBEEF"))
	(e-int (raw "0xdeadbeef"))
	(e-int (raw "0xDeAdBeEf")))
~~~
# FORMATTED
~~~roc
(
	0X42,
	0x42,
	0B01,
	0b01,
	0O42,
	0o42,
	0.1e42,
	0.1E42,
	0xDEADBEEF,
	0xdeadbeef,
	0xDeAdBeEf,
)
~~~
# CANONICALIZE
~~~clojure
(e-tuple
	(elems
		(e-num (value "66"))
		(e-num (value "66"))
		(e-num (value "1"))
		(e-num (value "1"))
		(e-num (value "34"))
		(e-num (value "34"))
		(e-frac-f64 (value "1e41"))
		(e-frac-f64 (value "1e41"))
		(e-num (value "3735928559"))
		(e-num (value "3735928559"))
		(e-num (value "3735928559"))))
~~~
# TYPES
~~~clojure
<<<<<<< HEAD
(expr (type "(num where [num.from_int_digits : List(U8) -> Try(num, [OutOfRange])], num where [num.from_int_digits : List(U8) -> Try(num, [OutOfRange])], num where [num.from_int_digits : List(U8) -> Try(num, [OutOfRange])], num where [num.from_int_digits : List(U8) -> Try(num, [OutOfRange])], num where [num.from_int_digits : List(U8) -> Try(num, [OutOfRange])], num where [num.from_int_digits : List(U8) -> Try(num, [OutOfRange])], Num(num where [num.from_dec_digits : { before_dot : List(U8), after_dot : List(U8) } -> Try(num, [OutOfRange])]), Num(num where [num.from_dec_digits : { before_dot : List(U8), after_dot : List(U8) } -> Try(num, [OutOfRange])]), num where [num.from_int_digits : List(U8) -> Try(num, [OutOfRange])], num where [num.from_int_digits : List(U8) -> Try(num, [OutOfRange])], num where [num.from_int_digits : List(U8) -> Try(num, [OutOfRange])])"))
=======
(expr (type "(Num(_size), Num(_size2), Num(_size3), Num(_size4), Num(_size5), Num(_size6), Num(Frac(_size7)), Num(Frac(_size8)), Num(_size9), Num(_size10), Num(_size11))"))
>>>>>>> 26ee6ab5
~~~<|MERGE_RESOLUTION|>--- conflicted
+++ resolved
@@ -105,9 +105,5 @@
 ~~~
 # TYPES
 ~~~clojure
-<<<<<<< HEAD
-(expr (type "(num where [num.from_int_digits : List(U8) -> Try(num, [OutOfRange])], num where [num.from_int_digits : List(U8) -> Try(num, [OutOfRange])], num where [num.from_int_digits : List(U8) -> Try(num, [OutOfRange])], num where [num.from_int_digits : List(U8) -> Try(num, [OutOfRange])], num where [num.from_int_digits : List(U8) -> Try(num, [OutOfRange])], num where [num.from_int_digits : List(U8) -> Try(num, [OutOfRange])], Num(num where [num.from_dec_digits : { before_dot : List(U8), after_dot : List(U8) } -> Try(num, [OutOfRange])]), Num(num where [num.from_dec_digits : { before_dot : List(U8), after_dot : List(U8) } -> Try(num, [OutOfRange])]), num where [num.from_int_digits : List(U8) -> Try(num, [OutOfRange])], num where [num.from_int_digits : List(U8) -> Try(num, [OutOfRange])], num where [num.from_int_digits : List(U8) -> Try(num, [OutOfRange])])"))
-=======
-(expr (type "(Num(_size), Num(_size2), Num(_size3), Num(_size4), Num(_size5), Num(_size6), Num(Frac(_size7)), Num(Frac(_size8)), Num(_size9), Num(_size10), Num(_size11))"))
->>>>>>> 26ee6ab5
+(expr (type "(num where [num.from_int_digits : List(U8) -> Try(num, [OutOfRange])], num where [num.from_int_digits : List(U8) -> Try(num, [OutOfRange])], num where [num.from_int_digits : List(U8) -> Try(num, [OutOfRange])], num where [num.from_int_digits : List(U8) -> Try(num, [OutOfRange])], num where [num.from_int_digits : List(U8) -> Try(num, [OutOfRange])], num where [num.from_int_digits : List(U8) -> Try(num, [OutOfRange])], Num(num where [num.from_dec_digits : (List(U8), List(U8)) -> Try(num, [OutOfRange])]), Num(num where [num.from_dec_digits : (List(U8), List(U8)) -> Try(num, [OutOfRange])]), num where [num.from_int_digits : List(U8) -> Try(num, [OutOfRange])], num where [num.from_int_digits : List(U8) -> Try(num, [OutOfRange])], num where [num.from_int_digits : List(U8) -> Try(num, [OutOfRange])])"))
 ~~~