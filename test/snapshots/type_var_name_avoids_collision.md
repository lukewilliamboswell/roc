--- conflicted
+++ resolved
@@ -529,23 +529,13 @@
 		(p-assign (ident "main!"))
 		(e-closure
 			(captures
-<<<<<<< HEAD
 				(capture (ident "identity"))
+				(capture (ident "a"))
 				(capture (ident "f"))
-				(capture (ident "a"))
 				(capture (ident "anotherIdentity"))
+				(capture (ident "combine"))
 				(capture (ident "yetAnotherIdentity"))
-				(capture (ident "combine"))
 				(capture (ident "finalIdentity")))
-=======
-				(capture (ident "yetAnotherIdentity"))
-				(capture (ident "f"))
-				(capture (ident "a"))
-				(capture (ident "finalIdentity"))
-				(capture (ident "identity"))
-				(capture (ident "anotherIdentity"))
-				(capture (ident "combine")))
->>>>>>> 04c5ac20
 			(e-lambda
 				(args
 					(p-underscore))
