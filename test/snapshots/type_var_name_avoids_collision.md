# META
~~~ini
description=Type variable names avoid collision with existing identifiers in module
type=file
~~~
# SOURCE
~~~roc
app [main!] { pf: platform "../basic-cli/main.roc" }

# Use 'a' as a local variable name to force type variable generation to skip it
a = 42

# This should get type 'b -> b' since 'a' is taken
identity = |x| x

# Use more names to test the sequence
b = "hello"
c = 3.14
d = True
e = False

# This should get type 'f -> f' since a,b,c,d,e are taken
anotherIdentity = |y| y

# Test with a function that has multiple type variables
# Should get types like 'f, g -> (f, g)' or similar
combine = |first, second| (first, second)

# Use even more names to test wraparound behavior
f = 1
g = 2
h = 3
i = 4
j = 5
k = 6
l = 7
m = 8
n = 9
o = 10
p = 11
q = 12
r = 13
s = 14
t = 15
u = 16
v = 17
w = 18
x = 19
y = 20
z = 21

# This should get type 'aa -> aa' since a-z are taken
yetAnotherIdentity = |arg| arg

# Test that we still avoid collisions even with two-letter names
aa = 100
ab = 200

# This should skip 'aa' and 'ab' and use 'ac -> ac'
finalIdentity = |param| param

main! = |_| {
    # Use some of our functions to avoid unused warnings
    result1 = identity(123)
    result2 = anotherIdentity("test")
    result3 = combine(result1, result2)
    result4 = yetAnotherIdentity(True)
    result5 = finalIdentity(3.14)
    
    # Return something to complete the function
    a + f  # Just use some of our variables
}
~~~
# EXPECTED
UNUSED VARIABLE - type_var_name_avoids_collision.md:59:5:59:12
UNUSED VARIABLE - type_var_name_avoids_collision.md:60:5:60:12
UNUSED VARIABLE - type_var_name_avoids_collision.md:61:5:61:12
# PROBLEMS
**UNUSED VARIABLE**
Variable `result3` is not used anywhere in your code.

If you don't need this variable, prefix it with an underscore like `_result3` to suppress this warning.
The unused variable is declared here:
**type_var_name_avoids_collision.md:59:5:59:12:**
```roc
    result3 = combine(result1, result2)
```
    ^^^^^^^


**UNUSED VARIABLE**
Variable `result4` is not used anywhere in your code.

If you don't need this variable, prefix it with an underscore like `_result4` to suppress this warning.
The unused variable is declared here:
**type_var_name_avoids_collision.md:60:5:60:12:**
```roc
    result4 = yetAnotherIdentity(True)
```
    ^^^^^^^


**UNUSED VARIABLE**
Variable `result5` is not used anywhere in your code.

If you don't need this variable, prefix it with an underscore like `_result5` to suppress this warning.
The unused variable is declared here:
**type_var_name_avoids_collision.md:61:5:61:12:**
```roc
    result5 = finalIdentity(3.14)
```
    ^^^^^^^


# TOKENS
~~~zig
KwApp,OpenSquare,LowerIdent,CloseSquare,OpenCurly,LowerIdent,OpColon,KwPlatform,StringStart,StringPart,StringEnd,CloseCurly,
LowerIdent,OpAssign,Int,
LowerIdent,OpAssign,OpBar,LowerIdent,OpBar,LowerIdent,
LowerIdent,OpAssign,StringStart,StringPart,StringEnd,
LowerIdent,OpAssign,Float,
LowerIdent,OpAssign,UpperIdent,
LowerIdent,OpAssign,UpperIdent,
LowerIdent,OpAssign,OpBar,LowerIdent,OpBar,LowerIdent,
LowerIdent,OpAssign,OpBar,LowerIdent,Comma,LowerIdent,OpBar,OpenRound,LowerIdent,Comma,LowerIdent,CloseRound,
LowerIdent,OpAssign,Int,
LowerIdent,OpAssign,Int,
LowerIdent,OpAssign,Int,
LowerIdent,OpAssign,Int,
LowerIdent,OpAssign,Int,
LowerIdent,OpAssign,Int,
LowerIdent,OpAssign,Int,
LowerIdent,OpAssign,Int,
LowerIdent,OpAssign,Int,
LowerIdent,OpAssign,Int,
LowerIdent,OpAssign,Int,
LowerIdent,OpAssign,Int,
LowerIdent,OpAssign,Int,
LowerIdent,OpAssign,Int,
LowerIdent,OpAssign,Int,
LowerIdent,OpAssign,Int,
LowerIdent,OpAssign,Int,
LowerIdent,OpAssign,Int,
LowerIdent,OpAssign,Int,
LowerIdent,OpAssign,Int,
LowerIdent,OpAssign,Int,
LowerIdent,OpAssign,OpBar,LowerIdent,OpBar,LowerIdent,
LowerIdent,OpAssign,Int,
LowerIdent,OpAssign,Int,
LowerIdent,OpAssign,OpBar,LowerIdent,OpBar,LowerIdent,
LowerIdent,OpAssign,OpBar,Underscore,OpBar,OpenCurly,
LowerIdent,OpAssign,LowerIdent,NoSpaceOpenRound,Int,CloseRound,
LowerIdent,OpAssign,LowerIdent,NoSpaceOpenRound,StringStart,StringPart,StringEnd,CloseRound,
LowerIdent,OpAssign,LowerIdent,NoSpaceOpenRound,LowerIdent,Comma,LowerIdent,CloseRound,
LowerIdent,OpAssign,LowerIdent,NoSpaceOpenRound,UpperIdent,CloseRound,
LowerIdent,OpAssign,LowerIdent,NoSpaceOpenRound,Float,CloseRound,
LowerIdent,OpPlus,LowerIdent,
CloseCurly,
EndOfFile,
~~~
# PARSE
~~~clojure
(file
	(app
		(provides
			(exposed-lower-ident
				(text "main!")))
		(record-field (name "pf")
			(e-string
				(e-string-part (raw "../basic-cli/main.roc"))))
		(packages
			(record-field (name "pf")
				(e-string
					(e-string-part (raw "../basic-cli/main.roc"))))))
	(statements
		(s-decl
			(p-ident (raw "a"))
			(e-int (raw "42")))
		(s-decl
			(p-ident (raw "identity"))
			(e-lambda
				(args
					(p-ident (raw "x")))
				(e-ident (raw "x"))))
		(s-decl
			(p-ident (raw "b"))
			(e-string
				(e-string-part (raw "hello"))))
		(s-decl
			(p-ident (raw "c"))
			(e-frac (raw "3.14")))
		(s-decl
			(p-ident (raw "d"))
			(e-tag (raw "True")))
		(s-decl
			(p-ident (raw "e"))
			(e-tag (raw "False")))
		(s-decl
			(p-ident (raw "anotherIdentity"))
			(e-lambda
				(args
					(p-ident (raw "y")))
				(e-ident (raw "y"))))
		(s-decl
			(p-ident (raw "combine"))
			(e-lambda
				(args
					(p-ident (raw "first"))
					(p-ident (raw "second")))
				(e-tuple
					(e-ident (raw "first"))
					(e-ident (raw "second")))))
		(s-decl
			(p-ident (raw "f"))
			(e-int (raw "1")))
		(s-decl
			(p-ident (raw "g"))
			(e-int (raw "2")))
		(s-decl
			(p-ident (raw "h"))
			(e-int (raw "3")))
		(s-decl
			(p-ident (raw "i"))
			(e-int (raw "4")))
		(s-decl
			(p-ident (raw "j"))
			(e-int (raw "5")))
		(s-decl
			(p-ident (raw "k"))
			(e-int (raw "6")))
		(s-decl
			(p-ident (raw "l"))
			(e-int (raw "7")))
		(s-decl
			(p-ident (raw "m"))
			(e-int (raw "8")))
		(s-decl
			(p-ident (raw "n"))
			(e-int (raw "9")))
		(s-decl
			(p-ident (raw "o"))
			(e-int (raw "10")))
		(s-decl
			(p-ident (raw "p"))
			(e-int (raw "11")))
		(s-decl
			(p-ident (raw "q"))
			(e-int (raw "12")))
		(s-decl
			(p-ident (raw "r"))
			(e-int (raw "13")))
		(s-decl
			(p-ident (raw "s"))
			(e-int (raw "14")))
		(s-decl
			(p-ident (raw "t"))
			(e-int (raw "15")))
		(s-decl
			(p-ident (raw "u"))
			(e-int (raw "16")))
		(s-decl
			(p-ident (raw "v"))
			(e-int (raw "17")))
		(s-decl
			(p-ident (raw "w"))
			(e-int (raw "18")))
		(s-decl
			(p-ident (raw "x"))
			(e-int (raw "19")))
		(s-decl
			(p-ident (raw "y"))
			(e-int (raw "20")))
		(s-decl
			(p-ident (raw "z"))
			(e-int (raw "21")))
		(s-decl
			(p-ident (raw "yetAnotherIdentity"))
			(e-lambda
				(args
					(p-ident (raw "arg")))
				(e-ident (raw "arg"))))
		(s-decl
			(p-ident (raw "aa"))
			(e-int (raw "100")))
		(s-decl
			(p-ident (raw "ab"))
			(e-int (raw "200")))
		(s-decl
			(p-ident (raw "finalIdentity"))
			(e-lambda
				(args
					(p-ident (raw "param")))
				(e-ident (raw "param"))))
		(s-decl
			(p-ident (raw "main!"))
			(e-lambda
				(args
					(p-underscore))
				(e-block
					(statements
						(s-decl
							(p-ident (raw "result1"))
							(e-apply
								(e-ident (raw "identity"))
								(e-int (raw "123"))))
						(s-decl
							(p-ident (raw "result2"))
							(e-apply
								(e-ident (raw "anotherIdentity"))
								(e-string
									(e-string-part (raw "test")))))
						(s-decl
							(p-ident (raw "result3"))
							(e-apply
								(e-ident (raw "combine"))
								(e-ident (raw "result1"))
								(e-ident (raw "result2"))))
						(s-decl
							(p-ident (raw "result4"))
							(e-apply
								(e-ident (raw "yetAnotherIdentity"))
								(e-tag (raw "True"))))
						(s-decl
							(p-ident (raw "result5"))
							(e-apply
								(e-ident (raw "finalIdentity"))
								(e-frac (raw "3.14"))))
						(e-binop (op "+")
							(e-ident (raw "a"))
							(e-ident (raw "f")))))))))
~~~
# FORMATTED
~~~roc
app [main!] { pf: platform "../basic-cli/main.roc" }

# Use 'a' as a local variable name to force type variable generation to skip it
a = 42

# This should get type 'b -> b' since 'a' is taken
identity = |x| x

# Use more names to test the sequence
b = "hello"
c = 3.14
d = True
e = False

# This should get type 'f -> f' since a,b,c,d,e are taken
anotherIdentity = |y| y

# Test with a function that has multiple type variables
# Should get types like 'f, g -> (f, g)' or similar
combine = |first, second| (first, second)

# Use even more names to test wraparound behavior
f = 1
g = 2
h = 3
i = 4
j = 5
k = 6
l = 7
m = 8
n = 9
o = 10
p = 11
q = 12
r = 13
s = 14
t = 15
u = 16
v = 17
w = 18
x = 19
y = 20
z = 21

# This should get type 'aa -> aa' since a-z are taken
yetAnotherIdentity = |arg| arg

# Test that we still avoid collisions even with two-letter names
aa = 100
ab = 200

# This should skip 'aa' and 'ab' and use 'ac -> ac'
finalIdentity = |param| param

main! = |_| {
	# Use some of our functions to avoid unused warnings
	result1 = identity(123)
	result2 = anotherIdentity("test")
	result3 = combine(result1, result2)
	result4 = yetAnotherIdentity(True)
	result5 = finalIdentity(3.14)

	# Return something to complete the function
	a + f # Just use some of our variables
}
~~~
# CANONICALIZE
~~~clojure
(can-ir
	(d-let
		(p-assign (ident "a"))
		(e-num (value "42")))
	(d-let
		(p-assign (ident "identity"))
		(e-lambda
			(args
				(p-assign (ident "x")))
			(e-lookup-local
				(p-assign (ident "x")))))
	(d-let
		(p-assign (ident "b"))
		(e-string
			(e-literal (string "hello"))))
	(d-let
		(p-assign (ident "c"))
		(e-dec-small (numerator "314") (denominator-power-of-ten "2") (value "3.14")))
	(d-let
<<<<<<< HEAD
		(p-assign @12.1-12.2 (ident "d"))
		(e-tag @12.5-12.9 (name "True")))
	(d-let
		(p-assign @13.1-13.2 (ident "e"))
		(e-tag @13.5-13.10 (name "False")))
=======
		(p-assign (ident "d"))
		(e-nominal (nominal "Bool")
			(e-tag (name "True"))))
	(d-let
		(p-assign (ident "e"))
		(e-nominal (nominal "Bool")
			(e-tag (name "False"))))
>>>>>>> d52fd4cd
	(d-let
		(p-assign (ident "anotherIdentity"))
		(e-lambda
			(args
				(p-assign (ident "y")))
			(e-lookup-local
				(p-assign (ident "y")))))
	(d-let
		(p-assign (ident "combine"))
		(e-lambda
			(args
				(p-assign (ident "first"))
				(p-assign (ident "second")))
			(e-tuple
				(elems
					(e-lookup-local
						(p-assign (ident "first")))
					(e-lookup-local
						(p-assign (ident "second")))))))
	(d-let
		(p-assign (ident "f"))
		(e-num (value "1")))
	(d-let
		(p-assign (ident "g"))
		(e-num (value "2")))
	(d-let
		(p-assign (ident "h"))
		(e-num (value "3")))
	(d-let
		(p-assign (ident "i"))
		(e-num (value "4")))
	(d-let
		(p-assign (ident "j"))
		(e-num (value "5")))
	(d-let
		(p-assign (ident "k"))
		(e-num (value "6")))
	(d-let
		(p-assign (ident "l"))
		(e-num (value "7")))
	(d-let
		(p-assign (ident "m"))
		(e-num (value "8")))
	(d-let
		(p-assign (ident "n"))
		(e-num (value "9")))
	(d-let
		(p-assign (ident "o"))
		(e-num (value "10")))
	(d-let
		(p-assign (ident "p"))
		(e-num (value "11")))
	(d-let
		(p-assign (ident "q"))
		(e-num (value "12")))
	(d-let
		(p-assign (ident "r"))
		(e-num (value "13")))
	(d-let
		(p-assign (ident "s"))
		(e-num (value "14")))
	(d-let
		(p-assign (ident "t"))
		(e-num (value "15")))
	(d-let
		(p-assign (ident "u"))
		(e-num (value "16")))
	(d-let
		(p-assign (ident "v"))
		(e-num (value "17")))
	(d-let
		(p-assign (ident "w"))
		(e-num (value "18")))
	(d-let
		(p-assign (ident "x"))
		(e-num (value "19")))
	(d-let
		(p-assign (ident "y"))
		(e-num (value "20")))
	(d-let
		(p-assign (ident "z"))
		(e-num (value "21")))
	(d-let
		(p-assign (ident "yetAnotherIdentity"))
		(e-lambda
			(args
				(p-assign (ident "arg")))
			(e-lookup-local
				(p-assign (ident "arg")))))
	(d-let
		(p-assign (ident "aa"))
		(e-num (value "100")))
	(d-let
		(p-assign (ident "ab"))
		(e-num (value "200")))
	(d-let
		(p-assign (ident "finalIdentity"))
		(e-lambda
			(args
				(p-assign (ident "param")))
			(e-lookup-local
				(p-assign (ident "param")))))
	(d-let
		(p-assign (ident "main!"))
		(e-closure
			(captures
<<<<<<< HEAD
				(capture @7.1-7.9 (ident "identity"))
				(capture @23.1-23.2 (ident "f"))
				(capture @4.1-4.2 (ident "a"))
				(capture @16.1-16.16 (ident "anotherIdentity"))
				(capture @46.1-46.19 (ident "yetAnotherIdentity"))
				(capture @20.1-20.8 (ident "combine"))
				(capture @53.1-53.14 (ident "finalIdentity")))
			(e-lambda @55.9-65.2
				(args
					(p-underscore @55.10-55.11))
				(e-block @55.13-65.2
					(s-let @57.5-57.28
						(p-assign @57.5-57.12 (ident "result1"))
						(e-call @57.15-57.28
							(e-lookup-local @57.15-57.23
								(p-assign @7.1-7.9 (ident "identity")))
							(e-num @57.24-57.27 (value "123"))))
					(s-let @58.5-58.38
						(p-assign @58.5-58.12 (ident "result2"))
						(e-call @58.15-58.38
							(e-lookup-local @58.15-58.30
								(p-assign @16.1-16.16 (ident "anotherIdentity")))
							(e-string @58.31-58.37
								(e-literal @58.32-58.36 (string "test")))))
					(s-let @59.5-59.40
						(p-assign @59.5-59.12 (ident "result3"))
						(e-call @59.15-59.40
							(e-lookup-local @59.15-59.22
								(p-assign @20.1-20.8 (ident "combine")))
							(e-lookup-local @59.23-59.30
								(p-assign @57.5-57.12 (ident "result1")))
							(e-lookup-local @59.32-59.39
								(p-assign @58.5-58.12 (ident "result2")))))
					(s-let @60.5-60.39
						(p-assign @60.5-60.12 (ident "result4"))
						(e-call @60.15-60.39
							(e-lookup-local @60.15-60.33
								(p-assign @46.1-46.19 (ident "yetAnotherIdentity")))
							(e-tag @60.34-60.38 (name "True"))))
					(s-let @61.5-61.34
						(p-assign @61.5-61.12 (ident "result5"))
						(e-call @61.15-61.34
							(e-lookup-local @61.15-61.28
								(p-assign @53.1-53.14 (ident "finalIdentity")))
							(e-dec-small @61.29-61.33 (numerator "314") (denominator-power-of-ten "2") (value "3.14"))))
					(e-binop @64.5-64.10 (op "add")
						(e-lookup-local @64.5-64.6
							(p-assign @4.1-4.2 (ident "a")))
						(e-lookup-local @64.9-64.10
							(p-assign @23.1-23.2 (ident "f")))))))))
=======
				(capture (ident "anotherIdentity"))
				(capture (ident "f"))
				(capture (ident "a"))
				(capture (ident "finalIdentity"))
				(capture (ident "identity"))
				(capture (ident "combine"))
				(capture (ident "yetAnotherIdentity")))
			(e-lambda
				(args
					(p-underscore))
				(e-block
					(s-let
						(p-assign (ident "result1"))
						(e-call
							(e-lookup-local
								(p-assign (ident "identity")))
							(e-num (value "123"))))
					(s-let
						(p-assign (ident "result2"))
						(e-call
							(e-lookup-local
								(p-assign (ident "anotherIdentity")))
							(e-string
								(e-literal (string "test")))))
					(s-let
						(p-assign (ident "result3"))
						(e-call
							(e-lookup-local
								(p-assign (ident "combine")))
							(e-lookup-local
								(p-assign (ident "result1")))
							(e-lookup-local
								(p-assign (ident "result2")))))
					(s-let
						(p-assign (ident "result4"))
						(e-call
							(e-lookup-local
								(p-assign (ident "yetAnotherIdentity")))
							(e-nominal (nominal "Bool")
								(e-tag (name "True")))))
					(s-let
						(p-assign (ident "result5"))
						(e-call
							(e-lookup-local
								(p-assign (ident "finalIdentity")))
							(e-dec-small (numerator "314") (denominator-power-of-ten "2") (value "3.14"))))
					(e-binop (op "add")
						(e-lookup-local
							(p-assign (ident "a")))
						(e-lookup-local
							(p-assign (ident "f")))))))))
>>>>>>> d52fd4cd
~~~
# TYPES
~~~clojure
(inferred-types
	(defs
<<<<<<< HEAD
		(patt @4.1-4.2 (type "Num(_size)"))
		(patt @7.1-7.9 (type "ac -> ac"))
		(patt @10.1-10.2 (type "Str"))
		(patt @11.1-11.2 (type "Num(Frac(_size))"))
		(patt @12.1-12.2 (type "[True]_others"))
		(patt @13.1-13.2 (type "[False]_others"))
		(patt @16.1-16.16 (type "ac -> ac"))
		(patt @20.1-20.8 (type "_arg2, _arg3 -> (_field, _field2)"))
		(patt @23.1-23.2 (type "Num(_size)"))
		(patt @24.1-24.2 (type "Num(_size)"))
		(patt @25.1-25.2 (type "Num(_size)"))
		(patt @26.1-26.2 (type "Num(_size)"))
		(patt @27.1-27.2 (type "Num(_size)"))
		(patt @28.1-28.2 (type "Num(_size)"))
		(patt @29.1-29.2 (type "Num(_size)"))
		(patt @30.1-30.2 (type "Num(_size)"))
		(patt @31.1-31.2 (type "Num(_size)"))
		(patt @32.1-32.2 (type "Num(_size)"))
		(patt @33.1-33.2 (type "Num(_size)"))
		(patt @34.1-34.2 (type "Num(_size)"))
		(patt @35.1-35.2 (type "Num(_size)"))
		(patt @36.1-36.2 (type "Num(_size)"))
		(patt @37.1-37.2 (type "Num(_size)"))
		(patt @38.1-38.2 (type "Num(_size)"))
		(patt @39.1-39.2 (type "Num(_size)"))
		(patt @40.1-40.2 (type "Num(_size)"))
		(patt @41.1-41.2 (type "Num(_size)"))
		(patt @42.1-42.2 (type "Num(_size)"))
		(patt @43.1-43.2 (type "Num(_size)"))
		(patt @46.1-46.19 (type "ac -> ac"))
		(patt @49.1-49.3 (type "Num(_size)"))
		(patt @50.1-50.3 (type "Num(_size)"))
		(patt @53.1-53.14 (type "ac -> ac"))
		(patt @55.1-55.6 (type "_arg2 -> Num(_size)")))
	(expressions
		(expr @4.5-4.7 (type "Num(_size)"))
		(expr @7.12-7.17 (type "ac -> ac"))
		(expr @10.5-10.12 (type "Str"))
		(expr @11.5-11.9 (type "Num(Frac(_size))"))
		(expr @12.5-12.9 (type "[True]_others"))
		(expr @13.5-13.10 (type "[False]_others"))
		(expr @16.19-16.24 (type "ac -> ac"))
		(expr @20.11-20.42 (type "_arg2, _arg3 -> (_field, _field2)"))
		(expr @23.5-23.6 (type "Num(_size)"))
		(expr @24.5-24.6 (type "Num(_size)"))
		(expr @25.5-25.6 (type "Num(_size)"))
		(expr @26.5-26.6 (type "Num(_size)"))
		(expr @27.5-27.6 (type "Num(_size)"))
		(expr @28.5-28.6 (type "Num(_size)"))
		(expr @29.5-29.6 (type "Num(_size)"))
		(expr @30.5-30.6 (type "Num(_size)"))
		(expr @31.5-31.6 (type "Num(_size)"))
		(expr @32.5-32.7 (type "Num(_size)"))
		(expr @33.5-33.7 (type "Num(_size)"))
		(expr @34.5-34.7 (type "Num(_size)"))
		(expr @35.5-35.7 (type "Num(_size)"))
		(expr @36.5-36.7 (type "Num(_size)"))
		(expr @37.5-37.7 (type "Num(_size)"))
		(expr @38.5-38.7 (type "Num(_size)"))
		(expr @39.5-39.7 (type "Num(_size)"))
		(expr @40.5-40.7 (type "Num(_size)"))
		(expr @41.5-41.7 (type "Num(_size)"))
		(expr @42.5-42.7 (type "Num(_size)"))
		(expr @43.5-43.7 (type "Num(_size)"))
		(expr @46.22-46.31 (type "ac -> ac"))
		(expr @49.6-49.9 (type "Num(_size)"))
		(expr @50.6-50.9 (type "Num(_size)"))
		(expr @53.17-53.30 (type "ac -> ac"))
		(expr @55.9-65.2 (type "_arg2 -> Num(_size)"))))
=======
		(patt (type "Num(_size)"))
		(patt (type "ac -> ac"))
		(patt (type "Str"))
		(patt (type "Num(Frac(_size))"))
		(patt (type "Bool"))
		(patt (type "Bool"))
		(patt (type "ac -> ac"))
		(patt (type "ac, ad -> (ac, ad)"))
		(patt (type "Num(_size)"))
		(patt (type "Num(_size)"))
		(patt (type "Num(_size)"))
		(patt (type "Num(_size)"))
		(patt (type "Num(_size)"))
		(patt (type "Num(_size)"))
		(patt (type "Num(_size)"))
		(patt (type "Num(_size)"))
		(patt (type "Num(_size)"))
		(patt (type "Num(_size)"))
		(patt (type "Num(_size)"))
		(patt (type "Num(_size)"))
		(patt (type "Num(_size)"))
		(patt (type "Num(_size)"))
		(patt (type "Num(_size)"))
		(patt (type "Num(_size)"))
		(patt (type "Num(_size)"))
		(patt (type "Num(_size)"))
		(patt (type "Num(_size)"))
		(patt (type "Num(_size)"))
		(patt (type "Num(_size)"))
		(patt (type "ac -> ac"))
		(patt (type "Num(_size)"))
		(patt (type "Num(_size)"))
		(patt (type "ac -> ac"))
		(patt (type "_arg2 -> Num(_size)")))
	(expressions
		(expr (type "Num(_size)"))
		(expr (type "ac -> ac"))
		(expr (type "Str"))
		(expr (type "Num(Frac(_size))"))
		(expr (type "Bool"))
		(expr (type "Bool"))
		(expr (type "ac -> ac"))
		(expr (type "ac, ad -> (ac, ad)"))
		(expr (type "Num(_size)"))
		(expr (type "Num(_size)"))
		(expr (type "Num(_size)"))
		(expr (type "Num(_size)"))
		(expr (type "Num(_size)"))
		(expr (type "Num(_size)"))
		(expr (type "Num(_size)"))
		(expr (type "Num(_size)"))
		(expr (type "Num(_size)"))
		(expr (type "Num(_size)"))
		(expr (type "Num(_size)"))
		(expr (type "Num(_size)"))
		(expr (type "Num(_size)"))
		(expr (type "Num(_size)"))
		(expr (type "Num(_size)"))
		(expr (type "Num(_size)"))
		(expr (type "Num(_size)"))
		(expr (type "Num(_size)"))
		(expr (type "Num(_size)"))
		(expr (type "Num(_size)"))
		(expr (type "Num(_size)"))
		(expr (type "ac -> ac"))
		(expr (type "Num(_size)"))
		(expr (type "Num(_size)"))
		(expr (type "ac -> ac"))
		(expr (type "_arg2 -> Num(_size)"))))
>>>>>>> d52fd4cd
~~~<|MERGE_RESOLUTION|>--- conflicted
+++ resolved
@@ -418,21 +418,11 @@
 		(p-assign (ident "c"))
 		(e-dec-small (numerator "314") (denominator-power-of-ten "2") (value "3.14")))
 	(d-let
-<<<<<<< HEAD
-		(p-assign @12.1-12.2 (ident "d"))
-		(e-tag @12.5-12.9 (name "True")))
-	(d-let
-		(p-assign @13.1-13.2 (ident "e"))
-		(e-tag @13.5-13.10 (name "False")))
-=======
 		(p-assign (ident "d"))
-		(e-nominal (nominal "Bool")
-			(e-tag (name "True"))))
+		(e-tag (name "True")))
 	(d-let
 		(p-assign (ident "e"))
-		(e-nominal (nominal "Bool")
-			(e-tag (name "False"))))
->>>>>>> d52fd4cd
+		(e-tag (name "False")))
 	(d-let
 		(p-assign (ident "anotherIdentity"))
 		(e-lambda
@@ -539,64 +529,12 @@
 		(p-assign (ident "main!"))
 		(e-closure
 			(captures
-<<<<<<< HEAD
-				(capture @7.1-7.9 (ident "identity"))
-				(capture @23.1-23.2 (ident "f"))
-				(capture @4.1-4.2 (ident "a"))
-				(capture @16.1-16.16 (ident "anotherIdentity"))
-				(capture @46.1-46.19 (ident "yetAnotherIdentity"))
-				(capture @20.1-20.8 (ident "combine"))
-				(capture @53.1-53.14 (ident "finalIdentity")))
-			(e-lambda @55.9-65.2
-				(args
-					(p-underscore @55.10-55.11))
-				(e-block @55.13-65.2
-					(s-let @57.5-57.28
-						(p-assign @57.5-57.12 (ident "result1"))
-						(e-call @57.15-57.28
-							(e-lookup-local @57.15-57.23
-								(p-assign @7.1-7.9 (ident "identity")))
-							(e-num @57.24-57.27 (value "123"))))
-					(s-let @58.5-58.38
-						(p-assign @58.5-58.12 (ident "result2"))
-						(e-call @58.15-58.38
-							(e-lookup-local @58.15-58.30
-								(p-assign @16.1-16.16 (ident "anotherIdentity")))
-							(e-string @58.31-58.37
-								(e-literal @58.32-58.36 (string "test")))))
-					(s-let @59.5-59.40
-						(p-assign @59.5-59.12 (ident "result3"))
-						(e-call @59.15-59.40
-							(e-lookup-local @59.15-59.22
-								(p-assign @20.1-20.8 (ident "combine")))
-							(e-lookup-local @59.23-59.30
-								(p-assign @57.5-57.12 (ident "result1")))
-							(e-lookup-local @59.32-59.39
-								(p-assign @58.5-58.12 (ident "result2")))))
-					(s-let @60.5-60.39
-						(p-assign @60.5-60.12 (ident "result4"))
-						(e-call @60.15-60.39
-							(e-lookup-local @60.15-60.33
-								(p-assign @46.1-46.19 (ident "yetAnotherIdentity")))
-							(e-tag @60.34-60.38 (name "True"))))
-					(s-let @61.5-61.34
-						(p-assign @61.5-61.12 (ident "result5"))
-						(e-call @61.15-61.34
-							(e-lookup-local @61.15-61.28
-								(p-assign @53.1-53.14 (ident "finalIdentity")))
-							(e-dec-small @61.29-61.33 (numerator "314") (denominator-power-of-ten "2") (value "3.14"))))
-					(e-binop @64.5-64.10 (op "add")
-						(e-lookup-local @64.5-64.6
-							(p-assign @4.1-4.2 (ident "a")))
-						(e-lookup-local @64.9-64.10
-							(p-assign @23.1-23.2 (ident "f")))))))))
-=======
+				(capture (ident "a"))
+				(capture (ident "f"))
+				(capture (ident "identity"))
 				(capture (ident "anotherIdentity"))
-				(capture (ident "f"))
-				(capture (ident "a"))
+				(capture (ident "combine"))
 				(capture (ident "finalIdentity"))
-				(capture (ident "identity"))
-				(capture (ident "combine"))
 				(capture (ident "yetAnotherIdentity")))
 			(e-lambda
 				(args
@@ -629,8 +567,7 @@
 						(e-call
 							(e-lookup-local
 								(p-assign (ident "yetAnotherIdentity")))
-							(e-nominal (nominal "Bool")
-								(e-tag (name "True")))))
+							(e-tag (name "True"))))
 					(s-let
 						(p-assign (ident "result5"))
 						(e-call
@@ -642,91 +579,19 @@
 							(p-assign (ident "a")))
 						(e-lookup-local
 							(p-assign (ident "f")))))))))
->>>>>>> d52fd4cd
 ~~~
 # TYPES
 ~~~clojure
 (inferred-types
 	(defs
-<<<<<<< HEAD
-		(patt @4.1-4.2 (type "Num(_size)"))
-		(patt @7.1-7.9 (type "ac -> ac"))
-		(patt @10.1-10.2 (type "Str"))
-		(patt @11.1-11.2 (type "Num(Frac(_size))"))
-		(patt @12.1-12.2 (type "[True]_others"))
-		(patt @13.1-13.2 (type "[False]_others"))
-		(patt @16.1-16.16 (type "ac -> ac"))
-		(patt @20.1-20.8 (type "_arg2, _arg3 -> (_field, _field2)"))
-		(patt @23.1-23.2 (type "Num(_size)"))
-		(patt @24.1-24.2 (type "Num(_size)"))
-		(patt @25.1-25.2 (type "Num(_size)"))
-		(patt @26.1-26.2 (type "Num(_size)"))
-		(patt @27.1-27.2 (type "Num(_size)"))
-		(patt @28.1-28.2 (type "Num(_size)"))
-		(patt @29.1-29.2 (type "Num(_size)"))
-		(patt @30.1-30.2 (type "Num(_size)"))
-		(patt @31.1-31.2 (type "Num(_size)"))
-		(patt @32.1-32.2 (type "Num(_size)"))
-		(patt @33.1-33.2 (type "Num(_size)"))
-		(patt @34.1-34.2 (type "Num(_size)"))
-		(patt @35.1-35.2 (type "Num(_size)"))
-		(patt @36.1-36.2 (type "Num(_size)"))
-		(patt @37.1-37.2 (type "Num(_size)"))
-		(patt @38.1-38.2 (type "Num(_size)"))
-		(patt @39.1-39.2 (type "Num(_size)"))
-		(patt @40.1-40.2 (type "Num(_size)"))
-		(patt @41.1-41.2 (type "Num(_size)"))
-		(patt @42.1-42.2 (type "Num(_size)"))
-		(patt @43.1-43.2 (type "Num(_size)"))
-		(patt @46.1-46.19 (type "ac -> ac"))
-		(patt @49.1-49.3 (type "Num(_size)"))
-		(patt @50.1-50.3 (type "Num(_size)"))
-		(patt @53.1-53.14 (type "ac -> ac"))
-		(patt @55.1-55.6 (type "_arg2 -> Num(_size)")))
-	(expressions
-		(expr @4.5-4.7 (type "Num(_size)"))
-		(expr @7.12-7.17 (type "ac -> ac"))
-		(expr @10.5-10.12 (type "Str"))
-		(expr @11.5-11.9 (type "Num(Frac(_size))"))
-		(expr @12.5-12.9 (type "[True]_others"))
-		(expr @13.5-13.10 (type "[False]_others"))
-		(expr @16.19-16.24 (type "ac -> ac"))
-		(expr @20.11-20.42 (type "_arg2, _arg3 -> (_field, _field2)"))
-		(expr @23.5-23.6 (type "Num(_size)"))
-		(expr @24.5-24.6 (type "Num(_size)"))
-		(expr @25.5-25.6 (type "Num(_size)"))
-		(expr @26.5-26.6 (type "Num(_size)"))
-		(expr @27.5-27.6 (type "Num(_size)"))
-		(expr @28.5-28.6 (type "Num(_size)"))
-		(expr @29.5-29.6 (type "Num(_size)"))
-		(expr @30.5-30.6 (type "Num(_size)"))
-		(expr @31.5-31.6 (type "Num(_size)"))
-		(expr @32.5-32.7 (type "Num(_size)"))
-		(expr @33.5-33.7 (type "Num(_size)"))
-		(expr @34.5-34.7 (type "Num(_size)"))
-		(expr @35.5-35.7 (type "Num(_size)"))
-		(expr @36.5-36.7 (type "Num(_size)"))
-		(expr @37.5-37.7 (type "Num(_size)"))
-		(expr @38.5-38.7 (type "Num(_size)"))
-		(expr @39.5-39.7 (type "Num(_size)"))
-		(expr @40.5-40.7 (type "Num(_size)"))
-		(expr @41.5-41.7 (type "Num(_size)"))
-		(expr @42.5-42.7 (type "Num(_size)"))
-		(expr @43.5-43.7 (type "Num(_size)"))
-		(expr @46.22-46.31 (type "ac -> ac"))
-		(expr @49.6-49.9 (type "Num(_size)"))
-		(expr @50.6-50.9 (type "Num(_size)"))
-		(expr @53.17-53.30 (type "ac -> ac"))
-		(expr @55.9-65.2 (type "_arg2 -> Num(_size)"))))
-=======
 		(patt (type "Num(_size)"))
 		(patt (type "ac -> ac"))
 		(patt (type "Str"))
 		(patt (type "Num(Frac(_size))"))
-		(patt (type "Bool"))
-		(patt (type "Bool"))
+		(patt (type "[True]_others"))
+		(patt (type "[False]_others"))
 		(patt (type "ac -> ac"))
-		(patt (type "ac, ad -> (ac, ad)"))
+		(patt (type "_arg2, _arg3 -> (_field, _field2)"))
 		(patt (type "Num(_size)"))
 		(patt (type "Num(_size)"))
 		(patt (type "Num(_size)"))
@@ -758,10 +623,10 @@
 		(expr (type "ac -> ac"))
 		(expr (type "Str"))
 		(expr (type "Num(Frac(_size))"))
-		(expr (type "Bool"))
-		(expr (type "Bool"))
+		(expr (type "[True]_others"))
+		(expr (type "[False]_others"))
 		(expr (type "ac -> ac"))
-		(expr (type "ac, ad -> (ac, ad)"))
+		(expr (type "_arg2, _arg3 -> (_field, _field2)"))
 		(expr (type "Num(_size)"))
 		(expr (type "Num(_size)"))
 		(expr (type "Num(_size)"))
@@ -788,5 +653,4 @@
 		(expr (type "Num(_size)"))
 		(expr (type "ac -> ac"))
 		(expr (type "_arg2 -> Num(_size)"))))
->>>>>>> d52fd4cd
 ~~~