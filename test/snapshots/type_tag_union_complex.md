--- conflicted
+++ resolved
@@ -228,15 +228,9 @@
 ~~~clojure
 (inferred-types
 	(defs
-<<<<<<< HEAD
-		(patt @18.1-18.14 (type "Result -> Str"))
-		(patt @22.1-22.15 (type "Response -> Str"))
-		(patt @24.1-24.6 (type "_arg -> {}")))
-=======
-		(patt (type "Result(ok, err) -> Str"))
+		(patt (type "Result -> Str"))
 		(patt (type "Response -> Str"))
 		(patt (type "_arg -> {}")))
->>>>>>> d52fd4cd
 	(type_decls
 		(alias (type "Status")
 			(ty-header (name "Status")))
@@ -249,13 +243,7 @@
 		(alias (type "ConnectionState")
 			(ty-header (name "ConnectionState"))))
 	(expressions
-<<<<<<< HEAD
-		(expr @18.17-18.38 (type "Result -> Str"))
-		(expr @22.18-22.39 (type "Response -> Str"))
-		(expr @24.9-24.15 (type "_arg -> {}"))))
-=======
-		(expr (type "Result(ok, err) -> Str"))
+		(expr (type "Result -> Str"))
 		(expr (type "Response -> Str"))
 		(expr (type "_arg -> {}"))))
->>>>>>> d52fd4cd
 ~~~