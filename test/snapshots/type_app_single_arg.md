# META
~~~ini
description=Single type argument application in function annotation
type=file
~~~
# SOURCE
~~~roc
app [main!] { pf: platform "../basic-cli/main.roc" }

processList : List(Str) -> U64
processList = |list| list.len()

main! = |_| processList(["one","two"])
~~~
# EXPECTED
NIL
# PROBLEMS
NIL
# TOKENS
~~~zig
KwApp,OpenSquare,LowerIdent,CloseSquare,OpenCurly,LowerIdent,OpColon,KwPlatform,StringStart,StringPart,StringEnd,CloseCurly,
LowerIdent,OpColon,UpperIdent,NoSpaceOpenRound,UpperIdent,CloseRound,OpArrow,UpperIdent,
LowerIdent,OpAssign,OpBar,LowerIdent,OpBar,LowerIdent,NoSpaceDotLowerIdent,NoSpaceOpenRound,CloseRound,
LowerIdent,OpAssign,OpBar,Underscore,OpBar,LowerIdent,NoSpaceOpenRound,OpenSquare,StringStart,StringPart,StringEnd,Comma,StringStart,StringPart,StringEnd,CloseSquare,CloseRound,
EndOfFile,
~~~
# PARSE
~~~clojure
(file
	(app
		(provides
			(exposed-lower-ident
				(text "main!")))
		(record-field (name "pf")
			(e-string
				(e-string-part (raw "../basic-cli/main.roc"))))
		(packages
			(record-field (name "pf")
				(e-string
					(e-string-part (raw "../basic-cli/main.roc"))))))
	(statements
		(s-type-anno (name "processList")
			(ty-fn
				(ty-apply
					(ty (name "List"))
					(ty (name "Str")))
				(ty (name "U64"))))
		(s-decl
			(p-ident (raw "processList"))
			(e-lambda
				(args
					(p-ident (raw "list")))
				(e-field-access
					(e-ident (raw "list"))
					(e-apply
						(e-ident (raw "len"))))))
		(s-decl
			(p-ident (raw "main!"))
			(e-lambda
				(args
					(p-underscore))
				(e-apply
					(e-ident (raw "processList"))
					(e-list
						(e-string
							(e-string-part (raw "one")))
						(e-string
							(e-string-part (raw "two")))))))))
~~~
# FORMATTED
~~~roc
app [main!] { pf: platform "../basic-cli/main.roc" }

processList : List(Str) -> U64
processList = |list| list.len()

main! = |_| processList(["one", "two"])
~~~
# CANONICALIZE
~~~clojure
(can-ir
	(d-let
		(p-assign (ident "processList"))
		(e-lambda
			(args
				(p-assign (ident "list")))
			(e-dot-access (field "len")
				(receiver
					(e-lookup-local
						(p-assign (ident "list"))))
				(args)))
		(annotation
			(declared-type
				(ty-fn (effectful false)
					(ty-apply (name "List") (builtin)
						(ty-lookup (name "Str") (builtin)))
					(ty-lookup (name "U64") (builtin))))))
	(d-let
		(p-assign (ident "main!"))
		(e-closure
			(captures
				(capture (ident "processList")))
			(e-lambda
				(args
					(p-underscore))
				(e-call
					(e-lookup-local
						(p-assign (ident "processList")))
					(e-list
						(elems
							(e-string
								(e-literal (string "one")))
							(e-string
								(e-literal (string "two"))))))))))
~~~
# TYPES
~~~clojure
(inferred-types
	(defs
<<<<<<< HEAD
		(patt @4.1-4.12 (type "List(Str) -> Error"))
		(patt @6.1-6.6 (type "_arg -> Error")))
	(expressions
		(expr @4.15-4.32 (type "List(Str) -> Error"))
		(expr @6.9-6.39 (type "_arg -> Error"))))
=======
		(patt (type "List(Str) -> Num(Int(Unsigned64))"))
		(patt (type "_arg -> Num(Int(Unsigned64))")))
	(expressions
		(expr (type "List(Str) -> Num(Int(Unsigned64))"))
		(expr (type "_arg -> Num(Int(Unsigned64))"))))
>>>>>>> d52fd4cd
~~~<|MERGE_RESOLUTION|>--- conflicted
+++ resolved
@@ -117,17 +117,9 @@
 ~~~clojure
 (inferred-types
 	(defs
-<<<<<<< HEAD
-		(patt @4.1-4.12 (type "List(Str) -> Error"))
-		(patt @6.1-6.6 (type "_arg -> Error")))
+		(patt (type "List(Str) -> Error"))
+		(patt (type "_arg -> Error")))
 	(expressions
-		(expr @4.15-4.32 (type "List(Str) -> Error"))
-		(expr @6.9-6.39 (type "_arg -> Error"))))
-=======
-		(patt (type "List(Str) -> Num(Int(Unsigned64))"))
-		(patt (type "_arg -> Num(Int(Unsigned64))")))
-	(expressions
-		(expr (type "List(Str) -> Num(Int(Unsigned64))"))
-		(expr (type "_arg -> Num(Int(Unsigned64))"))))
->>>>>>> d52fd4cd
+		(expr (type "List(Str) -> Error"))
+		(expr (type "_arg -> Error"))))
 ~~~