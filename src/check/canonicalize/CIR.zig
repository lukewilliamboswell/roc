//! The canonical intermediate representation (CIR) is a representation of the
//! canonicalized abstract syntax tree (AST) that is used for interpreting code generation and type checking, and later compilation stages.

const std = @import("std");
const testing = std.testing;
const base = @import("../../base.zig");
const tracy = @import("../../tracy.zig");
const types = @import("../../types.zig");
const collections = @import("../../collections.zig");
const reporting = @import("../../reporting.zig");
const serialization = @import("../../serialization/mod.zig");
const exitOnOom = collections.utils.exitOnOom;
const SExpr = base.SExpr;
const Scratch = base.Scratch;
const DataSpan = base.DataSpan;
const Ident = base.Ident;
const Region = base.Region;
const ModuleImport = base.ModuleImport;
const ModuleEnv = base.ModuleEnv;
const StringLiteral = base.StringLiteral;
const CalledVia = base.CalledVia;
const SExprTree = base.SExprTree;
const TypeVar = types.Var;

pub const RocDec = @import("../../builtins/dec.zig").RocDec;
pub const Node = @import("Node.zig");
pub const NodeStore = @import("NodeStore.zig");
pub const Expr = @import("Expression.zig").Expr;
pub const Pattern = @import("Pattern.zig").Pattern;
pub const Statement = @import("Statement.zig").Statement;
pub const TypeAnno = @import("TypeAnnotation.zig").TypeAnno;
pub const Diagnostic = @import("Diagnostic.zig").Diagnostic;

const Allocator = std.mem.Allocator;

// TODO what should this number be? build flag?
const NODE_STORE_CAPACITY = 10_000;

const CIR = @This();

/// Reference to data that persists between compiler stages
env: *ModuleEnv,
/// Stores the raw nodes which represent the intermediate representation
///
/// Uses an efficient data structure, and provides helpers for storing and retrieving nodes.
store: NodeStore,
/// Temporary source text used for generating SExpr and Reports, required to calculate region info.
///
/// This field exists because:
/// - CIR may be loaded from cache without access to the original source file
/// - Region info calculation requires the source text to convert byte offsets to line/column
/// - The source is only needed temporarily during diagnostic reporting or SExpr generation
///
/// Lifetime: The caller must ensure the source remains valid for the duration of the
/// operation (e.g., `toSExprStr` or `diagnosticToReport` calls).
temp_source_for_sexpr: ?[]const u8 = null,
/// Cached diagnostics to make getDiagnostics non-destructive
cached_diagnostics: ?[]CIR.Diagnostic = null,
/// All the definitions and in the module, populated by calling `canonicalize_file`
all_defs: Def.Span,
/// All the top-level statements in the module, populated by calling `canonicalize_file`
all_statements: Statement.Span,
/// All external declarations referenced in this module
external_decls: ExternalDecl.SafeList,
/// Store for interned module imports
imports: Import.Store,
/// The module's name as a string
/// This is needed for import resolution to match import names to modules
module_name: []const u8,

/// Initialize the IR for a module's canonicalization info.
///
/// When caching the can IR for a siloed module, we can avoid
/// manual deserialization of the cached data into IR by putting
/// the entirety of the IR into an arena that holds nothing besides
/// the IR. We can then load the cached binary data back into memory
/// with only 2 syscalls.
/// Initialize the IR for a module's canonicalization info.
///
/// Since the can IR holds indices into the `ModuleEnv`, we need
/// the `ModuleEnv` to also be owned by the can IR to cache it.
pub fn init(env: *ModuleEnv, module_name: []const u8) CIR {
    return CIR{
        .env = env,
        .store = NodeStore.initCapacity(env.gpa, NODE_STORE_CAPACITY),
        .cached_diagnostics = null,
        .all_defs = .{ .span = .{ .start = 0, .len = 0 } },
        .all_statements = .{ .span = .{ .start = 0, .len = 0 } },
        .external_decls = ExternalDecl.SafeList.initCapacity(env.gpa, 16),
        .imports = Import.Store.init(),
        .module_name = module_name,
    };
}

/// Create a CIR from cached data, completely rehydrating from cache
pub fn fromCache(env: *ModuleEnv, cached_store: NodeStore, all_defs: Def.Span, all_statements: Statement.Span, module_name: []const u8) CIR {
    return CIR{
        .env = env,
        .store = cached_store,
        .temp_source_for_sexpr = null,
        .cached_diagnostics = null,
        .all_defs = all_defs,
        .all_statements = all_statements,
        .external_decls = ExternalDecl.SafeList.initCapacity(env.gpa, 16),
        .imports = Import.Store.init(),
        .module_name = module_name,
    };
}

/// Deinit the IR's memory.
pub fn deinit(self: *CIR) void {
    self.store.deinit();
    self.external_decls.deinit(self.env.gpa);
    self.imports.deinit(self.env.gpa);
    if (self.cached_diagnostics) |diagnostics| {
        self.env.gpa.free(diagnostics);
    }
}

/// Records a diagnostic error during canonicalization without blocking compilation.
///
/// This creates a diagnostic node that stores error information for later reporting.
/// The diagnostic is added to the diagnostic collection but does not create any
/// malformed nodes in the IR.
///
/// Use this when you want to record an error but don't need to replace a node
/// with a runtime error.
pub fn pushDiagnostic(self: *CIR, reason: CIR.Diagnostic) void {
    _ = self.store.addDiagnostic(reason);
}

/// Creates a malformed node that represents a runtime error in the IR. Returns and index of the requested type pointing to a malformed node.
///
/// This follows the "Inform Don't Block" principle: it allows compilation to continue
/// by creating a malformed node that will become a runtime_error in the CIR. If the
/// program execution reaches this node, it will crash with the associated diagnostic.
///
/// This function:
/// 1. Creates a diagnostic node to store the error details
/// 2. Creates a malformed node that references the diagnostic
/// 3. Creates an error type var this CIR index
/// 4. Returns an index of the requested type pointing to the malformed node
///
/// Use this when you need to replace a node (expression, pattern, etc.) with
/// something that represents a compilation error but allows the compiler to continue.
/// Creates a malformed CIR node with an error type variable.
///
/// This follows the "Inform Don't Block" principle - when compilation encounters
/// an error, it creates a placeholder node and continues rather than stopping.
/// The error will be reported to the user later.
///
/// **Usage**: When parsing or canonicalization encounters an error but needs
/// to continue compilation.
///
/// **Example**: Used when encountering invalid syntax that can't be parsed properly.
pub fn pushMalformed(self: *CIR, comptime t: type, reason: CIR.Diagnostic) t {
    const malformed_idx = self.store.addMalformed(t, reason);
    _ = self.setTypeVarAt(@enumFromInt(@intFromEnum(malformed_idx)), .err);
    return malformed_idx;
}

/// Retrieve all diagnostics collected during canonicalization.
pub fn getDiagnostics(self: *CIR) []CIR.Diagnostic {
    // Return cached diagnostics if available
    if (self.cached_diagnostics) |diagnostics| {
        return diagnostics;
    }

    // First time - compute and cache the diagnostics
    const all = self.store.diagnosticSpanFrom(0);

    var list = std.ArrayList(CIR.Diagnostic).init(self.store.gpa);

    for (self.store.sliceDiagnostics(all)) |idx| {
        list.append(self.store.getDiagnostic(idx)) catch |err| exitOnOom(err);
    }

    self.cached_diagnostics = list.toOwnedSlice() catch |err| exitOnOom(err);
    return self.cached_diagnostics.?;
}

/// Convert a canonicalization diagnostic to a Report for rendering.
///
/// The source parameter is not owned by this function - the caller must ensure it
/// remains valid for the duration of this call. The returned Report will contain
/// references to the source text but does not own it.
pub fn diagnosticToReport(self: *CIR, diagnostic: Diagnostic, allocator: std.mem.Allocator, source: ?[]const u8, filename: []const u8) !reporting.Report {
    const trace = tracy.trace(@src());
    defer trace.end();

    // Set temporary source for calcRegionInfo
    self.temp_source_for_sexpr = source orelse self.env.source;
    defer self.temp_source_for_sexpr = null;

    return switch (diagnostic) {
        .not_implemented => |data| blk: {
            const feature_text = self.env.strings.get(data.feature);
            break :blk Diagnostic.buildNotImplementedReport(allocator, feature_text);
        },
        .exposed_but_not_implemented => |data| blk: {
            const ident_name = self.env.idents.getText(data.ident);
            const region_info = self.calcRegionInfo(data.region);
            break :blk Diagnostic.buildExposedButNotImplementedReport(
                allocator,
                ident_name,
                region_info,
                filename,
            );
        },
        .redundant_exposed => |data| blk: {
            const ident_name = self.env.idents.getText(data.ident);
            const region_info = self.calcRegionInfo(data.region);
            const original_region_info = self.calcRegionInfo(data.original_region);
            break :blk Diagnostic.buildRedundantExposedReport(
                allocator,
                ident_name,
                region_info,
                original_region_info,
                filename,
            );
        },
        .invalid_num_literal => |data| blk: {
            break :blk Diagnostic.buildInvalidNumLiteralReport(
                allocator,
                data.region,
                source orelse self.env.source,
            );
        },
        .ident_already_in_scope => |data| blk: {
            const ident_name = self.env.idents.getText(data.ident);
            break :blk Diagnostic.buildIdentAlreadyInScopeReport(
                allocator,
                ident_name,
            );
        },
        .ident_not_in_scope => |data| blk: {
            const ident_name = self.env.idents.getText(data.ident);
            const region_info = self.calcRegionInfo(data.region);
            break :blk Diagnostic.buildIdentNotInScopeReport(
                allocator,
                ident_name,
                region_info,
                filename,
            );
        },
        .invalid_top_level_statement => |data| blk: {
            const stmt_name = self.env.strings.get(data.stmt);
            const region_info = self.calcRegionInfo(data.region);
            break :blk Diagnostic.buildInvalidTopLevelStatementReport(
                allocator,
                stmt_name,
                region_info,
                filename,
            );
        },
        .f64_pattern_literal => |data| blk: {
            break :blk Diagnostic.buildF64PatternLiteralReport(
                allocator,
                data.region,
                source orelse self.env.source,
            );
        },
        .invalid_single_quote => Diagnostic.buildInvalidSingleQuoteReport(allocator),
        .too_long_single_quote => Diagnostic.buildTooLongSingleQuoteReport(allocator),
        .empty_single_quote => Diagnostic.buildEmptySingleQuoteReport(allocator),
        .crash_expects_string => |data| blk: {
            const region_info = self.calcRegionInfo(data.region);
            break :blk Diagnostic.buildCrashExpectsStringReport(allocator, region_info, filename);
        },
        .empty_tuple => |data| blk: {
            const region_info = self.calcRegionInfo(data.region);
            break :blk Diagnostic.buildEmptyTupleReport(allocator, region_info, filename);
        },
        .expr_not_canonicalized => Diagnostic.buildExprNotCanonicalizedReport(allocator),
        .invalid_string_interpolation => Diagnostic.buildInvalidStringInterpolationReport(allocator),
        .pattern_arg_invalid => Diagnostic.buildPatternArgInvalidReport(allocator),
        .pattern_not_canonicalized => Diagnostic.buildPatternNotCanonicalizedReport(allocator),
        .can_lambda_not_implemented => Diagnostic.buildCanLambdaNotImplementedReport(allocator),
        .lambda_body_not_canonicalized => Diagnostic.buildLambdaBodyNotCanonicalizedReport(allocator),
        .if_condition_not_canonicalized => Diagnostic.buildIfConditionNotCanonicalizedReport(allocator),
        .if_then_not_canonicalized => Diagnostic.buildIfThenNotCanonicalizedReport(allocator),
        .if_else_not_canonicalized => Diagnostic.buildIfElseNotCanonicalizedReport(allocator),
        .var_across_function_boundary => Diagnostic.buildVarAcrossFunctionBoundaryReport(allocator),
        .malformed_type_annotation => Diagnostic.buildMalformedTypeAnnotationReport(allocator),
        .malformed_where_clause => Diagnostic.buildMalformedWhereClauseReport(allocator),
        .shadowing_warning => |data| blk: {
            const ident_name = self.env.idents.getText(data.ident);
            const new_region_info = self.calcRegionInfo(data.region);
            const original_region_info = self.calcRegionInfo(data.original_region);
            break :blk Diagnostic.buildShadowingWarningReport(
                allocator,
                ident_name,
                new_region_info,
                original_region_info,
                filename,
            );
        },
        .type_redeclared => |data| blk: {
            const type_name = self.env.idents.getText(data.name);
            const original_region_info = self.calcRegionInfo(data.original_region);
            const redeclared_region_info = self.calcRegionInfo(data.redeclared_region);
            break :blk Diagnostic.buildTypeRedeclaredReport(
                allocator,
                type_name,
                original_region_info,
                redeclared_region_info,
                filename,
            );
        },
        .tuple_elem_not_canonicalized => Diagnostic.buildTupleElemNotCanonicalizedReport(allocator),
        .module_not_found => |data| blk: {
            const module_name = self.env.idents.getText(data.module_name);
            const region_info = self.calcRegionInfo(data.region);
            break :blk Diagnostic.buildModuleNotFoundReport(
                allocator,
                module_name,
                region_info,
                filename,
            );
        },
        .value_not_exposed => |data| blk: {
            const module_name = self.env.idents.getText(data.module_name);
            const value_name = self.env.idents.getText(data.value_name);
            const region_info = self.calcRegionInfo(data.region);
            break :blk Diagnostic.buildValueNotExposedReport(
                allocator,
                module_name,
                value_name,
                region_info,
                filename,
            );
        },
        .type_not_exposed => |data| blk: {
            const module_name = self.env.idents.getText(data.module_name);
            const type_name = self.env.idents.getText(data.type_name);
            const region_info = self.calcRegionInfo(data.region);
            break :blk Diagnostic.buildTypeNotExposedReport(
                allocator,
                module_name,
                type_name,
                region_info,
                filename,
            );
        },
        .module_not_imported => |data| blk: {
            const module_name = self.env.idents.getText(data.module_name);
            const region_info = self.calcRegionInfo(data.region);
            break :blk Diagnostic.buildModuleNotImportedReport(
                allocator,
                module_name,
                region_info,
                filename,
            );
        },
        .too_many_exports => |data| blk: {
            const region_info = self.calcRegionInfo(data.region);
            break :blk Diagnostic.buildTooManyExportsReport(
                allocator,
                data.count,
                region_info,
                filename,
            );
        },
        .undeclared_type => |data| blk: {
            const type_name = self.env.idents.getText(data.name);
            const region_info = self.calcRegionInfo(data.region);
            break :blk Diagnostic.buildUndeclaredTypeReport(
                allocator,
                type_name,
                region_info,
                filename,
            );
        },
        .undeclared_type_var => |data| blk: {
            const type_var_name = self.env.idents.getText(data.name);
            const region_info = self.calcRegionInfo(data.region);
            break :blk Diagnostic.buildUndeclaredTypeVarReport(
                allocator,
                type_var_name,
                region_info,
                filename,
            );
        },
        .type_alias_redeclared => |data| blk: {
            const type_name = self.env.idents.getText(data.name);
            const original_region_info = self.calcRegionInfo(data.original_region);
            const redeclared_region_info = self.calcRegionInfo(data.redeclared_region);
            break :blk Diagnostic.buildTypeAliasRedeclaredReport(
                allocator,
                type_name,
                original_region_info,
                redeclared_region_info,
                filename,
            );
        },
        .nominal_type_redeclared => |data| blk: {
            const type_name = self.env.idents.getText(data.name);
            const original_region_info = self.calcRegionInfo(data.original_region);
            const redeclared_region_info = self.calcRegionInfo(data.redeclared_region);
            break :blk Diagnostic.buildNominalTypeRedeclaredReport(
                allocator,
                type_name,
                original_region_info,
                redeclared_region_info,
                filename,
            );
        },
        .type_shadowed_warning => |data| blk: {
            const type_name = self.env.idents.getText(data.name);
            const new_region_info = self.calcRegionInfo(data.region);
            const original_region_info = self.calcRegionInfo(data.original_region);
            break :blk Diagnostic.buildTypeShadowedWarningReport(
                allocator,
                type_name,
                new_region_info,
                original_region_info,
                data.cross_scope,
                filename,
            );
        },
        .type_parameter_conflict => |data| blk: {
            const type_name = self.env.idents.getText(data.name);
            const parameter_name = self.env.idents.getText(data.parameter_name);
            const region_info = self.calcRegionInfo(data.region);
            const original_region_info = self.calcRegionInfo(data.original_region);
            break :blk Diagnostic.buildTypeParameterConflictReport(
                allocator,
                type_name,
                parameter_name,
                region_info,
                original_region_info,
                filename,
            );
        },
        .unused_variable => |data| blk: {
            const region_info = self.calcRegionInfo(data.region);
            break :blk try Diagnostic.buildUnusedVariableReport(
                allocator,
                &self.env.idents,
                region_info,
                data,
                filename,
            );
        },
        .used_underscore_variable => |data| blk: {
            const region_info = self.calcRegionInfo(data.region);
            break :blk try Diagnostic.buildUsedUnderscoreVariableReport(
                allocator,
                &self.env.idents,
                region_info,
                data,
                filename,
            );
        },
        .duplicate_record_field => |data| blk: {
            const duplicate_region_info = self.calcRegionInfo(data.duplicate_region);
            const original_region_info = self.calcRegionInfo(data.original_region);
            const field_name = self.env.idents.getText(data.field_name);
            break :blk try Diagnostic.buildDuplicateRecordFieldReport(
                allocator,
                field_name,
                duplicate_region_info,
                original_region_info,
                filename,
            );
        },
    };
}

/// Convert a type into a node index
pub fn nodeIdxFrom(idx: anytype) Node.Idx {
    return @enumFromInt(@intFromEnum(idx));
}

/// Convert a type into a type var
pub fn varFrom(idx: anytype) TypeVar {
    return @enumFromInt(@intFromEnum(idx));
}

/// Creates a fresh flexible type variable for type inference.
///
/// This is a convenience wrapper around `pushTypeVar(.{ .flex_var = null }, ...)`.
/// Use this for expressions where the type needs to be inferred, like integer
/// literals before knowing their specific type (U64, I32, etc.).
///
pub fn pushFreshTypeVar(self: *CIR, parent_node_idx: Node.Idx, region: base.Region) Allocator.Error!types.Var {
    return self.pushTypeVar(.{ .flex_var = null }, parent_node_idx, region);
}

/// Creates a type variable with specific type content.
///
/// Use this to create type variables with predetermined structure or constraints,
/// unlike `pushFreshTypeVar` which creates unconstrained flexible variables.
///
/// **Common content types**:
/// - `.flex_var` - Flexible (same as pushFreshTypeVar)
/// - `.rigid_var` - Named type variable for generics
/// - `.structure` - Concrete types (nums, records, functions)
/// - `.err` - Error type for malformed code
pub fn pushTypeVar(self: *CIR, content: types.Content, parent_node_idx: Node.Idx, region: base.Region) Allocator.Error!types.Var {
    // insert a placeholder can node
    const var_slot = self.store.addTypeVarSlot(parent_node_idx, region);

    // if the new can node idx is greater than the types store length, backfill
    const var_: types.Var = @enumFromInt(@intFromEnum(var_slot));
    try self.env.types.fillInSlotsThru(var_);

    // set the type store slot based on the placeholder node idx
    try self.env.types.setVarContent(var_, content);

    return var_;
}

/// Creates a fresh flexible type var that redirects to another tyype var
pub fn pushRedirectTypeVar(self: *CIR, redirect_to: TypeVar, parent_node_idx: Node.Idx, region: base.Region) Allocator.Error!types.Var {
    const var_ = try self.pushTypeVar(.{ .flex_var = null }, parent_node_idx, region);
    try self.env.types.setVarRedirect(var_, redirect_to);
    return var_;
}

/// Associates a type with an existing definition node.
///
/// Use this to set the concrete type of a definition after type inference.
pub fn setTypeVarAtDef(self: *CIR, at_idx: Def.Idx, content: types.Content) types.Var {
    return self.setTypeVarAt(@enumFromInt(@intFromEnum(at_idx)), content);
}

/// Associates a type with an existing definition node.
///
/// Use this to set the concrete type of a definition after type inference.
pub fn setTypeVarAtStmt(self: *CIR, at_idx: Statement.Idx, content: types.Content) types.Var {
    return self.setTypeVarAt(@enumFromInt(@intFromEnum(at_idx)), content);
}

/// Convert any CIR index to a type variable, ensuring the slot exists.
///
/// This helper handles the conversion from CIR indices to type variables
/// and ensures the type store has allocated the necessary slots.
pub fn idxToTypeVar(_: *const CIR, types_store: *types.Store, idx: anytype) !types.Var {
    const var_: types.Var = @enumFromInt(@intFromEnum(idx));
    try types_store.fillInSlotsThru(var_);
    return var_;
}

/// Associates a type with an existing expression node.
///
/// Use this to set the final type of an expression after type inference.
pub fn setTypeVarAtExpr(self: *CIR, at_idx: Expr.Idx, content: types.Content) types.Var {
    return self.setTypeVarAt(@enumFromInt(@intFromEnum(at_idx)), content);
}

/// Associates a type with an existing pattern node.
///
/// Use this to set the type of a pattern after type inference or from context.
pub fn setTypeVarAtPat(self: *CIR, at_idx: Pattern.Idx, content: types.Content) types.Var {
    return self.setTypeVarAt(@enumFromInt(@intFromEnum(at_idx)), content);
}

/// Function that redirects an existing CIR node to the provided var.
pub fn setTypeRedirectAt(self: *CIR, at_idx: Node.Idx, redirect_to: types.Var) types.Var {
    // if the new can node idx is greater than the types store length, backfill
    const var_: types.Var = @enumFromInt(@intFromEnum(at_idx));
    self.env.types.fillInSlotsThru(var_) catch |err| exitOnOom(err);

    // set the type store slot based on the placeholder node idx
    self.env.types.setVarRedirect(var_, redirect_to) catch |err| exitOnOom(err);

    return var_;
}

/// Core function that associates a type with any existing CIR node.
///
/// This is used by all the `setTypeVarAt*` wrapper functions. Node indices
/// correspond directly to type variable indices, allowing direct conversion.
/// Usually called indirectly through the typed wrappers rather than directly.
pub fn setTypeVarAt(self: *CIR, at_idx: Node.Idx, content: types.Content) types.Var {
    // if the new can node idx is greater than the types store length, backfill
    const var_: types.Var = @enumFromInt(@intFromEnum(at_idx));
    self.env.types.fillInSlotsThru(var_) catch |err| exitOnOom(err);

    // set the type store slot based on the placeholder node idx
    self.env.types.setVarContent(var_, content) catch |err| exitOnOom(err);

    return var_;
}

/// Adds an external declaration to the CIR and returns its index
pub fn pushExternalDecl(self: *CIR, decl: ExternalDecl) ExternalDecl.Idx {
    const idx = @as(u32, @intCast(self.external_decls.len()));
    _ = self.external_decls.append(self.env.gpa, decl);
    return @enumFromInt(idx);
}

/// Retrieves an external declaration by its index
pub fn getExternalDecl(self: *const CIR, idx: ExternalDecl.Idx) *const ExternalDecl {
    return self.external_decls.get(@as(ExternalDecl.SafeList.Idx, @enumFromInt(@intFromEnum(idx))));
}

/// Adds multiple external declarations and returns a span
pub fn pushExternalDecls(self: *CIR, decls: []const ExternalDecl) ExternalDecl.Span {
    const start = @as(u32, @intCast(self.external_decls.len()));
    for (decls) |decl| {
        _ = self.external_decls.append(self.env.gpa, decl);
    }
    return ExternalDecl.Span{ .span = .{ .start = start, .len = @as(u32, @intCast(decls.len)) } };
}

/// Gets a slice of external declarations from a span
pub fn sliceExternalDecls(self: *const CIR, span: ExternalDecl.Span) []const ExternalDecl {
    const range = ExternalDecl.SafeList.Range{ .start = @enumFromInt(span.span.start), .end = @enumFromInt(span.span.start + span.span.len) };
    return self.external_decls.rangeToSlice(range);
}

/// Retrieves the text of an identifier by its index
pub fn getIdentText(self: *const CIR, idx: Ident.Idx) []const u8 {
    return self.env.idents.getText(idx);
}

// Helper to format pattern index for s-expr output
fn formatPatternIdxNode(gpa: std.mem.Allocator, pattern_idx: Pattern.Idx) SExpr {
    var node = SExpr.init(gpa, "pid");
    node.appendUnsignedInt(gpa, @intFromEnum(pattern_idx));
    return node;
}

test "Node is 16 bytes" {
    try std.testing.expectEqual(16, @sizeOf(Node));
}

test "ExternalDecl serialization round-trip" {
    const gpa = std.testing.allocator;

    // Create original external declaration
    const original = ExternalDecl{
        .qualified_name = @bitCast(@as(u32, 123)),
        .module_name = @bitCast(@as(u32, 456)),
        .local_name = @bitCast(@as(u32, 789)),
        .type_var = @enumFromInt(999),
        .kind = .value,
        .region = Region{
            .start = .{ .offset = 10 },
            .end = .{ .offset = 20 },
        },
    };

    // Serialize
    const serialized_size = original.serializedSize();
    const buffer = try gpa.alloc(u8, serialized_size);
    defer gpa.free(buffer);

    const serialized = try original.serializeInto(buffer);
    try std.testing.expectEqual(serialized_size, serialized.len);

    // Deserialize
    const restored = try ExternalDecl.deserializeFrom(serialized);

    // Verify all fields are identical
    try std.testing.expectEqual(original.qualified_name, restored.qualified_name);
    try std.testing.expectEqual(original.module_name, restored.module_name);
    try std.testing.expectEqual(original.local_name, restored.local_name);
    try std.testing.expectEqual(original.type_var, restored.type_var);
    try std.testing.expectEqual(original.kind, restored.kind);
    try std.testing.expectEqual(original.region.start.offset, restored.region.start.offset);
    try std.testing.expectEqual(original.region.end.offset, restored.region.end.offset);
}

test "ExternalDecl serialization comprehensive" {
    const gpa = std.testing.allocator;

    // Test various external declarations including edge cases
    const decl1 = ExternalDecl{
        .qualified_name = @bitCast(@as(u32, 0)), // minimum value
        .module_name = @bitCast(@as(u32, 1)),
        .local_name = @bitCast(@as(u32, 2)),
        .type_var = @enumFromInt(0),
        .kind = .value,
        .region = Region{
            .start = .{ .offset = 0 },
            .end = .{ .offset = 1 },
        },
    };

    const decl2 = ExternalDecl{
        .qualified_name = @bitCast(@as(u32, 0xFFFFFFFF)), // maximum value
        .module_name = @bitCast(@as(u32, 0xFFFFFFFE)),
        .local_name = @bitCast(@as(u32, 0xFFFFFFFD)),
        .type_var = @enumFromInt(0xFFFFFFFF),
        .kind = .type,
        .region = Region{
            .start = .{ .offset = 0xFFFFFFFF },
            .end = .{ .offset = 0xFFFFFFFE },
        },
    };

    // Test serialization using the testing framework
    try serialization.testing.testSerialization(ExternalDecl, &decl1, gpa);
    try serialization.testing.testSerialization(ExternalDecl, &decl2, gpa);
}

test "ExternalDecl different kinds serialization" {
    const gpa = std.testing.allocator;

    const value_decl = ExternalDecl{
        .qualified_name = @bitCast(@as(u32, 100)),
        .module_name = @bitCast(@as(u32, 200)),
        .local_name = @bitCast(@as(u32, 300)),
        .type_var = @enumFromInt(400),
        .kind = .value,
        .region = Region{
            .start = .{ .offset = 50 },
            .end = .{ .offset = 75 },
        },
    };

    const type_decl = ExternalDecl{
        .qualified_name = @bitCast(@as(u32, 100)),
        .module_name = @bitCast(@as(u32, 200)),
        .local_name = @bitCast(@as(u32, 300)),
        .type_var = @enumFromInt(400),
        .kind = .type,
        .region = Region{
            .start = .{ .offset = 50 },
            .end = .{ .offset = 75 },
        },
    };

    try serialization.testing.testSerialization(ExternalDecl, &value_decl, gpa);
    try serialization.testing.testSerialization(ExternalDecl, &type_decl, gpa);
}

/// A working representation of a record field
pub const RecordField = struct {
    name: Ident.Idx,
    value: Expr.Idx,

    pub const Idx = enum(u32) { _ };
    pub const Span = struct { span: DataSpan };

    pub fn pushToSExprTree(self: *const @This(), ir: *const CIR, tree: *SExprTree) void {
        const begin = tree.beginNode();
        tree.pushStaticAtom("field");
        tree.pushStringPair("name", ir.env.idents.getText(self.name));
        const attrs = tree.beginNode();
        ir.store.getExpr(self.value).pushToSExprTree(ir, tree, self.value);
        tree.endNode(begin, attrs);
    }
};

/// Canonical representation of where clauses in Roc.
///
/// Where clauses specify constraints on type variables, typically requiring that
/// a type comes from a module that provides specific methods or satisfies certain
/// type aliases.
pub const WhereClause = union(enum) {
    /// Module method constraint: `module(a).method : Args -> RetType`
    ///
    /// Specifies that type variable `a` must come from a module that provides
    /// a method with the given signature.
    mod_method: ModuleMethod,

    /// Module alias constraint: `module(a).AliasName`
    ///
    /// Specifies that type variable `a` must satisfy the constraints defined
    /// by the given type alias.
    mod_alias: ModuleAlias,

    /// Malformed where clause that couldn't be canonicalized correctly.
    ///
    /// Contains diagnostic information about what went wrong.
    malformed: struct {
        diagnostic: Diagnostic.Idx,
    },

    pub const ModuleMethod = struct {
        var_name: Ident.Idx, // Type variable identifier (e.g., "a")
        method_name: Ident.Idx, // Method name without leading dot (e.g., "decode")
        args: TypeAnno.Span, // Method argument types
        ret_anno: TypeAnno.Idx, // Method return type
        external_decl: ExternalDecl.Idx, // External declaration for module lookup
    };

    pub const ModuleAlias = struct {
        var_name: Ident.Idx, // Type variable identifier (e.g., "elem")
        alias_name: Ident.Idx, // Alias name without leading dot (e.g., "Sort")
        external_decl: ExternalDecl.Idx, // External declaration for module lookup
    };

    pub fn pushToSExprTree(self: *const @This(), ir: *const CIR, tree: *SExprTree, where_idx: WhereClause.Idx) void {
        switch (self.*) {
            .mod_method => |mm| {
                const begin = tree.beginNode();
                tree.pushStaticAtom("method");
                const region = ir.store.getNodeRegion(@enumFromInt(@intFromEnum(where_idx)));
                ir.appendRegionInfoToSExprTreeFromRegion(tree, region);
                tree.pushStringPair("module-of", ir.env.idents.getText(mm.var_name));
                tree.pushStringPair("ident", ir.env.idents.getText(mm.method_name));
                const attrs = tree.beginNode();

                const args_begin = tree.beginNode();
                tree.pushStaticAtom("args");
                const attrs2 = tree.beginNode();
                for (ir.store.sliceTypeAnnos(mm.args)) |arg_idx| {
                    ir.store.getTypeAnno(arg_idx).pushToSExprTree(ir, tree, arg_idx);
                }
                tree.endNode(args_begin, attrs2);

                ir.store.getTypeAnno(mm.ret_anno).pushToSExprTree(ir, tree, mm.ret_anno);
                tree.endNode(begin, attrs);
            },
            .mod_alias => |ma| {
                const begin = tree.beginNode();
                tree.pushStaticAtom("alias");
                const region = ir.store.getNodeRegion(@enumFromInt(@intFromEnum(where_idx)));
                ir.appendRegionInfoToSExprTreeFromRegion(tree, region);
                tree.pushStringPair("module-of", ir.env.idents.getText(ma.var_name));
                tree.pushStringPair("ident", ir.env.idents.getText(ma.alias_name));
                const attrs = tree.beginNode();
                tree.endNode(begin, attrs);
            },
            .malformed => |_| {
                const begin = tree.beginNode();
                tree.pushStaticAtom("malformed");
                const region = ir.store.getNodeRegion(@enumFromInt(@intFromEnum(where_idx)));
                ir.appendRegionInfoToSExprTreeFromRegion(tree, region);
                const attrs = tree.beginNode();
                tree.endNode(begin, attrs);
            },
        }
    }

    pub const Idx = enum(u32) { _ };
    pub const Span = struct { span: DataSpan };
};

/// TODO: implement PatternRecordField
pub const PatternRecordField = struct {
    pub const Idx = enum(u32) { _ };
    pub const Span = struct { span: DataSpan };
};

/// Canonical representation of type declaration headers.
///
/// The type header is the left-hand side of a type declaration, specifying the type name
/// and its parameters. For example, in `Map(a, b) : List(a) -> List(b)`, the header is
/// `Map(a, b)` with name "Map" and type parameters `[a, b]`.
///
/// Examples:
/// - `Foo` - simple type with no parameters
/// - `List(a)` - generic type with one parameter
/// - `Dict(k, v)` - generic type with two parameters
/// - `Result(ok, err)` - generic type with named parameters
pub const TypeHeader = struct {
    name: Ident.Idx, // The type name (e.g., "Map", "List", "Dict")
    args: TypeAnno.Span, // Type parameters (e.g., [a, b] for generic types)

    pub const Idx = enum(u32) { _ };
    pub const Span = struct { span: DataSpan };

    pub fn pushToSExprTree(self: *const @This(), ir: *const CIR, tree: *SExprTree, header_idx: TypeHeader.Idx) void {
        const begin = tree.beginNode();
        tree.pushStaticAtom("ty-header");
        const region = ir.store.getRegionAt(@enumFromInt(@intFromEnum(header_idx)));
        ir.appendRegionInfoToSExprTreeFromRegion(tree, region);
        tree.pushStringPair("name", ir.env.idents.getText(self.name));
        const attrs = tree.beginNode();

        if (self.args.span.len > 0) {
            const args_begin = tree.beginNode();
            tree.pushStaticAtom("ty-args");
            const attrs2 = tree.beginNode();
            for (ir.store.sliceTypeAnnos(self.args)) |arg_idx| {
                ir.store.getTypeAnno(arg_idx).pushToSExprTree(ir, tree, arg_idx);
            }
            tree.endNode(args_begin, attrs2);
        }

        tree.endNode(begin, attrs);
    }
};

/// An item exposed from an imported module
/// Examples: `line!`, `Type as ValueCategory`, `Custom.*`
pub const ExposedItem = struct {
    /// The identifier being exposed
    name: Ident.Idx,
    /// Optional alias for the exposed item (e.g., `function` in `func as function`)
    alias: ?Ident.Idx,
    /// Whether this is a wildcard import (e.g., `Custom.*`)
    is_wildcard: bool,

    pub const Idx = enum(u32) { _ };
    pub const Span = struct { span: DataSpan };

    pub fn pushToSExprTree(self: ExposedItem, env: *base.ModuleEnv, ir: *const CIR, tree: *SExprTree) void {
        _ = ir; // Unused in this function, but could be used for more complex logic

        const begin = tree.beginNode();
        tree.pushStaticAtom("exposed");
        tree.pushStringPair("name", env.idents.getText(self.name));

        if (self.alias) |alias_idx| {
            tree.pushStringPair("alias", env.idents.getText(alias_idx));
        }

        tree.pushBoolPair("wildcard", self.is_wildcard);
        const attrs = tree.beginNode();
        tree.endNode(begin, attrs);
    }
};

/// An imported module
pub const Import = struct {
    pub const Idx = enum(u16) { _ };

    /// A store for interning imported module names
    pub const Store = struct {
        /// Map from module name string to Import.Idx
        map: std.StringHashMapUnmanaged(Import.Idx) = .{},
        /// List of imports indexed by Import.Idx
        imports: std.ArrayListUnmanaged([]u8) = .{},
        /// Storage for module name strings
        strings: std.ArrayListUnmanaged(u8) = .{},

        pub fn init() Store {
            return .{};
        }

        pub fn deinit(self: *Store, gpa: std.mem.Allocator) void {
            self.map.deinit(gpa);
            self.imports.deinit(gpa);
            self.strings.deinit(gpa);
        }

        /// Get or create an Import.Idx for a module name
        pub fn getOrPut(self: *Store, gpa: std.mem.Allocator, module_name: []const u8) !Import.Idx {
            const gop = try self.map.getOrPut(gpa, module_name);
            if (!gop.found_existing) {
                // Store the string
                const start = self.strings.items.len;
                try self.strings.appendSlice(gpa, module_name);
                const stored_name = self.strings.items[start..];

                const import_idx: Import.Idx = @enumFromInt(self.imports.items.len);
                try self.imports.append(gpa, stored_name);
                gop.value_ptr.* = import_idx;
            }
            return gop.value_ptr.*;
        }
    };
};

/// A file of any type that has been ingested into a Roc module
/// as raw data, e.g. `import "lookups.txt" as lookups : Str`.
///
/// These ingestions aren't resolved until the import resolution
/// compiler stage.
pub const IngestedFile = struct {
    relative_path: StringLiteral.Idx,
    ident: Ident.Idx,
    type: Annotation,

    pub const List = collections.SafeList(@This());
    pub const Idx = List.Idx;
    pub const Range = List.Range;
    pub const NonEmptyRange = List.NonEmptyRange;

    pub fn pushToSExprTree(self: *const @This(), ir: *const CIR, tree: *SExprTree) void {
        const begin = tree.beginNode();
        tree.pushStaticAtom("ingested-file");
        tree.pushStringPair("path", ir.env.strings.get(self.relative_path));
        tree.pushStringPair("ident", ir.env.idents.getText(self.ident));

        const attrs = tree.beginNode();
        self.type.pushToSExprTree(ir, tree);
        tree.endNode(begin, attrs);
    }
};

/// A definition of a value (or destructured values) that
/// takes its value from an expression.
pub const Def = struct {
    pattern: Pattern.Idx,
    expr: Expr.Idx,
    // TODO:
    // pattern_vars: SendMap<Symbol, Variable>,
    annotation: ?Annotation.Idx,
    kind: Kind,

    pub const Kind = union(enum) {
        /// A def that introduces identifiers
        let,
        /// A standalone statement with an fx variable
        stmt: TypeVar,
        /// Ignored result, must be effectful
        ignored: TypeVar,

        /// encode the kind of def into two u32 values
        pub fn encode(self: *const Kind) [2]u32 {
            switch (self.*) {
                .let => return .{ 0, 0 },
                .stmt => |ty_var| return .{ 1, @intFromEnum(ty_var) },
                .ignored => |ty_var| return .{ 2, @intFromEnum(ty_var) },
            }
        }

        /// decode the kind of def from two u32 values
        pub fn decode(data: [2]u32) Kind {
            if (data[0] == 0) {
                return .let;
            } else if (data[0] == 1) {
                return .{ .stmt = @as(TypeVar, @enumFromInt(data[1])) };
            } else if (data[0] == 2) {
                return .{ .ignored = @as(TypeVar, @enumFromInt(data[1])) };
            } else {
                @panic("invalid def kind");
            }
        }

        test "encode and decode def kind" {
            const kind: Kind = Kind.let;
            const encoded = kind.encode();
            const decoded = Kind.decode(encoded);
            try std.testing.expect(decoded == Kind.let);
        }

        test "encode and decode def kind with type var" {
            const kind: Kind = .{ .stmt = @as(TypeVar, @enumFromInt(42)) };
            const encoded = kind.encode();
            const decoded = Kind.decode(encoded);
            switch (decoded) {
                .stmt => |stmt| {
                    try std.testing.expect(stmt == @as(TypeVar, @enumFromInt(42)));
                },
                else => @panic("invalid def kind"),
            }
        }
    };

    pub const Idx = enum(u32) { _ };
    pub const Span = struct { span: DataSpan };
    pub const Range = struct { start: u32, len: u32 };

    pub fn pushToSExprTree(self: *const @This(), ir: *const CIR, tree: *SExprTree) void {
        const begin = tree.beginNode();
        const name: []const u8 = switch (self.kind) {
            .let => "d-let",
            .stmt => "d-stmt",
            .ignored => "d-ignored",
        };
        tree.pushStaticAtom(name);
        const attrs = tree.beginNode();

        ir.store.getPattern(self.pattern).pushToSExprTree(ir, tree, self.pattern);

        ir.store.getExpr(self.expr).pushToSExprTree(ir, tree, self.expr);

        if (self.annotation) |anno_idx| {
            const anno = ir.store.getAnnotation(anno_idx);
            anno.pushToSExprTree(ir, tree, anno_idx);
        }

        tree.endNode(begin, attrs);
    }
};

/// todo
/// An annotation represents a canonicalized type signature that connects
/// a type declaration to a value definition
pub const Annotation = struct {
    /// The canonicalized declared type structure (what the programmer wrote)
    type_anno: TypeAnno.Idx,
    /// The canonical type signature as a type variable (for type inference)
    signature: TypeVar,

    pub const Idx = enum(u32) { _ };

    pub fn pushToSExprTree(self: *const @This(), ir: *const CIR, tree: *SExprTree, anno_idx: Annotation.Idx) void {
        const begin = tree.beginNode();
        tree.pushStaticAtom("annotation");
        const region = ir.store.getRegionAt(@enumFromInt(@intFromEnum(anno_idx)));
        ir.appendRegionInfoToSExprTreeFromRegion(tree, region);
        const attrs = tree.beginNode();

        // Add the declared type annotation structure
        const type_begin = tree.beginNode();
        tree.pushStaticAtom("declared-type");
        const type_attrs = tree.beginNode();
        ir.store.getTypeAnno(self.type_anno).pushToSExprTree(ir, tree, self.type_anno);
        tree.endNode(type_begin, type_attrs);

        tree.endNode(begin, attrs);
    }
};

/// External declaration node for cross-module references
///
/// This node represents a reference to a declaration from another module
/// that hasn't been resolved yet. It serves as a placeholder during
/// canonicalization that will be populated with type information
/// later during dependency resolution.
pub const ExternalDecl = struct {
    /// Fully qualified name (e.g., "json.Json.utf8")
    qualified_name: Ident.Idx,

    /// Module this decl comes from (e.g., "json.Json")
    module_name: Ident.Idx,

    /// Local name within that module (e.g., "utf8")
    local_name: Ident.Idx,

    /// Type information (populated later after dependency resolution)
    type_var: TypeVar,

    /// Whether this is a value or type declaration
    kind: enum { value, type },

    /// Region where this external declaration was referenced
    region: Region,

    pub const Idx = enum(u32) { _ };
    pub const Span = struct { span: DataSpan };

    /// A safe list of external declarations
    pub const SafeList = collections.SafeList(ExternalDecl);

    pub fn pushToSExprTree(self: *const @This(), ir: *const CIR, tree: *SExprTree) void {
        const begin = tree.beginNode();
        tree.pushStaticAtom("ext-decl");
        ir.appendRegionInfoToSExprTreeFromRegion(tree, self.region);

        // Add fully qualified name
        tree.pushStringPair("ident", ir.env.idents.getText(self.qualified_name));

        // Add kind
        switch (self.kind) {
            .value => tree.pushStringPair("kind", "value"),
            .type => tree.pushStringPair("kind", "type"),
        }

        const attrs = tree.beginNode();
        tree.endNode(begin, attrs);
    }

    pub fn pushToSExprTreeWithRegion(self: *const @This(), ir: *const CIR, tree: *SExprTree, region: Region) void {
        const begin = tree.beginNode();
        tree.pushStaticAtom("ext-decl");
        ir.appendRegionInfoToSExprTreeFromRegion(tree, region);

        // Add fully qualified name
        tree.pushStringPair("ident", ir.env.idents.getText(self.qualified_name));

        // Add kind
        switch (self.kind) {
            .value => tree.pushStringPair("kind", "value"),
            .type => tree.pushStringPair("kind", "type"),
        }

        const attrs = tree.beginNode();
        tree.endNode(begin, attrs);
    }

    /// Calculate the serialized size of this external declaration
    pub fn serializedSize(self: *const @This()) usize {
        _ = self;
        return @sizeOf(u32) + // qualified_name
            @sizeOf(u32) + // module_name
            @sizeOf(u32) + // local_name
            @sizeOf(u32) + // type_var
            @sizeOf(u8) + // kind (enum)
            @sizeOf(u32) + // region.start.offset
            @sizeOf(u32); // region.end.offset
    }

    /// Serialize this external declaration into the provided buffer
    pub fn serializeInto(self: *const @This(), buffer: []u8) ![]const u8 {
        const size = self.serializedSize();
        if (buffer.len < size) return error.BufferTooSmall;

        var offset: usize = 0;

        // Serialize qualified_name
        std.mem.writeInt(u32, buffer[offset .. offset + 4][0..4], @bitCast(self.qualified_name), .little);
        offset += 4;

        // Serialize module_name
        std.mem.writeInt(u32, buffer[offset .. offset + 4][0..4], @bitCast(self.module_name), .little);
        offset += 4;

        // Serialize local_name
        std.mem.writeInt(u32, buffer[offset .. offset + 4][0..4], @bitCast(self.local_name), .little);
        offset += 4;

        // Serialize type_var
        std.mem.writeInt(u32, buffer[offset .. offset + 4][0..4], @intFromEnum(self.type_var), .little);
        offset += 4;

        // Serialize kind
        buffer[offset] = switch (self.kind) {
            .value => 0,
            .type => 1,
        };
        offset += 1;

        // Serialize region
        std.mem.writeInt(u32, buffer[offset .. offset + 4][0..4], self.region.start.offset, .little);
        offset += 4;
        std.mem.writeInt(u32, buffer[offset .. offset + 4][0..4], self.region.end.offset, .little);
        offset += 4;

        return buffer[0..offset];
    }

    /// Deserialize an external declaration from the provided buffer
    pub fn deserializeFrom(buffer: []const u8) !@This() {
        var offset: usize = 0;
        const needed_size = @sizeOf(u32) * 6 + @sizeOf(u8);
        if (buffer.len < needed_size) return error.BufferTooSmall;

        const qualified_name: Ident.Idx = @bitCast(std.mem.readInt(u32, buffer[offset .. offset + 4][0..4], .little));
        offset += 4;

        const module_name: Ident.Idx = @bitCast(std.mem.readInt(u32, buffer[offset .. offset + 4][0..4], .little));
        offset += 4;

        const local_name: Ident.Idx = @bitCast(std.mem.readInt(u32, buffer[offset .. offset + 4][0..4], .little));
        offset += 4;

        const type_var: TypeVar = @enumFromInt(std.mem.readInt(u32, buffer[offset .. offset + 4][0..4], .little));
        offset += 4;

        const kind_byte = buffer[offset];
        offset += 1;
        const kind: @TypeOf(@as(@This(), undefined).kind) = switch (kind_byte) {
            0 => .value,
            1 => .type,
            else => return error.InvalidKind,
        };

        const start_offset = std.mem.readInt(u32, buffer[offset .. offset + 4][0..4], .little);
        offset += 4;
        const end_offset = std.mem.readInt(u32, buffer[offset .. offset + 4][0..4], .little);
        offset += 4;

        const region = Region{
            .start = .{ .offset = start_offset },
            .end = .{ .offset = end_offset },
        };

        return @This(){
            .qualified_name = qualified_name,
            .module_name = module_name,
            .local_name = local_name,
            .type_var = type_var,
            .kind = kind,
            .region = region,
        };
    }
};

/// Tracks type variables introduced during annotation canonicalization
pub const IntroducedVariables = struct {
    /// Named type variables (e.g., 'a' in 'a -> a')
    named: std.ArrayListUnmanaged(NamedVariable),
    /// Wildcard type variables (e.g., '*' in some contexts)
    wildcards: std.ArrayListUnmanaged(TypeVar),
    /// Inferred type variables (e.g., '_')
    inferred: std.ArrayListUnmanaged(TypeVar),

    pub fn init() IntroducedVariables {
        return IntroducedVariables{
            .named = .{},
            .wildcards = .{},
            .inferred = .{},
        };
    }

    pub fn deinit(self: *IntroducedVariables, gpa: std.mem.Allocator) void {
        self.named.deinit(gpa);
        self.wildcards.deinit(gpa);
        self.inferred.deinit(gpa);
    }

    /// Insert a named type variable
    pub fn insertNamed(self: *IntroducedVariables, gpa: std.mem.Allocator, name: Ident.Idx, var_type: TypeVar, region: Region) void {
        const named_var = NamedVariable{
            .name = name,
            .variable = var_type,
            .first_seen = region,
        };
        self.named.append(gpa, named_var) catch |err| collections.exitOnOom(err);
    }

    /// Insert a wildcard type variable
    pub fn insertWildcard(self: *IntroducedVariables, gpa: std.mem.Allocator, var_type: TypeVar) void {
        self.wildcards.append(gpa, var_type) catch |err| collections.exitOnOom(err);
    }

    /// Insert an inferred type variable
    pub fn insertInferred(self: *IntroducedVariables, gpa: std.mem.Allocator, var_type: TypeVar) void {
        self.inferred.append(gpa, var_type) catch |err| collections.exitOnOom(err);
    }

    /// Find a type variable by name
    pub fn varByName(self: *const IntroducedVariables, name: Ident.Idx) ?TypeVar {
        // Check named variables
        for (self.named.items) |named_var| {
            if (named_var.name == name) {
                return named_var.variable;
            }
        }

        return null;
    }

    /// Union with another IntroducedVariables
    pub fn unionWith(self: *IntroducedVariables, other: *const IntroducedVariables) void {
        // This is a simplified union - in practice we'd want to avoid duplicates
        // For now, just append all items
        const gpa = std.heap.page_allocator; // TODO: pass proper allocator

        self.named.appendSlice(gpa, other.named.items) catch |err| collections.exitOnOom(err);
        self.wildcards.appendSlice(gpa, other.wildcards.items) catch |err| collections.exitOnOom(err);
        self.inferred.appendSlice(gpa, other.inferred.items) catch |err| collections.exitOnOom(err);
    }
};

/// A named type variable in an annotation
pub const NamedVariable = struct {
    variable: TypeVar,
    name: Ident.Idx,
    first_seen: Region,
};

/// Tracks references to symbols and modules made by an annotation
pub const References = struct {
    /// References to value symbols
    value_lookups: std.ArrayListUnmanaged(Ident.Idx),
    /// References to type symbols
    type_lookups: std.ArrayListUnmanaged(Ident.Idx),
    /// References to modules
    module_lookups: std.ArrayListUnmanaged(Ident.Idx),

    pub fn init() References {
        return .{
            .value_lookups = .{},
            .type_lookups = .{},
            .module_lookups = .{},
        };
    }

    pub fn deinit(self: *References, gpa: std.mem.Allocator) void {
        self.value_lookups.deinit(gpa);
        self.type_lookups.deinit(gpa);
        self.module_lookups.deinit(gpa);
    }

    /// Insert a value symbol reference
    pub fn insertValueLookup(self: *References, gpa: std.mem.Allocator, symbol: Ident.Idx) void {
        self.value_lookups.append(gpa, symbol) catch |err| exitOnOom(err);
    }
};

/// todo
pub const IntValue = struct {
    bytes: [16]u8,
    kind: Kind,

    /// todo
    pub const Kind = enum { i128, u128 };

    pub fn placeholder() IntValue {
        return IntValue{
            .bytes = [16]u8{ 0, 1, 2, 3, 4, 0, 0, 0, 0, 0, 0, 0, 0, 0, 0, 0 },
            .kind = .i128,
        };
    }
};

/// Helper function to generate the S-expression node for the entire Canonical IR.
/// If a single expression is provided, only that expression is returned.
pub fn pushToSExprTree(ir: *CIR, maybe_expr_idx: ?Expr.Idx, tree: *SExprTree, source: ?[]const u8) void {
    // Set temporary source for region info calculation during SExpr generation
    ir.temp_source_for_sexpr = source orelse ir.env.source;
    defer ir.temp_source_for_sexpr = null;

    if (maybe_expr_idx) |expr_idx| {
        // Only output the given expression
        ir.store.getExpr(expr_idx).pushToSExprTree(ir, tree, expr_idx);
    } else {
        const root_begin = tree.beginNode();
        tree.pushStaticAtom("can-ir");

        // Iterate over all the definitions in the file and convert each to an S-expression tree
        const defs_slice = ir.store.sliceDefs(ir.all_defs);
        const statements_slice = ir.store.sliceStatements(ir.all_statements);

        if (defs_slice.len == 0 and statements_slice.len == 0 and ir.external_decls.len() == 0) {
            tree.pushBoolPair("empty", true);
        }
        const attrs = tree.beginNode();

        for (defs_slice) |def_idx| {
            ir.store.getDef(def_idx).pushToSExprTree(ir, tree);
        }

        for (statements_slice) |stmt_idx| {
            ir.store.getStatement(stmt_idx).pushToSExprTree(ir, tree, stmt_idx);
        }

        for (0..ir.external_decls.len()) |i| {
            const external_decl = ir.external_decls.get(@enumFromInt(i));
            external_decl.pushToSExprTree(ir, tree);
        }

        tree.endNode(root_begin, attrs);
    }
}

test "NodeStore - init and deinit" {
    var store = CIR.NodeStore.init(testing.allocator);
    defer store.deinit();

    try testing.expect(store.nodes.len() == 0);
    try testing.expect(store.extra_data.items.len == 0);
}

/// Returns diagnostic position information for the given region.
/// This is a standalone utility function that takes the source text as a parameter
/// to avoid storing it in the cacheable IR structure.
pub fn calcRegionInfo(self: *const CIR, region: Region) base.RegionInfo {
    const empty = base.RegionInfo{
        .start_line_idx = 0,
        .start_col_idx = 0,
        .end_line_idx = 0,
        .end_col_idx = 0,
        .line_text = "",
    };

    // In the Can IR, regions store byte offsets directly, not token indices.
    // We can use these offsets directly to calculate the diagnostic position.
    const source = self.temp_source_for_sexpr orelse {
        // No source available, return empty region info
        return empty;
    };

    const info = base.RegionInfo.position(source, self.env.line_starts.items.items, region.start.offset, region.end.offset) catch {
        // Return a zero position if we can't calculate it
        return empty;
    };

    return info;
}

/// Append region information to an S-expression node for a given index in the Canonical IR.
pub fn appendRegionInfoToSexprNode(ir: *const CIR, node: *SExpr, idx: anytype) void {
    const region = ir.store.getNodeRegion(@enumFromInt(@intFromEnum(idx)));
    ir.appendRegionInfoToSexprNodeFromRegion(node, region);
}

/// Append region information to an S-expression node from a specific region.
pub fn appendRegionInfoToSexprNodeFromRegion(ir: *const CIR, node: *SExpr, region: Region) void {
    const info = ir.calcRegionInfo(region);
    node.appendByteRange(
        ir.env.gpa,
        info,
        region.start.offset,
        region.end.offset,
    );
}

/// Append region information to an S-expression node for a given index in the Canonical IR.
pub fn appendRegionInfoToSExprTree(ir: *const CIR, tree: *SExprTree, idx: anytype) void {
    const region = ir.store.getNodeRegion(@enumFromInt(@intFromEnum(idx)));
    ir.appendRegionInfoToSExprTreeFromRegion(tree, region);
}

/// Append region information to an S-expression node from a specific region.
pub fn appendRegionInfoToSExprTreeFromRegion(ir: *const CIR, tree: *SExprTree, region: Region) void {
    const info = ir.calcRegionInfo(region);
    tree.pushBytesRange(
        region.start.offset,
        region.end.offset,
        info,
    );
}

/// Get region information for a node in the Canonical IR.
pub fn getNodeRegionInfo(ir: *const CIR, idx: anytype) base.RegionInfo {
    const region = ir.store.getNodeRegion(@enumFromInt(@intFromEnum(idx)));
    return ir.calcRegionInfo(region);
}

/// Helper function to convert type information from the Canonical IR to an SExpr node
/// in S-expression format for snapshot testing. Implements the definition-focused
/// format showing final types for defs, expressions, and builtins.
<<<<<<< HEAD
pub fn pushTypesToSExprTree(ir: *CIR, maybe_expr_idx: ?Expr.Idx, tree: *SExprTree, source: ?[]const u8) void {
=======
pub fn pushTypesToSExprTree(ir: *CIR, maybe_expr_idx: ?Expr.Idx, tree: *SExprTree, source: []const u8) std.mem.Allocator.Error!void {
>>>>>>> 5c58be3e
    // Set temporary source for region info calculation during SExpr generation
    ir.temp_source_for_sexpr = source orelse ir.env.source;
    defer ir.temp_source_for_sexpr = null;

    const gpa = ir.env.gpa;

    // Create TypeWriter for converting types to strings
    var type_writer = try types.writers.TypeWriter.init(gpa, ir.env);
    defer type_writer.deinit();

    if (maybe_expr_idx) |expr_idx| {
        const expr_var = @as(types.Var, @enumFromInt(@intFromEnum(expr_idx)));

        const expr_begin = tree.beginNode();
        tree.pushStaticAtom("expr");

        ir.appendRegionInfoToSExprTree(tree, expr_idx);

        if (@intFromEnum(expr_var) > ir.env.types.slots.backing.len()) {
            const unknown_begin = tree.beginNode();
            tree.pushStaticAtom("unknown");
            const unknown_attrs = tree.beginNode();
            tree.endNode(unknown_begin, unknown_attrs);
        } else {
            if (type_writer.write(expr_var)) {
                tree.pushStringPair("type", type_writer.get());
            } else |err| {
                exitOnOom(err);
            }
        }

        const expr_attrs = tree.beginNode();
        tree.endNode(expr_begin, expr_attrs);
    } else {
        const root_begin = tree.beginNode();
        tree.pushStaticAtom("inferred-types");

        const attrs = tree.beginNode();

        // Collect definitions
        const defs_begin = tree.beginNode();
        tree.pushStaticAtom("defs");
        const defs_attrs = tree.beginNode();

        const all_defs = ir.store.sliceDefs(ir.all_defs);

        for (all_defs) |def_idx| {
            const def = ir.store.getDef(def_idx);

            // Extract identifier name from the pattern (assuming it's an assign pattern)
            const pattern = ir.store.getPattern(def.pattern);
            switch (pattern) {
                .assign => |_| {
                    const patt_begin = tree.beginNode();
                    tree.pushStaticAtom("patt");

                    // Get the pattern region instead of the whole def region
                    const pattern_region = ir.store.getPatternRegion(def.pattern);
                    ir.appendRegionInfoToSExprTreeFromRegion(tree, pattern_region);

                    // Get the type variable for this definition
                    const def_var = try ir.idxToTypeVar(&ir.env.types, def_idx);

                    // Clear the buffer and write the type
                    try type_writer.write(def_var);
                    tree.pushStringPair("type", type_writer.get());

                    const patt_attrs = tree.beginNode();
                    tree.endNode(patt_begin, patt_attrs);
                },
                else => {
                    // For non-assign patterns, we could handle destructuring, but for now skip
                    continue;
                },
            }
        }

        tree.endNode(defs_begin, defs_attrs);

        const all_stmts = ir.store.sliceStatements(ir.all_statements);

        var has_type_decl = false;
        for (all_stmts) |stmt_idx| {
            const stmt = ir.store.getStatement(stmt_idx);
            switch (stmt) {
                .s_alias_decl => |_| {
                    has_type_decl = true;
                    break;
                },
                .s_nominal_decl => |_| {
                    has_type_decl = true;
                    break;
                },

                else => {
                    // For non-assign patterns, we could handle destructuring, but for now skip
                    continue;
                },
            }
        }

        // Collect statements
        if (has_type_decl) {
            const stmts_begin = tree.beginNode();
            tree.pushStaticAtom("type_decls");
            const stmts_attrs = tree.beginNode();

            for (all_stmts) |stmt_idx| {
                const stmt = ir.store.getStatement(stmt_idx);

                // Get the type variable for this definition
                const stmt_var = ir.idxToTypeVar(&ir.env.types, stmt_idx) catch |err| exitOnOom(err);

                switch (stmt) {
                    .s_alias_decl => |alias| {
                        has_type_decl = true;

                        const stmt_node_begin = tree.beginNode();
                        tree.pushStaticAtom("alias");
                        const alias_region = ir.store.getStatementRegion(stmt_idx);
                        ir.appendRegionInfoToSExprTreeFromRegion(tree, alias_region);

                        // Clear the buffer and write the type
                        try type_writer.write(stmt_var);
                        tree.pushStringPair("type", type_writer.get());
                        const stmt_node_attrs = tree.beginNode();

                        const header = ir.store.getTypeHeader(alias.header);
                        header.pushToSExprTree(ir, tree, alias.header);

                        tree.endNode(stmt_node_begin, stmt_node_attrs);
                    },
                    .s_nominal_decl => |nominal| {
                        has_type_decl = true;

                        const stmt_node_begin = tree.beginNode();
                        tree.pushStaticAtom("nominal");
                        const nominal_region = ir.store.getStatementRegion(stmt_idx);
                        ir.appendRegionInfoToSExprTreeFromRegion(tree, nominal_region);

                        // Clear the buffer and write the type
                        try type_writer.write(stmt_var);
                        tree.pushStringPair("type", type_writer.get());

                        const stmt_node_attrs = tree.beginNode();

                        const header = ir.store.getTypeHeader(nominal.header);
                        header.pushToSExprTree(ir, tree, nominal.header);

                        tree.endNode(stmt_node_begin, stmt_node_attrs);
                    },

                    else => {
                        // For non-assign patterns, we could handle destructuring, but for now skip
                        continue;
                    },
                }
            }

            tree.endNode(stmts_begin, stmts_attrs);
        }

        // Collect expression types (for significant expressions with regions)
        const exprs_begin = tree.beginNode();
        tree.pushStaticAtom("expressions");
        const exprs_attrs = tree.beginNode();

        for (all_defs) |def_idx| {
            const def = ir.store.getDef(def_idx);

            // Get the expression type
            const expr_var = @as(types.Var, @enumFromInt(@intFromEnum(def.expr)));

            const expr_node_begin = tree.beginNode();
            tree.pushStaticAtom("expr");

            // Add region info for the expression
            const expr_region = ir.store.getExprRegion(def.expr);
            ir.appendRegionInfoToSExprTreeFromRegion(tree, expr_region);

            if (@intFromEnum(expr_var) > ir.env.types.slots.backing.len()) {
                const unknown_begin = tree.beginNode();
                tree.pushStaticAtom("unknown");
                const unknown_attrs = tree.beginNode();
                tree.endNode(unknown_begin, unknown_attrs);
            } else {
                // Clear the buffer and write the type
                try type_writer.write(expr_var);
                tree.pushStringPair("type", type_writer.get());
            }

            const expr_node_attrs = tree.beginNode();
            tree.endNode(expr_node_begin, expr_node_attrs);
        }

        tree.endNode(exprs_begin, exprs_attrs);

        tree.endNode(root_begin, attrs);
    }
}<|MERGE_RESOLUTION|>--- conflicted
+++ resolved
@@ -1493,13 +1493,9 @@
 /// Helper function to convert type information from the Canonical IR to an SExpr node
 /// in S-expression format for snapshot testing. Implements the definition-focused
 /// format showing final types for defs, expressions, and builtins.
-<<<<<<< HEAD
-pub fn pushTypesToSExprTree(ir: *CIR, maybe_expr_idx: ?Expr.Idx, tree: *SExprTree, source: ?[]const u8) void {
-=======
 pub fn pushTypesToSExprTree(ir: *CIR, maybe_expr_idx: ?Expr.Idx, tree: *SExprTree, source: []const u8) std.mem.Allocator.Error!void {
->>>>>>> 5c58be3e
     // Set temporary source for region info calculation during SExpr generation
-    ir.temp_source_for_sexpr = source orelse ir.env.source;
+    ir.temp_source_for_sexpr = source;
     defer ir.temp_source_for_sexpr = null;
 
     const gpa = ir.env.gpa;
