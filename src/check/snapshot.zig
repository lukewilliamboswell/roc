//! Capture the state of an type at a point in time for the purpose of error reporting.

const std = @import("std");
const base = @import("base");
const collections = @import("collections");
const types = @import("types");
const can = @import("can");

const Allocator = std.mem.Allocator;
const ModuleEnv = can.ModuleEnv;
const TypesStore = types.Store;
const Ident = base.Ident;

/// Index enum for SnapshotContentList
pub const SnapshotContentIdx = SnapshotContentList.Idx;

/// Index for extra strings stored in the snapshot store (e.g., formatted pattern strings)
pub const ExtraStringIdx = enum(u32) {
    _,

    pub fn toInt(self: ExtraStringIdx) u32 {
        return @intFromEnum(self);
    }
};

const SnapshotContentList = collections.SafeList(SnapshotContent);
const SnapshotContentIdxSafeList = collections.SafeList(SnapshotContentIdx);
const SnapshotRecordFieldSafeList = collections.SafeMultiList(SnapshotRecordField);
const SnapshotTagSafeList = collections.SafeMultiList(SnapshotTag);
const SnapshotStaticDispatchConstraintSafeList = collections.SafeList(SnapshotStaticDispatchConstraint);
const MkSafeMultiList = collections.SafeMultiList;

/// The content of a type snapshot, mirroring types.Content for error reporting.
pub const SnapshotContent = union(enum) {
    flex: SnapshotFlex,
    rigid: SnapshotRigid,
    alias: SnapshotAlias,
    structure: SnapshotFlatType,
    recursion_var: SnapshotRecursionVar,
    /// A recursive type reference. Stores the name of the type variable if available.
    recursive: ?Ident.Idx,
    err,
};

/// A snapshotted recursion variable that points to its recursive structure.
pub const SnapshotRecursionVar = struct {
    structure: SnapshotContentIdx,
    name: ?base.Ident.Idx,
};

/// A snapshotted flex (unbound) type variable with optional name and constraints.
pub const SnapshotFlex = struct {
    name: ?Ident.Idx,
    var_: Var,
    constraints: SnapshotStaticDispatchConstraintSafeList.Range,
};

/// A snapshotted rigid (bound) type variable with name and constraints.
pub const SnapshotRigid = struct {
    name: Ident.Idx,
    constraints: SnapshotStaticDispatchConstraintSafeList.Range,
};

/// A snapshotted type alias with its backing type and type variables.
pub const SnapshotAlias = struct {
    ident: types.TypeIdent,
    backing: SnapshotContentIdx,
    vars: SnapshotContentIdxSafeList.Range,
};

/// A snapshotted flat type structure (non-variable types like records, functions, etc).
pub const SnapshotFlatType = union(enum) {
    box: SnapshotContentIdx,
    tuple: SnapshotTuple,
    nominal_type: SnapshotNominalType,
    fn_pure: SnapshotFunc,
    fn_effectful: SnapshotFunc,
    fn_unbound: SnapshotFunc,
    record: SnapshotRecord,
    record_unbound: SnapshotRecordFieldSafeList.Range,
    empty_record,
    tag_union: SnapshotTagUnion,
    empty_tag_union,
};

/// A snapshotted tuple type with its element types.
pub const SnapshotTuple = struct {
    elems: SnapshotContentIdxSafeList.Range,
};

/// A snapshotted nominal (named) type with its type parameters and origin module.
pub const SnapshotNominalType = struct {
    ident: types.TypeIdent,
    vars: SnapshotContentIdxSafeList.Range,
    origin_module: Ident.Idx,
};

/// A snapshotted function type with argument types, return type, and instantiation flag.
pub const SnapshotFunc = struct {
    args: SnapshotContentIdxSafeList.Range,
    ret: SnapshotContentIdx,
    needs_instantiation: bool,
};

/// A snapshotted record type with fields and extension variable.
pub const SnapshotRecord = struct {
    fields: SnapshotRecordFieldSafeList.Range,
    ext: SnapshotContentIdx,
};

/// A single field in a snapshotted record type.
pub const SnapshotRecordField = struct {
    name: Ident.Idx,
    content: SnapshotContentIdx,

    const Self = @This();

    /// Returns true if field `a` should sort before field `b` by name.
    pub fn sortByNameAsc(ident_store: *const Ident.Store, a: Self, b: Self) bool {
        return Self.orderByName(ident_store, a, b) == .lt;
    }

    /// Compares two record fields by their name for ordering.
    pub fn orderByName(store: *const Ident.Store, a: Self, b: Self) std.math.Order {
        const a_text = store.getText(a.name);
        const b_text = store.getText(b.name);
        return std.mem.order(u8, a_text, b_text);
    }
};

/// A snapshotted tag union type with its tags and extension variable.
pub const SnapshotTagUnion = struct {
    tags: SnapshotTagSafeList.Range,
    ext: SnapshotContentIdx,
};

/// A single tag in a snapshotted tag union with its name and argument types.
pub const SnapshotTag = struct {
    name: Ident.Idx,
    args: SnapshotContentIdxSafeList.Range,
    /// Pre-formatted string representation of this tag (e.g., "TagName(a, b)")
    formatted: []const u8,
};

/// A snapshotted static dispatch constraint for method resolution.
pub const SnapshotStaticDispatchConstraint = struct {
    fn_name: Ident.Idx,
    fn_content: SnapshotContentIdx,
    /// The type variable that has this constraint (the dispatcher).
    /// This is the type that the method is called on.
    dispatcher: SnapshotContentIdx,
};

const Var = types.Var;
const Content = types.Content;
const Flex = types.Flex;
const Rigid = types.Rigid;

/// Self-contained snapshot store with fully resolved content (ie no Vars)
///
/// Whenever a type error occurs, we update the `Var` in the type store to
/// have `.err` content. This is necessary to continue type-checking but
/// looses essential error information. So before doing this, we create a fully
/// resolved snapshot of the type that we can use in reporting
///
/// Entry point is `snapshotVarForError`
const TypeWriter = types.TypeWriter;

/// Stores snapshots of types captured before unification errors overwrite them with `.err`.
/// This allows error messages to display the original conflicting types rather than the
/// error state. Also stores pre-formatted type strings for efficient error reporting.
pub const Store = struct {
    const Self = @This();

    gpa: Allocator,

    // Content storage
    contents: SnapshotContentList,

    // Catch recursive references
    seen_vars: base.Scratch(Var),

    /// Storage for compound type parts
    content_indexes: SnapshotContentIdxSafeList,
    record_fields: SnapshotRecordFieldSafeList,
    tags: SnapshotTagSafeList,
    static_dispatch_constraints: SnapshotStaticDispatchConstraintSafeList,

    // Scratch
    scratch_content: base.Scratch(SnapshotContentIdx),
    scratch_tags: base.Scratch(SnapshotTag),
    scratch_record_fields: base.Scratch(SnapshotRecordField),
    scratch_static_dispatch_constraints: base.Scratch(SnapshotStaticDispatchConstraint),

    /// Formatted type strings, indexed by SnapshotContentIdx
    formatted_strings: std.AutoHashMapUnmanaged(SnapshotContentIdx, []const u8),

    /// Extra strings (e.g., formatted pattern strings) that need lifecycle management
    extra_strings: std.ArrayListUnmanaged([]const u8),

    pub fn initCapacity(gpa: Allocator, capacity: usize) std.mem.Allocator.Error!Self {
        return .{
            .gpa = gpa,
            .contents = try SnapshotContentList.initCapacity(gpa, capacity),
            .seen_vars = try base.Scratch(Var).init(gpa),
            .content_indexes = try SnapshotContentIdxSafeList.initCapacity(gpa, capacity),
            .record_fields = try SnapshotRecordFieldSafeList.initCapacity(gpa, 256),
            .tags = try SnapshotTagSafeList.initCapacity(gpa, 256),
            .static_dispatch_constraints = try SnapshotStaticDispatchConstraintSafeList.initCapacity(gpa, 64),
            .scratch_content = try base.Scratch(SnapshotContentIdx).init(gpa),
            .scratch_tags = try base.Scratch(SnapshotTag).init(gpa),
            .scratch_record_fields = try base.Scratch(SnapshotRecordField).init(gpa),
            .scratch_static_dispatch_constraints = try base.Scratch(SnapshotStaticDispatchConstraint).init(gpa),
            .formatted_strings = .{},
            .extra_strings = .{},
        };
    }

    pub fn deinit(self: *Self) void {
        // Free all stored formatted strings
        var iter = self.formatted_strings.valueIterator();
        while (iter.next()) |str| {
            self.gpa.free(str.*);
        }
        self.formatted_strings.deinit(self.gpa);

<<<<<<< HEAD
        // Free all extra strings
        for (self.extra_strings.items) |str| {
            self.gpa.free(str);
        }
        self.extra_strings.deinit(self.gpa);
=======
        // Free all formatted tag strings
        const tags_len = self.tags.len();
        if (tags_len > 0) {
            const all_tags_range = SnapshotTagSafeList.Range{ .start = .first, .count = tags_len };
            const tags_slice = self.tags.sliceRange(all_tags_range);
            for (tags_slice.items(.formatted)) |formatted| {
                self.gpa.free(formatted);
            }
        }
>>>>>>> 32e36625

        self.contents.deinit(self.gpa);
        self.seen_vars.deinit();
        self.content_indexes.deinit(self.gpa);
        self.record_fields.deinit(self.gpa);
        self.tags.deinit(self.gpa);
        self.static_dispatch_constraints.deinit(self.gpa);
        self.scratch_content.deinit();
        self.scratch_tags.deinit();
        self.scratch_record_fields.deinit();
        self.scratch_static_dispatch_constraints.deinit();
    }

    /// Get the pre-formatted string for a snapshot.
    pub fn getFormattedString(self: *const Self, idx: SnapshotContentIdx) ?[]const u8 {
        return self.formatted_strings.get(idx);
    }

    /// Store an extra string (e.g., formatted pattern) and return its index.
    /// The string will be freed when the store is deinitialized.
    pub fn storeExtraString(self: *Self, str: []const u8) std.mem.Allocator.Error!ExtraStringIdx {
        const idx: ExtraStringIdx = @enumFromInt(self.extra_strings.items.len);
        try self.extra_strings.append(self.gpa, str);
        return idx;
    }

    /// Get an extra string by index.
    pub fn getExtraString(self: *const Self, idx: ExtraStringIdx) []const u8 {
        return self.extra_strings.items[idx.toInt()];
    }

    /// Deep copy a type variable for error reporting. This snapshots the type structure
    /// AND formats each nested type using TypeWriter before the types get overwritten with .err.
    /// ONLY use this in error paths - it allocates formatted strings for all nested types.
    pub fn snapshotVarForError(self: *Self, store: *const TypesStore, type_writer: *TypeWriter, var_: types.Var) std.mem.Allocator.Error!SnapshotContentIdx {
        const snapshot_idx = try self.deepCopyVarInternal(store, type_writer, var_);
        return snapshot_idx;
    }

    /// Internal recursive implementation of snapshotVarForError
    fn deepCopyVarInternal(self: *Self, store: *const TypesStore, type_writer: *TypeWriter, var_: types.Var) std.mem.Allocator.Error!SnapshotContentIdx {
        const resolved = store.resolveVar(var_);

        // Check if we've seen this variable
        var has_seen_var = false;
        for (self.seen_vars.items.items) |seen_var| {
            if (seen_var == resolved.var_) {
                has_seen_var = true;
                break;
            }
        }

        // If we've seen this variable, then return it as a recursive type
        // Try to extract the name from the content for better error messages
        if (has_seen_var) {
            const recursive_name: ?Ident.Idx = switch (resolved.desc.content) {
                .flex => |flex| flex.name,
                .rigid => |rigid| rigid.name,
                .recursion_var => |rec_var| rec_var.name,
                .alias => |alias| alias.ident.ident_idx,
                .structure => |flat_type| switch (flat_type) {
                    .nominal_type => |nominal| nominal.ident.ident_idx,
                    // Other structures can appear as backing vars for nominal types.
                    // E.g., List(a) := [Nil, Cons(a, List(a))] has a tag union as backing.
                    // These don't have a direct name, so we fall back to contextual naming.
                    .record, .record_unbound, .tuple, .fn_pure, .fn_effectful, .fn_unbound, .empty_record, .tag_union, .empty_tag_union => null,
                },
                // Error types shouldn't create cycles
                .err => unreachable,
            };
            return try self.contents.append(self.gpa, .{ .recursive = recursive_name });
        }

        // If not, add it to the seen list
        try self.seen_vars.append(resolved.var_);
        defer _ = self.seen_vars.pop();

        const snapshot_idx = try self.deepCopyContent(store, type_writer, resolved.var_, resolved.desc.content, var_);

        // Format this type and store the formatted string
        type_writer.reset();
        try type_writer.write(var_, .wrap);
        const formatted = try self.gpa.dupe(u8, type_writer.get());
        try self.formatted_strings.put(self.gpa, snapshot_idx, formatted);

        return snapshot_idx;
    }

    fn deepCopyFlex(self: *Self, store: *const TypesStore, type_writer: *TypeWriter, var_: types.Var, flex: types.Flex) std.mem.Allocator.Error!SnapshotFlex {
        return SnapshotFlex{
            .name = flex.name,
            .var_ = var_,
            .constraints = try self.deepCopyStaticDispatchConstraintRange(store, type_writer, flex.constraints),
        };
    }

    fn deepCopyRigid(self: *Self, store: *const TypesStore, type_writer: *TypeWriter, rigid: types.Rigid) std.mem.Allocator.Error!SnapshotRigid {
        return SnapshotRigid{
            .name = rigid.name,
            .constraints = try self.deepCopyStaticDispatchConstraintRange(store, type_writer, rigid.constraints),
        };
    }

    fn deepCopyStaticDispatchConstraintRange(
        self: *Self,
        store: *const TypesStore,
        type_writer: *TypeWriter,
        range: types.StaticDispatchConstraint.SafeList.Range,
    ) std.mem.Allocator.Error!SnapshotStaticDispatchConstraintSafeList.Range {
        const scratch_top = self.scratch_static_dispatch_constraints.top();
        defer self.scratch_static_dispatch_constraints.clearFrom(scratch_top);

        for (store.sliceStaticDispatchConstraints(range)) |constraint| {
            try self.scratch_static_dispatch_constraints.append(try self.deepCopyStaticDispatchConstraint(store, type_writer, constraint));
        }

        return self.static_dispatch_constraints.appendSlice(self.gpa, self.scratch_static_dispatch_constraints.sliceFromStart(scratch_top));
    }

    fn deepCopyStaticDispatchConstraint(
        self: *Self,
        store: *const TypesStore,
        type_writer: *TypeWriter,
        constraint: types.StaticDispatchConstraint,
    ) std.mem.Allocator.Error!SnapshotStaticDispatchConstraint {
        return SnapshotStaticDispatchConstraint{
            .fn_name = constraint.fn_name,
            .fn_content = try self.deepCopyVarInternal(store, type_writer, constraint.fn_var),
            // Dispatcher is set when collecting constraints during write
            .dispatcher = undefined,
        };
    }

    fn deepCopyContent(self: *Self, store: *const TypesStore, type_writer: *TypeWriter, var_: types.Var, content: Content, root_var: types.Var) std.mem.Allocator.Error!SnapshotContentIdx {
        const deep_content = switch (content) {
            .flex => |flex| SnapshotContent{ .flex = try self.deepCopyFlex(store, type_writer, var_, flex) },
            .rigid => |rigid| SnapshotContent{ .rigid = try self.deepCopyRigid(store, type_writer, rigid) },
            .alias => |alias| SnapshotContent{ .alias = try self.deepCopyAlias(store, type_writer, alias) },
            .structure => |flat_type| SnapshotContent{ .structure = try self.deepCopyFlatType(store, type_writer, flat_type, root_var) },
            .recursion_var => |rec_var| blk: {
                // Snapshot the recursion var by snapshotting the structure it points to
                const structure_snapshot = try self.deepCopyVarInternal(store, type_writer, rec_var.structure);
                break :blk SnapshotContent{ .recursion_var = .{ .structure = structure_snapshot, .name = rec_var.name } };
            },
            .err => SnapshotContent.err,
        };

        return try self.contents.append(self.gpa, deep_content);
    }

    fn deepCopyFlatType(self: *Self, store: *const TypesStore, type_writer: *TypeWriter, flat_type: types.FlatType, root_var: types.Var) std.mem.Allocator.Error!SnapshotFlatType {
        return switch (flat_type) {
            .tuple => |tuple| SnapshotFlatType{ .tuple = try self.deepCopyTuple(store, type_writer, tuple) },
            .nominal_type => |nominal_type| SnapshotFlatType{ .nominal_type = try self.deepCopyNominalType(store, type_writer, nominal_type) },
            .fn_pure => |func| SnapshotFlatType{ .fn_pure = try self.deepCopyFunc(store, type_writer, func) },
            .fn_effectful => |func| SnapshotFlatType{ .fn_effectful = try self.deepCopyFunc(store, type_writer, func) },
            .fn_unbound => |func| SnapshotFlatType{ .fn_unbound = try self.deepCopyFunc(store, type_writer, func) },
            .record => |record| SnapshotFlatType{ .record = try self.deepCopyRecord(store, type_writer, record) },
            .record_unbound => |fields| SnapshotFlatType{ .record_unbound = try self.deepCopyRecordFields(store, type_writer, fields) },
            .empty_record => SnapshotFlatType.empty_record,
            .tag_union => |tag_union| SnapshotFlatType{ .tag_union = try self.deepCopyTagUnion(store, type_writer, tag_union, root_var) },
            .empty_tag_union => SnapshotFlatType.empty_tag_union,
        };
    }

    fn deepCopyAlias(self: *Self, store: *const TypesStore, type_writer: *TypeWriter, alias: types.Alias) std.mem.Allocator.Error!SnapshotAlias {
        const backing_var = store.getAliasBackingVar(alias);
        const deep_backing = try self.deepCopyVarInternal(store, type_writer, backing_var);

        // Mark starting position in the scratch array
        const scratch_top = self.scratch_content.top();

        // Iterate and append to scratch array
        var arg_iter = store.iterAliasArgs(alias);
        while (arg_iter.next()) |arg_var| {
            const deep_arg = try self.deepCopyVarInternal(store, type_writer, arg_var);
            try self.scratch_content.append(deep_arg);
        }

        // Append scratch to backing array, and shrink scratch
        const args_range = try self.content_indexes.appendSlice(self.gpa, self.scratch_content.sliceFromStart(scratch_top));
        self.scratch_content.clearFrom(scratch_top);

        return SnapshotAlias{
            .ident = alias.ident,
            .backing = deep_backing,
            .vars = args_range,
        };
    }

    fn deepCopyTuple(self: *Self, store: *const TypesStore, type_writer: *TypeWriter, tuple: types.Tuple) std.mem.Allocator.Error!SnapshotTuple {
        const elems_slice = store.sliceVars(tuple.elems);

        // Mark starting position in the scratch array
        const scratch_top = self.scratch_content.top();

        // Iterate and append to scratch array
        for (elems_slice) |elem_var| {
            const deep_elem = try self.deepCopyVarInternal(store, type_writer, elem_var);
            try self.scratch_content.append(deep_elem);
        }

        // Append scratch to backing array, and shrink scratch
        const elems_range = try self.content_indexes.appendSlice(self.gpa, self.scratch_content.sliceFromStart(scratch_top));
        self.scratch_content.clearFrom(scratch_top);

        return SnapshotTuple{
            .elems = elems_range,
        };
    }

    fn deepCopyNominalType(self: *Self, store: *const TypesStore, type_writer: *TypeWriter, nominal_type: types.NominalType) std.mem.Allocator.Error!SnapshotNominalType {
        // Mark starting position in the scratch array
        const scratch_top = self.scratch_content.top();

        // Add backing var (must be first)
        const backing_var = store.getNominalBackingVar(nominal_type);
        const deep_var = try self.deepCopyVarInternal(store, type_writer, backing_var);
        try self.scratch_content.append(deep_var);

        // Add args after
        var arg_iter = store.iterNominalArgs(nominal_type);
        while (arg_iter.next()) |arg_var| {
            const deep_arg = try self.deepCopyVarInternal(store, type_writer, arg_var);
            try self.scratch_content.append(deep_arg);
        }

        // Append scratch to backing array, and shrink scratch
        const args_range = try self.content_indexes.appendSlice(self.gpa, self.scratch_content.sliceFromStart(scratch_top));
        self.scratch_content.clearFrom(scratch_top);

        return SnapshotNominalType{
            .ident = nominal_type.ident,
            .vars = args_range,
            .origin_module = nominal_type.origin_module,
        };
    }

    fn deepCopyFunc(self: *Self, store: *const TypesStore, type_writer: *TypeWriter, func: types.Func) std.mem.Allocator.Error!SnapshotFunc {
        const args_slice = store.sliceVars(func.args);

        // Mark starting position in the scratch array
        const scratch_top = self.scratch_content.top();

        // Iterate and append directly
        for (args_slice) |arg_var| {
            const deep_arg = try self.deepCopyVarInternal(store, type_writer, arg_var);
            try self.scratch_content.append(deep_arg);
        }

        // Append scratch to backing array, and shrink scratch
        const args_range = try self.content_indexes.appendSlice(self.gpa, self.scratch_content.sliceFromStart(scratch_top));
        self.scratch_content.clearFrom(scratch_top);

        // Deep copy return type
        const deep_ret = try self.deepCopyVarInternal(store, type_writer, func.ret);

        return SnapshotFunc{
            .args = args_range,
            .ret = deep_ret,
            .needs_instantiation = func.needs_instantiation,
        };
    }

    fn deepCopyRecordFields(self: *Self, store: *const TypesStore, type_writer: *TypeWriter, fields: types.RecordField.SafeMultiList.Range) std.mem.Allocator.Error!SnapshotRecordFieldSafeList.Range {
        // Mark starting position in the scratch array
        const scratch_top = self.scratch_record_fields.top();

        const fields_slice = store.getRecordFieldsSlice(fields);
        for (fields_slice.items(.name), fields_slice.items(.var_)) |name, var_| {
            const deep_field_content = try self.deepCopyVarInternal(store, type_writer, var_);

            const snapshot_field = SnapshotRecordField{
                .name = name,
                .content = deep_field_content,
            };

            try self.scratch_record_fields.append(snapshot_field);
        }

        // Append scratch to backing array, and shrink scratch
        const fields_range = try self.record_fields.appendSlice(self.gpa, self.scratch_record_fields.sliceFromStart(scratch_top));
        self.scratch_record_fields.clearFrom(scratch_top);

        return fields_range;
    }

    fn deepCopyRecord(self: *Self, store: *const TypesStore, type_writer: *TypeWriter, record: types.Record) std.mem.Allocator.Error!SnapshotRecord {
        // Mark starting position in the scratch array
        const scratch_top = self.scratch_record_fields.top();

        // Iterate and append to scratch array
        var fields_iter = record.fields.iterIndices();
        while (fields_iter.next()) |field_idx| {
            const field = store.record_fields.get(field_idx);

            const deep_field_content = try self.deepCopyVarInternal(store, type_writer, field.var_);

            const snapshot_field = SnapshotRecordField{
                .name = field.name,
                .content = deep_field_content,
            };

            try self.scratch_record_fields.append(snapshot_field);
        }

        // Append scratch to backing array, and shrink scratch
        const fields_range = try self.record_fields.appendSlice(self.gpa, self.scratch_record_fields.sliceFromStart(scratch_top));
        self.scratch_record_fields.clearFrom(scratch_top);

        // Deep copy extension type
        const deep_ext = try self.deepCopyVarInternal(store, type_writer, record.ext);

        return SnapshotRecord{
            .fields = fields_range,
            .ext = deep_ext,
        };
    }

    fn deepCopyTagUnion(self: *Self, store: *const TypesStore, type_writer: *TypeWriter, tag_union: types.TagUnion, root_var: types.Var) std.mem.Allocator.Error!SnapshotTagUnion {
        // Mark starting position in the scratch array for tags
        const tags_scratch_top = self.scratch_tags.top();

        // Iterate over tags and append to scratch array
        var tags_iter = tag_union.tags.iterIndices();
        while (tags_iter.next()) |tag_idx| {
            const tag = store.tags.get(tag_idx);

            const tag_args_slice = store.sliceVars(tag.args);

            // Mark starting position in the scratch array for this tag's arguments
            const content_scratch_top = self.scratch_content.top();

            // Iterate over tag arguments and append to scratch array
            for (tag_args_slice) |tag_arg_var| {
                const deep_tag_arg = try self.deepCopyVarInternal(store, type_writer, tag_arg_var);
                try self.scratch_content.append(deep_tag_arg);
            }

            // Append scratch to backing array, and shrink scratch
            const tag_args_range = try self.content_indexes.appendSlice(self.gpa, self.scratch_content.sliceFromStart(content_scratch_top));
            self.scratch_content.clearFrom(content_scratch_top);

            // Format the tag using TypeWriter (uses correct Roc syntax like "TagName(a, b)")
            const formatted_tag = try type_writer.writeTagGet(tag, root_var);
            const formatted_owned = try self.gpa.dupe(u8, formatted_tag);

            // Create and append the snapshot tag to scratch
            const snapshot_tag = SnapshotTag{
                .name = tag.name,
                .args = tag_args_range,
                .formatted = formatted_owned,
            };

            try self.scratch_tags.append(snapshot_tag);
        }

        // Append scratch tags to backing array, and shrink scratch
        const tags_range = try self.tags.appendSlice(self.gpa, self.scratch_tags.sliceFromStart(tags_scratch_top));
        self.scratch_tags.clearFrom(tags_scratch_top);

        // Deep copy extension type
        const deep_ext = try self.deepCopyVarInternal(store, type_writer, tag_union.ext);

        return SnapshotTagUnion{
            .tags = tags_range,
            .ext = deep_ext,
        };
    }

    pub fn sliceVars(self: *const Self, range: SnapshotContentIdxSafeList.Range) []const SnapshotContentIdx {
        return self.content_indexes.sliceRange(range);
    }

    pub fn sliceRecordFields(self: *const Self, range: SnapshotRecordFieldSafeList.Range) SnapshotRecordFieldSafeList.Slice {
        return self.record_fields.sliceRange(range);
    }

    pub fn sliceStaticDispatchConstraints(self: *const Self, range: SnapshotStaticDispatchConstraintSafeList.Range) SnapshotStaticDispatchConstraintSafeList.Slice {
        return self.static_dispatch_constraints.sliceRange(range);
    }

    pub fn sliceTags(self: *const Self, range: SnapshotTagSafeList.Range) SnapshotTagSafeList.Slice {
        return self.tags.sliceRange(range);
    }

    pub fn getContent(self: *const Self, idx: SnapshotContentIdx) SnapshotContent {
        return self.contents.get(idx).*;
    }

    /// Get the pre-formatted string representation of a tag (e.g., "TagName(a, b)").
    /// The tag was formatted using TypeWriter during snapshotting.
    pub fn getFormattedTagString(tag: SnapshotTag) []const u8 {
        return tag.formatted;
    }
};<|MERGE_RESOLUTION|>--- conflicted
+++ resolved
@@ -224,13 +224,12 @@
         }
         self.formatted_strings.deinit(self.gpa);
 
-<<<<<<< HEAD
         // Free all extra strings
         for (self.extra_strings.items) |str| {
             self.gpa.free(str);
         }
         self.extra_strings.deinit(self.gpa);
-=======
+
         // Free all formatted tag strings
         const tags_len = self.tags.len();
         if (tags_len > 0) {
@@ -240,7 +239,6 @@
                 self.gpa.free(formatted);
             }
         }
->>>>>>> 32e36625
 
         self.contents.deinit(self.gpa);
         self.seen_vars.deinit();
