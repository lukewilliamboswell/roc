const std = @import("std");

const tokenize = @import("parse/tokenize.zig");
const TokenIndex = tokenize.TokenIndex;
const TokenizedBuffer = tokenize.TokenizedBuffer;
pub const IR = @import("parse/IR.zig");
const NodeList = IR.NodeList;
const Diagnostic = IR.Diagnostic;
const GenCatData = @import("GenCatData");
const Parser = @import("parse/Parser.zig");
const exitOnOom = @import("../collections/utils.zig").exitOnOom;

source: []const u8,
tokens: TokenizedBuffer,
store: IR.NodeStore,
errors: []const Diagnostic,

/// Parses a single Roc file.  The returned AST should be deallocated by calling deinit
/// after its data is used to create the next IR, or at the end of any test.
pub fn parse(allocator: std.mem.Allocator, source: []const u8) IR {
    var messages: [128]tokenize.Diagnostic = undefined;
    const msg_slice = messages[0..];
    var gc = GenCatData.init(allocator) catch exitOnOom();
    defer gc.deinit();
    var tokenizer = tokenize.Tokenizer.init(source, msg_slice, &gc, allocator);
    tokenizer.tokenize();
    const result = tokenizer.finish_and_deinit();

    if (result.messages.len > 0) {
        std.debug.print("Found these issues while parsing:\n{any}", .{result.messages});
    }

    var parser = Parser.init(allocator, result.tokens);
    defer parser.deinit();

    parser.parseFile();

    const errors = parser.diagnostics.toOwnedSlice() catch exitOnOom();

    return .{
        .source = source,
        .tokens = result.tokens,
        .store = parser.store,
        .errors = errors,
    };
<<<<<<< HEAD
};

pub const Diagnostic = struct {
    tag: Tag,
    region: Region,

    pub const Tag = enum {
        // TODO
    };
};

pub const Parser = struct {
    pos: usize,
    tokens: tokenize.TokenizedBuffer,
    nodes: std.MultiArrayList(Node),
    diagnostics: std.ArrayList(tokenize.Diagnostic),
    allocator: std.mem.Allocator,

    pub fn init(tokens: tokenize.TokenizedBuffer, allocator: std.mem.Allocator) Parser {
        return Parser{
            .pos = 0,
            .tokens = tokens,
            .nodes = std.MultiArrayList(Node){},
            .diagnostics = std.ArrayList(tokenize.Diagnostic).init(allocator),
            .allocator = allocator,
        };
    }

    pub fn advance(self: *Parser) void {
        if (self.pos >= self.tokens.tokens.len) {
            return;
        }
        std.debug.print("advance {s}\n", .{@tagName(self.tokens.tokens.items(.tag)[self.pos])});
        self.pos += 1;
    }

    pub fn peek(self: *Parser) tokenize.Token.Tag {
        if (self.pos >= self.tokens.tokens.len) {
            return .EndOfFile;
        }
        return self.tokens.tokens.items(.tag)[self.pos];
    }

    // If the next token is a newline, consume it
    // Returns the indent level of the next line if it is a newline, otherwise null
    pub fn consumeNewline(self: *Parser) ?u16 {
        if (self.peek() != .Newline) {
            return null;
        }
        const indent = self.tokens.tokens.items(.offset)[self.pos];
        self.advance();
        return @intCast(indent);
    }

    // Returns the indent level of the next line if the next token is a newline, otherwise null
    pub fn peekNewline(self: *Parser) ?u16 {
        if (self.peek() != .Newline) {
            return null;
        }
        const indent = self.tokens.tokens.items(.offset)[self.pos];
        return @intCast(indent);
    }

    pub fn parseFile(self: *Parser) !void {
        while (self.peek() != .EndOfFile) {
            if (self.consumeNewline()) |indent| {
                std.debug.print("parseFile indent {d}\n", .{indent});
                std.debug.assert(indent == 0); // TODO: report an error
            }
            if (self.peek() == .EndOfFile) {
                break;
            }
            self.parseStmt(0);
        }
    }

    pub fn parseStmt(self: *Parser, base_indent: u16) void {
        switch (self.peek()) {
            .LowerIdent => {
                self.advance();
                if (self.peek() == .OpEquals) {
                    self.finishParseAssign(base_indent);
                    std.debug.print("parseStmt assign\n", .{});
                } else {
                    std.debug.print("parseStmt expr\n", .{});
                }
            },
            else => {
                std.debug.panic("todo: emit error, unexpected token {s}", .{@tagName(self.peek())});
            },
        }
    }

    pub fn parseExpr(self: *Parser) void {
        switch (self.peek()) {
            .LowerIdent => {
                self.advance();
                std.debug.print("parseExpr {s}\n", .{@tagName(self.peek())});
                // TODO: add node
            },
            .Int => {
                self.advance();
                std.debug.print("parseExpr {s}\n", .{@tagName(self.peek())});
                // TODO: add node
            },
            else => {
                std.debug.panic("todo: emit error", .{});
            },
        }
    }

    pub fn finishParseAssign(self: *Parser, base_indent: u16) void {
        std.debug.assert(self.peek() == .OpEquals);
        self.advance();
        if (self.consumeNewline()) |indent| {
            std.debug.print("startParseAssign indent {d}\n", .{indent});
            if (indent <= base_indent) {
                std.debug.panic("todo: emit error", .{});
            }

            self.parseStmt(indent);

            while (true) {
                if (self.peekNewline()) |i| {
                    if (i <= base_indent) {
                        break;
                    }
                    self.advance();
                } else {
                    break;
                }
                self.parseStmt(indent);
            }
        } else {
            self.parseExpr();
        }

        std.debug.print("finishParseAssign\n", .{});
    }
};

test "Parser advance and peek" {
    const allocator = std.heap.page_allocator;
    var tokens = try tokenize.TokenizedBuffer.init(allocator);
    // x =
    //     y = 1
    //     y
    try tokens.pushToken(.LowerIdent, 0, 1);
    try tokens.pushToken(.OpEquals, 0, 0);
    try tokens.pushNewline(4);
    try tokens.pushToken(.LowerIdent, 0, 0);
    try tokens.pushToken(.OpEquals, 0, 0);
    try tokens.pushToken(.Int, 0, 0);
    try tokens.pushNewline(4);
    try tokens.pushToken(.LowerIdent, 0, 0);
    try tokens.pushNewline(0);
    try tokens.pushToken(.EndOfFile, 0, 0);

    var parser = Parser.init(tokens, allocator);

    try parser.parseFile();

    // std.debug.assert(parser.nodes)
=======
>>>>>>> a661ddf3
}<|MERGE_RESOLUTION|>--- conflicted
+++ resolved
@@ -43,170 +43,4 @@
         .store = parser.store,
         .errors = errors,
     };
-<<<<<<< HEAD
-};
-
-pub const Diagnostic = struct {
-    tag: Tag,
-    region: Region,
-
-    pub const Tag = enum {
-        // TODO
-    };
-};
-
-pub const Parser = struct {
-    pos: usize,
-    tokens: tokenize.TokenizedBuffer,
-    nodes: std.MultiArrayList(Node),
-    diagnostics: std.ArrayList(tokenize.Diagnostic),
-    allocator: std.mem.Allocator,
-
-    pub fn init(tokens: tokenize.TokenizedBuffer, allocator: std.mem.Allocator) Parser {
-        return Parser{
-            .pos = 0,
-            .tokens = tokens,
-            .nodes = std.MultiArrayList(Node){},
-            .diagnostics = std.ArrayList(tokenize.Diagnostic).init(allocator),
-            .allocator = allocator,
-        };
-    }
-
-    pub fn advance(self: *Parser) void {
-        if (self.pos >= self.tokens.tokens.len) {
-            return;
-        }
-        std.debug.print("advance {s}\n", .{@tagName(self.tokens.tokens.items(.tag)[self.pos])});
-        self.pos += 1;
-    }
-
-    pub fn peek(self: *Parser) tokenize.Token.Tag {
-        if (self.pos >= self.tokens.tokens.len) {
-            return .EndOfFile;
-        }
-        return self.tokens.tokens.items(.tag)[self.pos];
-    }
-
-    // If the next token is a newline, consume it
-    // Returns the indent level of the next line if it is a newline, otherwise null
-    pub fn consumeNewline(self: *Parser) ?u16 {
-        if (self.peek() != .Newline) {
-            return null;
-        }
-        const indent = self.tokens.tokens.items(.offset)[self.pos];
-        self.advance();
-        return @intCast(indent);
-    }
-
-    // Returns the indent level of the next line if the next token is a newline, otherwise null
-    pub fn peekNewline(self: *Parser) ?u16 {
-        if (self.peek() != .Newline) {
-            return null;
-        }
-        const indent = self.tokens.tokens.items(.offset)[self.pos];
-        return @intCast(indent);
-    }
-
-    pub fn parseFile(self: *Parser) !void {
-        while (self.peek() != .EndOfFile) {
-            if (self.consumeNewline()) |indent| {
-                std.debug.print("parseFile indent {d}\n", .{indent});
-                std.debug.assert(indent == 0); // TODO: report an error
-            }
-            if (self.peek() == .EndOfFile) {
-                break;
-            }
-            self.parseStmt(0);
-        }
-    }
-
-    pub fn parseStmt(self: *Parser, base_indent: u16) void {
-        switch (self.peek()) {
-            .LowerIdent => {
-                self.advance();
-                if (self.peek() == .OpEquals) {
-                    self.finishParseAssign(base_indent);
-                    std.debug.print("parseStmt assign\n", .{});
-                } else {
-                    std.debug.print("parseStmt expr\n", .{});
-                }
-            },
-            else => {
-                std.debug.panic("todo: emit error, unexpected token {s}", .{@tagName(self.peek())});
-            },
-        }
-    }
-
-    pub fn parseExpr(self: *Parser) void {
-        switch (self.peek()) {
-            .LowerIdent => {
-                self.advance();
-                std.debug.print("parseExpr {s}\n", .{@tagName(self.peek())});
-                // TODO: add node
-            },
-            .Int => {
-                self.advance();
-                std.debug.print("parseExpr {s}\n", .{@tagName(self.peek())});
-                // TODO: add node
-            },
-            else => {
-                std.debug.panic("todo: emit error", .{});
-            },
-        }
-    }
-
-    pub fn finishParseAssign(self: *Parser, base_indent: u16) void {
-        std.debug.assert(self.peek() == .OpEquals);
-        self.advance();
-        if (self.consumeNewline()) |indent| {
-            std.debug.print("startParseAssign indent {d}\n", .{indent});
-            if (indent <= base_indent) {
-                std.debug.panic("todo: emit error", .{});
-            }
-
-            self.parseStmt(indent);
-
-            while (true) {
-                if (self.peekNewline()) |i| {
-                    if (i <= base_indent) {
-                        break;
-                    }
-                    self.advance();
-                } else {
-                    break;
-                }
-                self.parseStmt(indent);
-            }
-        } else {
-            self.parseExpr();
-        }
-
-        std.debug.print("finishParseAssign\n", .{});
-    }
-};
-
-test "Parser advance and peek" {
-    const allocator = std.heap.page_allocator;
-    var tokens = try tokenize.TokenizedBuffer.init(allocator);
-    // x =
-    //     y = 1
-    //     y
-    try tokens.pushToken(.LowerIdent, 0, 1);
-    try tokens.pushToken(.OpEquals, 0, 0);
-    try tokens.pushNewline(4);
-    try tokens.pushToken(.LowerIdent, 0, 0);
-    try tokens.pushToken(.OpEquals, 0, 0);
-    try tokens.pushToken(.Int, 0, 0);
-    try tokens.pushNewline(4);
-    try tokens.pushToken(.LowerIdent, 0, 0);
-    try tokens.pushNewline(0);
-    try tokens.pushToken(.EndOfFile, 0, 0);
-
-    var parser = Parser.init(tokens, allocator);
-
-    try parser.parseFile();
-
-    // std.debug.assert(parser.nodes)
-=======
->>>>>>> a661ddf3
 }