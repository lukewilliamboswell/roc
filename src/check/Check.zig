--- conflicted
+++ resolved
@@ -813,11 +813,7 @@
     // Use the relative name "Try" (not "Builtin.Try") to match the relative_name in TypeHeader
     // The origin_module field already captures that this type is from Builtin
     const try_ident = types_mod.TypeIdent{
-<<<<<<< HEAD
-        .ident_idx = self.common_idents.@"try",
-=======
         .ident_idx = self.cir.idents.builtin_try,
->>>>>>> 4b811d2d
     };
 
     // The backing var doesn't matter here. Nominal types unify based on their ident
@@ -846,17 +842,8 @@
 
     // Use the relative name "Num.Numeral" (not "Builtin.Num.Numeral") with origin_module Builtin
     // Use the pre-interned ident from builtin_module to avoid string comparison
-    const numeral_ident_idx = if (self.common_idents.builtin_module) |builtin_mod|
-        builtin_mod.numeral_relative_ident
-    else
-        // When compiling Builtin module itself, use the pre-interned ident from self.cir
-        self.cir.numeral_relative_ident;
     const numeral_ident = types_mod.TypeIdent{
-<<<<<<< HEAD
-        .ident_idx = numeral_ident_idx,
-=======
         .ident_idx = self.cir.idents.builtin_numeral,
->>>>>>> 4b811d2d
     };
 
     // The backing var doesn't matter here. Nominal types unify based on their ident
@@ -4442,14 +4429,8 @@
             // If unification failed, short-circuit and set the expression to error
             if (!unify_result.isOk()) {
                 try self.unifyWith(expr_var, .err, env);
-<<<<<<< HEAD
                 return does_fx;
             }
-=======
-            } else {
-                // Get the appropriate method name
-                const method_name = if (binop.op == .eq) self.cir.idents.is_eq else self.cir.idents.is_ne;
->>>>>>> 4b811d2d
 
             // Create the function type: lhs_type, rhs_type -> ret_type (fresh flex var)
             const args_range = try self.types.appendVars(&.{ lhs_var, rhs_var });
@@ -4464,7 +4445,7 @@
 
             // Create the is_eq constraint
             const is_eq_constraint = StaticDispatchConstraint{
-                .fn_name = self.cir.is_eq_ident,
+                .fn_name = self.cir.idents.is_eq,
                 .fn_var = constraint_fn_var,
                 .origin = .desugared_binop,
             };
@@ -4518,7 +4499,7 @@
             try env.var_pool.addVarToRank(not_fn_var, env.rank());
 
             const not_constraint = StaticDispatchConstraint{
-                .fn_name = self.cir.not_ident,
+                .fn_name = self.cir.idents.not,
                 .fn_var = not_fn_var,
                 .origin = .desugared_binop,
             };
@@ -4545,7 +4526,7 @@
             try env.var_pool.addVarToRank(is_eq_fn_var, env.rank());
 
             const is_eq_constraint = StaticDispatchConstraint{
-                .fn_name = self.cir.is_eq_ident,
+                .fn_name = self.cir.idents.is_eq,
                 .fn_var = is_eq_fn_var,
                 .origin = .desugared_binop,
             };
@@ -5151,7 +5132,7 @@
 
                 // For is_eq constraints, use the specific equality error message
                 // Use ident index comparison instead of string comparison
-                if (constraint.fn_name == self.cir.is_eq_ident) {
+                if (constraint.fn_name == self.cir.idents.is_eq) {
                     try self.reportEqualityError(
                         deferred_constraint.var_,
                         constraint,
