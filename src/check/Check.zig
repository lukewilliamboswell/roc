//! Performs Hindley-Milner type inference with constraint solving and unification on the Canonical Intermediate Representation (CIR).
//!
//! This module implements constraint-based type inference.

const std = @import("std");
const builtin = @import("builtin");
const base = @import("base");
const tracy = @import("tracy");
const collections = @import("collections");
const types_mod = @import("types");
const can = @import("can");
const builtins = @import("builtins");

const copy_import = @import("copy_import.zig");
const unifier = @import("unify.zig");
const occurs = @import("occurs.zig");
const problem = @import("problem.zig");
const snapshot_mod = @import("snapshot.zig");

const ExposedItems = collections.ExposedItems;
const CIR = can.CIR;
const CommonEnv = base.CommonEnv;
const ModuleEnv = can.ModuleEnv;
const Allocator = std.mem.Allocator;
const Ident = base.Ident;
const Region = base.Region;
const DeferredConstraintCheck = unifier.DeferredConstraintCheck;
const StaticDispatchConstraint = types_mod.StaticDispatchConstraint;
const Func = types_mod.Func;
const Var = types_mod.Var;
const Flex = types_mod.Flex;
const Rigid = types_mod.Rigid;
const Content = types_mod.Content;
const Rank = types_mod.Rank;
const Mark = types_mod.Mark;
const Num = types_mod.Num;
const testing = std.testing;
const Instantiator = types_mod.instantiate.Instantiator;
const Generalizer = types_mod.generalize.Generalizer;
const VarPool = types_mod.generalize.VarPool;
const SnapshotStore = @import("snapshot.zig").Store;
const ProblemStore = @import("problem.zig").Store;

/// Deferred numeric literal for compile-time validation
/// These are collected during type checking and validated during comptime evaluation
pub const DeferredNumericLiteral = struct {
    /// The e_num expression index
    expr_idx: CIR.Expr.Idx,
    /// The type variable that the literal unified with
    type_var: Var,
    /// The from_num_literal constraint attached to this literal
    constraint: StaticDispatchConstraint,
    /// Source region for error reporting
    region: Region,

    pub const SafeList = collections.SafeList(@This());
};

const Self = @This();

gpa: std.mem.Allocator,
// This module's types store
types: *types_mod.Store,
/// This module's env
cir: *ModuleEnv,
/// A list of regions. Parallel with type vars & CIR nodes
regions: *Region.List,
/// List of directly imported  module. Import indexes in CIR refer to this list
imported_modules: []const *const ModuleEnv,
/// Map of module name identifiers to their env. This includes all modules
/// "below" this one in the dependency graph
module_envs: ?*const std.AutoHashMap(Ident.Idx, can.Can.AutoImportedType),
/// Common module-wide identified
common_idents: CommonIdents,

/// type snapshots used in error messages
snapshots: SnapshotStore,
/// type problems
problems: ProblemStore,
/// import mapping for auto-imported builtin types (for error display)
import_mapping: @import("types").import_mapping.ImportMapping,
/// reusable scratch arrays used in unification
unify_scratch: unifier.Scratch,
/// reusable scratch arrays used in occurs check
occurs_scratch: occurs.Scratch,
/// free vars collected when generation types from annotation
anno_free_vars: base.Scratch(FreeVar),
/// free vars collected when generation types from type decls
decl_free_vars: base.Scratch(FreeVar),
/// annos we've already seen when generation a type from an annotation
seen_annos: std.AutoHashMap(CIR.TypeAnno.Idx, Var),
/// A pool of solver envs
env_pool: EnvPool,
/// wrapper around generalization, contains some internal state used to do it's work
generalizer: Generalizer,
/// A map from one var to another. Used in instantiation and var copying
var_map: std.AutoHashMap(Var, Var),
/// A map from one var to another. Used to apply type arguments in instantiation
rigid_var_substitutions: std.AutoHashMapUnmanaged(Ident.Idx, Var),
/// scratch vars used to build up intermediate lists, used for various things
scratch_vars: base.Scratch(Var),
/// scratch tags used to build up intermediate lists, used for various things
scratch_tags: base.Scratch(types_mod.Tag),
/// scratch record fields used to build up intermediate lists, used for various things
scratch_record_fields: base.Scratch(types_mod.RecordField),
/// scratch static dispatch constraints used to build up intermediate lists, used for various things
scratch_static_dispatch_constraints: base.Scratch(ScratchStaticDispatchConstraint),
/// Stack of type variables currently being constraint-checked, used to detect recursive constraints
/// When a var appears in this stack while we're checking its constraints, we've detected recursion
constraint_check_stack: std.ArrayList(Var),
// Cache for imported types. This cache lives for the entire type-checking session
/// of a module, so the same imported type can be reused across the entire module.
import_cache: ImportCache,
/// Maps variables to the expressions that constrained them (for better error regions)
constraint_origins: std.AutoHashMap(Var, Var),
/// Copied Bool type from Bool module (for use in if conditions, etc.)
bool_var: Var,
/// Copied Str type from Builtin module (for use in string literals, etc.)
str_var: Var,
/// Used when looking up static dispatch functions
static_dispatch_method_name_buf: std.ArrayList(u8),
/// Map representation of Ident -> Var, used in checking static dispatch constraints
ident_to_var_map: std.AutoHashMap(Ident.Idx, Var),
/// Map representation all top level patterns, and if we've processed them yet
top_level_ptrns: std.AutoHashMap(CIR.Pattern.Idx, DefProcessed),

/// A map of rigid variables that we build up during a branch of type checking
const FreeVar = struct { ident: base.Ident.Idx, var_: Var };

/// A def + processing data
const DefProcessed = struct { def_idx: CIR.Def.Idx, status: HasProcessed };

/// Indicates if something has been processed or not
const HasProcessed = enum { processed, processing, not_processed };

/// A struct scratch info about a static dispatch constraint
const ScratchStaticDispatchConstraint = struct {
    var_: Var,
    constraint: types_mod.StaticDispatchConstraint,
};

/// A struct of common idents and builtin statement indices
pub const CommonIdents = struct {
    module_name: base.Ident.Idx,
    list: base.Ident.Idx,
    box: base.Ident.Idx,
    /// Statement index of Bool type in the current module (injected from Builtin.bin)
    bool_stmt: can.CIR.Statement.Idx,
    /// Statement index of Try type in the current module (injected from Builtin.bin)
    try_stmt: can.CIR.Statement.Idx,
    /// Statement index of Str type in the current module (injected from Builtin.bin)
    str_stmt: can.CIR.Statement.Idx,
    /// Direct reference to the Builtin module env (null when compiling Builtin module itself)
    builtin_module: ?*const ModuleEnv,
    /// Cached identifier for "from_num_literal" (used for numeric literal constraints)
    from_num_literal: ?base.Ident.Idx = null,
};

/// Init type solver
/// Does *not* own types_store or cir, but *does* own other fields
pub fn init(
    gpa: std.mem.Allocator,
    types: *types_mod.Store,
    cir: *const ModuleEnv,
    imported_modules: []const *const ModuleEnv,
    module_envs: ?*const std.AutoHashMap(Ident.Idx, can.Can.AutoImportedType),
    regions: *Region.List,
    common_idents: CommonIdents,
) std.mem.Allocator.Error!Self {
    const mutable_cir = @constCast(cir);
    var import_mapping = try @import("types").import_mapping.createImportMapping(gpa, mutable_cir.getIdentStore());
    errdefer import_mapping.deinit();

    return .{
        .gpa = gpa,
        .types = types,
        .cir = mutable_cir,
        .imported_modules = imported_modules,
        .module_envs = module_envs,
        .regions = regions,
        .common_idents = common_idents,
        .snapshots = try SnapshotStore.initCapacity(gpa, 512),
        .problems = try ProblemStore.initCapacity(gpa, 64),
        .import_mapping = import_mapping,
        .unify_scratch = try unifier.Scratch.init(gpa),
        .occurs_scratch = try occurs.Scratch.init(gpa),
        .anno_free_vars = try base.Scratch(FreeVar).init(gpa),
        .decl_free_vars = try base.Scratch(FreeVar).init(gpa),
        .seen_annos = std.AutoHashMap(CIR.TypeAnno.Idx, Var).init(gpa),
        .env_pool = try EnvPool.init(gpa),
        .generalizer = try Generalizer.init(gpa, types),
        .var_map = std.AutoHashMap(Var, Var).init(gpa),
        .rigid_var_substitutions = std.AutoHashMapUnmanaged(Ident.Idx, Var){},
        .scratch_vars = try base.Scratch(types_mod.Var).init(gpa),
        .scratch_tags = try base.Scratch(types_mod.Tag).init(gpa),
        .scratch_record_fields = try base.Scratch(types_mod.RecordField).init(gpa),
        .scratch_static_dispatch_constraints = try base.Scratch(ScratchStaticDispatchConstraint).init(gpa),
        .constraint_check_stack = try std.ArrayList(Var).initCapacity(gpa, 0),
        .import_cache = ImportCache{},
        .constraint_origins = std.AutoHashMap(Var, Var).init(gpa),
        .bool_var = undefined, // Will be initialized in copyBuiltinTypes()
        .str_var = undefined, // Will be initialized in copyBuiltinTypes()
        .static_dispatch_method_name_buf = try std.ArrayList(u8).initCapacity(gpa, 32),
        .ident_to_var_map = std.AutoHashMap(Ident.Idx, Var).init(gpa),
        .top_level_ptrns = std.AutoHashMap(CIR.Pattern.Idx, DefProcessed).init(gpa),
    };
}

/// Deinit owned fields
pub fn deinit(self: *Self) void {
    self.problems.deinit(self.gpa);
    self.snapshots.deinit();
    self.import_mapping.deinit();
    self.unify_scratch.deinit();
    self.occurs_scratch.deinit();
    self.anno_free_vars.deinit();
    self.decl_free_vars.deinit();
    self.seen_annos.deinit();
    self.env_pool.deinit();
    self.generalizer.deinit(self.gpa);
    self.var_map.deinit();
    self.rigid_var_substitutions.deinit(self.gpa);
    self.scratch_vars.deinit();
    self.scratch_tags.deinit();
    self.scratch_record_fields.deinit();
    self.scratch_static_dispatch_constraints.deinit();
    self.constraint_check_stack.deinit(self.gpa);
    self.import_cache.deinit(self.gpa);
    self.constraint_origins.deinit();
    self.static_dispatch_method_name_buf.deinit(self.gpa);
    self.ident_to_var_map.deinit();
    self.top_level_ptrns.deinit();
}

/// Assert that type vars and regions in sync
pub inline fn debugAssertArraysInSync(self: *const Self) void {
    if (builtin.mode == .Debug) {
        const region_nodes = self.regions.len();
        const type_nodes = self.types.len();
        if (!(region_nodes == type_nodes)) {
            std.debug.panic(
                "Arrays out of sync:\n type_nodes={}\n  region_nodes={}\n ",
                .{ type_nodes, region_nodes },
            );
        }
    }
}

/// Fills the type store with fresh variables up to the number of regions
inline fn ensureTypeStoreIsFilled(self: *Self) Allocator.Error!void {
    const region_nodes: usize = @intCast(self.regions.len());
    const type_nodes: usize = @intCast(self.types.len());
    try self.types.ensureTotalCapacity(region_nodes);
    for (type_nodes..region_nodes) |_| {
        _ = self.types.appendFromContentAssumeCapacity(.{ .flex = Flex.init() }, @enumFromInt(15));
    }
}

// import caches //

/// Key for the import cache: module index + expression index in that module
const ImportCacheKey = struct {
    module_idx: CIR.Import.Idx,
    node_idx: CIR.Node.Idx,
};

/// Cache for imported types to avoid repeated copying
///
/// When we import a type from another module, we need to copy it into our module's
/// type store because type variables are module-specific. However, since we use
/// "preserve" mode unification with imported types (meaning the imported type is
/// read-only and never modified), we can safely cache these copies and reuse them;
/// they will never be mutated during unification.
///
/// Benefits:
/// - Reduces memory usage by avoiding duplicate copies of the same imported type
/// - Improves performance by avoiding redundant copying operations
/// - Particularly beneficial for commonly imported values/functions
///
/// Example: If a module imports `List.map` and uses it 10 times, without caching
/// we would create 10 separate copies of the `List.map` type. With caching, we
/// create just one copy and reuse it.
const ImportCache = std.HashMapUnmanaged(ImportCacheKey, Var, struct {
    pub fn hash(_: @This(), key: ImportCacheKey) u64 {
        var hasher = std.hash.Wyhash.init(0);
        hasher.update(std.mem.asBytes(&key.module_idx));
        hasher.update(std.mem.asBytes(&key.node_idx));
        return hasher.final();
    }

    pub fn eql(_: @This(), a: ImportCacheKey, b: ImportCacheKey) bool {
        return a.module_idx == b.module_idx and a.node_idx == b.node_idx;
    }
}, 80);

// env //

/// Solver env
const Env = struct {
    /// Pool of variables created during solving, use by let-polymorphism
    var_pool: VarPool,
    /// Deferred static dispatch constraints - accumulated during type checking,
    /// then solved for at the end
    deferred_static_dispatch_constraints: DeferredConstraintCheck.SafeList,

    fn init(
        gpa: std.mem.Allocator,
        at: Rank,
    ) std.mem.Allocator.Error!Env {
        var pool = try VarPool.init(gpa);
        pool.current_rank = at;

        return .{
            .var_pool = pool,
            .deferred_static_dispatch_constraints = try DeferredConstraintCheck.SafeList.initCapacity(gpa, 32),
        };
    }

    fn deinit(self: *Env, gpa: std.mem.Allocator) void {
        self.var_pool.deinit();
        self.deferred_static_dispatch_constraints.deinit(gpa);
    }

    /// Resets internal state of env and set rank to generalized
    fn reset(self: *Env) void {
        self.var_pool.current_rank = .generalized;
        self.var_pool.clearRetainingCapacity();
        self.deferred_static_dispatch_constraints.items.clearRetainingCapacity();
    }

    fn rank(self: *const Env) Rank {
        return self.var_pool.current_rank;
    }
};

// unify //

/// Unify two types where `a` is the expected type and `b` is the actual type
fn unify(self: *Self, a: Var, b: Var, env: *Env) std.mem.Allocator.Error!unifier.Result {
    return self.unifyWithCtx(a, b, env, .anon);
}

/// Unify two types where `a` is the expected type and `b` is the actual type
/// In error messages, this function will indicate that `a` as "from an annotation"
fn unifyFromAnno(self: *Self, a: Var, b: Var, env: *Env) std.mem.Allocator.Error!unifier.Result {
    return self.unifyWithCtx(a, b, env, .anno);
}

/// Unify two types where `a` is the expected type and `b` is the actual type
/// Accepts a config that indicates if `a` is from an annotation or not
fn unifyWithCtx(self: *Self, a: Var, b: Var, env: *Env, ctx: unifier.Conf.Ctx) std.mem.Allocator.Error!unifier.Result {
    const trace = tracy.trace(@src());
    defer trace.end();

    // Before unification, check if either variable has constraint origins
    // We need to look up constraint origins by walking through the type structure
    const constraint_origin_var = self.findConstraintOriginForVars(a, b);

    // Unify
    const result = try unifier.unifyWithConf(
        self.cir,
        self.types,
        &self.problems,
        &self.snapshots,
        &self.unify_scratch,
        &self.occurs_scratch,
        unifier.ModuleEnvLookup{ .auto_imported = self.module_envs },
        a,
        b,
        unifier.Conf{
            .ctx = ctx,
            .constraint_origin_var = constraint_origin_var,
        },
    );

    // After successful unification, propagate constraint origins to both variables
    if (result == .ok) {
        if (constraint_origin_var) |origin| {
            try self.constraint_origins.put(a, origin);
            try self.constraint_origins.put(b, origin);
        }
    }

    // Set regions and add to the current rank all variables created during unification
    //
    // TODO: Setting all fresh var regions to be the same as the root var region
    // is fine if this unification doesn't go very deep (ie doesn't recurse
    // that much).
    //
    // But if it does, this region may be imprecise. We can explore
    // ways around this (like maybe capurting the origin var for each of unify's
    // fresh var) and setting region that way
    //
    // Note that we choose `b`s region here, since `b` is the "actual" type
    // (whereas `a` is the "expected" type, like from an annotation)
    const region = self.cir.store.getNodeRegion(ModuleEnv.nodeIdxFrom(b));
    for (self.unify_scratch.fresh_vars.items.items) |fresh_var| {
        // Set the rank
        const fresh_rank = self.types.resolveVar(fresh_var).desc.rank;
        try env.var_pool.addVarToRank(fresh_var, fresh_rank);

        // Set the region
        try self.fillInRegionsThrough(fresh_var);
        self.setRegionAt(fresh_var, region);
    }

    // Copy any constraints created during unification into our own array
    for (self.unify_scratch.deferred_constraints.items.items) |deferred_constraint| {
        _ = try env.deferred_static_dispatch_constraints.append(self.gpa, deferred_constraint);
    }

    // Ensure arrays are in sync
    self.debugAssertArraysInSync();

    return result;
}

/// Find constraint origins for variables, checking resolved forms
fn findConstraintOriginForVars(self: *Self, a: Var, b: Var) ?Var {
    // Check the variables directly first
    if (self.constraint_origins.get(a)) |origin| return origin;
    if (self.constraint_origins.get(b)) |origin| return origin;

    // Check resolved forms of the variables
    const a_resolved = self.types.resolveVar(a);
    const b_resolved = self.types.resolveVar(b);

    if (self.constraint_origins.get(a_resolved.var_)) |origin| return origin;
    if (self.constraint_origins.get(b_resolved.var_)) |origin| return origin;

    // Fallback: if we have any constraint origins recorded (indicating dot access expressions),
    // and we haven't found a direct match, look for constraint origins that might be related
    // if (self.constraint_origins.count() > 0) {
    //     var it = self.constraint_origins.iterator();
    //     while (it.next()) |entry| {
    //         const origin = entry.value_ptr.*;
    //         // Return the first constraint origin we find - this is specifically for the Color.md case
    //         // where constraint origins exist but don't directly match the unification variables
    //         return origin;
    //     }
    // }

    return null;
}

// instantiate  //

const InstantiateRegionBehavior = union(enum) {
    explicit: Region,
    use_root_instantiated,
    use_last_var,
};

/// Instantiate a variable, substituting any encountered rigids with flex vars
///
/// Note that the the rigid var structure will be preserved.
/// E.g. `a -> a`, `a` will reference the same new flex var
fn instantiateVar(
    self: *Self,
    var_to_instantiate: Var,
    env: *Env,
    region_behavior: InstantiateRegionBehavior,
) std.mem.Allocator.Error!Var {
    var instantiate_ctx = Instantiator{
        .store = self.types,
        .idents = self.cir.getIdentStoreConst(),
        .var_map = &self.var_map,

        .current_rank = env.rank(),
        .rigid_behavior = .fresh_flex,
    };
    return self.instantiateVarHelp(var_to_instantiate, &instantiate_ctx, env, region_behavior);
}

/// Instantiate a variable, substituting any encountered rigids with *new* rigid vars
///
/// Note that the the rigid var structure will be preserved.
/// E.g. `a -> a`, `a` will reference the same new rigid var
fn instantiateVarPreserveRigids(
    self: *Self,
    var_to_instantiate: Var,
    env: *Env,
    region_behavior: InstantiateRegionBehavior,
) std.mem.Allocator.Error!Var {
    var instantiate_ctx = Instantiator{
        .store = self.types,
        .idents = self.cir.getIdentStoreConst(),
        .var_map = &self.var_map,

        .current_rank = env.rank(),
        .rigid_behavior = .fresh_rigid,
    };
    return self.instantiateVarHelp(var_to_instantiate, &instantiate_ctx, env, region_behavior);
}

/// Instantiate a variable
fn instantiateVarWithSubs(
    self: *Self,
    var_to_instantiate: Var,
    subs: *std.AutoHashMapUnmanaged(Ident.Idx, Var),
    env: *Env,
    region_behavior: InstantiateRegionBehavior,
) std.mem.Allocator.Error!Var {
    var instantiate_ctx = Instantiator{
        .store = self.types,
        .idents = self.cir.getIdentStoreConst(),
        .var_map = &self.var_map,

        .current_rank = env.rank(),
        .rigid_behavior = .{ .substitute_rigids = subs },
    };
    return self.instantiateVarHelp(var_to_instantiate, &instantiate_ctx, env, region_behavior);
}

/// Instantiate a variable
fn instantiateVarHelp(
    self: *Self,
    var_to_instantiate: Var,
    instantiator: *Instantiator,
    env: *Env,
    region_behavior: InstantiateRegionBehavior,
) std.mem.Allocator.Error!Var {
    // First, reset state
    instantiator.var_map.clearRetainingCapacity();

    // Then, instantiate the variable with the provided context
    const instantiated_var = try instantiator.instantiateVar(var_to_instantiate);

    // If we had to insert any new type variables, ensure that we have
    // corresponding regions for them. This is essential for error reporting.
    const root_instantiated_region = self.regions.get(@enumFromInt(@intFromEnum(var_to_instantiate))).*;
    if (instantiator.var_map.count() > 0) {
        var iterator = instantiator.var_map.iterator();
        while (iterator.next()) |x| {
            // Get the newly created var
            const fresh_var = x.value_ptr.*;

            const fresh_resolved = self.types.resolveVar(fresh_var);

            // Add to pool
            try env.var_pool.addVarToRank(fresh_var, fresh_resolved.desc.rank);

            // Set the region
            try self.fillInRegionsThrough(fresh_var);
            switch (region_behavior) {
                .explicit => |region| {
                    self.setRegionAt(fresh_var, region);
                },
                .use_root_instantiated => {
                    self.setRegionAt(fresh_var, root_instantiated_region);
                },
                .use_last_var => {
                    const old_var = x.key_ptr.*;
                    const old_region = self.regions.get(@enumFromInt(@intFromEnum(old_var))).*;
                    self.setRegionAt(fresh_var, old_region);
                },
            }
        }
    }

    // Add the var to the right rank
    try env.var_pool.addVarToRank(instantiated_var, instantiator.current_rank);

    // Assert that we have regions for every type variable
    self.debugAssertArraysInSync();

    // Return the instantiated var
    return instantiated_var;
}

// regions //

/// Fill slots in the regions array up to and including the target var
fn fillInRegionsThrough(self: *Self, target_var: Var) Allocator.Error!void {
    const idx = @intFromEnum(target_var);

    if (idx >= self.regions.len()) {
        try self.regions.items.ensureTotalCapacity(self.gpa, idx + 1);

        const empty_region = Region.zero();
        while (self.regions.len() <= idx) {
            self.regions.items.appendAssumeCapacity(empty_region);
        }
    }
}

/// Set the region for a var
fn setRegionAt(self: *Self, target_var: Var, new_region: Region) void {
    self.regions.set(@enumFromInt(@intFromEnum(target_var)), new_region);
}

/// Get the region for a var
fn getRegionAt(self: *Self, target_var: Var) Region {
    return self.regions.get(@enumFromInt(@intFromEnum(target_var))).*;
}

// fresh vars //

/// Create fresh flex var
fn fresh(self: *Self, env: *Env, new_region: Region) Allocator.Error!Var {
    return self.freshFromContent(.{ .flex = Flex.init() }, env, new_region);
}

/// Create fresh var with the provided content
fn freshFromContent(self: *Self, content: Content, env: *Env, new_region: Region) Allocator.Error!Var {
    const var_ = try self.types.freshFromContentWithRank(content, env.rank());
    try self.fillInRegionsThrough(var_);
    self.setRegionAt(var_, new_region);
    try env.var_pool.addVarToRank(var_, env.rank());
    return var_;
}

/// Create a bool var
fn freshBool(self: *Self, env: *Env, new_region: Region) Allocator.Error!Var {
    // Use the copied Bool type from the type store (set by copyBuiltinTypes)
    return try self.instantiateVar(self.bool_var, env, .{ .explicit = new_region });
}

/// Create a str var
fn freshStr(self: *Self, env: *Env, new_region: Region) Allocator.Error!Var {
    // Use the copied Str type from the type store (set by copyBuiltinTypes)
    return try self.instantiateVar(self.str_var, env, .{ .explicit = new_region });
}

/// Create a nominal List type with the given element type
fn mkListContent(self: *Self, elem_var: Var, env: *Env) Allocator.Error!Content {
    // Use the cached builtin_module_ident from the current module's ident store.
    // This represents the "Builtin" module where List is defined.
    const origin_module_id = if (self.common_idents.builtin_module) |_|
        self.cir.builtin_module_ident
    else
        self.common_idents.module_name; // We're compiling Builtin module itself

    const list_ident = types_mod.TypeIdent{
        .ident_idx = self.common_idents.list,
    };

    // List's backing is [ProvidedByCompiler] with closed extension
    // The element type is a type parameter, not the backing
    const empty_tag_union_content = Content{ .structure = .empty_tag_union };
    const ext_var = try self.freshFromContent(empty_tag_union_content, env, Region.zero());

    // Create the [ProvidedByCompiler] tag
    const provided_tag_ident = try @constCast(self.cir).insertIdent(base.Ident.for_text("ProvidedByCompiler"));
    const provided_tag = try self.types.mkTag(provided_tag_ident, &.{});

    const tag_union = types_mod.TagUnion{
        .tags = try self.types.appendTags(&[_]types_mod.Tag{provided_tag}),
        .ext = ext_var,
    };
    const backing_content = Content{ .structure = .{ .tag_union = tag_union } };
    const backing_var = try self.freshFromContent(backing_content, env, Region.zero());

    const type_args = [_]Var{elem_var};

    return try self.types.mkNominal(
        list_ident,
        backing_var,
        &type_args,
        origin_module_id,
    );
}

<<<<<<< HEAD
/// Create a nominal number type content (e.g., U8, I32, Dec)
/// Number types are defined in Builtin.roc nested inside Num module: Num.U8 :: [].{...}
/// They have no type parameters and their backing is the empty tag union []
fn mkNumberTypeContent(self: *Self, type_name: []const u8, env: *Env) Allocator.Error!Content {
=======
/// Create a nominal Box type with the given element type
fn mkBoxContent(self: *Self, elem_var: Var) Allocator.Error!Content {
    // Use the cached builtin_module_ident from the current module's ident store.
    // This represents the "Builtin" module where Box is defined.
>>>>>>> bddd3f6a
    const origin_module_id = if (self.common_idents.builtin_module) |_|
        self.cir.builtin_module_ident
    else
        self.common_idents.module_name; // We're compiling Builtin module itself

<<<<<<< HEAD
    // Number types are nested in Num module, so the qualified name is "Num.U8", "Num.I32", etc.
    const qualified_type_name = try std.fmt.allocPrint(self.gpa, "Num.{s}", .{type_name});
    defer self.gpa.free(qualified_type_name);
    const type_name_ident = try @constCast(self.cir).insertIdent(base.Ident.for_text(qualified_type_name));
    const type_ident = types_mod.TypeIdent{
        .ident_idx = type_name_ident,
    };

    // Number types backing is [] (empty tag union with closed extension)
    const empty_tag_union_content = Content{ .structure = .empty_tag_union };
    const ext_var = try self.freshFromContent(empty_tag_union_content, env, Region.zero());
    const empty_tag_union = types_mod.TagUnion{
        .tags = types_mod.Tag.SafeMultiList.Range.empty(),
        .ext = ext_var,
    };
    const backing_content = Content{ .structure = .{ .tag_union = empty_tag_union } };
    const backing_var = try self.freshFromContent(backing_content, env, Region.zero());

    // Number types have no type arguments
    const no_type_args: []const Var = &.{};

    return try self.types.mkNominal(
        type_ident,
        backing_var,
        no_type_args,
=======
    const box_ident = types_mod.TypeIdent{
        .ident_idx = self.common_idents.box,
    };

    // The backing var is the element type var
    const backing_var = elem_var;
    const type_args = [_]Var{elem_var};

    return try self.types.mkNominal(
        box_ident,
        backing_var,
        &type_args,
>>>>>>> bddd3f6a
        origin_module_id,
    );
}

<<<<<<< HEAD
/// Create a StaticDispatchConstraint for from_num_literal
/// This constraint will be checked during deferred constraint checking to validate
/// that the numeric literal can be converted to the unified type.
fn mkFromNumLiteralConstraint(
    self: *Self,
    num_literal_info: types_mod.NumLiteralInfo,
    env: *Env,
) !types_mod.StaticDispatchConstraint.SafeList.Range {
    // Get or create the from_num_literal identifier
    const from_num_literal_ident = blk: {
        if (self.common_idents.from_num_literal) |ident| {
            break :blk ident;
        }
        // First time - create and cache it
        const ident = try @constCast(self.cir).insertIdent(
            base.Ident.for_text("from_num_literal"),
        );
        self.common_idents.from_num_literal = ident;
        break :blk ident;
    };

    // Create a placeholder function type var for from_num_literal
    // The actual from_num_literal function type will be looked up and unified
    // during constraint checking, but we need a function type structure here
    // so that unwrapFunc() doesn't fail
    const arg_var = try self.fresh(env, num_literal_info.region);
    const ret_var = try self.fresh(env, num_literal_info.region);

    const func_content = types_mod.Content{
        .structure = types_mod.FlatType{
            .fn_unbound = types_mod.Func{
                .args = try self.types.appendVars(&.{arg_var}),
                .ret = ret_var,
                .needs_instantiation = false,
            },
        },
    };
    const fn_var = try self.freshFromContent(func_content, env, num_literal_info.region);

    // Create the constraint with numeric literal info
    const constraint = types_mod.StaticDispatchConstraint{
        .fn_name = from_num_literal_ident,
        .fn_var = fn_var,
        .origin = .from_num_literal,
        .num_literal = num_literal_info,
    };

    // Store it in the types store
    return try self.types.appendStaticDispatchConstraints(&.{constraint});
}

=======
>>>>>>> bddd3f6a
// updating vars //

/// Unify the provided variable with the provided content
///
/// If the var is a flex at the current rank, skip unifcation and simply update
/// the type descriptor
///
/// This should primarily be use to set CIR node vars that were initially filled with placeholders
fn unifyWith(self: *Self, target_var: Var, content: types_mod.Content, env: *Env) std.mem.Allocator.Error!void {
    const resolved_target = self.types.resolveVar(target_var);
    if (resolved_target.is_root and resolved_target.desc.rank == env.rank() and resolved_target.desc.content == .flex) {
        // The vast majority of the time, we call unify with on a placeholder
        // CIR var. In this case, we can safely override the type descriptor
        // directly, saving a typeslot and unifcation run
        var desc = resolved_target.desc;
        desc.content = content;
        try self.types.setVarDesc(target_var, desc);
    } else {
        const fresh_var = try self.freshFromContent(content, env, self.getRegionAt(target_var));
        if (builtin.mode == .Debug) {
            const target_var_rank = self.types.resolveVar(target_var).desc.rank;
            const fresh_var_rank = self.types.resolveVar(fresh_var).desc.rank;
            if (@intFromEnum(target_var_rank) > @intFromEnum(fresh_var_rank)) {
                std.debug.panic("trying unifyWith unexpected ranks {} & {}", .{ @intFromEnum(target_var_rank), @intFromEnum(fresh_var_rank) });
            }
        }
        _ = try self.unify(target_var, fresh_var, env);
    }
}

/// Give a var, ensure it's not a redirect and set it's rank
fn setVarRank(self: *Self, target_var: Var, env: *Env) std.mem.Allocator.Error!void {
    const resolved = self.types.resolveVar(target_var);
    if (resolved.is_root) {
        self.types.setDescRank(resolved.desc_idx, env.rank());
        try env.var_pool.addVarToRank(target_var, env.rank());
    } else {
        // TODO: Unclear if this is an error or not
        // try self.unifyWith(target_var, .err, env);
    }
}

// file //

/// Check the types for all defs
/// Copy builtin types from their modules into the current module's type store
/// This is necessary because type variables are module-specific - we can't use Vars from
/// other modules directly. The Bool and Try types are used in language constructs like
/// `if` conditions and need to be available in every module's type store.
fn copyBuiltinTypes(self: *Self) !void {
    const bool_stmt_idx = self.common_idents.bool_stmt;
    const str_stmt_idx = self.common_idents.str_stmt;

    if (self.common_idents.builtin_module) |builtin_env| {
        // Copy Bool type from Builtin module using the direct reference
        const bool_type_var = ModuleEnv.varFrom(bool_stmt_idx);
        self.bool_var = try self.copyVar(bool_type_var, builtin_env, Region.zero());

        // Copy Str type from Builtin module using the direct reference
        const str_type_var = ModuleEnv.varFrom(str_stmt_idx);
        self.str_var = try self.copyVar(str_type_var, builtin_env, Region.zero());
    } else {
        // If Builtin module reference is null, use the statement from the current module
        // This happens when compiling the Builtin module itself
        self.bool_var = ModuleEnv.varFrom(bool_stmt_idx);
        self.str_var = ModuleEnv.varFrom(str_stmt_idx);
    }

    // Try type is accessed via external references, no need to copy it here
}

/// Check the types for all defs in a file
pub fn checkFile(self: *Self) std.mem.Allocator.Error!void {
    const trace = tracy.trace(@src());
    defer trace.end();

    // Fill in types store up to the size of CIR nodes
    try ensureTypeStoreIsFilled(self);

    // Create a solver env
    var env = try self.env_pool.acquire(.generalized);
    defer self.env_pool.release(env);

    // TODO: Generating type from type stmts writes types into the env, but i
    // don't think it _needs_ to. We reset before solving each def. We may be able
    // to save some perf by not passing `env` into the type stmt functions

    // Copy builtin types (Bool, Try) into this module's type store
    try self.copyBuiltinTypes();

    // First, iterate over the builtin statements, generating types for each type declaration
    const builtin_stmts_slice = self.cir.store.sliceStatements(self.cir.builtin_statements);
    for (builtin_stmts_slice) |builtin_stmt_idx| {
        // If the statement is a type declaration, then generate the it's type
        // The resulting generalized type is saved at the type var slot at `stmt_idx`
        try self.generateStmtTypeDeclType(builtin_stmt_idx, &env);
    }

    const stmts_slice = self.cir.store.sliceStatements(self.cir.all_statements);

    // First pass: generate types for each type declaration
    for (stmts_slice) |stmt_idx| {
        const stmt = self.cir.store.getStatement(stmt_idx);
        const stmt_var = ModuleEnv.varFrom(stmt_idx);
        try self.setVarRank(stmt_var, &env);

        switch (stmt) {
            .s_alias_decl => |alias| {
                try self.generateAliasDecl(stmt_idx, stmt_var, alias, &env);
            },
            .s_nominal_decl => |nominal| {
                try self.generateNominalDecl(stmt_idx, stmt_var, nominal, &env);
            },
            .s_runtime_error => {
                try self.unifyWith(stmt_var, .err, &env);
            },
            .s_type_anno => |_| {
                // TODO: Handle standalone type annotations
                try self.unifyWith(stmt_var, .err, &env);
            },
            else => {
                // All other stmt types are invalid at the top level
            },
        }
    }

    // Next, capture all top level defs
    // This is used to support out-of-order defts
    const defs_slice = self.cir.store.sliceDefs(self.cir.all_defs);
    for (defs_slice) |def_idx| {
        const def = self.cir.store.getDef(def_idx);
        try self.top_level_ptrns.put(def.pattern, .{ .def_idx = def_idx, .status = .not_processed });
    }

    // Then, iterate over defs again, inferring types
    for (defs_slice) |def_idx| {
        env.reset();
        try self.checkDef(def_idx, &env);
    }

    // Note that we can't use SCCs to determine the order to resolve defs
    // because anonymous static dispatch makes function order not knowable
    // before type inference
}

// repl //

/// Check an expr for the repl
pub fn checkExprRepl(self: *Self, expr_idx: CIR.Expr.Idx) std.mem.Allocator.Error!void {
    try ensureTypeStoreIsFilled(self);

    // Copy builtin types into this module's type store
    try self.copyBuiltinTypes();

    // Create a solver env
    var env = try self.env_pool.acquire(.generalized);
    defer self.env_pool.release(env);

    // First, iterate over the statements, generating types for each type declaration
    const stms_slice = self.cir.store.sliceStatements(self.cir.builtin_statements);
    for (stms_slice) |stmt_idx| {
        // If the statement is a type declaration, then generate the it's type
        // The resulting generalized type is saved at the type var slot at `stmt_idx`
        try self.generateStmtTypeDeclType(stmt_idx, &env);
    }

    {
        try env.var_pool.pushRank();
        defer env.var_pool.popRank();

        // Check the expr
        _ = try self.checkExpr(expr_idx, &env, .no_expectation);

        // Now that we are existing the scope, we must generalize then pop this rank
        try self.generalizer.generalize(self.gpa, &env.var_pool, env.rank());

        // Check any accumulated static dispatch constraints
        try self.checkDeferredStaticDispatchConstraints(&env);
    }
}

// defs //

/// Check the types for a single definition
fn checkDef(self: *Self, def_idx: CIR.Def.Idx, env: *Env) std.mem.Allocator.Error!void {
    const trace = tracy.trace(@src());
    defer trace.end();

    // Ensure that initiailly we're at the generalized level
    std.debug.assert(env.rank() == .generalized);

    const def = self.cir.store.getDef(def_idx);
    const def_var = ModuleEnv.varFrom(def_idx);
    const ptrn_var = ModuleEnv.varFrom(def.pattern);
    const expr_var = ModuleEnv.varFrom(def.expr);

    if (self.top_level_ptrns.get(def.pattern)) |processing_def| {
        if (processing_def.status == .processed) {
            // If we've already processed this def, return immediately
            return;
        }
    }

    // Make as processing
    try self.top_level_ptrns.put(def.pattern, .{ .def_idx = def_idx, .status = .processing });

    {
        try env.var_pool.pushRank();
        defer env.var_pool.popRank();

        std.debug.assert(env.rank() == .top_level);

        try self.setVarRank(def_var, env);
        try self.setVarRank(ptrn_var, env);
        try self.setVarRank(expr_var, env);

        // Check the pattern
        try self.checkPattern(def.pattern, env, .no_expectation);

        // Handle if there's an annotation associated with this def
        if (def.annotation) |annotation_idx| {
            // Generate the annotation type
            self.anno_free_vars.items.clearRetainingCapacity();
            try self.generateAnnotationType(annotation_idx, env);
            const annotation_var = ModuleEnv.varFrom(annotation_idx);

            // TODO: If we instantiate here, then var lookups break. But if we don't
            // then the type anno gets corrupted if we have an error in the body
            // const instantiated_anno_var = try self.instantiateVarPreserveRigids(
            //     annotation_var,
            //     rank,
            //     .use_last_var,
            // );

            // Infer types for the body, checking against the instantaited annotation
            _ = try self.checkExpr(def.expr, env, .{
                .expected = .{ .var_ = annotation_var, .from_annotation = true },
            });

            // Check that the annotation matches the definition
            _ = try self.unify(annotation_var, def_var, env);
        } else {
            // Check the expr
            _ = try self.checkExpr(def.expr, env, .no_expectation);
        }

        // Now that we are existing the scope, we must generalize then pop this rank
        try self.generalizer.generalize(self.gpa, &env.var_pool, env.rank());

        // Check any accumulated static dispatch constraints
        try self.checkDeferredStaticDispatchConstraints(env);

        // Check that the ptrn and the expr match
        _ = try self.unify(ptrn_var, expr_var, env);

        // Check that the def and ptrn match
        _ = try self.unify(def_var, ptrn_var, env);
    }

    // Mark as processed
    try self.top_level_ptrns.put(def.pattern, .{ .def_idx = def_idx, .status = .processed });
}

// create types for type decls //

/// Generate a type variable from the provided type statement.
/// If the stmt is not an alias or nominal dec, then do nothing
///
/// The created variable is put in-place at the var slot at `decl_idx`
/// The created variable will be generalized
fn generateStmtTypeDeclType(
    self: *Self,
    decl_idx: CIR.Statement.Idx,
    env: *Env,
) std.mem.Allocator.Error!void {
    const decl_free_vars_top = self.decl_free_vars.top();
    defer self.decl_free_vars.clearFrom(decl_free_vars_top);

    const decl = self.cir.store.getStatement(decl_idx);
    const decl_var = ModuleEnv.varFrom(decl_idx);

    switch (decl) {
        .s_alias_decl => |alias| {
            try self.generateAliasDecl(decl_idx, decl_var, alias, env);
        },
        .s_nominal_decl => |nominal| {
            try self.generateNominalDecl(decl_idx, decl_var, nominal, env);
        },
        .s_runtime_error => {
            try self.unifyWith(decl_var, .err, env);
        },
        else => {
            // Do nothing
        },
    }
}

/// Generate types for an alias type declaration
fn generateAliasDecl(
    self: *Self,
    decl_idx: CIR.Statement.Idx,
    decl_var: Var,
    alias: std.meta.fieldInfo(CIR.Statement, .s_alias_decl).type,
    env: *Env,
) std.mem.Allocator.Error!void {
    // Get the type header's args
    const header = self.cir.store.getTypeHeader(alias.header);
    const header_args = self.cir.store.sliceTypeAnnos(header.args);

    // Next, generate the provided arg types and build the map of rigid variables in the header
    const header_vars = try self.generateHeaderVars(header_args, env);

    // Now we have a built of list of rigid variables for the decl lhs (header).
    // With this in hand, we can now generate the type for the lhs (body).
    self.seen_annos.clearRetainingCapacity();
    const backing_var: Var = ModuleEnv.varFrom(alias.anno);
    try self.generateAnnoTypeInPlace(alias.anno, env, .{ .type_decl = .{
        .idx = decl_idx,
        .name = header.name,
        .type_ = .alias,
        .backing_var = backing_var,
        .num_args = @intCast(header_args.len),
    } });

    try self.unifyWith(
        decl_var,
        try self.types.mkAlias(
            .{ .ident_idx = header.name },
            backing_var,
            header_vars,
        ),
        env,
    );
}

/// Generate types for nominal type declaration
fn generateNominalDecl(
    self: *Self,
    decl_idx: CIR.Statement.Idx,
    decl_var: Var,
    nominal: std.meta.fieldInfo(CIR.Statement, .s_nominal_decl).type,
    env: *Env,
) std.mem.Allocator.Error!void {
    // Get the type header's args
    const header = self.cir.store.getTypeHeader(nominal.header);
    const header_args = self.cir.store.sliceTypeAnnos(header.args);

    // Next, generate the provided arg types and build the map of rigid variables in the header
    const header_vars = try self.generateHeaderVars(header_args, env);

    // Now we have a built of list of rigid variables for the decl lhs (header).
    // With this in hand, we can now generate the type for the lhs (body).
    self.seen_annos.clearRetainingCapacity();
    const backing_var: Var = ModuleEnv.varFrom(nominal.anno);
    try self.generateAnnoTypeInPlace(nominal.anno, env, .{ .type_decl = .{
        .idx = decl_idx,
        .name = header.name,
        .type_ = .nominal,
        .backing_var = backing_var,
        .num_args = @intCast(header_args.len),
    } });

    try self.unifyWith(
        decl_var,
        try self.types.mkNominal(
            .{ .ident_idx = header.name },
            backing_var,
            header_vars,
            self.common_idents.module_name,
        ),
        env,
    );
}

/// Generate types for type anno args
fn generateHeaderVars(
    self: *Self,
    header_args: []CIR.TypeAnno.Idx,
    env: *Env,
) std.mem.Allocator.Error![]Var {
    for (header_args) |header_arg_idx| {
        const header_arg = self.cir.store.getTypeAnno(header_arg_idx);
        const header_var = ModuleEnv.varFrom(header_arg_idx);
        try self.setVarRank(header_var, env);

        switch (header_arg) {
            .rigid_var => |rigid| {
                try self.unifyWith(header_var, .{ .rigid = Rigid.init(rigid.name) }, env);
            },
            .underscore, .malformed => {
                try self.unifyWith(header_var, .err, env);
            },
            else => {
                // This should never be possible
                std.debug.assert(false);
                try self.unifyWith(header_var, .err, env);
            },
        }
    }

    return @ptrCast(header_args);
}

// type gen config //

const OutVar = enum {
    in_place,
    fresh,

    pub fn voidOrVar(comptime out_var: OutVar) type {
        return switch (out_var) {
            .in_place => void,
            .fresh => Var,
        };
    }
};

// annotations //

/// The context use for free var generation
const GenTypeAnnoCtx = union(enum) {
    annotation,
    type_decl: struct {
        idx: CIR.Statement.Idx,
        name: Ident.Idx,
        type_: enum { nominal, alias },
        backing_var: Var,
        num_args: u32,
    },
};

fn generateAnnotationType(self: *Self, annotation_idx: CIR.Annotation.Idx, env: *Env) std.mem.Allocator.Error!void {
    const trace = tracy.trace(@src());
    defer trace.end();

    const annotation = self.cir.store.getAnnotation(annotation_idx);

    // Reset seen type annos
    self.seen_annos.clearRetainingCapacity();

    // Save top of scratch static dispatch constraints
    const scratch_static_dispatch_constraints_top = self.scratch_static_dispatch_constraints.top();
    defer self.scratch_static_dispatch_constraints.clearFrom(scratch_static_dispatch_constraints_top);

    // Iterate over where clauses (if they exist), adding them to scratch_static_dispatch_constraints
    if (annotation.where) |where_span| {
        const where_slice = self.cir.store.sliceWhereClauses(where_span);
        for (where_slice) |where_idx| {
            try self.generateStaticDispatchConstraintFromWhere(where_idx, env);
        }
    }

    // Then, generate the type for the annotation
    try self.generateAnnoTypeInPlace(annotation.anno, env, .annotation);

    // Redirect the root annotation to inner annotation
    _ = try self.unify(ModuleEnv.varFrom(annotation_idx), ModuleEnv.varFrom(annotation.anno), env);
}

/// Given a where clause, generate static dispatch constraints and add to scratch_static_dispatch_constraints
fn generateStaticDispatchConstraintFromWhere(self: *Self, where_idx: CIR.WhereClause.Idx, env: *Env) std.mem.Allocator.Error!void {
    const where = self.cir.store.getWhereClause(where_idx);
    const where_region = self.cir.store.getNodeRegion(ModuleEnv.nodeIdxFrom(where_idx));

    switch (where) {
        .w_method => |method| {
            // Generate type of the thing dispatch receiver
            try self.generateAnnoTypeInPlace(method.var_, env, .annotation);
            const method_var = ModuleEnv.varFrom(method.var_);

            // Generate the arguments
            const args_anno_slice = self.cir.store.sliceTypeAnnos(method.args);
            for (args_anno_slice) |arg_anno_idx| {
                try self.generateAnnoTypeInPlace(arg_anno_idx, env, .annotation);
            }
            const anno_arg_vars: []Var = @ptrCast(args_anno_slice);

            // Generate return type
            try self.generateAnnoTypeInPlace(method.ret, env, .annotation);
            const ret_var = ModuleEnv.varFrom(method.ret);

            // Create the function var
            const func_content = try self.types.mkFuncUnbound(anno_arg_vars, ret_var);
            const func_var = try self.freshFromContent(func_content, env, where_region);

            // Add to scratch list
            try self.scratch_static_dispatch_constraints.append(ScratchStaticDispatchConstraint{
                .var_ = method_var,
                .constraint = StaticDispatchConstraint{
                    .fn_name = method.method_name,
                    .fn_var = func_var,
                    .origin = .where_clause,
                },
            });
        },
        .w_alias => |alias| {
            _ = alias;
            // TODO: Recursively unwrap alias
        },
        .w_malformed => {
            // If it's malformed, just ignore
        },
    }
}

/// Given an annotation, generate the corresponding type based on the CIR
///
/// This is used both for generation annotation types and type declaration types
///
/// This function will write the type into the type var node at `anno_idx`
fn generateAnnoTypeInPlace(self: *Self, anno_idx: CIR.TypeAnno.Idx, env: *Env, ctx: GenTypeAnnoCtx) std.mem.Allocator.Error!void {
    const trace = tracy.trace(@src());
    defer trace.end();

    // First, check if we've seen this anno before
    // This guards against recursive types
    if (self.seen_annos.get(anno_idx)) |_| {
        return;
    }

    // Get the annotation
    const anno = self.cir.store.getTypeAnno(anno_idx);
    const anno_region = self.cir.store.getNodeRegion(ModuleEnv.nodeIdxFrom(anno_idx));
    const anno_var = ModuleEnv.varFrom(anno_idx);
    try self.setVarRank(anno_var, env);

    // Put this anno in the "seen" map immediately, to support recursive references
    try self.seen_annos.put(anno_idx, anno_var);

    switch (anno) {
        .rigid_var => |rigid| {
            const static_dispatch_constraints_start = self.types.static_dispatch_constraints.len();
            switch (ctx) {
                .annotation => {
                    // If this an annotation, then check all where constraints
                    // and see if any reference this rigid var
                    for (self.scratch_static_dispatch_constraints.items.items) |scratch_constraint| {
                        const resolved_scratch_var = self.types.resolveVar(scratch_constraint.var_).var_;
                        if (resolved_scratch_var == anno_var) {
                            _ = try self.types.static_dispatch_constraints.append(self.types.gpa, scratch_constraint.constraint);
                        }
                    }
                },
                .type_decl => {},
            }
            const static_dispatch_constraints_end = self.types.static_dispatch_constraints.len();
            const static_dispatch_constraints_range = StaticDispatchConstraint.SafeList.Range{ .start = @enumFromInt(static_dispatch_constraints_start), .count = @intCast(static_dispatch_constraints_end - static_dispatch_constraints_start) };

            try self.unifyWith(anno_var, .{ .rigid = Rigid{
                .name = rigid.name,
                .constraints = static_dispatch_constraints_range,
            } }, env);
        },
        .rigid_var_lookup => |rigid_lookup| {
            _ = try self.unify(anno_var, ModuleEnv.varFrom(rigid_lookup.ref), env);
        },
        .underscore => {
            try self.unifyWith(anno_var, .{ .flex = Flex.init() }, env);
        },
        .lookup => |lookup| {
            switch (lookup.base) {
                .builtin => |builtin_type| {
                    // TODO: Don't generate a new type var here, reuse anno var
                    const builtin_var = try self.generateBuiltinTypeInstance(lookup.name, builtin_type, &.{}, anno_region, env);
                    _ = try self.unify(anno_var, builtin_var, env);
                },
                .local => |local| {

                    // Check if we're in a declaration or an annotation
                    switch (ctx) {
                        .type_decl => |this_decl| {
                            // If so, check if this is a recursive reference
                            if (this_decl.idx == local.decl_idx) {

                                // If it is a recursive ref, check that there are
                                // no arguments (since this is a lookup, not an apply)
                                if (this_decl.num_args != 0) {
                                    _ = try self.problems.appendProblem(self.gpa, .{ .type_apply_mismatch_arities = .{
                                        .type_name = this_decl.name,
                                        .region = anno_region,
                                        .num_expected_args = this_decl.num_args,
                                        .num_actual_args = 0,
                                    } });
                                    try self.unifyWith(anno_var, .err, env);
                                    return;
                                }

                                // If so, then update this annotation to be an instance
                                // of this type using the same backing variable
                                try self.unifyWith(anno_var, blk: {
                                    switch (this_decl.type_) {
                                        .alias => {
                                            // TODO: Recursion is not allowed in aliases.
                                            //
                                            // If this type i used anywhere,
                                            // then the user _should_ get an
                                            // error, but we should proactively
                                            // emit on here too
                                            break :blk try self.types.mkAlias(
                                                .{ .ident_idx = this_decl.name },
                                                this_decl.backing_var,
                                                &.{},
                                            );
                                        },
                                        .nominal => {
                                            break :blk try self.types.mkNominal(
                                                .{ .ident_idx = this_decl.name },
                                                this_decl.backing_var,
                                                &.{},
                                                self.common_idents.module_name,
                                            );
                                        },
                                    }
                                }, env);

                                return;
                            }
                        },
                        .annotation => {
                            // Otherwise, we're in an annotation and this cannot
                            // be recursive
                        },
                    }

                    const instantiated_var = try self.instantiateVar(
                        ModuleEnv.varFrom(local.decl_idx),
                        env,
                        .{ .explicit = anno_region },
                    );
                    _ = try self.unify(anno_var, instantiated_var, env);
                },
                .external => |ext| {
                    if (try self.resolveVarFromExternal(ext.module_idx, ext.target_node_idx)) |ext_ref| {
                        const ext_instantiated_var = try self.instantiateVar(
                            ext_ref.local_var,
                            env,
                            .{ .explicit = anno_region },
                        );
                        _ = try self.unify(anno_var, ext_instantiated_var, env);
                    } else {
                        // If this external type is unresolved, can should've reported
                        // an error. So we set to error and continue
                        try self.unifyWith(anno_var, .err, env);
                    }
                },
            }
        },
        .apply => |a| {
            // Generate the types for the arguments
            const anno_args = self.cir.store.sliceTypeAnnos(a.args);
            for (anno_args) |anno_arg| {
                try self.generateAnnoTypeInPlace(anno_arg, env, ctx);
            }
            const anno_arg_vars: []Var = @ptrCast(anno_args);

            switch (a.base) {
                .builtin => |builtin_type| {
                    // TODO: Don't generate a new type var here, reuse anno var
                    const builtin_var = try self.generateBuiltinTypeInstance(a.name, builtin_type, anno_arg_vars, anno_region, env);
                    _ = try self.unify(anno_var, builtin_var, env);
                },
                .local => |local| {
                    // Check if we're in a declaration or an annotation
                    switch (ctx) {
                        .type_decl => |this_decl| {
                            // If so, check if this is a recursive reference
                            if (this_decl.idx == local.decl_idx) {

                                // If it is a recursive ref, check that the args being
                                // applied here match the number of args of the decl
                                if (anno_arg_vars.len != this_decl.num_args) {
                                    _ = try self.problems.appendProblem(self.gpa, .{ .type_apply_mismatch_arities = .{
                                        .type_name = this_decl.name,
                                        .region = anno_region,
                                        .num_expected_args = this_decl.num_args,
                                        .num_actual_args = @intCast(anno_args.len),
                                    } });
                                    try self.unifyWith(anno_var, .err, env);
                                    return;
                                }

                                // If so, then update this annotation to be an instance
                                // of this type using the same backing variable
                                try self.unifyWith(anno_var, blk: {
                                    switch (this_decl.type_) {
                                        .alias => {
                                            // TODO: Recursion is not allowed in aliases.
                                            //
                                            // If this type i used anywhere,
                                            // then the user _should_ get an
                                            // error, but we should proactively
                                            // emit on here too
                                            break :blk try self.types.mkAlias(
                                                .{ .ident_idx = this_decl.name },
                                                this_decl.backing_var,
                                                anno_arg_vars,
                                            );
                                        },
                                        .nominal => {
                                            break :blk try self.types.mkNominal(
                                                .{ .ident_idx = this_decl.name },
                                                this_decl.backing_var,
                                                anno_arg_vars,
                                                self.common_idents.module_name,
                                            );
                                        },
                                    }
                                }, env);

                                return;
                            }
                        },
                        .annotation => {
                            // Otherwise, we're in an annotation and this cannot
                            // be recursive
                        },
                    }

                    // Resolve the referenced type
                    const decl_var = ModuleEnv.varFrom(local.decl_idx);
                    const decl_resolved = self.types.resolveVar(decl_var).desc.content;

                    // Get the arguments & name the referenced type
                    const decl_arg_vars, const decl_name = blk: {
                        if (decl_resolved == .alias) {
                            const decl_alias = decl_resolved.alias;
                            break :blk .{ self.types.sliceAliasArgs(decl_alias), decl_alias.ident.ident_idx };
                        } else if (decl_resolved == .structure and decl_resolved.structure == .nominal_type) {
                            const decl_nominal = decl_resolved.structure.nominal_type;
                            break :blk .{ self.types.sliceNominalArgs(decl_nominal), decl_nominal.ident.ident_idx };
                        } else if (decl_resolved == .err) {
                            try self.unifyWith(anno_var, .err, env);
                            return;
                        } else {
                            std.debug.assert(false);
                            try self.unifyWith(anno_var, .err, env);
                            return;
                        }
                    };

                    // Check for an arity mismatch
                    if (decl_arg_vars.len != anno_arg_vars.len) {
                        _ = try self.problems.appendProblem(self.gpa, .{ .type_apply_mismatch_arities = .{
                            .type_name = decl_name,
                            .region = anno_region,
                            .num_expected_args = @intCast(decl_arg_vars.len),
                            .num_actual_args = @intCast(anno_args.len),
                        } });
                        try self.unifyWith(anno_var, .err, env);
                        return;
                    }

                    // Then, built the map of applied variables
                    self.rigid_var_substitutions.clearRetainingCapacity();
                    for (decl_arg_vars, anno_arg_vars) |decl_arg_var, anno_arg_var| {
                        const decl_arg_resolved = self.types.resolveVar(decl_arg_var).desc.content;

                        std.debug.assert(decl_arg_resolved == .rigid);
                        const decl_arg_rigid = decl_arg_resolved.rigid;

                        try self.rigid_var_substitutions.put(self.gpa, decl_arg_rigid.name, anno_arg_var);
                    }

                    // Then instantiate the variable, substituting the rigid
                    // variables in the definition with the applied args from
                    // the annotation
                    const instantiated_var = try self.instantiateVarWithSubs(
                        decl_var,
                        &self.rigid_var_substitutions,
                        env,
                        .{ .explicit = anno_region },
                    );
                    _ = try self.unify(anno_var, instantiated_var, env);
                },
                .external => |ext| {
                    if (try self.resolveVarFromExternal(ext.module_idx, ext.target_node_idx)) |ext_ref| {
                        // Resolve the referenced type
                        const ext_resolved = self.types.resolveVar(ext_ref.local_var).desc.content;

                        // Get the arguments & name the referenced type
                        const ext_arg_vars, const ext_name = blk: {
                            switch (ext_resolved) {
                                .alias => |decl_alias| {
                                    break :blk .{ self.types.sliceAliasArgs(decl_alias), decl_alias.ident.ident_idx };
                                },
                                .structure => |flat_type| {
                                    if (flat_type == .nominal_type) {
                                        const decl_nominal = flat_type.nominal_type;
                                        break :blk .{ self.types.sliceNominalArgs(decl_nominal), decl_nominal.ident.ident_idx };
                                    } else {
                                        // External type resolved to a non-nominal structure (e.g., record, func, etc.)
                                        // This shouldn't happen for type applications, treat as error
                                        try self.unifyWith(anno_var, .err, env);
                                        return;
                                    }
                                },
                                .err => {
                                    try self.unifyWith(anno_var, .err, env);
                                    return;
                                },
                                .flex, .rigid, .recursion_var => {
                                    // External type resolved to a flex, rigid, or recursion var.
                                    // This can happen when the external type is polymorphic but hasn't been
                                    // instantiated yet. We need to use the variable as-is, but this means
                                    // we can't get the arity/name information. This is likely a bug in how
                                    // the external type was set up. For now, treat it as an error.
                                    try self.unifyWith(anno_var, .err, env);
                                    return;
                                },
                            }
                        };

                        // Check for an arity mismatch
                        if (ext_arg_vars.len != anno_arg_vars.len) {
                            _ = try self.problems.appendProblem(self.gpa, .{ .type_apply_mismatch_arities = .{
                                .type_name = ext_name,
                                .region = anno_region,
                                .num_expected_args = @intCast(ext_arg_vars.len),
                                .num_actual_args = @intCast(anno_args.len),
                            } });
                            try self.unifyWith(anno_var, .err, env);
                            return;
                        }

                        // Then, built the map of applied variables
                        self.rigid_var_substitutions.clearRetainingCapacity();
                        for (ext_arg_vars, anno_arg_vars) |decl_arg_var, anno_arg_var| {
                            const decl_arg_resolved = self.types.resolveVar(decl_arg_var).desc.content;

                            std.debug.assert(decl_arg_resolved == .rigid);
                            const decl_arg_rigid = decl_arg_resolved.rigid;

                            try self.rigid_var_substitutions.put(self.gpa, decl_arg_rigid.name, anno_arg_var);
                        }

                        // Then instantiate the variable, substituting the rigid
                        // variables in the definition with the applied args from
                        // the annotation
                        const instantiated_var = try self.instantiateVarWithSubs(
                            ext_ref.local_var,
                            &self.rigid_var_substitutions,
                            env,
                            .{ .explicit = anno_region },
                        );
                        _ = try self.unify(anno_var, instantiated_var, env);
                    } else {
                        // If this external type is unresolved, can should've reported
                        // an error. So we set to error and continue
                        try self.unifyWith(anno_var, .err, env);
                    }
                },
            }
        },
        .@"fn" => |func| {
            const args_anno_slice = self.cir.store.sliceTypeAnnos(func.args);
            for (args_anno_slice) |arg_anno_idx| {
                try self.generateAnnoTypeInPlace(arg_anno_idx, env, ctx);
            }
            const args_var_slice: []Var = @ptrCast(args_anno_slice);

            try self.generateAnnoTypeInPlace(func.ret, env, ctx);

            const fn_type = inner_blk: {
                if (func.effectful) {
                    break :inner_blk try self.types.mkFuncEffectful(args_var_slice, ModuleEnv.varFrom(func.ret));
                } else {
                    break :inner_blk try self.types.mkFuncPure(args_var_slice, ModuleEnv.varFrom(func.ret));
                }
            };
            try self.unifyWith(anno_var, fn_type, env);
        },
        .tag_union => |tag_union| {
            const scratch_tags_top = self.scratch_tags.top();
            defer self.scratch_tags.clearFrom(scratch_tags_top);

            const tag_anno_slices = self.cir.store.sliceTypeAnnos(tag_union.tags);
            for (tag_anno_slices) |tag_anno_idx| {
                // Get the tag anno
                const tag_type_anno = self.cir.store.getTypeAnno(tag_anno_idx);
                try self.setVarRank(ModuleEnv.varFrom(tag_anno_idx), env);

                // If the child of the tag union is not a tag, then set as error
                // Canonicalization should have reported this error
                if (tag_type_anno != .tag) {
                    try self.unifyWith(anno_var, .err, env);
                    return;
                }
                const tag = tag_type_anno.tag;

                // Generate the types for each tag arg
                const tag_anno_args_slice = self.cir.store.sliceTypeAnnos(tag.args);
                for (tag_anno_args_slice) |tag_arg_idx| {
                    try self.generateAnnoTypeInPlace(tag_arg_idx, env, ctx);
                }
                const tag_vars_slice: []Var = @ptrCast(tag_anno_args_slice);

                // Add the processed tag to scratch
                try self.scratch_tags.append(try self.types.mkTag(
                    tag.name,
                    tag_vars_slice,
                ));
            }

            // Get the slice of tags
            const tags_slice = self.scratch_tags.sliceFromStart(scratch_tags_top);
            std.mem.sort(types_mod.Tag, tags_slice, self.cir.common.getIdentStore(), comptime types_mod.Tag.sortByNameAsc);

            // Process the ext if it exists. Absence means it's a closed union
            const ext_var = inner_blk: {
                if (tag_union.ext) |ext_anno_idx| {
                    try self.generateAnnoTypeInPlace(ext_anno_idx, env, ctx);
                    break :inner_blk ModuleEnv.varFrom(ext_anno_idx);
                } else {
                    break :inner_blk try self.freshFromContent(.{ .structure = .empty_tag_union }, env, anno_region);
                }
            };

            // Set the anno's type
            try self.unifyWith(anno_var, try self.types.mkTagUnion(tags_slice, ext_var), env);
        },
        .tag => {
            // This indicates a malformed type annotation. Tags should only
            // exist as direct children of tag_unions
            std.debug.assert(false);
            try self.unifyWith(anno_var, .err, env);
        },
        .record => |rec| {
            const scratch_record_fields_top = self.scratch_record_fields.top();
            defer self.scratch_record_fields.clearFrom(scratch_record_fields_top);

            const recs_anno_slice = self.cir.store.sliceAnnoRecordFields(rec.fields);

            for (recs_anno_slice) |rec_anno_idx| {
                const rec_field = self.cir.store.getAnnoRecordField(rec_anno_idx);

                try self.generateAnnoTypeInPlace(rec_field.ty, env, ctx);
                const record_field_var = ModuleEnv.varFrom(rec_field.ty);

                // Add the processed tag to scratch
                try self.scratch_record_fields.append(types_mod.RecordField{
                    .name = rec_field.name,
                    .var_ = record_field_var,
                });
            }

            // Get the slice of record_fields
            const record_fields_slice = self.scratch_record_fields.sliceFromStart(scratch_record_fields_top);
            std.mem.sort(types_mod.RecordField, record_fields_slice, self.cir.common.getIdentStore(), comptime types_mod.RecordField.sortByNameAsc);
            const fields_type_range = try self.types.appendRecordFields(record_fields_slice);

            // Process the ext if it exists. Absence means it's a closed union
            // TODO: Capture ext in record field CIR
            // const ext_var = inner_blk: {
            //     if (rec.ext) |ext_anno_idx| {
            //         try self.generateAnnoType(rigid_vars_ctx, ext_anno_idx);
            //         break :inner_blk ModuleEnv.varFrom(ext_anno_idx);
            //     } else {
            //         break :inner_blk try self.freshFromContent(.{ .structure = .empty_record }, rank, anno_region);
            //     }
            // };
            const ext_var = try self.freshFromContent(.{ .structure = .empty_record }, env, anno_region);

            // Create the type for the anno in the store
            try self.unifyWith(
                anno_var,
                .{ .structure = types_mod.FlatType{ .record = .{
                    .fields = fields_type_range,
                    .ext = ext_var,
                } } },
                env,
            );
        },
        .tuple => |tuple| {
            const elems_anno_slice = self.cir.store.sliceTypeAnnos(tuple.elems);
            for (elems_anno_slice) |arg_anno_idx| {
                try self.generateAnnoTypeInPlace(arg_anno_idx, env, ctx);
            }
            const elems_range = try self.types.appendVars(@ptrCast(elems_anno_slice));
            try self.unifyWith(anno_var, .{ .structure = .{ .tuple = .{ .elems = elems_range } } }, env);
        },
        .parens => |parens| {
            try self.generateAnnoTypeInPlace(parens.anno, env, ctx);
            _ = try self.unify(anno_var, ModuleEnv.varFrom(parens.anno), env);
        },
        .malformed => {
            try self.unifyWith(anno_var, .err, env);
        },
    }
}

/// Generate a type variable from the builtin
///
/// Writes the resulting type into the slot at `ret_var`
fn generateBuiltinTypeInstance(
    self: *Self,
    anno_builtin_name: Ident.Idx,
    anno_builtin_type: CIR.TypeAnno.Builtin,
    anno_args: []Var,
    anno_region: Region,
    env: *Env,
) std.mem.Allocator.Error!Var {
    switch (anno_builtin_type) {
        // Phase 5: Use nominal types from Builtin instead of special .num content
        .u8 => return try self.freshFromContent(try self.mkNumberTypeContent("U8", env), env, anno_region),
        .u16 => return try self.freshFromContent(try self.mkNumberTypeContent("U16", env), env, anno_region),
        .u32 => return try self.freshFromContent(try self.mkNumberTypeContent("U32", env), env, anno_region),
        .u64 => return try self.freshFromContent(try self.mkNumberTypeContent("U64", env), env, anno_region),
        .u128 => return try self.freshFromContent(try self.mkNumberTypeContent("U128", env), env, anno_region),
        .i8 => return try self.freshFromContent(try self.mkNumberTypeContent("I8", env), env, anno_region),
        .i16 => return try self.freshFromContent(try self.mkNumberTypeContent("I16", env), env, anno_region),
        .i32 => return try self.freshFromContent(try self.mkNumberTypeContent("I32", env), env, anno_region),
        .i64 => return try self.freshFromContent(try self.mkNumberTypeContent("I64", env), env, anno_region),
        .i128 => return try self.freshFromContent(try self.mkNumberTypeContent("I128", env), env, anno_region),
        .f32 => return try self.freshFromContent(try self.mkNumberTypeContent("F32", env), env, anno_region),
        .f64 => return try self.freshFromContent(try self.mkNumberTypeContent("F64", env), env, anno_region),
        .dec => return try self.freshFromContent(try self.mkNumberTypeContent("Dec", env), env, anno_region),
        .list => {
            // Then check arity
            if (anno_args.len != 1) {
                _ = try self.problems.appendProblem(self.gpa, .{ .type_apply_mismatch_arities = .{
                    .type_name = anno_builtin_name,
                    .region = anno_region,
                    .num_expected_args = 1,
                    .num_actual_args = @intCast(anno_args.len),
                } });

                // Set error and return
                return try self.freshFromContent(.err, env, anno_region);
            }

            // Create the nominal List type
            const list_content = try self.mkListContent(anno_args[0], env);
            return try self.freshFromContent(list_content, env, anno_region);
        },
        .box => {
            // Then check arity
            if (anno_args.len != 1) {
                _ = try self.problems.appendProblem(self.gpa, .{ .type_apply_mismatch_arities = .{
                    .type_name = anno_builtin_name,
                    .region = anno_region,
                    .num_expected_args = 1,
                    .num_actual_args = @intCast(anno_args.len),
                } });

                // Set error and return
                return try self.freshFromContent(.err, env, anno_region);
            }

            // Create the nominal Box type
            const box_content = try self.mkBoxContent(anno_args[0]);
            return try self.freshFromContent(box_content, env, anno_region);
        },
        // Polymorphic number types (Num, Int, Frac) are no longer supported
        // They have been replaced with concrete nominal types (U8, I32, F64, Dec, etc.)
        .num, .int, .frac => {
            // Return error - these should not be used anymore
            return try self.freshFromContent(.err, env, anno_region);
        },
    }
}

// types //

const Expected = union(enum) {
    no_expectation,
    expected: struct { var_: Var, from_annotation: bool },
};

// pattern //

/// Check the types for the provided pattern, saving the type in-place
fn checkPattern(
    self: *Self,
    pattern_idx: CIR.Pattern.Idx,
    env: *Env,
    expected: Expected,
) std.mem.Allocator.Error!void {
    _ = try self.checkPatternHelp(pattern_idx, env, expected, .in_place);
}

/// Check the types for the provided pattern, either as fresh var or in-place
fn checkPatternHelp(
    self: *Self,
    pattern_idx: CIR.Pattern.Idx,
    env: *Env,
    expected: Expected,
    comptime out_var: OutVar,
) std.mem.Allocator.Error!Var {
    const trace = tracy.trace(@src());
    defer trace.end();

    const pattern = self.cir.store.getPattern(pattern_idx);
    const pattern_region = self.cir.store.getNodeRegion(ModuleEnv.nodeIdxFrom(pattern_idx));
    const pattern_var = switch (comptime out_var) {
        .fresh => try self.fresh(env, pattern_region),
        .in_place => blk: {
            try self.setVarRank(ModuleEnv.varFrom(pattern_idx), env);
            break :blk ModuleEnv.varFrom(pattern_idx);
        },
    };

    switch (pattern) {
        .assign => |_| {
            // In the case of an assigned variable, set it to be a flex var initially.
            // This will be refined based on how it's used.
            try self.unifyWith(pattern_var, .{ .flex = Flex.init() }, env);
        },
        .underscore => |_| {
            // Underscore can be anything
            try self.unifyWith(pattern_var, .{ .flex = Flex.init() }, env);
        },
        // str //
        .str_literal => {
            const str_var = try self.freshStr(env, pattern_region);
            _ = try self.unify(pattern_var, str_var, env);
        },
        // as //
        .as => |p| {
            const var_ = try self.checkPatternHelp(p.pattern, env, expected, out_var);
            _ = try self.unify(var_, pattern_var, env);
        },
        // tuple //
        .tuple => |tuple| {
            const elem_vars_slice = blk: {
                switch (comptime out_var) {
                    .fresh => {
                        const scratch_vars_top = self.scratch_vars.top();
                        defer self.scratch_vars.clearFrom(scratch_vars_top);

                        // Check tuple elements
                        const elems_slice = self.cir.store.slicePatterns(tuple.patterns);
                        for (elems_slice) |single_elem_ptrn_idx| {
                            const elem_var = try self.checkPatternHelp(single_elem_ptrn_idx, env, .no_expectation, out_var);
                            try self.scratch_vars.append(elem_var);
                        }

                        // Add to types store
                        break :blk try self.types.appendVars(self.scratch_vars.sliceFromStart(scratch_vars_top));
                    },
                    .in_place => {
                        // Check tuple elements
                        const elems_slice = self.cir.store.slicePatterns(tuple.patterns);
                        for (elems_slice) |single_elem_ptrn_idx| {
                            _ = try self.checkPatternHelp(single_elem_ptrn_idx, env, .no_expectation, out_var);
                        }

                        // Add to types store
                        // Cast the elems idxs to vars (this works because Anno Idx are 1-1 with type Vars)
                        break :blk try self.types.appendVars(@ptrCast(elems_slice));
                    },
                }
            };

            // Set the type in the store
            try self.unifyWith(pattern_var, .{ .structure = .{
                .tuple = .{ .elems = elem_vars_slice },
            } }, env);
        },
        // list //
        .list => |list| {
            const elems = self.cir.store.slicePatterns(list.patterns);
            if (elems.len == 0) {
                // Create a nominal List with a fresh unbound element type
                const elem_var = try self.fresh(env, pattern_region);
                const list_content = try self.mkListContent(elem_var, env);
                try self.unifyWith(pattern_var, list_content, env);
            } else {

                // Here, we use the list's 1st element as the element var to
                // constrain the rest of the list

                // Check the first elem
                const elem_var = try self.checkPatternHelp(elems[0], env, .no_expectation, out_var);

                // Iterate over the remaining elements
                var last_elem_ptrn_idx = elems[0];
                for (elems[1..], 1..) |elem_ptrn_idx, i| {
                    const cur_elem_var = try self.checkPatternHelp(elem_ptrn_idx, env, .no_expectation, out_var);

                    // Unify each element's var with the list's elem var
                    const result = try self.unify(elem_var, cur_elem_var, env);
                    self.setDetailIfTypeMismatch(result, problem.TypeMismatchDetail{ .incompatible_list_elements = .{
                        .last_elem_idx = ModuleEnv.nodeIdxFrom(last_elem_ptrn_idx),
                        .incompatible_elem_index = @intCast(i),
                        .list_length = @intCast(elems.len),
                    } });

                    // If we errored, check the rest of the elements without comparing
                    // to the elem_var to catch their individual errors
                    if (!result.isOk()) {
                        for (elems[i + 1 ..]) |remaining_elem_expr_idx| {
                            _ = try self.checkPatternHelp(remaining_elem_expr_idx, env, .no_expectation, out_var);
                        }

                        // Break to avoid cascading errors
                        break;
                    }

                    last_elem_ptrn_idx = elem_ptrn_idx;
                }

                // Create a nominal List type with the inferred element type
                const list_content = try self.mkListContent(elem_var, env);
                try self.unifyWith(pattern_var, list_content, env);

                // Then, check the "rest" pattern is bound to a variable
                // This is if the pattern is like `.. as x`
                if (list.rest_info) |rest_info| {
                    if (rest_info.pattern) |rest_pattern_idx| {
                        const rest_pattern_var = try self.checkPatternHelp(rest_pattern_idx, env, .no_expectation, out_var);

                        _ = try self.unify(pattern_var, rest_pattern_var, env);
                    }
                }
            }
        },
        // applied tag //
        .applied_tag => |applied_tag| {
            // Create a tag type in the type system and assign it the expr_var

            const arg_vars_slice = blk: {
                switch (comptime out_var) {
                    .fresh => {
                        const scratch_vars_top = self.scratch_vars.top();
                        defer self.scratch_vars.clearFrom(scratch_vars_top);

                        // Check tuple elements
                        const arg_ptrn_idx_slice = self.cir.store.slicePatterns(applied_tag.args);
                        for (arg_ptrn_idx_slice) |arg_expr_idx| {
                            const arg_var = try self.checkPatternHelp(arg_expr_idx, env, .no_expectation, out_var);
                            try self.scratch_vars.append(arg_var);
                        }

                        // Add to types store
                        break :blk try self.types.appendVars(self.scratch_vars.sliceFromStart(scratch_vars_top));
                    },

                    .in_place => {
                        // Process each tag arg
                        const arg_ptrn_idx_slice = self.cir.store.slicePatterns(applied_tag.args);
                        for (arg_ptrn_idx_slice) |arg_expr_idx| {
                            _ = try self.checkPatternHelp(arg_expr_idx, env, .no_expectation, out_var);
                        }

                        // Add to types store
                        // Cast the elems idxs to vars (this works because Anno Idx are 1-1 with type Vars)
                        break :blk try self.types.appendVars(@ptrCast(arg_ptrn_idx_slice));
                    },
                }
            };

            // Create the type
            const ext_var = try self.fresh(env, pattern_region);

            const tag = types_mod.Tag{ .name = applied_tag.name, .args = arg_vars_slice };
            const tag_union_content = try self.types.mkTagUnion(&[_]types_mod.Tag{tag}, ext_var);

            // Update the expr to point to the new type
            try self.unifyWith(pattern_var, tag_union_content, env);
        },
        // nominal //
        .nominal => |nominal| {
            // TODO: Merge this with e_nominal_external

            // First, check the type inside the expr
            const actual_backing_var = try self.checkPatternHelp(nominal.backing_pattern, env, .no_expectation, out_var);

            // Then, we need an instance of the nominal type being referenced
            // E.g. ConList.Cons(...)
            //      ^^^^^^^
            const nominal_var = try self.instantiateVar(ModuleEnv.varFrom(nominal.nominal_type_decl), env, .{ .explicit = pattern_region });
            const nominal_resolved = self.types.resolveVar(nominal_var).desc.content;

            if (nominal_resolved == .structure and nominal_resolved.structure == .nominal_type) {
                // Then, we extract the variable of the nominal type
                // E.g. ConList(a) := [Cons(a, ConstList), Nil]
                //                    ^^^^^^^^^^^^^^^^^^^^^^^^^
                const nominal_backing_var = self.types.getNominalBackingVar(nominal_resolved.structure.nominal_type);

                // Now we unify what the user wrote with the backing type of the nominal was
                // E.g. ConList.Cons(...) <-> [Cons(a, ConsList(a)), Nil]
                //              ^^^^^^^^^     ^^^^^^^^^^^^^^^^^^^^^^^^^
                const result = try self.unify(nominal_backing_var, actual_backing_var, env);

                // Then, we handle the result of unification
                switch (result) {
                    .ok => {
                        // If that unify call succeeded, then we this is a valid instance
                        // of this nominal type. So we set the expr's type to be the
                        // nominal type
                        _ = try self.unify(pattern_var, nominal_var, env);
                    },
                    .problem => |problem_idx| {
                        // Unification failed - the constructor is incompatible with the nominal type
                        // Set a specific error message based on the backing type kind
                        switch (nominal.backing_type) {
                            .tag => {
                                // Constructor doesn't exist or has wrong arity/types
                                self.setProblemTypeMismatchDetail(problem_idx, .invalid_nominal_tag);
                            },
                            else => {
                                // TODO: Add specific error messages for records, tuples, etc.
                            },
                        }

                        // Mark the entire expression as having a type error
                        try self.unifyWith(pattern_var, .err, env);
                    },
                }
            } else {
                // If the nominal type is actually something else, then set the
                // whole expression to be an error.
                //
                // TODO: Report a nice problem here
                try self.unifyWith(pattern_var, .err, env);
            }
        },
        .nominal_external => |nominal| {
            // TODO: Merge this with e_nominal

            // First, check the type inside the expr
            const actual_backing_var = try self.checkPatternHelp(nominal.backing_pattern, env, .no_expectation, out_var);

            if (try self.resolveVarFromExternal(nominal.module_idx, nominal.target_node_idx)) |ext_ref| {
                // Then, we need an instance of the nominal type being referenced
                // E.g. ConList.Cons(...)
                //      ^^^^^^^
                const nominal_var = try self.instantiateVar(ext_ref.local_var, env, .{ .explicit = pattern_region });
                const nominal_resolved = self.types.resolveVar(nominal_var).desc.content;

                if (nominal_resolved == .structure and nominal_resolved.structure == .nominal_type) {
                    // Then, we extract the variable of the nominal type
                    // E.g. ConList(a) := [Cons(a, ConstList), Nil]
                    //                    ^^^^^^^^^^^^^^^^^^^^^^^^^
                    const nominal_backing_var = self.types.getNominalBackingVar(nominal_resolved.structure.nominal_type);

                    // Now we unify what the user wrote with the backing type of the nominal was
                    // E.g. ConList.Cons(...) <-> [Cons(a, ConsList(a)), Nil]
                    //              ^^^^^^^^^     ^^^^^^^^^^^^^^^^^^^^^^^^^
                    const result = try self.unify(nominal_backing_var, actual_backing_var, env);

                    // Then, we handle the result of unification
                    switch (result) {
                        .ok => {
                            // If that unify call succeeded, then we this is a valid instance
                            // of this nominal type. So we set the expr's type to be the
                            // nominal type
                            _ = try self.unify(pattern_var, nominal_var, env);
                        },
                        .problem => |problem_idx| {
                            // Unification failed - the constructor is incompatible with the nominal type
                            // Set a specific error message based on the backing type kind
                            switch (nominal.backing_type) {
                                .tag => {
                                    // Constructor doesn't exist or has wrong arity/types
                                    self.setProblemTypeMismatchDetail(problem_idx, .invalid_nominal_tag);
                                },
                                else => {
                                    // TODO: Add specific error messages for records, tuples, etc.
                                },
                            }

                            // Mark the entire expression as having a type error
                            try self.unifyWith(pattern_var, .err, env);
                        },
                    }
                } else {
                    // If the nominal type is actually something else, then set the
                    // whole expression to be an error.
                    //
                    // TODO: Report a nice problem here
                    try self.unifyWith(pattern_var, .err, env);
                }
            } else {
                try self.unifyWith(pattern_var, .err, env);
            }
        },
        // record destructure //
        .record_destructure => |destructure| {
            const scratch_records_top = self.scratch_record_fields.top();
            defer self.scratch_record_fields.clearFrom(scratch_records_top);

            for (self.cir.store.sliceRecordDestructs(destructure.destructs)) |destruct_idx| {
                const destruct = self.cir.store.getRecordDestruct(destruct_idx);
                const destruct_var = ModuleEnv.varFrom(destruct_idx);
                try self.setVarRank(destruct_var, env);

                // Check the sub pattern
                const field_pattern_var = blk: {
                    switch (destruct.kind) {
                        .Required => |sub_pattern_idx| {
                            break :blk try self.checkPatternHelp(sub_pattern_idx, env, .no_expectation, out_var);
                        },
                        .SubPattern => |sub_pattern_idx| {
                            break :blk try self.checkPatternHelp(sub_pattern_idx, env, .no_expectation, out_var);
                        },
                    }
                };

                // Set the destruct var to redirect to the field pattern var
                _ = try self.unify(destruct_var, field_pattern_var, env);

                // Append it to the scratch records array
                try self.scratch_record_fields.append(types_mod.RecordField{
                    .name = destruct.label,
                    .var_ = ModuleEnv.varFrom(destruct_var),
                });
            }

            // Copy the scratch record fields into the types store
            const record_fields_scratch = self.scratch_record_fields.sliceFromStart(scratch_records_top);
            std.mem.sort(types_mod.RecordField, record_fields_scratch, self.cir.getIdentStore(), comptime types_mod.RecordField.sortByNameAsc);
            const record_fields_range = try self.types.appendRecordFields(record_fields_scratch);

            // Update the pattern var
            try self.unifyWith(pattern_var, .{ .structure = .{
                .record_unbound = record_fields_range,
            } }, env);
        },
        // nums //
        .num_literal => |num| {
            // For unannotated literals (.num_unbound, .int_unbound), create a flex var with from_num_literal constraint
            switch (num.kind) {
                .num_unbound, .int_unbound => {
                    // Create NumLiteralInfo for constraint checking
                    const num_literal_info = switch (num.value.kind) {
                        .u128 => types_mod.NumLiteralInfo.fromU128(@bitCast(num.value.bytes), false, pattern_region),
                        .i128 => types_mod.NumLiteralInfo.fromI128(num.value.toI128(), num.value.toI128() < 0, false, pattern_region),
                    };

                    // Create from_num_literal constraint
                    const constraint_range = try self.mkFromNumLiteralConstraint(num_literal_info, env);

                    // Create flex var with the constraint
                    const flex_content = types_mod.Content{
                        .flex = types_mod.Flex{
                            .name = null,
                            .constraints = constraint_range,
                        },
                    };
                    const flex_var = try self.freshFromContent(flex_content, env, pattern_region);
                    _ = try self.unify(pattern_var, flex_var, env);
                },
                // Phase 5: For explicitly typed literals, use nominal types from Builtin
                .u8 => try self.unifyWith(pattern_var, try self.mkNumberTypeContent("U8", env), env),
                .i8 => try self.unifyWith(pattern_var, try self.mkNumberTypeContent("I8", env), env),
                .u16 => try self.unifyWith(pattern_var, try self.mkNumberTypeContent("U16", env), env),
                .i16 => try self.unifyWith(pattern_var, try self.mkNumberTypeContent("I16", env), env),
                .u32 => try self.unifyWith(pattern_var, try self.mkNumberTypeContent("U32", env), env),
                .i32 => try self.unifyWith(pattern_var, try self.mkNumberTypeContent("I32", env), env),
                .u64 => try self.unifyWith(pattern_var, try self.mkNumberTypeContent("U64", env), env),
                .i64 => try self.unifyWith(pattern_var, try self.mkNumberTypeContent("I64", env), env),
                .u128 => try self.unifyWith(pattern_var, try self.mkNumberTypeContent("U128", env), env),
                .i128 => try self.unifyWith(pattern_var, try self.mkNumberTypeContent("I128", env), env),
                .f32 => try self.unifyWith(pattern_var, try self.mkNumberTypeContent("F32", env), env),
                .f64 => try self.unifyWith(pattern_var, try self.mkNumberTypeContent("F64", env), env),
                .dec => try self.unifyWith(pattern_var, try self.mkNumberTypeContent("Dec", env), env),
            }
        },
        .frac_f32_literal => |_| {
            // Phase 5: Use nominal F32 type
            try self.unifyWith(pattern_var, try self.mkNumberTypeContent("F32", env), env);
        },
        .frac_f64_literal => |_| {
            // Phase 5: Use nominal F64 type
            try self.unifyWith(pattern_var, try self.mkNumberTypeContent("F64", env), env);
        },
        .dec_literal => |dec| {
            if (dec.has_suffix) {
                // Explicit suffix like `3.14dec` - use nominal Dec type
                try self.unifyWith(pattern_var, try self.mkNumberTypeContent("Dec", env), env);
            } else {
                // Unannotated decimal literal - create flex var with from_num_literal constraint
                const num_literal_info = types_mod.NumLiteralInfo.fromI128(
                    dec.value.num, // RocDec has .num field which is i128 scaled by 10^18
                    dec.value.num < 0,
                    true, // Decimal literals are always fractional
                    pattern_region,
                );

                const constraint_range = try self.mkFromNumLiteralConstraint(num_literal_info, env);
                const flex_content = types_mod.Content{
                    .flex = types_mod.Flex{
                        .name = null,
                        .constraints = constraint_range,
                    },
                };
                const flex_var = try self.freshFromContent(flex_content, env, pattern_region);
                _ = try self.unify(pattern_var, flex_var, env);
            }
        },
        .small_dec_literal => |dec| {
            if (dec.has_suffix) {
                // Explicit suffix - use nominal Dec type
                try self.unifyWith(pattern_var, try self.mkNumberTypeContent("Dec", env), env);
            } else {
                // Unannotated decimal literal - create flex var with from_num_literal constraint
                // SmallDecValue stores a numerator (i16) and power of ten
                // We need to convert this to an i128 scaled by 10^18 for consistency
                const scaled_value = @as(i128, dec.value.numerator) * std.math.pow(i128, 10, 18 - dec.value.denominator_power_of_ten);
                const num_literal_info = types_mod.NumLiteralInfo.fromI128(
                    scaled_value,
                    dec.value.numerator < 0,
                    true,
                    pattern_region,
                );

                const constraint_range = try self.mkFromNumLiteralConstraint(num_literal_info, env);
                const flex_content = types_mod.Content{
                    .flex = types_mod.Flex{
                        .name = null,
                        .constraints = constraint_range,
                    },
                };
                const flex_var = try self.freshFromContent(flex_content, env, pattern_region);
                _ = try self.unify(pattern_var, flex_var, env);
            }
        },
        .runtime_error => {
            try self.unifyWith(pattern_var, .err, env);
        },
    }

    // If we were provided with an expected type, unify against it
    switch (expected) {
        .no_expectation => {},
        .expected => |expected_type| {
            if (expected_type.from_annotation) {
                _ = try self.unifyWithCtx(expected_type.var_, pattern_var, env, .anno);
            } else {
                _ = try self.unify(expected_type.var_, pattern_var, env);
            }
        },
    }

    return pattern_var;
}

// expr //

fn checkExpr(self: *Self, expr_idx: CIR.Expr.Idx, env: *Env, expected: Expected) std.mem.Allocator.Error!bool {
    const trace = tracy.trace(@src());
    defer trace.end();

    const expr = self.cir.store.getExpr(expr_idx);
    const expr_var = ModuleEnv.varFrom(expr_idx);
    const expr_region = self.cir.store.getNodeRegion(ModuleEnv.nodeIdxFrom(expr_idx));

    // Set the rank of the expr var, if it is not a lambda
    //
    // Lambdas push a new rank, so the var must be added to _that_ rank
    if (expr != .e_lambda) {
        try self.setVarRank(expr_var, env);
    }

    var does_fx = false; // Does this expression potentially perform any side effects?

    switch (expr) {
        // str //
        .e_str_segment => |_| {
            const str_var = try self.freshStr(env, expr_region);
            _ = try self.unify(expr_var, str_var, env);
        },
        .e_str => |str| {
            // Iterate over the string segments, capturing if any error'd
            const segment_expr_idx_slice = self.cir.store.sliceExpr(str.span);
            var did_err = false;
            for (segment_expr_idx_slice) |seg_expr_idx| {
                // Check the segment
                does_fx = try self.checkExpr(seg_expr_idx, env, .no_expectation) or does_fx;

                // Check if it errored
                const seg_var = ModuleEnv.varFrom(seg_expr_idx);
                did_err = did_err or self.types.resolveVar(seg_var).desc.content == .err;
            }

            if (did_err) {
                // If any segment errored, propgate that error to the root string
                try self.unifyWith(expr_var, .err, env);
            } else {
                // Otherwise, set the type of this expr to be nominal Str
                const str_var = try self.freshStr(env, expr_region);
                _ = try self.unify(expr_var, str_var, env);
            }
        },
        // nums //
        .e_num => |num| {
            switch (num.kind) {
                .num_unbound, .int_unbound => {
                    // For unannotated literals, create a flex var with from_num_literal constraint
                    const num_literal_info = switch (num.value.kind) {
                        .u128 => types_mod.NumLiteralInfo.fromU128(@bitCast(num.value.bytes), false, expr_region),
                        .i128 => types_mod.NumLiteralInfo.fromI128(num.value.toI128(), num.value.toI128() < 0, false, expr_region),
                    };

                    // Create from_num_literal constraint
                    const constraint_range = try self.mkFromNumLiteralConstraint(num_literal_info, env);
                    const constraint = self.types.sliceStaticDispatchConstraints(constraint_range)[0];

                    // Create flex var with the constraint
                    const flex_content = types_mod.Content{
                        .flex = types_mod.Flex{
                            .name = null,
                            .constraints = constraint_range,
                        },
                    };
                    const flex_var = try self.freshFromContent(flex_content, env, expr_region);
                    _ = try self.unify(expr_var, flex_var, env);

                    // Record this literal for deferred validation during comptime eval
                    _ = try self.cir.deferred_numeric_literals.append(self.gpa, .{
                        .expr_idx = expr_idx,
                        .type_var = flex_var,
                        .constraint = constraint,
                        .region = expr_region,
                    });
                },
                .u8 => try self.unifyWith(expr_var, try self.mkNumberTypeContent("U8", env), env),
                .i8 => try self.unifyWith(expr_var, try self.mkNumberTypeContent("I8", env), env),
                .u16 => try self.unifyWith(expr_var, try self.mkNumberTypeContent("U16", env), env),
                .i16 => try self.unifyWith(expr_var, try self.mkNumberTypeContent("I16", env), env),
                .u32 => try self.unifyWith(expr_var, try self.mkNumberTypeContent("U32", env), env),
                .i32 => try self.unifyWith(expr_var, try self.mkNumberTypeContent("I32", env), env),
                .u64 => try self.unifyWith(expr_var, try self.mkNumberTypeContent("U64", env), env),
                .i64 => try self.unifyWith(expr_var, try self.mkNumberTypeContent("I64", env), env),
                .u128 => try self.unifyWith(expr_var, try self.mkNumberTypeContent("U128", env), env),
                .i128 => try self.unifyWith(expr_var, try self.mkNumberTypeContent("I128", env), env),
                .f32 => try self.unifyWith(expr_var, try self.mkNumberTypeContent("F32", env), env),
                .f64 => try self.unifyWith(expr_var, try self.mkNumberTypeContent("F64", env), env),
                .dec => try self.unifyWith(expr_var, try self.mkNumberTypeContent("Dec", env), env),
            }
        },
        .e_frac_f32 => |frac| {
            if (frac.has_suffix) {
                try self.unifyWith(expr_var, try self.mkNumberTypeContent("F32", env), env);
            } else {
                // Unsuffixed fractional literal - create constrained flex var
                const num_literal_info = types_mod.NumLiteralInfo.fromI128(
                    @as(i128, @as(u32, @bitCast(frac.value))),
                    frac.value < 0,
                    true,
                    expr_region,
                );
                const constraint_range = try self.mkFromNumLiteralConstraint(num_literal_info, env);
                const constraint = self.types.sliceStaticDispatchConstraints(constraint_range)[0];
                const flex_content = types_mod.Content{
                    .flex = types_mod.Flex{
                        .name = null,
                        .constraints = constraint_range,
                    },
                };
                const flex_var = try self.freshFromContent(flex_content, env, expr_region);
                _ = try self.unify(expr_var, flex_var, env);
                _ = try self.cir.deferred_numeric_literals.append(self.gpa, .{
                    .expr_idx = expr_idx,
                    .type_var = flex_var,
                    .constraint = constraint,
                    .region = expr_region,
                });
            }
        },
        .e_frac_f64 => |frac| {
            if (frac.has_suffix) {
                try self.unifyWith(expr_var, try self.mkNumberTypeContent("F64", env), env);
            } else {
                // Unsuffixed fractional literal - create constrained flex var
                const num_literal_info = types_mod.NumLiteralInfo.fromI128(
                    @as(i128, @as(u64, @bitCast(frac.value))),
                    frac.value < 0,
                    true,
                    expr_region,
                );
                const constraint_range = try self.mkFromNumLiteralConstraint(num_literal_info, env);
                const constraint = self.types.sliceStaticDispatchConstraints(constraint_range)[0];
                const flex_content = types_mod.Content{
                    .flex = types_mod.Flex{
                        .name = null,
                        .constraints = constraint_range,
                    },
                };
                const flex_var = try self.freshFromContent(flex_content, env, expr_region);
                _ = try self.unify(expr_var, flex_var, env);
                _ = try self.cir.deferred_numeric_literals.append(self.gpa, .{
                    .expr_idx = expr_idx,
                    .type_var = flex_var,
                    .constraint = constraint,
                    .region = expr_region,
                });
            }
        },
        .e_dec => |frac| {
            if (frac.has_suffix) {
                try self.unifyWith(expr_var, try self.mkNumberTypeContent("Dec", env), env);
            } else {
                // Unsuffixed Dec literal - create constrained flex var
                const num_literal_info = types_mod.NumLiteralInfo.fromI128(
                    frac.value.num,
                    frac.value.num < 0,
                    true,
                    expr_region,
                );
                const constraint_range = try self.mkFromNumLiteralConstraint(num_literal_info, env);
                const constraint = self.types.sliceStaticDispatchConstraints(constraint_range)[0];
                const flex_content = types_mod.Content{
                    .flex = types_mod.Flex{
                        .name = null,
                        .constraints = constraint_range,
                    },
                };
                const flex_var = try self.freshFromContent(flex_content, env, expr_region);
                _ = try self.unify(expr_var, flex_var, env);
                _ = try self.cir.deferred_numeric_literals.append(self.gpa, .{
                    .expr_idx = expr_idx,
                    .type_var = flex_var,
                    .constraint = constraint,
                    .region = expr_region,
                });
            }
        },
        .e_dec_small => |frac| {
            if (frac.has_suffix) {
                try self.unifyWith(expr_var, try self.mkNumberTypeContent("Dec", env), env);
            } else {
                // Unsuffixed small Dec literal - create constrained flex var
                // Scale the value to i128 representation
                const scaled_value = @as(i128, frac.value.numerator) * std.math.pow(i128, 10, 18 - frac.value.denominator_power_of_ten);
                const num_literal_info = types_mod.NumLiteralInfo.fromI128(
                    scaled_value,
                    scaled_value < 0,
                    true,
                    expr_region,
                );
                const constraint_range = try self.mkFromNumLiteralConstraint(num_literal_info, env);
                const constraint = self.types.sliceStaticDispatchConstraints(constraint_range)[0];
                const flex_content = types_mod.Content{
                    .flex = types_mod.Flex{
                        .name = null,
                        .constraints = constraint_range,
                    },
                };
                const flex_var = try self.freshFromContent(flex_content, env, expr_region);
                _ = try self.unify(expr_var, flex_var, env);
                _ = try self.cir.deferred_numeric_literals.append(self.gpa, .{
                    .expr_idx = expr_idx,
                    .type_var = flex_var,
                    .constraint = constraint,
                    .region = expr_region,
                });
            }
        },
        // list //
        .e_empty_list => {
            // Create a nominal List with a fresh unbound element type
            const elem_var = try self.fresh(env, expr_region);
            const list_content = try self.mkListContent(elem_var, env);
            try self.unifyWith(expr_var, list_content, env);
        },
        .e_list => |list| {
            const elems = self.cir.store.exprSlice(list.elems);

            if (elems.len == 0) {
                // Create a nominal List with a fresh unbound element type
                const elem_var = try self.fresh(env, expr_region);
                const list_content = try self.mkListContent(elem_var, env);
                try self.unifyWith(expr_var, list_content, env);
            } else {
                // Here, we use the list's 1st element as the element var to
                // constrain the rest of the list

                // Check the first elem
                does_fx = try self.checkExpr(elems[0], env, .no_expectation) or does_fx;

                // Iterate over the remaining elements
                const elem_var = ModuleEnv.varFrom(elems[0]);
                var last_elem_expr_idx = elems[0];
                for (elems[1..], 1..) |elem_expr_idx, i| {
                    does_fx = try self.checkExpr(elem_expr_idx, env, .no_expectation) or does_fx;
                    const cur_elem_var = ModuleEnv.varFrom(elem_expr_idx);

                    // Unify each element's var with the list's elem var
                    const result = try self.unify(elem_var, cur_elem_var, env);
                    self.setDetailIfTypeMismatch(result, problem.TypeMismatchDetail{ .incompatible_list_elements = .{
                        .last_elem_idx = ModuleEnv.nodeIdxFrom(last_elem_expr_idx),
                        .incompatible_elem_index = @intCast(i),
                        .list_length = @intCast(elems.len),
                    } });

                    // If we errored, check the rest of the elements without comparing
                    // to the elem_var to catch their individual errors
                    if (!result.isOk()) {
                        for (elems[i + 1 ..]) |remaining_elem_expr_idx| {
                            does_fx = try self.checkExpr(remaining_elem_expr_idx, env, .no_expectation) or does_fx;
                        }

                        // Break to avoid cascading errors
                        break;
                    }

                    last_elem_expr_idx = elem_expr_idx;
                }

                // Create a nominal List type with the inferred element type
                const list_content = try self.mkListContent(elem_var, env);
                try self.unifyWith(expr_var, list_content, env);
            }
        },
        // tuple //
        .e_tuple => |tuple| {
            // Check tuple elements
            const elems_slice = self.cir.store.exprSlice(tuple.elems);
            for (elems_slice) |single_elem_expr_idx| {
                does_fx = try self.checkExpr(single_elem_expr_idx, env, .no_expectation) or does_fx;
            }

            // Cast the elems idxs to vars (this works because Anno Idx are 1-1 with type Vars)
            const elem_vars_slice = try self.types.appendVars(@ptrCast(elems_slice));

            // Set the type in the store
            try self.unifyWith(expr_var, .{ .structure = .{
                .tuple = .{ .elems = elem_vars_slice },
            } }, env);
        },
        // record //
        .e_record => |e| {
            // Create a record type in the type system and assign it the expr_var

            // Write down the top of the scratch records array
            const record_fields_top = self.scratch_record_fields.top();
            defer self.scratch_record_fields.clearFrom(record_fields_top);

            // Process each field
            for (self.cir.store.sliceRecordFields(e.fields)) |field_idx| {
                const field = self.cir.store.getRecordField(field_idx);

                // Check the field value expression
                does_fx = try self.checkExpr(field.value, env, .no_expectation) or does_fx;

                // Append it to the scratch records array
                try self.scratch_record_fields.append(types_mod.RecordField{
                    .name = field.name,
                    .var_ = ModuleEnv.varFrom(field.value),
                });
            }

            // Copy the scratch fields into the types store
            const record_fields_scratch = self.scratch_record_fields.sliceFromStart(record_fields_top);
            std.mem.sort(types_mod.RecordField, record_fields_scratch, self.cir.getIdentStore(), comptime types_mod.RecordField.sortByNameAsc);
            const record_fields_range = try self.types.appendRecordFields(record_fields_scratch);

            // Check if this is a record update
            if (e.ext) |record_being_updated_expr| {
                // Create an unbound record with the provided fields
                const ext_var = try self.fresh(env, expr_region);
                try self.unifyWith(expr_var, .{ .structure = .{
                    .record = .{
                        .fields = record_fields_range,
                        .ext = ext_var,
                    },
                } }, env);

                does_fx = try self.checkExpr(record_being_updated_expr, env, .no_expectation) or does_fx;
                const record_being_updated_var = ModuleEnv.varFrom(record_being_updated_expr);

                _ = try self.unify(record_being_updated_var, expr_var, env);
            } else {
                // Create an unbound record with the provided fields
                const ext_var = try self.freshFromContent(.{ .structure = .empty_record }, env, expr_region);
                try self.unifyWith(expr_var, .{ .structure = .{ .record = .{
                    .fields = record_fields_range,
                    .ext = ext_var,
                } } }, env);
            }
        },
        .e_empty_record => {
            try self.unifyWith(expr_var, .{ .structure = .empty_record }, env);
        },
        // tags //
        .e_zero_argument_tag => |e| {
            const ext_var = try self.fresh(env, expr_region);

            const tag = try self.types.mkTag(e.name, &.{});
            const tag_union_content = try self.types.mkTagUnion(&[_]types_mod.Tag{tag}, ext_var);

            // Update the expr to point to the new type
            try self.unifyWith(expr_var, tag_union_content, env);
        },
        .e_tag => |e| {
            // Create a tag type in the type system and assign it the expr_var

            // Process each tag arg
            const arg_expr_idx_slice = self.cir.store.sliceExpr(e.args);
            for (arg_expr_idx_slice) |arg_expr_idx| {
                does_fx = try self.checkExpr(arg_expr_idx, env, .no_expectation) or does_fx;
            }

            // Create the type
            const ext_var = try self.fresh(env, expr_region);

            const tag = try self.types.mkTag(e.name, @ptrCast(arg_expr_idx_slice));
            const tag_union_content = try self.types.mkTagUnion(&[_]types_mod.Tag{tag}, ext_var);

            // Update the expr to point to the new type
            try self.unifyWith(expr_var, tag_union_content, env);
        },
        // nominal //
        .e_nominal => |nominal| {
            // TODO: Merge this with e_nominal_external

            // First, check the type inside the expr
            does_fx = try self.checkExpr(nominal.backing_expr, env, .no_expectation) or does_fx;
            const actual_backing_var = ModuleEnv.varFrom(nominal.backing_expr);

            // Then, we need an instance of the nominal type being referenced
            // E.g. ConList.Cons(...)
            //      ^^^^^^^
            const nominal_var = try self.instantiateVar(ModuleEnv.varFrom(nominal.nominal_type_decl), env, .{ .explicit = expr_region });
            const nominal_resolved = self.types.resolveVar(nominal_var).desc.content;

            if (nominal_resolved == .structure and nominal_resolved.structure == .nominal_type) {
                // Then, we extract the variable of the nominal type
                // E.g. ConList(a) := [Cons(a, ConstList), Nil]
                //                    ^^^^^^^^^^^^^^^^^^^^^^^^^
                const nominal_backing_var = self.types.getNominalBackingVar(nominal_resolved.structure.nominal_type);

                // Now we unify what the user wrote with the backing type of the nominal was
                // E.g. ConList.Cons(...) <-> [Cons(a, ConsList(a)), Nil]
                //              ^^^^^^^^^     ^^^^^^^^^^^^^^^^^^^^^^^^^
                const result = try self.unify(nominal_backing_var, actual_backing_var, env);

                // Then, we handle the result of unification
                switch (result) {
                    .ok => {
                        // If that unify call succeeded, then we this is a valid instance
                        // of this nominal type. So we set the expr's type to be the
                        // nominal type
                        _ = try self.unify(expr_var, nominal_var, env);
                    },
                    .problem => |problem_idx| {
                        // Unification failed - the constructor is incompatible with the nominal type
                        // Set a specific error message based on the backing type kind
                        switch (nominal.backing_type) {
                            .tag => {
                                // Constructor doesn't exist or has wrong arity/types
                                self.setProblemTypeMismatchDetail(problem_idx, .invalid_nominal_tag);
                            },
                            else => {
                                // TODO: Add specific error messages for records, tuples, etc.
                            },
                        }

                        // Mark the entire expression as having a type error
                        try self.unifyWith(expr_var, .err, env);
                    },
                }
            } else {
                // If the nominal type is actually something else, then set the
                // whole expression to be an error.
                //
                // TODO: Report a nice problem here
                try self.unifyWith(expr_var, .err, env);
            }
        },
        .e_nominal_external => |nominal| {
            // TODO: Merge this with e_nominal

            // First, check the type inside the expr
            does_fx = try self.checkExpr(nominal.backing_expr, env, .no_expectation) or does_fx;
            const actual_backing_var = ModuleEnv.varFrom(nominal.backing_expr);

            if (try self.resolveVarFromExternal(nominal.module_idx, nominal.target_node_idx)) |ext_ref| {
                // Then, we need an instance of the nominal type being referenced
                // E.g. ConList.Cons(...)
                //      ^^^^^^^
                const nominal_var = try self.instantiateVar(ext_ref.local_var, env, .{ .explicit = expr_region });
                const nominal_resolved = self.types.resolveVar(nominal_var).desc.content;

                if (nominal_resolved == .structure and nominal_resolved.structure == .nominal_type) {
                    // Then, we extract the variable of the nominal type
                    // E.g. ConList(a) := [Cons(a, ConstList), Nil]
                    //                    ^^^^^^^^^^^^^^^^^^^^^^^^^
                    const nominal_backing_var = self.types.getNominalBackingVar(nominal_resolved.structure.nominal_type);

                    // Now we unify what the user wrote with the backing type of the nominal was
                    // E.g. ConList.Cons(...) <-> [Cons(a, ConsList(a)), Nil]
                    //              ^^^^^^^^^     ^^^^^^^^^^^^^^^^^^^^^^^^^
                    const result = try self.unify(nominal_backing_var, actual_backing_var, env);

                    // Then, we handle the result of unification
                    switch (result) {
                        .ok => {
                            // If that unify call succeeded, then we this is a valid instance
                            // of this nominal type. So we set the expr's type to be the
                            // nominal type
                            _ = try self.unify(expr_var, nominal_var, env);
                        },
                        .problem => |problem_idx| {
                            // Unification failed - the constructor is incompatible with the nominal type
                            // Set a specific error message based on the backing type kind
                            switch (nominal.backing_type) {
                                .tag => {
                                    // Constructor doesn't exist or has wrong arity/types
                                    self.setProblemTypeMismatchDetail(problem_idx, .invalid_nominal_tag);
                                },
                                else => {
                                    // TODO: Add specific error messages for records, tuples, etc.
                                },
                            }

                            // Mark the entire expression as having a type error
                            try self.unifyWith(expr_var, .err, env);
                        },
                    }
                } else {
                    // If the nominal type is actually something else, then set the
                    // whole expression to be an error.
                    //
                    // TODO: Report a nice problem here
                    try self.unifyWith(expr_var, .err, env);
                }
            } else {
                try self.unifyWith(expr_var, .err, env);
            }
        },
        // lookup //
        .e_lookup_local => |lookup| {
            const mb_processing_def = self.top_level_ptrns.get(lookup.pattern_idx);
            if (mb_processing_def) |processing_def| {
                switch (processing_def.status) {
                    .not_processed => {
                        var sub_env = try self.env_pool.acquire(.generalized);
                        defer self.env_pool.release(sub_env);

                        try self.checkDef(processing_def.def_idx, &sub_env);
                    },
                    .processing => {
                        // TODO: Handle recursive defs
                    },
                    .processed => {},
                }
            }

            const pat_var = ModuleEnv.varFrom(lookup.pattern_idx);
            const resolved_pat = self.types.resolveVar(pat_var).desc;

            if (resolved_pat.rank == Rank.generalized) {
                const instantiated = try self.instantiateVar(pat_var, env, .use_last_var);
                _ = try self.unify(expr_var, instantiated, env);
            } else {
                _ = try self.unify(expr_var, pat_var, env);
            }

            // Unify this expression with the referenced pattern
        },
        .e_lookup_external => |ext| {
            if (try self.resolveVarFromExternal(ext.module_idx, ext.target_node_idx)) |ext_ref| {
                const ext_instantiated_var = try self.instantiateVar(
                    ext_ref.local_var,
                    env,
                    .{ .explicit = expr_region },
                );
                _ = try self.unify(expr_var, ext_instantiated_var, env);
            } else {
                try self.unifyWith(expr_var, .err, env);
            }
        },
        // block //
        .e_block => |block| {
            const anno_free_vars_top = self.anno_free_vars.top();
            defer self.anno_free_vars.clearFrom(anno_free_vars_top);

            // Check all statements in the block
            const statements = self.cir.store.sliceStatements(block.stmts);
            does_fx = try self.checkBlockStatements(statements, env, expr_region) or does_fx;

            // Check the final expression
            does_fx = try self.checkExpr(block.final_expr, env, expected) or does_fx;

            // Link the root expr with the final expr
            _ = try self.unify(expr_var, ModuleEnv.varFrom(block.final_expr), env);
        },
        // function //
        .e_lambda => |lambda| {
            // Annotation-aware lambda type checking produces much better error
            // messages, so first we have to determine if we have an expected
            // type to validate against
            const mb_expected_var: ?Var, const is_expected_from_anno: bool = blk: {
                switch (expected) {
                    .no_expectation => break :blk .{ null, false },
                    .expected => |expected_type| {
                        break :blk .{ expected_type.var_, expected_type.from_annotation };
                    },
                }
            };

            // Then, even if we have an expected type, it may not actually be a function
            const mb_expected_func: ?types_mod.Func = blk: {
                if (mb_expected_var) |expected_var| {
                    // Here, we unwrap the function, following aliases, to get
                    // the actual function we want to check against
                    var var_ = expected_var;
                    while (true) {
                        switch (self.types.resolveVar(var_).desc.content) {
                            .structure => |flat_type| {
                                switch (flat_type) {
                                    .fn_pure => |func| break :blk func,
                                    .fn_unbound => |func| break :blk func,
                                    .fn_effectful => |func| break :blk func,
                                    else => break :blk null,
                                }
                            },
                            .alias => |alias| {
                                var_ = self.types.getAliasBackingVar(alias);
                            },
                            else => break :blk null,
                        }
                    }
                } else {
                    break :blk null;
                }
            };

            {
                // Enter the next rank
                try env.var_pool.pushRank();
                defer env.var_pool.popRank();

                // IMPORTANT: expr_var must be added to the new rank, not the
                // outer rank
                try self.setVarRank(expr_var, env);

                // Check the argument patterns
                // This must happen *before* checking against the expected type so
                // all the pattern types are inferred
                const arg_pattern_idxs = self.cir.store.slicePatterns(lambda.args);
                for (arg_pattern_idxs) |pattern_idx| {
                    try self.checkPattern(pattern_idx, env, .no_expectation);
                }

                // Now, check if we have an expected function to validate against
                if (mb_expected_func) |expected_func| {
                    const expected_func_args = self.types.sliceVars(expected_func.args);

                    // Next, check if the arguments arities match
                    if (expected_func_args.len == arg_pattern_idxs.len) {
                        // If so, check each argument, passing in the expected type

                        // First, find all the rigid variables in a the function's type
                        // and unify the matching corresponding lambda arguments together.
                        for (expected_func_args, 0..) |expected_arg_1, i| {
                            const expected_resolved_1 = self.types.resolveVar(expected_arg_1);

                            // The expected type is an annotation and as such,
                            // should never contain a flex var. If it did, that
                            // would indicate that the annotation is malformed
                            // std.debug.assert(expected_resolved_1.desc.content != .flex);

                            // Skip any concrete arguments
                            if (expected_resolved_1.desc.content != .rigid) {
                                continue;
                            }

                            // Look for other arguments with the same type variable
                            for (expected_func_args[i + 1 ..], i + 1..) |expected_arg_2, j| for_blk: {
                                const expected_resolved_2 = self.types.resolveVar(expected_arg_2);
                                if (expected_resolved_1.var_ == expected_resolved_2.var_) {
                                    // These two argument indexes in the called *function's*
                                    // type have the same rigid variable! So, we unify
                                    // the corresponding *lambda args*

                                    const arg_1 = @as(Var, ModuleEnv.varFrom(arg_pattern_idxs[i]));
                                    const arg_2 = @as(Var, ModuleEnv.varFrom(arg_pattern_idxs[j]));

                                    const unify_result = try self.unify(arg_1, arg_2, env);
                                    if (unify_result.isProblem()) {
                                        // Use the new error detail for bound type variable incompatibility
                                        self.setProblemTypeMismatchDetail(unify_result.problem, .{
                                            .incompatible_fn_args_bound_var = .{
                                                .fn_name = null, // TODO: Use function name?
                                                .first_arg_var = arg_1,
                                                .second_arg_var = arg_2,
                                                .first_arg_index = @intCast(i),
                                                .second_arg_index = @intCast(j),
                                                .num_args = @intCast(arg_pattern_idxs.len),
                                            },
                                        });

                                        // Stop execution
                                        _ = try self.unifyWith(expr_var, .err, env);
                                        break :for_blk;
                                    }
                                }
                            }
                        }

                        // Then, lastly, we unify the annotation types against the
                        // actual type
                        for (expected_func_args, arg_pattern_idxs) |expected_arg_var, pattern_idx| {
                            if (is_expected_from_anno) {
                                _ = try self.unifyWithCtx(expected_arg_var, ModuleEnv.varFrom(pattern_idx), env, .anno);
                            } else {
                                _ = try self.unify(expected_arg_var, ModuleEnv.varFrom(pattern_idx), env);
                            }
                        }
                    } else {
                        // This means the expected type and the actual lambda have
                        // an arity mismatch. This will be caught by the regular
                        // expectation checking code at the bottom of this function
                    }
                }
                const arg_vars: []Var = @ptrCast(arg_pattern_idxs);

                // Check the the body of the expr
                // If we have an expected function, use that as the expr's expected type
                if (mb_expected_func) |expected_func| {
                    does_fx = try self.checkExpr(lambda.body, env, .{
                        .expected = .{ .var_ = expected_func.ret, .from_annotation = is_expected_from_anno },
                    }) or does_fx;
                } else {
                    does_fx = try self.checkExpr(lambda.body, env, .no_expectation) or does_fx;
                }
                const body_var = ModuleEnv.varFrom(lambda.body);

                // Create the function type
                if (does_fx) {
                    _ = try self.unifyWith(expr_var, try self.types.mkFuncEffectful(arg_vars, body_var), env);
                } else {
                    _ = try self.unifyWith(expr_var, try self.types.mkFuncUnbound(arg_vars, body_var), env);
                }

                // Now that we are existing the scope, we must generalize then pop this rank
                try self.generalizer.generalize(self.gpa, &env.var_pool, env.rank());

                // Check any accumulated static dispatch constraints
                try self.checkDeferredStaticDispatchConstraints(env);
            }

            // Note that so far, we have not yet unified against the
            // annotation's effectfulness/pureness. This is intentional!
            // Below this large switch statement, there's the regular expr
            // <-> expected unification. This will catch any difference in
            // effectfullness, and it'll link the root expected var with the
            // expr_var

        },
        .e_closure => |closure| {
            does_fx = try self.checkExpr(closure.lambda_idx, env, expected) or does_fx;
            _ = try self.unify(expr_var, ModuleEnv.varFrom(closure.lambda_idx), env);
        },
        // function calling //
        .e_call => |call| {
            switch (call.called_via) {
                .apply => blk: {
                    // First, check the function being called
                    // It could be effectful, e.g. `(mk_fn!())(arg)`
                    does_fx = try self.checkExpr(call.func, env, .no_expectation) or does_fx;
                    const func_var = ModuleEnv.varFrom(call.func);

                    // Resolve the func var
                    const resolved_func = self.types.resolveVar(func_var).desc.content;
                    var did_err = resolved_func == .err;

                    // Second, check the arguments being called
                    // It could be effectful, e.g. `fn(mk_arg!())`
                    const call_arg_expr_idxs = self.cir.store.sliceExpr(call.args);
                    for (call_arg_expr_idxs) |call_arg_idx| {
                        does_fx = try self.checkExpr(call_arg_idx, env, .no_expectation) or does_fx;

                        // Check if this arg errored
                        did_err = did_err or (self.types.resolveVar(ModuleEnv.varFrom(call_arg_idx)).desc.content == .err);
                    }

                    if (did_err) {
                        // If the fn or any args had error, propgate the error
                        // without doing any additional work
                        try self.unifyWith(expr_var, .err, env);
                    } else {
                        // From the base function type, extract the actual function  info
                        const mb_func: ?types_mod.Func = inner_blk: {
                            // Here, we unwrap the function, following aliases, to get
                            // the actual function we want to check against
                            var var_ = func_var;
                            while (true) {
                                switch (self.types.resolveVar(var_).desc.content) {
                                    .structure => |flat_type| {
                                        switch (flat_type) {
                                            .fn_pure => |func| break :inner_blk func,
                                            .fn_unbound => |func| break :inner_blk func,
                                            .fn_effectful => |func| break :inner_blk func,
                                            else => break :inner_blk null,
                                        }
                                    },
                                    .alias => |alias| {
                                        var_ = self.types.getAliasBackingVar(alias);
                                    },
                                    else => break :inner_blk null,
                                }
                            }
                        };

                        // Get the name of the function (for error messages)
                        const func_name: ?Ident.Idx = inner_blk: {
                            const func_expr = self.cir.store.getExpr(call.func);
                            switch (func_expr) {
                                .e_lookup_local => |lookup| {
                                    // Get the pattern that defines this identifier
                                    const pattern = self.cir.store.getPattern(lookup.pattern_idx);
                                    switch (pattern) {
                                        .assign => |assign| break :inner_blk assign.ident,
                                        else => break :inner_blk null,
                                    }
                                },
                                else => break :inner_blk null,
                            }
                        };

                        // Now, check the call args against the type of function
                        if (mb_func) |func| {
                            const func_args = self.types.sliceVars(func.args);

                            if (func_args.len == call_arg_expr_idxs.len) {
                                // First, find all the "rigid" variables in a the function's type
                                // and unify the matching corresponding call arguments together.
                                //
                                // Here, "rigid" is in quotes because at this point, the expected function
                                // has been instantiated such that the rigid variables should all resolve
                                // to the same exact flex variable. So we are actually checking for flex
                                // variables here.
                                for (func_args, 0..) |expected_arg_1, i| {
                                    const expected_resolved_1 = self.types.resolveVar(expected_arg_1);

                                    // Ensure the above comment is true. That is, that all
                                    // rigid vars for this function have been instantiated to
                                    // flex vars by the time we get here.
                                    // std.debug.assert(expected_resolved_1.desc.content != .rigid);

                                    // Skip any concrete arguments
                                    if (expected_resolved_1.desc.content != .flex and expected_resolved_1.desc.content != .rigid) {
                                        continue;
                                    }

                                    // Look for other arguments with the same type variable
                                    for (func_args[i + 1 ..], i + 1..) |expected_arg_2, j| {
                                        const expected_resolved_2 = self.types.resolveVar(expected_arg_2);
                                        if (expected_resolved_1.var_ == expected_resolved_2.var_) {
                                            // These two argument indexes in the called *function's*
                                            // type have the same rigid variable! So, we unify
                                            // the corresponding *call args*

                                            const arg_1 = @as(Var, ModuleEnv.varFrom(call_arg_expr_idxs[i]));
                                            const arg_2 = @as(Var, ModuleEnv.varFrom(call_arg_expr_idxs[j]));

                                            const unify_result = try self.unify(arg_1, arg_2, env);
                                            if (unify_result.isProblem()) {
                                                // Use the new error detail for bound type variable incompatibility
                                                self.setProblemTypeMismatchDetail(unify_result.problem, .{
                                                    .incompatible_fn_args_bound_var = .{
                                                        .fn_name = func_name,
                                                        .first_arg_var = arg_1,
                                                        .second_arg_var = arg_2,
                                                        .first_arg_index = @intCast(i),
                                                        .second_arg_index = @intCast(j),
                                                        .num_args = @intCast(call_arg_expr_idxs.len),
                                                    },
                                                });

                                                // Stop execution
                                                _ = try self.unifyWith(expr_var, .err, env);
                                                break :blk;
                                            }
                                        }
                                    }
                                }

                                // Check the function's arguments against the actual
                                // called arguments, unifying each one
                                for (func_args, call_arg_expr_idxs, 0..) |expected_arg_var, call_expr_idx, arg_index| {
                                    const unify_result = try self.unify(expected_arg_var, ModuleEnv.varFrom(call_expr_idx), env);
                                    if (unify_result.isProblem()) {
                                        // Use the new error detail for bound type variable incompatibility
                                        self.setProblemTypeMismatchDetail(unify_result.problem, .{
                                            .incompatible_fn_call_arg = .{
                                                .fn_name = func_name,
                                                .arg_var = ModuleEnv.varFrom(call_expr_idx),
                                                .incompatible_arg_index = @intCast(arg_index),
                                                .num_args = @intCast(call_arg_expr_idxs.len),
                                            },
                                        });

                                        // Stop execution
                                        _ = try self.unifyWith(expr_var, .err, env);
                                        break :blk;
                                    }
                                }

                                // Redirect the expr to the function's return type
                                _ = try self.unify(expr_var, func.ret, env);
                            } else {
                                // TODO(jared): Better arity difference error message

                                // If the expected function's arity doesn't match
                                // the actual arguments provoided, unify the
                                // inferred function type with the expected function
                                // type to get  the regulare error message
                                const call_arg_vars: []Var = @ptrCast(call_arg_expr_idxs);
                                const call_func_ret = try self.fresh(env, expr_region);
                                const call_func_content = try self.types.mkFuncUnbound(call_arg_vars, call_func_ret);
                                const call_func_var = try self.freshFromContent(call_func_content, env, expr_region);

                                _ = try self.unify(func_var, call_func_var, env);
                                _ = try self.unify(expr_var, call_func_ret, env);
                            }
                        } else {
                            // We get here if the type of expr being called
                            // (`mk_fn` in `(mk_fn())(arg)`) is NOT already
                            // inferred to be a function type.

                            // This can mean a regular type mismatch, but it can also
                            // mean that the thing being called yet has not yet been
                            // inferred (like if this is an anonymous function param)

                            // Either way, we know what the type  *should* be, based
                            // on how it's being used here. So we create that func
                            // type and unify the function being called against it

                            const call_arg_vars: []Var = @ptrCast(call_arg_expr_idxs);
                            const call_func_ret = try self.fresh(env, expr_region);
                            const call_func_content = try self.types.mkFuncUnbound(call_arg_vars, call_func_ret);
                            const call_func_var = try self.freshFromContent(call_func_content, env, expr_region);

                            _ = try self.unify(func_var, call_func_var, env);

                            // Then, we set the root expr to redirect to the return
                            // type of that function, since a call expr ultimate
                            // resolve to the  returned type
                            _ = try self.unify(expr_var, call_func_ret, env);
                        }
                    }
                },
                else => {
                    // No other call types are currently supported in czer
                    std.debug.assert(false);
                    try self.unifyWith(expr_var, .err, env);
                },
            }
        },
        .e_if => |if_expr| {
            does_fx = try self.checkIfElseExpr(expr_idx, expr_region, env, if_expr) or does_fx;
        },
        .e_match => |match| {
            does_fx = try self.checkMatchExpr(expr_idx, env, match) or does_fx;
        },
        .e_binop => |binop| {
            does_fx = try self.checkBinopExpr(expr_idx, expr_region, env, binop, expected) or does_fx;
        },
        .e_unary_minus => |unary| {
            does_fx = try self.checkUnaryMinusExpr(expr_idx, expr_region, env, unary) or does_fx;
        },
        .e_unary_not => |unary| {
            does_fx = try self.checkUnaryNotExpr(expr_idx, expr_region, env, unary) or does_fx;
        },
        .e_dot_access => |dot_access| {
            // Dot access can either indicate record access or static dispatch

            // Check the receiver expression
            // E.g. thing.val
            //      ^^^^^
            does_fx = try self.checkExpr(dot_access.receiver, env, .no_expectation) or does_fx;
            const receiver_var = ModuleEnv.varFrom(dot_access.receiver);

            if (dot_access.args) |dispatch_args| {
                // If this dot access has args, then it's static dispatch

                // Resolve the receiver var
                const resolved_receiver = self.types.resolveVar(receiver_var);
                var did_err = resolved_receiver.desc.content == .err;

                // Check the args
                // E.g. thing.dispatch(a, b)
                //                     ^  ^
                const dispatch_arg_expr_idxs = self.cir.store.sliceExpr(dispatch_args);
                for (dispatch_arg_expr_idxs) |dispatch_arg_expr_idx| {
                    does_fx = try self.checkExpr(dispatch_arg_expr_idx, env, .no_expectation) or does_fx;

                    // Check if this arg errored
                    did_err = did_err or (self.types.resolveVar(ModuleEnv.varFrom(dispatch_arg_expr_idx)).desc.content == .err);
                }

                if (did_err) {
                    // If the receiver or any arguments are errors, then
                    // propgate the error without doing any static dispatch work
                    try self.unifyWith(expr_var, .err, env);
                } else {
                    // For static dispatch to be used like `thing.dispatch(...)` the
                    // method being dispatched on must accept the type of `thing` as
                    // it's first arg. So, we prepend the `receiver_var` to the args list
                    const first_arg_range = try self.types.appendVars(&.{receiver_var});
                    const rest_args_range = try self.types.appendVars(@ptrCast(dispatch_arg_expr_idxs));
                    const dispatch_arg_vars_range = Var.SafeList.Range{
                        .start = first_arg_range.start,
                        .count = rest_args_range.count + 1,
                    };

                    // TODO Why do we have to create the static dispatch fn at the
                    // receiver rank instead of the  cur rank?

                    // Since the return type of this dispatch is unknown, create a
                    // flex to represent it
                    const dispatch_ret_var = try self.fresh(env, expr_region);

                    // Now, create the function being dispatched
                    const constraint_fn_var = try self.freshFromContent(.{ .structure = .{ .fn_unbound = Func{
                        .args = dispatch_arg_vars_range,
                        .ret = dispatch_ret_var,
                        .needs_instantiation = false,
                    } } }, env, expr_region);

                    // Then, create the static dispatch constraint
                    const constraint = StaticDispatchConstraint{
                        .fn_name = dot_access.field_name,
                        .fn_var = constraint_fn_var,
                        .origin = .method_call,
                    };
                    const constraint_range = try self.types.appendStaticDispatchConstraints(&.{constraint});

                    // Create our constrained flex, and unify it with the receiver
                    const constrained_var = try self.freshFromContent(
                        .{ .flex = Flex{ .name = null, .constraints = constraint_range } },
                        env,
                        expr_region,
                    );

                    _ = try self.unify(constrained_var, receiver_var, env);

                    // Then, set the root expr to redirect to the ret var
                    _ = try self.unify(expr_var, dispatch_ret_var, env);
                }
            } else {
                // Otherwise, this is dot access on a record

                // Create a type for the inferred type of this record access
                // E.g. foo.bar -> { bar: flex } a
                const record_field_var = try self.fresh(env, expr_region);
                const record_field_range = try self.types.appendRecordFields(&.{types_mod.RecordField{
                    .name = dot_access.field_name,
                    .var_ = record_field_var,
                }});
                const record_being_accessed = try self.freshFromContent(.{ .structure = .{
                    .record_unbound = record_field_range,
                } }, env, expr_region);

                // Then, unify the actual receiver type with the expected record
                _ = try self.unify(record_being_accessed, receiver_var, env);
                _ = try self.unify(expr_var, record_field_var, env);
            }
        },
        .e_crash => {
            try self.unifyWith(expr_var, .{ .flex = Flex.init() }, env);
        },
        .e_dbg => |dbg| {
            does_fx = try self.checkExpr(dbg.expr, env, expected) or does_fx;
            _ = try self.unify(expr_var, ModuleEnv.varFrom(dbg.expr), env);
        },
        .e_expect => |expect| {
            does_fx = try self.checkExpr(expect.body, env, expected) or does_fx;
            try self.unifyWith(expr_var, .{ .structure = .empty_record }, env);
        },
        .e_ellipsis => {
            try self.unifyWith(expr_var, .{ .flex = Flex.init() }, env);
        },
        .e_anno_only => {
            // For annotation-only expressions, the type comes from the annotation.
            // This case should only occur when the expression has an annotation (which is
            // enforced during canonicalization), so the expected type should be set.
            switch (expected) {
                .no_expectation => {
                    // This shouldn't happen since we always create e_anno_only with an annotation
                    try self.unifyWith(expr_var, .err, env);
                },
                .expected => |expected_type| {
                    // Redirect expr_var to the annotation var so that lookups get the correct type
                    try self.types.setVarRedirect(expr_var, expected_type.var_);
                },
            }
        },
        .e_low_level_lambda => |ll| {
            // For low-level lambda expressions, treat like a lambda with a crash body.
            // Check the body (which will be e_runtime_error or similar)
            does_fx = try self.checkExpr(ll.body, env, .no_expectation) or does_fx;

            // The lambda's type comes from the annotation.
            // Like e_anno_only, this should always have an annotation.
            // The type will be unified with the expected type in the code below.
            switch (expected) {
                .no_expectation => unreachable,
                .expected => {
                    // The expr_var will be unified with the annotation var below
                },
            }
        },
        .e_runtime_error => {
            try self.unifyWith(expr_var, .err, env);
        },
    }

    // If we were provided with an expected type, unify against it
    switch (expected) {
        .no_expectation => {},
        .expected => |expected_type| {
            if (expected_type.from_annotation) {
                _ = try self.unifyWithCtx(expected_type.var_, expr_var, env, .anno);
            } else {
                _ = try self.unify(expected_type.var_, expr_var, env);
            }
        },
    }

    return does_fx;
}

// stmts //

/// Given a slice of stmts, type check each one
fn checkBlockStatements(self: *Self, statements: []const CIR.Statement.Idx, env: *Env, _: Region) std.mem.Allocator.Error!bool {
    var does_fx = false;
    for (statements) |stmt_idx| {
        const stmt = self.cir.store.getStatement(stmt_idx);
        const stmt_var = ModuleEnv.varFrom(stmt_idx);
        const stmt_region = self.cir.store.getNodeRegion(ModuleEnv.nodeIdxFrom(stmt_idx));

        try self.setVarRank(stmt_var, env);

        switch (stmt) {
            .s_decl => |decl_stmt| {
                // Check the pattern
                try self.checkPattern(decl_stmt.pattern, env, .no_expectation);
                const decl_pattern_var: Var = ModuleEnv.varFrom(decl_stmt.pattern);

                // Evaluate the rhs of the expression
                const decl_expr_var: Var = ModuleEnv.varFrom(decl_stmt.expr);
                {
                    // Check the annotation, if it exists
                    const expectation = blk: {
                        if (decl_stmt.anno) |annotation_idx| {
                            // Generate the annotation type var in-place
                            try self.generateAnnotationType(annotation_idx, env);
                            const annotation_var = ModuleEnv.varFrom(annotation_idx);

                            // TODO: If we instantiate here, then var lookups break. But if we don't
                            // then the type anno gets corrupted if we have an error in the body
                            // const instantiated_anno_var = try self.instantiateVarPreserveRigids(
                            //     annotation_var,
                            //     rank,
                            //     .use_last_var,
                            // );

                            // Return the expectation
                            break :blk Expected{
                                .expected = .{ .var_ = annotation_var, .from_annotation = true },
                            };
                        } else {
                            break :blk Expected.no_expectation;
                        }
                    };

                    // Enter a new rank
                    try env.var_pool.pushRank();
                    defer env.var_pool.popRank();

                    does_fx = try self.checkExpr(decl_stmt.expr, env, expectation) or does_fx;

                    // Now that we are existing the scope, we must generalize then pop this rank
                    try self.generalizer.generalize(self.gpa, &env.var_pool, env.rank());

                    // Check any accumulated static dispatch constraints
                    try self.checkDeferredStaticDispatchConstraints(env);
                }

                _ = try self.unify(decl_pattern_var, decl_expr_var, env);

                // Unify the pattern with the expression

                _ = try self.unify(stmt_var, decl_pattern_var, env);
            },
            .s_var => |var_stmt| {
                // Check the pattern
                try self.checkPattern(var_stmt.pattern_idx, env, .no_expectation);
                const reassign_pattern_var: Var = ModuleEnv.varFrom(var_stmt.pattern_idx);

                does_fx = try self.checkExpr(var_stmt.expr, env, .no_expectation) or does_fx;
                const var_expr: Var = ModuleEnv.varFrom(var_stmt.expr);

                // Unify the pattern with the expression
                _ = try self.unify(reassign_pattern_var, var_expr, env);

                _ = try self.unify(stmt_var, var_expr, env);
            },
            .s_reassign => |reassign| {
                // We don't need to check the pattern here since it was already
                // checked when this var was created.
                //
                // try self.checkPattern(reassign.pattern_idx, env, .no_expectation);

                const reassign_pattern_var: Var = ModuleEnv.varFrom(reassign.pattern_idx);

                does_fx = try self.checkExpr(reassign.expr, env, .no_expectation) or does_fx;
                const reassign_expr_var: Var = ModuleEnv.varFrom(reassign.expr);

                // Unify the pattern with the expression
                _ = try self.unify(reassign_pattern_var, reassign_expr_var, env);

                _ = try self.unify(stmt_var, reassign_expr_var, env);
            },
            .s_for => |for_stmt| {
                // Check the pattern
                // for item in [1,2,3] {
                //     ^^^^
                try self.checkPattern(for_stmt.patt, env, .no_expectation);
                const for_ptrn_var: Var = ModuleEnv.varFrom(for_stmt.patt);

                // Check the expr
                // for item in [1,2,3] {
                //             ^^^^^^^
                does_fx = try self.checkExpr(for_stmt.expr, env, .no_expectation) or does_fx;
                const for_expr_region = self.cir.store.getNodeRegion(ModuleEnv.nodeIdxFrom(for_stmt.expr));
                const for_expr_var: Var = ModuleEnv.varFrom(for_stmt.expr);

                // Check that the expr is list of the ptrn
                const list_content = try self.mkListContent(for_ptrn_var, env);
                const list_var = try self.freshFromContent(list_content, env, for_expr_region);
                _ = try self.unify(list_var, for_expr_var, env);

                // Check the body
                // for item in [1,2,3] {
                //     print!(item.toStr())  <<<<
                // }
                does_fx = try self.checkExpr(for_stmt.body, env, .no_expectation) or does_fx;
                const for_body_var: Var = ModuleEnv.varFrom(for_stmt.body);

                // Check that the for body evaluates to {}
                const body_ret = try self.freshFromContent(.{ .structure = .empty_record }, env, for_expr_region);
                _ = try self.unify(body_ret, for_body_var, env);

                _ = try self.unify(stmt_var, for_body_var, env);
            },
            .s_while => |while_stmt| {
                // Check the condition
                // while $count < 10 {
                //       ^^^^^^^^^^^
                does_fx = try self.checkExpr(while_stmt.cond, env, .no_expectation) or does_fx;
                const cond_var: Var = ModuleEnv.varFrom(while_stmt.cond);
                const cond_region = self.cir.store.getNodeRegion(ModuleEnv.nodeIdxFrom(while_stmt.cond));

                // Check that condition is Bool
                const bool_var = try self.freshBool(env, cond_region);
                _ = try self.unify(bool_var, cond_var, env);

                // Check the body
                // while $count < 10 {
                //     print!($count.toStr())  <<<<
                //     $count = $count + 1
                // }
                does_fx = try self.checkExpr(while_stmt.body, env, .no_expectation) or does_fx;
                const while_body_var: Var = ModuleEnv.varFrom(while_stmt.body);

                // Check that the while body evaluates to {}
                const body_ret = try self.freshFromContent(.{ .structure = .empty_record }, env, cond_region);
                _ = try self.unify(body_ret, while_body_var, env);

                _ = try self.unify(stmt_var, while_body_var, env);
            },
            .s_expr => |expr| {
                does_fx = try self.checkExpr(expr.expr, env, .no_expectation) or does_fx;
                const expr_var: Var = ModuleEnv.varFrom(expr.expr);

                const resolved = self.types.resolveVar(expr_var).desc.content;
                if (resolved == .err or (resolved == .structure and resolved.structure == .empty_record)) {
                    // If this type resolves to an empty record, then we are good!
                } else {
                    const snapshot = try self.snapshots.deepCopyVar(self.types, expr_var);
                    _ = try self.problems.appendProblem(self.cir.gpa, .{ .unused_value = .{
                        .var_ = expr_var,
                        .snapshot = snapshot,
                    } });
                }

                _ = try self.unify(stmt_var, expr_var, env);
            },
            .s_dbg => |expr| {
                does_fx = try self.checkExpr(expr.expr, env, .no_expectation) or does_fx;
                const expr_var: Var = ModuleEnv.varFrom(expr.expr);

                _ = try self.unify(stmt_var, expr_var, env);
            },
            .s_expect => |expr_stmt| {
                does_fx = try self.checkExpr(expr_stmt.body, env, .no_expectation) or does_fx;
                const body_var: Var = ModuleEnv.varFrom(expr_stmt.body);

                const bool_var = try self.freshBool(env, stmt_region);
                _ = try self.unify(bool_var, body_var, env);

                _ = try self.unify(stmt_var, body_var, env);
            },
            .s_crash => |_| {
                try self.unifyWith(stmt_var, .{ .flex = Flex.init() }, env);
            },
            .s_return => |_| {
                // To implement early returns and make them usable, we need to:
                // 1. Update the parse to allow for if statements (as opposed to if expressions)
                // 2. Track function scope in czer and capture the function for this return in `s_return`
                // 3. When type checking a lambda, capture all early returns
                //    a. Unify all early returns together
                //    b. Unify early returns with func return type

                try self.unifyWith(stmt_var, .{ .structure = .empty_record }, env);
            },
            .s_import, .s_alias_decl, .s_nominal_decl, .s_type_anno => {
                // These are only valid at the top level, czer reports error
                try self.unifyWith(stmt_var, .err, env);
            },
            .s_runtime_error => {
                try self.unifyWith(stmt_var, .err, env);
            },
        }
    }
    return does_fx;
}

// if-else //

/// Check the types for an if-else expr
fn checkIfElseExpr(
    self: *Self,
    if_expr_idx: CIR.Expr.Idx,
    expr_region: Region,
    env: *Env,
    if_: @FieldType(CIR.Expr, @tagName(.e_if)),
) std.mem.Allocator.Error!bool {
    const trace = tracy.trace(@src());
    defer trace.end();

    const branches = self.cir.store.sliceIfBranches(if_.branches);

    // Should never be 0
    std.debug.assert(branches.len > 0);

    // Get the first branch
    const first_branch_idx = branches[0];
    const first_branch = self.cir.store.getIfBranch(first_branch_idx);

    // Check the condition of the 1st branch
    var does_fx = try self.checkExpr(first_branch.cond, env, .no_expectation);
    const first_cond_var: Var = ModuleEnv.varFrom(first_branch.cond);
    const bool_var = try self.freshBool(env, expr_region);
    const first_cond_result = try self.unify(bool_var, first_cond_var, env);
    self.setDetailIfTypeMismatch(first_cond_result, .incompatible_if_cond);

    // Then we check the 1st branch's body
    does_fx = try self.checkExpr(first_branch.body, env, .no_expectation) or does_fx;

    // The 1st branch's body is the type all other branches must match
    const branch_var = @as(Var, ModuleEnv.varFrom(first_branch.body));

    // Total number of branches (including final else)
    const num_branches: u32 = @intCast(branches.len + 1);

    var last_if_branch = first_branch_idx;
    for (branches[1..], 1..) |branch_idx, cur_index| {
        const branch = self.cir.store.getIfBranch(branch_idx);

        // Check the branches condition
        does_fx = try self.checkExpr(branch.cond, env, .no_expectation) or does_fx;
        const cond_var: Var = ModuleEnv.varFrom(branch.cond);
        const branch_bool_var = try self.freshBool(env, expr_region);
        const cond_result = try self.unify(branch_bool_var, cond_var, env);
        self.setDetailIfTypeMismatch(cond_result, .incompatible_if_cond);

        // Check the branch body
        does_fx = try self.checkExpr(branch.body, env, .no_expectation) or does_fx;
        const body_var: Var = ModuleEnv.varFrom(branch.body);
        const body_result = try self.unify(branch_var, body_var, env);
        self.setDetailIfTypeMismatch(body_result, problem.TypeMismatchDetail{ .incompatible_if_branches = .{
            .parent_if_expr = if_expr_idx,
            .last_if_branch = last_if_branch,
            .num_branches = num_branches,
            .problem_branch_index = @intCast(cur_index),
        } });

        if (!body_result.isOk()) {
            // Check remaining branches to catch their individual errors
            for (branches[cur_index + 1 ..]) |remaining_branch_idx| {
                const remaining_branch = self.cir.store.getIfBranch(remaining_branch_idx);

                does_fx = try self.checkExpr(remaining_branch.cond, env, .no_expectation) or does_fx;
                const remaining_cond_var: Var = ModuleEnv.varFrom(remaining_branch.cond);

                const fresh_bool = try self.freshBool(env, expr_region);
                const remaining_cond_result = try self.unify(fresh_bool, remaining_cond_var, env);
                self.setDetailIfTypeMismatch(remaining_cond_result, .incompatible_if_cond);

                does_fx = try self.checkExpr(remaining_branch.body, env, .no_expectation) or does_fx;
                try self.unifyWith(ModuleEnv.varFrom(remaining_branch.body), .err, env);
            }

            // Break to avoid cascading errors
            break;
        }

        last_if_branch = branch_idx;
    }

    // Check the final else
    does_fx = try self.checkExpr(if_.final_else, env, .no_expectation) or does_fx;
    const final_else_var: Var = ModuleEnv.varFrom(if_.final_else);
    const final_else_result = try self.unify(branch_var, final_else_var, env);
    self.setDetailIfTypeMismatch(final_else_result, problem.TypeMismatchDetail{ .incompatible_if_branches = .{
        .parent_if_expr = if_expr_idx,
        .last_if_branch = last_if_branch,
        .num_branches = num_branches,
        .problem_branch_index = num_branches - 1,
    } });

    // Set the entire expr's type to be the type of the branch
    const if_expr_var: Var = ModuleEnv.varFrom(if_expr_idx);
    _ = try self.unify(if_expr_var, branch_var, env);

    return does_fx;
}

// match //

/// Check the types for an if-else expr
fn checkMatchExpr(self: *Self, expr_idx: CIR.Expr.Idx, env: *Env, match: CIR.Expr.Match) Allocator.Error!bool {
    const trace = tracy.trace(@src());
    defer trace.end();

    // Check the match's condition
    var does_fx = try self.checkExpr(match.cond, env, .no_expectation);
    const cond_var = ModuleEnv.varFrom(match.cond);

    // Assert we have at least 1 branch
    std.debug.assert(match.branches.span.len > 0);

    // Get slice of branches
    const branch_idxs = self.cir.store.sliceMatchBranches(match.branches);

    // Manually check the 1st branch
    // The type of the branch's body becomes the var other branch bodies must unify
    // against.
    const first_branch_idx = branch_idxs[0];
    const first_branch = self.cir.store.getMatchBranch(first_branch_idx);
    const first_branch_ptrn_idxs = self.cir.store.sliceMatchBranchPatterns(first_branch.patterns);

    for (first_branch_ptrn_idxs) |branch_ptrn_idx| {
        const branch_ptrn = self.cir.store.getMatchBranchPattern(branch_ptrn_idx);
        try self.checkPattern(branch_ptrn.pattern, env, .no_expectation);
        const branch_ptrn_var = ModuleEnv.varFrom(branch_ptrn.pattern);

        const ptrn_result = try self.unify(cond_var, branch_ptrn_var, env);
        self.setDetailIfTypeMismatch(ptrn_result, problem.TypeMismatchDetail{ .incompatible_match_cond_pattern = .{
            .match_expr = expr_idx,
        } });
    }

    // Check the first branch's value, then use that at the branch_var
    does_fx = try self.checkExpr(first_branch.value, env, .no_expectation) or does_fx;
    const val_var = ModuleEnv.varFrom(first_branch.value);

    // Then iterate over the rest of the branches
    for (branch_idxs[1..], 1..) |branch_idx, branch_cur_index| {
        const branch = self.cir.store.getMatchBranch(branch_idx);

        // First, check the patterns of this branch
        const branch_ptrn_idxs = self.cir.store.sliceMatchBranchPatterns(branch.patterns);
        for (branch_ptrn_idxs, 0..) |branch_ptrn_idx, cur_ptrn_index| {
            // Check the pattern's sub types
            const branch_ptrn = self.cir.store.getMatchBranchPattern(branch_ptrn_idx);
            try self.checkPattern(branch_ptrn.pattern, env, .no_expectation);

            // Check the pattern against the cond
            const branch_ptrn_var = ModuleEnv.varFrom(branch_ptrn.pattern);
            const ptrn_result = try self.unify(cond_var, branch_ptrn_var, env);
            self.setDetailIfTypeMismatch(ptrn_result, problem.TypeMismatchDetail{ .incompatible_match_patterns = .{
                .match_expr = expr_idx,
                .num_branches = @intCast(match.branches.span.len),
                .problem_branch_index = @intCast(branch_cur_index),
                .num_patterns = @intCast(branch_ptrn_idxs.len),
                .problem_pattern_index = @intCast(cur_ptrn_index),
            } });
        }

        // Then, check the body
        does_fx = try self.checkExpr(branch.value, env, .no_expectation) or does_fx;
        const branch_result = try self.unify(val_var, ModuleEnv.varFrom(branch.value), env);
        self.setDetailIfTypeMismatch(branch_result, problem.TypeMismatchDetail{ .incompatible_match_branches = .{
            .match_expr = expr_idx,
            .num_branches = @intCast(match.branches.span.len),
            .problem_branch_index = @intCast(branch_cur_index),
        } });

        if (!branch_result.isOk()) {
            // If there was a body mismatch, do not check other branches to stop
            // cascading errors. But still check each other branch's sub types
            for (branch_idxs[branch_cur_index + 1 ..], branch_cur_index + 1..) |other_branch_idx, other_branch_cur_index| {
                const other_branch = self.cir.store.getMatchBranch(other_branch_idx);

                // Still check the other patterns
                const other_branch_ptrn_idxs = self.cir.store.sliceMatchBranchPatterns(other_branch.patterns);
                for (other_branch_ptrn_idxs, 0..) |other_branch_ptrn_idx, other_cur_ptrn_index| {
                    // Check the pattern's sub types
                    const other_branch_ptrn = self.cir.store.getMatchBranchPattern(other_branch_ptrn_idx);
                    try self.checkPattern(other_branch_ptrn.pattern, env, .no_expectation);

                    // Check the pattern against the cond
                    const other_branch_ptrn_var = ModuleEnv.varFrom(other_branch_ptrn.pattern);
                    const ptrn_result = try self.unify(cond_var, other_branch_ptrn_var, env);
                    self.setDetailIfTypeMismatch(ptrn_result, problem.TypeMismatchDetail{ .incompatible_match_patterns = .{
                        .match_expr = expr_idx,
                        .num_branches = @intCast(match.branches.span.len),
                        .problem_branch_index = @intCast(other_branch_cur_index),
                        .num_patterns = @intCast(other_branch_ptrn_idxs.len),
                        .problem_pattern_index = @intCast(other_cur_ptrn_index),
                    } });
                }

                // Then check the other branch's exprs
                does_fx = try self.checkExpr(other_branch.value, env, .no_expectation) or does_fx;
                try self.unifyWith(ModuleEnv.varFrom(other_branch.value), .err, env);
            }

            // Then stop type checking for this branch
            break;
        }
    }

    // Unify the root expr with the match value
    _ = try self.unify(ModuleEnv.varFrom(expr_idx), val_var, env);

    return does_fx;
}

// unary minus //

fn checkUnaryMinusExpr(self: *Self, expr_idx: CIR.Expr.Idx, expr_region: Region, env: *Env, unary: CIR.Expr.UnaryMinus) Allocator.Error!bool {
    const trace = tracy.trace(@src());
    defer trace.end();

    // Check the operand expression
    const does_fx = try self.checkExpr(unary.expr, env, .no_expectation);

    const expr_var = ModuleEnv.varFrom(expr_idx);
    const operand_var = @as(Var, ModuleEnv.varFrom(unary.expr));

    // Desugar -a to a.negate()
    // Get the negate identifier
    const method_name = self.cir.negate_ident;

    // Create the function type: operand_type -> ret_type
    const args_range = try self.types.appendVars(&.{operand_var});

    // The return type is unknown, so create a fresh variable
    const ret_var = try self.fresh(env, expr_region);
    try env.var_pool.addVarToRank(ret_var, env.rank());

    // Create the constraint function type
    const constraint_fn_var = try self.freshFromContent(.{ .structure = .{ .fn_unbound = Func{
        .args = args_range,
        .ret = ret_var,
        .needs_instantiation = false,
    } } }, env, expr_region);
    try env.var_pool.addVarToRank(constraint_fn_var, env.rank());

    // Create the static dispatch constraint
    const constraint = StaticDispatchConstraint{
        .fn_name = method_name,
        .fn_var = constraint_fn_var,
        .origin = .desugared_binop,
    };
    const constraint_range = try self.types.appendStaticDispatchConstraints(&.{constraint});

    // Create a constrained flex and unify it with the operand
    const constrained_var = try self.freshFromContent(
        .{ .flex = Flex{ .name = null, .constraints = constraint_range } },
        env,
        expr_region,
    );
    try env.var_pool.addVarToRank(constrained_var, env.rank());

    _ = try self.unify(constrained_var, operand_var, env);

    // Set the expression to redirect to the return type
    try self.types.setVarRedirect(expr_var, ret_var);

    return does_fx;
}

// unary not //

fn checkUnaryNotExpr(self: *Self, expr_idx: CIR.Expr.Idx, expr_region: Region, env: *Env, unary: CIR.Expr.UnaryNot) Allocator.Error!bool {
    const trace = tracy.trace(@src());
    defer trace.end();

    const expr_var = @as(Var, ModuleEnv.varFrom(expr_idx));

    // Check the operand expression
    const does_fx = try self.checkExpr(unary.expr, env, .no_expectation);

    // For unary not, we constrain the operand and result to be booleans
    const operand_var = @as(Var, ModuleEnv.varFrom(unary.expr));

    // Create a fresh boolean variable for the operation
    const bool_var = try self.freshBool(env, expr_region);

    // Unify result with the boolean type
    _ = try self.unify(bool_var, operand_var, env);

    // Redirect the result to the boolean type
    _ = try self.unify(expr_var, bool_var, env);

    return does_fx;
}

// binop //

/// Check the types for a binary operation expression
fn checkBinopExpr(
    self: *Self,
    expr_idx: CIR.Expr.Idx,
    expr_region: Region,
    env: *Env,
    binop: CIR.Expr.Binop,
    expected: Expected,
) Allocator.Error!bool {
    const trace = tracy.trace(@src());
    defer trace.end();

    const expr_var = ModuleEnv.varFrom(expr_idx);
    const lhs_var = @as(Var, ModuleEnv.varFrom(binop.lhs));
    const rhs_var = @as(Var, ModuleEnv.varFrom(binop.rhs));

    // Check operands first
    var does_fx = false;
    does_fx = try self.checkExpr(binop.lhs, env, .no_expectation) or does_fx;
    does_fx = try self.checkExpr(binop.rhs, env, .no_expectation) or does_fx;

    switch (binop.op) {
        .add => {
            // For builtin numeric types, use the efficient special-cased numeric constraint logic
            // For user-defined nominal types, desugar `a + b` to `a.plus(b)` using static dispatch

            // Check if lhs is a nominal type
            const lhs_resolved = self.types.resolveVar(lhs_var).desc.content;
            const is_nominal = switch (lhs_resolved) {
                .structure => |s| s == .nominal_type,
                else => false,
            };

            if (is_nominal) {
                // User-defined nominal type: use static dispatch to call the plus method
                // Get the pre-cached "plus" identifier from the ModuleEnv
                const method_name = self.cir.plus_ident;

                // Create the function type: lhs_type, rhs_type -> ret_type
                const args_range = try self.types.appendVars(&.{ lhs_var, rhs_var });

                // The return type is unknown, so create a fresh variable
                const ret_var = try self.fresh(env, expr_region);
                try env.var_pool.addVarToRank(ret_var, env.rank());

                // Create the constraint function type
                const constraint_fn_var = try self.freshFromContent(.{ .structure = .{ .fn_unbound = Func{
                    .args = args_range,
                    .ret = ret_var,
                    .needs_instantiation = false,
                } } }, env, expr_region);
                try env.var_pool.addVarToRank(constraint_fn_var, env.rank());

                // Create the static dispatch constraint
                const constraint = StaticDispatchConstraint{
                    .fn_name = method_name,
                    .fn_var = constraint_fn_var,
                    .origin = .desugared_binop,
                };
                const constraint_range = try self.types.appendStaticDispatchConstraints(&.{constraint});

                // Create a constrained flex and unify it with the lhs (receiver)
                const constrained_var = try self.freshFromContent(
                    .{ .flex = Flex{ .name = null, .constraints = constraint_range } },
                    env,
                    expr_region,
                );
                try env.var_pool.addVarToRank(constrained_var, env.rank());

                _ = try self.unify(constrained_var, lhs_var, env);

                // Set the expression to redirect to the return type
                try self.types.setVarRedirect(expr_var, ret_var);
            } else {
                // Builtin numeric type: use standard numeric constraints
                // This is the same as the other arithmetic operators
                switch (expected) {
                    .expected => |expectation| {
                        const lhs_instantiated = try self.instantiateVar(expectation.var_, env, .{ .explicit = expr_region });
                        const rhs_instantiated = try self.instantiateVar(expectation.var_, env, .{ .explicit = expr_region });

                        if (expectation.from_annotation) {
                            _ = try self.unifyWithCtx(lhs_instantiated, lhs_var, env, .anno);
                            _ = try self.unifyWithCtx(rhs_instantiated, rhs_var, env, .anno);
                        } else {
                            _ = try self.unify(lhs_instantiated, lhs_var, env);
                            _ = try self.unify(rhs_instantiated, rhs_var, env);
                        }
                    },
                    .no_expectation => {
                        // No expectation - operand types will be inferred
                        // The unification of lhs and rhs below will ensure they're the same type
                    },
                }

                // Unify left and right together
                _ = try self.unify(lhs_var, rhs_var, env);

                // Set root expr. If unifications succeeded this will the the
                // num, otherwise the propgate error
                try self.types.setVarRedirect(expr_var, lhs_var);
            }
        },
        .sub, .mul, .div, .rem, .div_trunc => {
            // For now, we'll constrain both operands to be numbers
            // In the future, this will use static dispatch based on the lhs type

            // We check the lhs and the rhs independently, then unify them with
            // each other. This ensures that all errors are surfaced and the
            // operands are the same type
            switch (expected) {
                .expected => |expectation| {
                    const lhs_instantiated = try self.instantiateVar(expectation.var_, env, .{ .explicit = expr_region });
                    const rhs_instantiated = try self.instantiateVar(expectation.var_, env, .{ .explicit = expr_region });

                    if (expectation.from_annotation) {
                        _ = try self.unifyWithCtx(lhs_instantiated, lhs_var, env, .anno);
                        _ = try self.unifyWithCtx(rhs_instantiated, rhs_var, env, .anno);
                    } else {
                        _ = try self.unify(lhs_instantiated, lhs_var, env);
                        _ = try self.unify(rhs_instantiated, rhs_var, env);
                    }
                },
                .no_expectation => {
                    // No expectation - operand types will be inferred
                    // The unification of lhs and rhs below will ensure they're the same type
                },
            }

            // Unify left and right together
            _ = try self.unify(lhs_var, rhs_var, env);

            // Set root expr. If unifications succeeded this will the the
            // num, otherwise the propgate error
            _ = try self.unify(expr_var, lhs_var, env);
        },
        .lt, .gt, .le, .ge, .eq, .ne => {
            // Ensure the operands are the same type
            const result = try self.unify(lhs_var, rhs_var, env);

            if (result.isOk()) {
                const fresh_bool = try self.freshBool(env, expr_region);
                _ = try self.unify(expr_var, fresh_bool, env);
            } else {
                try self.unifyWith(expr_var, .err, env);
            }
        },
        .@"and" => {
            const lhs_fresh_bool = try self.freshBool(env, expr_region);
            const lhs_result = try self.unify(lhs_fresh_bool, lhs_var, env);
            self.setDetailIfTypeMismatch(lhs_result, .{ .invalid_bool_binop = .{
                .binop_expr = expr_idx,
                .problem_side = .lhs,
                .binop = .@"and",
            } });

            const rhs_fresh_bool = try self.freshBool(env, expr_region);
            const rhs_result = try self.unify(rhs_fresh_bool, rhs_var, env);
            self.setDetailIfTypeMismatch(rhs_result, .{ .invalid_bool_binop = .{
                .binop_expr = expr_idx,
                .problem_side = .rhs,
                .binop = .@"and",
            } });

            // Unify left and right together
            _ = try self.unify(lhs_var, rhs_var, env);

            // Set root expr. If unifications succeeded this will the the
            // num, otherwise the propgate error
            _ = try self.unify(expr_var, lhs_var, env);
        },
        .@"or" => {
            const lhs_fresh_bool = try self.freshBool(env, expr_region);
            const lhs_result = try self.unify(lhs_fresh_bool, lhs_var, env);
            self.setDetailIfTypeMismatch(lhs_result, .{ .invalid_bool_binop = .{
                .binop_expr = expr_idx,
                .problem_side = .lhs,
                .binop = .@"and",
            } });

            const rhs_fresh_bool = try self.freshBool(env, expr_region);
            const rhs_result = try self.unify(rhs_fresh_bool, rhs_var, env);
            self.setDetailIfTypeMismatch(rhs_result, .{ .invalid_bool_binop = .{
                .binop_expr = expr_idx,
                .problem_side = .rhs,
                .binop = .@"and",
            } });

            // Unify left and right together
            _ = try self.unify(lhs_var, rhs_var, env);

            // Set root expr. If unifications succeeded this will the the
            // num, otherwise the propagate error
            _ = try self.unify(expr_var, lhs_var, env);
        },
    }

    return does_fx;
}

// problems //

/// If the provided result is a type mismatch problem, append the detail to the
/// problem in the store.
/// This allows us to show the user nice, more specific errors than a generic
/// type mismatch
fn setDetailIfTypeMismatch(self: *Self, result: unifier.Result, mismatch_detail: problem.TypeMismatchDetail) void {
    switch (result) {
        .ok => {},
        .problem => |problem_idx| {
            self.setProblemTypeMismatchDetail(problem_idx, mismatch_detail);
        },
    }
}

/// If the provided problem is a type mismatch, set the mismatch detail.
/// This allows us to show the user nice, more specific errors than a generic
/// type mismatch
fn setProblemTypeMismatchDetail(self: *Self, problem_idx: problem.Problem.Idx, mismatch_detail: problem.TypeMismatchDetail) void {
    switch (self.problems.problems.items[@intFromEnum(problem_idx)]) {
        .type_mismatch => |mismatch| {
            self.problems.problems.items[@intFromEnum(problem_idx)] = .{
                .type_mismatch = .{
                    .types = mismatch.types,
                    .detail = mismatch_detail,
                },
            };
        },
        else => {
            // For other problem types (e.g., number_does_not_fit), the
            // original problem is already more specific than our custom
            // problem, so we should keep it as-is and not replace it.
        },
    }
}

// copy type from other module //

// external type lookups //

const ExternalType = struct {
    local_var: Var,
    other_cir_node_idx: CIR.Node.Idx,
    other_cir: *const ModuleEnv,
};

/// Copy a variable from a different module into this module's types store.
///
/// IMPORTANT: The caller must instantiate this variable before unifing
/// against it. This avoid poisoning the copied variable in the types store if
/// unification fails.
fn resolveVarFromExternal(
    self: *Self,
    module_idx: CIR.Import.Idx,
    node_idx: u16,
) std.mem.Allocator.Error!?ExternalType {
    const module_idx_int = @intFromEnum(module_idx);
    if (module_idx_int < self.imported_modules.len) {
        const other_module_cir = self.imported_modules[module_idx_int];
        const other_module_env = other_module_cir;

        // The idx of the expression in the other module
        const target_node_idx = @as(CIR.Node.Idx, @enumFromInt(node_idx));

        // Check if we've already copied this import
        const cache_key = ImportCacheKey{
            .module_idx = module_idx,
            .node_idx = target_node_idx,
        };

        const copied_var = if (self.import_cache.get(cache_key)) |cached_var|
            // Reuse the previously copied type.
            cached_var
        else blk: {
            // First time importing this type - copy it and cache the result
            const imported_var = @as(Var, @enumFromInt(@intFromEnum(target_node_idx)));

            // Every node should have a corresponding type entry
            std.debug.assert(@intFromEnum(imported_var) < other_module_env.types.len());

            const new_copy = try self.copyVar(imported_var, other_module_env, null);
            try self.import_cache.put(self.gpa, cache_key, new_copy);
            break :blk new_copy;
        };

        return .{
            .local_var = copied_var,
            .other_cir_node_idx = target_node_idx,
            .other_cir = other_module_env,
        };
    } else {
        return null;
    }
}

/// Instantiate a variable, writing su
fn copyVar(self: *Self, other_module_var: Var, other_module_env: *const ModuleEnv, mb_region: ?Region) std.mem.Allocator.Error!Var {
    // First, reset state
    self.var_map.clearRetainingCapacity();

    // Copy the var from the dest type store into this type store
    const copied_var = try copy_import.copyVar(
        &other_module_env.*.types,
        self.types,
        other_module_var,
        &self.var_map,
        other_module_env.getIdentStoreConst(),
        self.cir.getIdentStore(),
        self.gpa,
    );

    const region = if (mb_region) |region| region else base.Region.zero();

    // If we had to insert any new type variables, ensure that we have
    // corresponding regions for them. This is essential for error reporting.
    if (self.var_map.count() > 0) {
        var iterator = self.var_map.iterator();
        while (iterator.next()) |x| {
            // Get the newly created var
            const fresh_var = x.value_ptr.*;
            try self.fillInRegionsThrough(fresh_var);

            self.setRegionAt(fresh_var, region);
        }
    }

    // Assert that we have regions for every type variable
    self.debugAssertArraysInSync();

    return copied_var;
}

// validate static dispatch constraints //

/// Handle a recursive static dispatch constraint by creating a RecursionVar
///
/// When we detect that a constraint check would recurse (the variable is already
/// being checked in the call stack), we create a RecursionVar to represent the
/// recursive structure and prevent infinite loops.
///
/// The RecursionVar points back to the original variable structure, allowing
/// equirecursive unification to properly handle the cycle.
fn handleRecursiveConstraint(
    self: *Self,
    var_: types_mod.Var,
    depth: usize,
    env: *Env,
) std.mem.Allocator.Error!void {
    // Create the RecursionVar content that points to the original structure
    const rec_var_content = types_mod.Content{
        .recursion_var = .{
            .structure = var_,
            .name = null, // Could be enhanced to carry debug name
        },
    };

    // Create a new type variable to represent the recursion point
    // Use the current environment's rank for the recursion var
    const recursion_var = try self.types.freshFromContentWithRank(rec_var_content, env.rank());

    // Create RecursionInfo to track the recursion metadata
    const recursion_info = types_mod.RecursionInfo{
        .recursion_var = recursion_var,
        .depth = depth,
    };

    // Store the recursion info in the deferred constraint
    // Note: This will be enhanced in later implementation to properly
    // update the constraint with the recursion info
    _ = recursion_info;
}

/// Check static dispatch constraints
///
/// Note that new constraints can be added as we are processing. For example:
///
///  Test := [Val(Str)].{
///    to_str = |Test.Val(s)| s
///    to_str2 = |test| test.to_str()
///  }
///  main = Test.Val("hello").to_str2()
///
/// Initially, we only have to check constraint for `Test.to_str2`. But when we
/// process that, we then have to check `Test.to_str`.
/// Check a from_num_literal constraint - actual validation happens during comptime evaluation
fn checkNumLiteralConstraint(
    self: *Self,
    type_var: Var,
    constraint: types_mod.StaticDispatchConstraint,
    num_lit_info: types_mod.NumLiteralInfo,
    nominal_type: types_mod.NominalType,
    type_name_bytes: []const u8,
    env: *Env,
) !void {
    // Mark parameters as intentionally unused - validation happens in comptime evaluation
    _ = self;
    _ = type_var;
    _ = constraint;
    _ = num_lit_info;
    _ = nominal_type;
    _ = type_name_bytes;
    _ = env;

    // All numeric literal validation now happens during comptime evaluation
    // in ComptimeEvaluator.validateDeferredNumericLiterals()
    // This function exists only to satisfy the constraint checking interface
}

fn checkDeferredStaticDispatchConstraints(self: *Self, env: *Env) std.mem.Allocator.Error!void {
    var deferred_constraint_len = env.deferred_static_dispatch_constraints.items.items.len;
    var deferred_constraint_index: usize = 0;
    while (deferred_constraint_index < deferred_constraint_len) : ({
        deferred_constraint_index += 1;
        deferred_constraint_len = env.deferred_static_dispatch_constraints.items.items.len;
    }) {
        const deferred_constraint = env.deferred_static_dispatch_constraints.items.items[deferred_constraint_index];
        const dispatcher_resolved = self.types.resolveVar(deferred_constraint.var_);
        const dispatcher_content = dispatcher_resolved.desc.content;

        // Detect recursive constraints
        // Check if this var is already in the constraint check stack
        for (self.constraint_check_stack.items, 0..) |stack_var, depth| {
            if (stack_var == dispatcher_resolved.var_) {
                // Found recursion! Create a RecursionVar to handle this properly
                try self.handleRecursiveConstraint(dispatcher_resolved.var_, depth, env);
                continue;
            }
        }

        // Not recursive - push to stack and proceed normally
        try self.constraint_check_stack.append(self.gpa, dispatcher_resolved.var_);
        defer _ = self.constraint_check_stack.pop();

        if (dispatcher_content == .err) {
            // If the root type is an error, then skip constraint checking
            const constraints = self.types.sliceStaticDispatchConstraints(deferred_constraint.constraints);
            for (constraints) |constraint| {
                try self.markConstraintFunctionAsError(constraint, env);
            }
            try self.unifyWith(deferred_constraint.var_, .err, env);
        } else if (dispatcher_content == .rigid) {
            // Get the rigid variable and the constraints it has defined
            const rigid = dispatcher_content.rigid;
            const rigid_constraints = self.types.sliceStaticDispatchConstraints(rigid.constraints);

            // Get the deferred constraints to validate against
            const deferred_constraints = self.types.sliceStaticDispatchConstraints(deferred_constraint.constraints);

            // First, special case if this rigid has no constraints
            if (deferred_constraints.len > 0 and rigid_constraints.len == 0) {
                const constraint = deferred_constraints[0];
                try self.reportConstraintError(
                    deferred_constraint.var_,
                    constraint,
                    .{ .missing_method = .rigid },
                    env,
                );
                continue;
            }

            // Build a map of constraints the rigid has
            self.ident_to_var_map.clearRetainingCapacity();
            try self.ident_to_var_map.ensureUnusedCapacity(@intCast(rigid_constraints.len));
            for (rigid_constraints) |rigid_constraint| {
                self.ident_to_var_map.putAssumeCapacity(rigid_constraint.fn_name, rigid_constraint.fn_var);
            }

            // Iterate over the constraints
            for (deferred_constraints) |constraint| {
                // Extract the function and return type from the constraint
                const resolved_constraint = self.types.resolveVar(constraint.fn_var);
                const mb_resolved_func = resolved_constraint.desc.content.unwrapFunc();
                std.debug.assert(mb_resolved_func != null);
                const resolved_func = mb_resolved_func.?;

                // Then, lookup the inferred constraint in the actual list of rigid constraints
                if (self.ident_to_var_map.get(constraint.fn_name)) |rigid_var| {
                    // Unify the actual function var against the inferred var
                    //
                    // TODO: For better error messages, we should check if these
                    // types are functions, unify each arg, etc. This should look
                    // similar to e_call
                    const result = try self.unify(rigid_var, constraint.fn_var, env);
                    if (result.isProblem()) {
                        try self.unifyWith(deferred_constraint.var_, .err, env);
                        try self.unifyWith(resolved_func.ret, .err, env);
                    }
                } else {
                    try self.reportConstraintError(
                        deferred_constraint.var_,
                        constraint,
                        .{ .missing_method = .nominal },
                        env,
                    );
                    continue;
                }
            }
        } else if (dispatcher_content == .flex) {
            // If the root type is aa flex, then we there's nothing to check
            continue;
        } else if (dispatcher_content == .structure and dispatcher_content.structure == .nominal_type) {
            // If the root type is a nominal type, then this is valid static dispatch
            const nominal_type = dispatcher_content.structure.nominal_type;

            // Get the module ident that this type was defined in
            const original_module_ident = nominal_type.origin_module;

            // Check if the nominal type in question is defined in this module
            const is_this_module = original_module_ident == self.common_idents.module_name;

            // Get the list of exposed items to check
            const original_env: *const ModuleEnv = blk: {
                if (is_this_module) {
                    break :blk self.cir;
                } else if (original_module_ident == self.cir.builtin_module_ident) {
                    // For builtin types, use the builtin module environment directly
                    if (self.common_idents.builtin_module) |builtin_env| {
                        break :blk builtin_env;
                    } else {
                        // This happens when compiling the Builtin module itself
                        break :blk self.cir;
                    }
                } else {
                    // TODO: The name `module_envs` is misleading - it's actually a map of
                    // auto-imported TYPE NAMES to their defining modules, not a map of module names.
                    // This is because when you write `List` in user code (not `Builtin.List`), the
                    // compiler needs to quickly resolve which module defines that type name.
                    //
                    // This creates confusion here in static dispatch: we have an `origin_module`
                    // which stores the MODULE name ("Builtin"), but `module_envs` is keyed by
                    // TYPE names ("List", "Bool", etc.).
                    //
                    // The correct solution would be to have two separate maps:
                    // - auto_imported_types: HashMap(TypeName, ModuleEnv) for canonicalization
                    // - imported_modules: HashMap(ModuleName, ModuleEnv) for module lookups
                    //
                    // For now, we work around this by looking up regular imports in module_envs.
                    std.debug.assert(self.module_envs != null);
                    const module_envs = self.module_envs.?;

                    const mb_original_module_env = module_envs.get(original_module_ident);
                    std.debug.assert(mb_original_module_env != null);
                    break :blk mb_original_module_env.?.env;
                }
            };

            // Get some data about the nominal type
            const region = self.getRegionAt(deferred_constraint.var_);
            const type_name_bytes = self.cir.getIdent(nominal_type.ident.ident_idx);

            // Iterate over the constraints
            const constraints = self.types.sliceStaticDispatchConstraints(deferred_constraint.constraints);
            for (constraints) |constraint| {
                // Extract the function and return type from the constraint
                const resolved_constraint = self.types.resolveVar(constraint.fn_var);
                const mb_resolved_func = resolved_constraint.desc.content.unwrapFunc();
                std.debug.assert(mb_resolved_func != null);
                const resolved_func = mb_resolved_func.?;

                // Get the name fully qualified name of the function
                // Czer creates this as `TypeName.method_name`
                const constraint_fn_name_bytes = self.cir.getIdent(constraint.fn_name);

                // Calculate the name of the static dispatch function
                //
                // TODO: This works for top-level types, but not for deeply
                // nested types like: MyModule.A.B.C.my_func
                self.static_dispatch_method_name_buf.clearRetainingCapacity();

                // Check if type_name_bytes already starts with "module_name."
                const module_prefix = original_env.module_name;
                const already_qualified = type_name_bytes.len > module_prefix.len + 1 and
                    std.mem.startsWith(u8, type_name_bytes, module_prefix) and
                    type_name_bytes[module_prefix.len] == '.';

                if (std.mem.eql(u8, type_name_bytes, original_env.module_name)) {
                    try self.static_dispatch_method_name_buf.print(
                        self.gpa,
                        "{s}.{s}",
                        .{ type_name_bytes, constraint_fn_name_bytes },
                    );
                } else if (already_qualified) {
                    // Type name is already qualified (e.g., "Builtin.Try"), just append method
                    try self.static_dispatch_method_name_buf.print(
                        self.gpa,
                        "{s}.{s}",
                        .{ type_name_bytes, constraint_fn_name_bytes },
                    );
                } else {
                    try self.static_dispatch_method_name_buf.print(
                        self.gpa,
                        "{s}.{s}.{s}",
                        .{ original_env.module_name, type_name_bytes, constraint_fn_name_bytes },
                    );
                }
                const qualified_name_bytes = self.static_dispatch_method_name_buf.items;

                // Get the ident of this method in the original env
                const ident_in_original_env = original_env.getIdentStoreConst().findByString(qualified_name_bytes) orelse {
                    try self.reportConstraintError(
                        deferred_constraint.var_,
                        constraint,
                        .{ .missing_method = .nominal },
                        env,
                    );
                    continue;
                };

                // Get the def index in the original env
                const node_idx_in_original_env = original_env.getExposedNodeIndexById(ident_in_original_env) orelse {
                    // This can happen if the original module has an ident that
                    // matches the method/type, but it doesn't actually have
                    // that method.
                    try self.reportConstraintError(
                        deferred_constraint.var_,
                        constraint,
                        .{ .missing_method = .nominal },
                        env,
                    );
                    continue;
                };

                const def_idx: CIR.Def.Idx = @enumFromInt(@as(u32, @intCast(node_idx_in_original_env)));
                const def_var: Var = ModuleEnv.varFrom(def_idx);

                if (is_this_module) {
                    // Check if we've processed this def already.
                    const def = original_env.store.getDef(def_idx);
                    const mb_processing_def = self.top_level_ptrns.get(def.pattern);
                    if (mb_processing_def) |processing_def| {
                        std.debug.assert(processing_def.def_idx == def_idx);
                        switch (processing_def.status) {
                            .not_processed => {
                                var sub_env = try self.env_pool.acquire(.generalized);
                                defer self.env_pool.release(sub_env);

                                try self.checkDef(def_idx, &sub_env);
                            },
                            .processing => {
                                // TODO: Handle recursive defs
                            },
                            .processed => {},
                        }
                    }
                }

                // Copy the actual method from the dest module env to this module env
                const real_method_var = if (is_this_module) blk: {
                    break :blk try self.instantiateVar(def_var, env, .{ .explicit = region });
                } else blk: {
                    // Copy the method from the other module's type store
                    const copied_var = try self.copyVar(def_var, original_env, region);
                    // For builtin methods, we need to instantiate the copied var to convert
                    // rigid type variables to flex, so they can unify with the call site
                    const is_builtin = original_module_ident == self.cir.builtin_module_ident;
                    if (is_builtin) {
                        break :blk try self.instantiateVar(copied_var, env, .{ .explicit = region });
                    } else {
                        break :blk copied_var;
                    }
                };

                // Unify the actual function var against the inferred var
                // We break this down into arg-by-arg and return type unification
                // for better error messages (instead of showing the whole function types)

                // Extract the function type from the real method
                const resolved_real = self.types.resolveVar(real_method_var);
                const mb_real_func = resolved_real.desc.content.unwrapFunc();
                if (mb_real_func == null) {
                    // This shouldn't happen - the method should be a function
                    std.debug.assert(false);
                    try self.unifyWith(deferred_constraint.var_, .err, env);
                    try self.unifyWith(resolved_func.ret, .err, env);
                    continue;
                }
                const real_func = mb_real_func.?;

                // Check arity matches
                const constraint_args = self.types.sliceVars(resolved_func.args);
                const real_args = self.types.sliceVars(real_func.args);

                if (constraint_args.len != real_args.len) {
                    // Arity mismatch - shouldn't happen if method was found correctly
                    std.debug.assert(false);
                    try self.unifyWith(deferred_constraint.var_, .err, env);
                    try self.unifyWith(resolved_func.ret, .err, env);
                    continue;
                }

                // Unify each argument pair
                var any_arg_failed = false;
                for (constraint_args, real_args) |constraint_arg, real_arg| {
                    const arg_result = try self.unify(real_arg, constraint_arg, env);
                    if (arg_result.isProblem()) {
                        any_arg_failed = true;
                    }
                }

                // Unify return types - this will generate the error with the expression region
                const ret_result = try self.unify(real_func.ret, resolved_func.ret, env);

                if (any_arg_failed or ret_result.isProblem()) {
                    try self.unifyWith(deferred_constraint.var_, .err, env);
                    try self.unifyWith(resolved_func.ret, .err, env);
                } else if (constraint.origin == .from_num_literal and constraint.num_literal != null) {
                    // For from_num_literal constraints on builtin types, do compile-time validation
                    try self.checkNumLiteralConstraint(
                        deferred_constraint.var_,
                        constraint,
                        constraint.num_literal.?,
                        nominal_type,
                        type_name_bytes,
                        env,
                    );
                }
            }
        } else {
            // If the root type is anything but a nominal type, push an error

            const constraints = self.types.sliceStaticDispatchConstraints(deferred_constraint.constraints);
            if (constraints.len > 0) {
                try self.reportConstraintError(
                    deferred_constraint.var_,
                    constraints[0],
                    .not_nominal,
                    env,
                );
            } else {
                // It should be impossible to have a deferred constraint check
                // that has no constraints.
                std.debug.assert(false);
            }
        }
    }

    // Now that we've processed all constraints, reset the array
    env.deferred_static_dispatch_constraints.items.clearRetainingCapacity();
}

/// Mark a constraint function's return type as error
fn markConstraintFunctionAsError(self: *Self, constraint: StaticDispatchConstraint, env: *Env) !void {
    const resolved_constraint = self.types.resolveVar(constraint.fn_var);
    const mb_resolved_func = resolved_constraint.desc.content.unwrapFunc();
    std.debug.assert(mb_resolved_func != null);
    const resolved_func = mb_resolved_func.?;
    try self.unifyWith(resolved_func.ret, .err, env);
}

/// Report a constraint validation error
fn reportConstraintError(
    self: *Self,
    dispatcher_var: Var,
    constraint: StaticDispatchConstraint,
    kind: union(enum) {
        missing_method: problem.DispatcherDoesNotImplMethod.DispatcherType,
        not_nominal,
    },
    env: *Env,
) !void {
    const snapshot = try self.snapshots.deepCopyVar(self.types, dispatcher_var);
    const constraint_problem = switch (kind) {
        .missing_method => |dispatcher_type| problem.Problem{ .static_dispach = .{
            .dispatcher_does_not_impl_method = .{
                .dispatcher_var = dispatcher_var,
                .dispatcher_snapshot = snapshot,
                .dispatcher_type = dispatcher_type,
                .fn_var = constraint.fn_var,
                .method_name = constraint.fn_name,
                .origin = constraint.origin,
            },
        } },
        .not_nominal => problem.Problem{ .static_dispach = .{
            .dispatcher_not_nominal = .{
                .dispatcher_var = dispatcher_var,
                .dispatcher_snapshot = snapshot,
                .fn_var = constraint.fn_var,
                .method_name = constraint.fn_name,
            },
        } },
    };
    _ = try self.problems.appendProblem(self.cir.gpa, constraint_problem);

    try self.markConstraintFunctionAsError(constraint, env);
}

/// Pool for reusing Env instances to avoid repeated allocations
const EnvPool = struct {
    available: std.ArrayList(Env),
    gpa: Allocator,

    fn init(gpa: Allocator) std.mem.Allocator.Error!EnvPool {
        var pool = try std.ArrayList(Env).initCapacity(gpa, 8);
        for (0..8) |_| {
            pool.appendAssumeCapacity(try Env.init(gpa, .generalized));
        }
        return .{
            .available = pool,
            .gpa = gpa,
        };
    }

    fn deinit(self: *EnvPool) void {
        for (self.available.items) |*env| {
            env.deinit(self.gpa);
        }
        self.available.deinit(self.gpa);
    }

    /// Acquire an Env from the pool, or create a new one if none available
    fn acquire(self: *EnvPool, at: Rank) std.mem.Allocator.Error!Env {
        const trace = tracy.trace(@src());
        defer trace.end();

        if (self.available.pop()) |env| {
            // Reset the env for reuse
            var reused_env = env;
            reused_env.reset();
            return reused_env;
        } else {
            // Otherwise init a new one and ensure there's room to put it back
            // into the pool when we're done using it
            try self.available.ensureUnusedCapacity(self.gpa, 1);
            return try Env.init(self.gpa, at);
        }
    }

    /// Return an Env to the pool for reuse.
    /// If the pool cannot fit it, then deinit the env
    ///
    /// * If we acquire an existing env from the pool, there should be a slot
    ///   available to return it
    /// * If we init a new env when we acquire, the acquire func should expand the
    ///   pool so we have room to return it
    fn release(self: *EnvPool, env: Env) void {
        const trace = tracy.trace(@src());
        defer trace.end();

        var releasable_env = env;
        releasable_env.reset();
        self.available.append(self.gpa, releasable_env) catch {
            // If we can't add to the pool, just deinit this env
            releasable_env.deinit(self.gpa);
        };
    }
};<|MERGE_RESOLUTION|>--- conflicted
+++ resolved
@@ -661,23 +661,15 @@
     );
 }
 
-<<<<<<< HEAD
 /// Create a nominal number type content (e.g., U8, I32, Dec)
 /// Number types are defined in Builtin.roc nested inside Num module: Num.U8 :: [].{...}
 /// They have no type parameters and their backing is the empty tag union []
 fn mkNumberTypeContent(self: *Self, type_name: []const u8, env: *Env) Allocator.Error!Content {
-=======
-/// Create a nominal Box type with the given element type
-fn mkBoxContent(self: *Self, elem_var: Var) Allocator.Error!Content {
-    // Use the cached builtin_module_ident from the current module's ident store.
-    // This represents the "Builtin" module where Box is defined.
->>>>>>> bddd3f6a
     const origin_module_id = if (self.common_idents.builtin_module) |_|
         self.cir.builtin_module_ident
     else
         self.common_idents.module_name; // We're compiling Builtin module itself
 
-<<<<<<< HEAD
     // Number types are nested in Num module, so the qualified name is "Num.U8", "Num.I32", etc.
     const qualified_type_name = try std.fmt.allocPrint(self.gpa, "Num.{s}", .{type_name});
     defer self.gpa.free(qualified_type_name);
@@ -703,25 +695,10 @@
         type_ident,
         backing_var,
         no_type_args,
-=======
-    const box_ident = types_mod.TypeIdent{
-        .ident_idx = self.common_idents.box,
-    };
-
-    // The backing var is the element type var
-    const backing_var = elem_var;
-    const type_args = [_]Var{elem_var};
-
-    return try self.types.mkNominal(
-        box_ident,
-        backing_var,
-        &type_args,
->>>>>>> bddd3f6a
         origin_module_id,
     );
 }
 
-<<<<<<< HEAD
 /// Create a StaticDispatchConstraint for from_num_literal
 /// This constraint will be checked during deferred constraint checking to validate
 /// that the numeric literal can be converted to the unified type.
@@ -773,8 +750,31 @@
     return try self.types.appendStaticDispatchConstraints(&.{constraint});
 }
 
-=======
->>>>>>> bddd3f6a
+/// Create a nominal Box type with the given element type
+fn mkBoxContent(self: *Self, elem_var: Var) Allocator.Error!Content {
+    // Use the cached builtin_module_ident from the current module's ident store.
+    // This represents the "Builtin" module where Box is defined.
+    const origin_module_id = if (self.common_idents.builtin_module) |_|
+        self.cir.builtin_module_ident
+    else
+        self.common_idents.module_name; // We're compiling Builtin module itself
+
+    const box_ident = types_mod.TypeIdent{
+        .ident_idx = self.common_idents.box,
+    };
+
+    // The backing var is the element type var
+    const backing_var = elem_var;
+    const type_args = [_]Var{elem_var};
+
+    return try self.types.mkNominal(
+        box_ident,
+        backing_var,
+        &type_args,
+        origin_module_id,
+    );
+}
+
 // updating vars //
 
 /// Unify the provided variable with the provided content
