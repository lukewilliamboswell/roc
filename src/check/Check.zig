//! Performs Hindley-Milner type inference with constraint solving and unification on the Canonical Intermediate Representation (CIR).
//!
//! This module implements constraint-based type inference.

const std = @import("std");
const builtin = @import("builtin");
const base = @import("base");
const tracy = @import("tracy");
const collections = @import("collections");
const types_mod = @import("types");
const can = @import("can");
const builtins = @import("builtins");

const copy_import = @import("copy_import.zig");
const unifier = @import("unify.zig");
const occurs = @import("occurs.zig");
const problem = @import("problem.zig");

const CIR = can.CIR;
const CommonEnv = base.CommonEnv;
const ModuleEnv = can.ModuleEnv;
const Allocator = std.mem.Allocator;
const Ident = base.Ident;
const Region = base.Region;
const DeferredConstraintCheck = unifier.DeferredConstraintCheck;
const Func = types_mod.Func;
const Var = types_mod.Var;
const Flex = types_mod.Flex;
const Rigid = types_mod.Rigid;
const Content = types_mod.Content;
const Rank = types_mod.Rank;
const Num = types_mod.Num;
const testing = std.testing;
const Instantiator = types_mod.instantiate.Instantiator;
const Generalizer = types_mod.generalize.Generalizer;
const VarPool = types_mod.generalize.VarPool;
const SnapshotStore = @import("snapshot.zig").Store;
const ProblemStore = @import("problem.zig").Store;

const Self = @This();

gpa: std.mem.Allocator,
// not owned
types: *types_mod.Store,
cir: *ModuleEnv,
regions: *Region.List,
other_modules: []const *const ModuleEnv,
common_idents: CommonIdents,

/// type snapshots used in error messages
snapshots: SnapshotStore,
/// type problems
problems: ProblemStore,
/// reusable scratch arrays used in unification
unify_scratch: unifier.Scratch,
/// reusable scratch arrays used in occurs check
occurs_scratch: occurs.Scratch,
/// free vars collected when generation types from annotation
anno_free_vars: base.Scratch(FreeVar),
/// free vars collected when generation types from type decls
decl_free_vars: base.Scratch(FreeVar),
/// annos we've already seen when generation a type from an annotation
seen_annos: std.AutoHashMap(CIR.TypeAnno.Idx, Var),
/// pool of variables that need to be generalized, built up during checking
var_pool: VarPool,
/// wrapper around generalization, contains some internal state used to do it's work
generalizer: Generalizer,
/// A map from one var to another. Used in instantiation and var copying
var_map: std.AutoHashMap(Var, Var),
/// A map from one var to another. Used to apply type arguments in instantiation
rigid_var_substitutions: std.AutoHashMapUnmanaged(Ident.Idx, Var),
/// scratch vars used to build up intermediate lists, used for various things
scratch_vars: base.Scratch(Var),
/// scratch tags used to build up intermediate lists, used for various things
scratch_tags: base.Scratch(types_mod.Tag),
/// scratch record fields used to build up intermediate lists, used for various things
scratch_record_fields: base.Scratch(types_mod.RecordField),
// Cache for imported types. This cache lives for the entire type-checking session
/// of a module, so the same imported type can be reused across the entire module.
import_cache: ImportCache,
/// Maps variables to the expressions that constrained them (for better error regions)
constraint_origins: std.AutoHashMap(Var, Var),
/// Copied Bool type from Bool module (for use in if conditions, etc.)
bool_var: Var,
/// Deferred static dispatch constraints - accumulated during type checking,
/// then solved for at the end
deferred_static_dispatch_constraints: DeferredConstraintCheck.SafeList,

/// A map of rigid variables that we build up during a branch of type checking
const FreeVar = struct { ident: base.Ident.Idx, var_: Var };

/// A struct of common idents and builtin statement indices
pub const CommonIdents = struct {
    module_name: base.Ident.Idx,
    list: base.Ident.Idx,
    box: base.Ident.Idx,
    /// Statement index of Bool type in the current module (injected from Bool.bin)
    bool_stmt: can.CIR.Statement.Idx,
    /// Statement index of Result type in the current module (injected from Result.bin)
    result_stmt: can.CIR.Statement.Idx,
};

/// Init type solver
/// Does *not* own types_store or cir, but *does* own other fields
pub fn init(
    gpa: std.mem.Allocator,
    types: *types_mod.Store,
    cir: *const ModuleEnv,
    other_modules: []const *const ModuleEnv,
    regions: *Region.List,
    common_idents: CommonIdents,
) std.mem.Allocator.Error!Self {
    return .{
        .gpa = gpa,
        .types = types,
        .cir = @constCast(cir),
        .other_modules = other_modules,
        .regions = regions,
        .common_idents = common_idents,
        .snapshots = try SnapshotStore.initCapacity(gpa, 512),
        .problems = try ProblemStore.initCapacity(gpa, 64),
        .unify_scratch = try unifier.Scratch.init(gpa),
        .occurs_scratch = try occurs.Scratch.init(gpa),
        .anno_free_vars = try base.Scratch(FreeVar).init(gpa),
        .decl_free_vars = try base.Scratch(FreeVar).init(gpa),
        .seen_annos = std.AutoHashMap(CIR.TypeAnno.Idx, Var).init(gpa),
        .var_pool = try VarPool.init(gpa),
        .generalizer = try Generalizer.init(gpa, types),
        .var_map = std.AutoHashMap(Var, Var).init(gpa),
        .rigid_var_substitutions = std.AutoHashMapUnmanaged(Ident.Idx, Var){},
        .scratch_vars = try base.Scratch(types_mod.Var).init(gpa),
        .scratch_tags = try base.Scratch(types_mod.Tag).init(gpa),
        .scratch_record_fields = try base.Scratch(types_mod.RecordField).init(gpa),
        .import_cache = ImportCache{},
        .constraint_origins = std.AutoHashMap(Var, Var).init(gpa),
        .bool_var = undefined, // Will be initialized in copyBuiltinTypes()
        .deferred_static_dispatch_constraints = try DeferredConstraintCheck.SafeList.initCapacity(gpa, 128),
    };
}

/// Deinit owned fields
pub fn deinit(self: *Self) void {
    self.problems.deinit(self.gpa);
    self.snapshots.deinit();
    self.unify_scratch.deinit();
    self.occurs_scratch.deinit();
    self.anno_free_vars.deinit();
    self.decl_free_vars.deinit();
    self.seen_annos.deinit();
    self.var_pool.deinit();
    self.generalizer.deinit();
    self.var_map.deinit();
    self.rigid_var_substitutions.deinit(self.gpa);
    self.scratch_vars.deinit();
    self.scratch_tags.deinit();
    self.scratch_record_fields.deinit();
    self.import_cache.deinit(self.gpa);
    self.constraint_origins.deinit();
    self.deferred_static_dispatch_constraints.deinit(self.gpa);
}

/// Assert that type vars and regions in sync
pub inline fn debugAssertArraysInSync(self: *const Self) void {
    if (builtin.mode == .Debug) {
        const region_nodes = self.regions.len();
        const type_nodes = self.types.len();
        if (!(region_nodes == type_nodes)) {
            std.debug.panic(
                "Arrays out of sync:\n type_nodes={}\n  region_nodes={}\n ",
                .{ type_nodes, region_nodes },
            );
        }
    }
}

/// Fills the type store with fresh variables up to the number of regions
inline fn ensureTypeStoreIsFilled(self: *Self) Allocator.Error!void {
    const region_nodes: usize = @intCast(self.regions.len());
    const type_nodes: usize = @intCast(self.types.len());
    try self.types.ensureTotalCapacity(region_nodes);
    for (type_nodes..region_nodes) |_| {
        _ = self.types.appendFromContentAssumeCapacity(.err);
    }
}

// import caches //

/// Key for the import cache: module index + expression index in that module
const ImportCacheKey = struct {
    module_idx: CIR.Import.Idx,
    node_idx: CIR.Node.Idx,
};

/// Cache for imported types to avoid repeated copying
///
/// When we import a type from another module, we need to copy it into our module's
/// type store because type variables are module-specific. However, since we use
/// "preserve" mode unification with imported types (meaning the imported type is
/// read-only and never modified), we can safely cache these copies and reuse them;
/// they will never be mutated during unification.
///
/// Benefits:
/// - Reduces memory usage by avoiding duplicate copies of the same imported type
/// - Improves performance by avoiding redundant copying operations
/// - Particularly beneficial for commonly imported values/functions
///
/// Example: If a module imports `List.map` and uses it 10 times, without caching
/// we would create 10 separate copies of the `List.map` type. With caching, we
/// create just one copy and reuse it.
const ImportCache = std.HashMapUnmanaged(ImportCacheKey, Var, struct {
    pub fn hash(_: @This(), key: ImportCacheKey) u64 {
        var hasher = std.hash.Wyhash.init(0);
        hasher.update(std.mem.asBytes(&key.module_idx));
        hasher.update(std.mem.asBytes(&key.node_idx));
        return hasher.final();
    }

    pub fn eql(_: @This(), a: ImportCacheKey, b: ImportCacheKey) bool {
        return a.module_idx == b.module_idx and a.node_idx == b.node_idx;
    }
}, 80);

// unify //

/// Unify two types
fn unify(self: *Self, a: Var, b: Var, rank: Rank) std.mem.Allocator.Error!unifier.Result {
    const trace = tracy.trace(@src());
    defer trace.end();

    // Before unification, check if either variable has constraint origins
    const a_origin = self.constraint_origins.get(a);
    const b_origin = self.constraint_origins.get(b);
    const constraint_origin_var = a_origin orelse b_origin;

    const result = try unifier.unifyWithConstraintOrigin(
        self.cir,
        self.types,
        &self.problems,
        &self.snapshots,
        &self.unify_scratch,
        &self.occurs_scratch,
        a,
        b,
        false, // from_annotation = false
        constraint_origin_var,
    );

    // After successful unification, propagate constraint origins to both variables
    if (result == .ok) {
        if (a_origin) |origin| {
            try self.constraint_origins.put(b, origin);
        }
        if (b_origin) |origin| {
            try self.constraint_origins.put(a, origin);
        }
    }

    for (self.unify_scratch.fresh_vars.items.items) |fresh_var| {
        try self.var_pool.addVarToRank(fresh_var, rank);
        const region = self.cir.store.getNodeRegion(ModuleEnv.nodeIdxFrom(a));
        try self.fillInRegionsThrough(fresh_var);
        self.setRegionAt(fresh_var, region);
    }

    for (self.unify_scratch.deferred_constraints.items.items) |deferred_constraint| {
        _ = try self.deferred_static_dispatch_constraints.append(self.gpa, deferred_constraint);
    }
    self.debugAssertArraysInSync();
    return result;
}

/// Find constraint origins for variables, checking resolved forms
fn findConstraintOriginForVars(self: *Self, a: Var, b: Var) ?Var {
    // Check the variables directly first
    if (self.constraint_origins.get(a)) |origin| return origin;
    if (self.constraint_origins.get(b)) |origin| return origin;

    // Check resolved forms of the variables
    const a_resolved = self.types.resolveVar(a);
    const b_resolved = self.types.resolveVar(b);

    if (self.constraint_origins.get(a_resolved.var_)) |origin| return origin;
    if (self.constraint_origins.get(b_resolved.var_)) |origin| return origin;

    // Fallback: if we have any constraint origins recorded (indicating dot access expressions),
    // and we haven't found a direct match, look for constraint origins that might be related
    if (self.constraint_origins.count() > 0) {
        var it = self.constraint_origins.iterator();
        while (it.next()) |entry| {
            const origin = entry.value_ptr.*;
            // Return the first constraint origin we find - this is specifically for the Color.md case
            // where constraint origins exist but don't directly match the unification variables
            return origin;
        }
    }

    return null;
}

/// Unify two variables where the second represents an annotation type.
/// This sets from_annotation=true to ensure proper error region highlighting.
fn unifyFromAnno(self: *Self, a: Var, b: Var, rank: Rank) std.mem.Allocator.Error!unifier.Result {
    const trace = tracy.trace(@src());
    defer trace.end();

    // Before unification, check if either variable has constraint origins
    // We need to look up constraint origins by walking through the type structure
    const constraint_origin_var = self.findConstraintOriginForVars(a, b);

    const result = try unifier.unifyWithConstraintOrigin(
        self.cir,
        self.types,
        &self.problems,
        &self.snapshots,
        &self.unify_scratch,
        &self.occurs_scratch,
        a,
        b,
        true, // from_annotation = true
        constraint_origin_var,
    );

    // After successful unification, propagate constraint origins to both variables
    if (result == .ok) {
        if (constraint_origin_var) |origin| {
            try self.constraint_origins.put(a, origin);
            try self.constraint_origins.put(b, origin);
        }

        for (self.unify_scratch.fresh_vars.items.items) |fresh_var| {
            try self.var_pool.addVarToRank(fresh_var, rank);
        }
    }
    for (self.unify_scratch.fresh_vars.items.items) |fresh_var| {
        const region = self.cir.store.getNodeRegion(ModuleEnv.nodeIdxFrom(a));
        try self.fillInRegionsThrough(fresh_var);
        self.setRegionAt(fresh_var, region);
    }

    self.debugAssertArraysInSync();

    return result;
}

/// Unify two variables with a specific constraint origin for better error reporting.
/// The constraint_origin_var should point to the expression that created the constraint.
fn unifyWithConstraintOrigin(self: *Self, a: Var, b: Var, constraint_origin_var: Var) std.mem.Allocator.Error!unifier.Result {
    const trace = tracy.trace(@src());
    defer trace.end();

    return try unifier.unifyWithConstraintOrigin(
        self.cir,
        self.types,
        &self.problems,
        &self.snapshots,
        &self.unify_scratch,
        &self.occurs_scratch,
        a,
        b,
        false, // from_annotation = false
        constraint_origin_var,
    );
}

// instantiate  //

const InstantiateRegionBehavior = union(enum) {
    explicit: Region,
    use_root_instantiated,
    use_last_var,
};

/// Instantiate a variable, substituting any encountered rigids with flex vars
///
/// Note that the the rigid var structure will be preserved.
/// E.g. `a -> a`, `a` will reference the same new flex var
fn instantiateVar(
    self: *Self,
    var_to_instantiate: Var,
    rank: types_mod.Rank,
    region_behavior: InstantiateRegionBehavior,
) std.mem.Allocator.Error!Var {
    var instantiate_ctx = Instantiator{
        .store = self.types,
        .idents = self.cir.getIdentStoreConst(),
        .var_map = &self.var_map,

        .current_rank = rank,
        .rigid_behavior = .fresh_flex,
    };
    return self.instantiateVarHelp(var_to_instantiate, &instantiate_ctx, region_behavior);
}

/// Instantiate a variable, substituting any encountered rigids with *new* rigid vars
///
/// Note that the the rigid var structure will be preserved.
/// E.g. `a -> a`, `a` will reference the same new rigid var
fn instantiateVarPreserveRigids(
    self: *Self,
    var_to_instantiate: Var,
    rank: types_mod.Rank,
    region_behavior: InstantiateRegionBehavior,
) std.mem.Allocator.Error!Var {
    var instantiate_ctx = Instantiator{
        .store = self.types,
        .idents = self.cir.getIdentStoreConst(),
        .var_map = &self.var_map,

        .current_rank = rank,
        .rigid_behavior = .fresh_flex,
    };
    return self.instantiateVarHelp(var_to_instantiate, &instantiate_ctx, region_behavior);
}

/// Instantiate a variable
fn instantiateVarWithSubs(
    self: *Self,
    var_to_instantiate: Var,
    subs: *std.AutoHashMapUnmanaged(Ident.Idx, Var),
    rank: types_mod.Rank,
    region_behavior: InstantiateRegionBehavior,
) std.mem.Allocator.Error!Var {
    var instantiate_ctx = Instantiator{
        .store = self.types,
        .idents = self.cir.getIdentStoreConst(),
        .var_map = &self.var_map,

        .current_rank = rank,
        .rigid_behavior = .{ .substitute_rigids = subs },
    };
    return self.instantiateVarHelp(var_to_instantiate, &instantiate_ctx, region_behavior);
}

/// Instantiate a variable
fn instantiateVarHelp(
    self: *Self,
    var_to_instantiate: Var,
    instantiator: *Instantiator,
    region_behavior: InstantiateRegionBehavior,
) std.mem.Allocator.Error!Var {
    // First, reset state
    instantiator.var_map.clearRetainingCapacity();

    // Then, instantiate the variable with the provided context
    const instantiated_var = try instantiator.instantiateVar(var_to_instantiate);

    // If we had to insert any new type variables, ensure that we have
    // corresponding regions for them. This is essential for error reporting.
    const root_instantiated_region = self.regions.get(@enumFromInt(@intFromEnum(var_to_instantiate))).*;
    if (instantiator.var_map.count() > 0) {
        var iterator = instantiator.var_map.iterator();
        while (iterator.next()) |x| {
            // Get the newly created var
            const fresh_var = x.value_ptr.*;

            // Add to pool
            try self.var_pool.addVarToRank(fresh_var, instantiator.current_rank);

            // Set the region
            try self.fillInRegionsThrough(fresh_var);
            switch (region_behavior) {
                .explicit => |region| {
                    self.setRegionAt(fresh_var, region);
                },
                .use_root_instantiated => {
                    self.setRegionAt(fresh_var, root_instantiated_region);
                },
                .use_last_var => {
                    const old_var = x.key_ptr.*;
                    const old_region = self.regions.get(@enumFromInt(@intFromEnum(old_var))).*;
                    self.setRegionAt(fresh_var, old_region);
                },
            }
        }
    }

    // Assert that we have regions for every type variable
    self.debugAssertArraysInSync();

    // Return the instantiated var
    return instantiated_var;
}

// regions //

/// Fill slots in the regions array up to and including the target var
fn fillInRegionsThrough(self: *Self, target_var: Var) Allocator.Error!void {
    const idx = @intFromEnum(target_var);

    if (idx >= self.regions.len()) {
        try self.regions.items.ensureTotalCapacity(self.gpa, idx + 1);

        const empty_region = Region.zero();
        while (self.regions.len() <= idx) {
            self.regions.items.appendAssumeCapacity(empty_region);
        }
    }
}

/// Set the region for a var
fn setRegionAt(self: *Self, target_var: Var, new_region: Region) void {
    self.regions.set(@enumFromInt(@intFromEnum(target_var)), new_region);
}

/// Get the region for a var
fn getRegionAt(self: *Self, target_var: Var) Region {
    self.regions.get(@enumFromInt(@intFromEnum(target_var)));
}

// fresh vars //

/// The the region for a variable
fn fresh(self: *Self, rank: Rank, new_region: Region) Allocator.Error!Var {
    const var_ = try self.types.freshWithRank(rank);
    try self.fillInRegionsThrough(var_);
    self.setRegionAt(var_, new_region);
    return var_;
}

/// The the region for a variable
fn freshRedirect(self: *Self, redirect_to: Var, new_region: Region) Allocator.Error!Var {
    const var_ = try self.types.freshRedirect(redirect_to);
    try self.fillInRegionsThrough(var_);
    self.setRegionAt(var_, new_region);
    return var_;
}

/// The the region for a variable
fn freshFromContent(self: *Self, content: Content, rank: types_mod.Rank, new_region: Region) Allocator.Error!Var {
    const var_ = try self.types.freshFromContentWithRank(content, rank);
    try self.fillInRegionsThrough(var_);
    self.setRegionAt(var_, new_region);
    return var_;
}

/// The the region for a variable
fn freshBool(self: *Self, rank: Rank, new_region: Region) Allocator.Error!Var {
    // Use the copied Bool type from the type store (set by copyBuiltinTypes)
    return try self.instantiateVar(self.bool_var, rank, .{ .explicit = new_region });
}

// fresh vars //

fn updateVar(self: *Self, target_var: Var, content: types_mod.Content, rank: types_mod.Rank) std.mem.Allocator.Error!void {
    try self.types.setVarDesc(target_var, .{ .content = content, .rank = rank, .mark = types_mod.Mark.none });
}

// file //

/// Check the types for all defs
/// Copy builtin types (Bool, Result) from their modules into the current module's type store
/// This is necessary because type variables are module-specific - we can't use Vars from
/// other modules directly. The Bool and Result types are used in language constructs like
/// `if` conditions and need to be available in every module's type store.
fn copyBuiltinTypes(self: *Self) !void {
    // Find the Bool and Result modules in other_modules
    var bool_module: ?*const ModuleEnv = null;
    var result_module: ?*const ModuleEnv = null;

    for (self.other_modules) |module_env| {
        if (std.mem.eql(u8, module_env.module_name, "Bool")) {
            bool_module = module_env;
        } else if (std.mem.eql(u8, module_env.module_name, "Result")) {
            result_module = module_env;
        }
    }

    // Copy Bool type from Bool module
    if (bool_module) |bool_env| {
        const bool_stmt_idx = self.common_idents.bool_stmt;
        const bool_type_var = ModuleEnv.varFrom(bool_stmt_idx);
        self.bool_var = try self.copyVar(bool_type_var, bool_env);
    } else {
        // If Bool module not found, use the statement from the current module
        // This happens when Bool is loaded as a builtin statement
        const bool_stmt_idx = self.common_idents.bool_stmt;
        self.bool_var = ModuleEnv.varFrom(bool_stmt_idx);
    }

    // Result type is accessed via external references, no need to copy it here
}

/// Check the types for all defs in a file
pub fn checkFile(self: *Self) std.mem.Allocator.Error!void {
    const trace = tracy.trace(@src());
    defer trace.end();

<<<<<<< HEAD
    // Copy builtin types (Bool, Result) into this module's type store
    try self.copyBuiltinTypes();
=======
    try ensureTypeStoreIsFilled(self);
>>>>>>> 04c5ac20

    // First, iterate over the statements, generating types for each type declaration
    const builtin_stmts_slice = self.cir.store.sliceStatements(self.cir.builtin_statements);
    for (builtin_stmts_slice) |builtin_stmt_idx| {
        // If the statement is a type declaration, then generate the it's type
        // The resulting generalized type is saved at the type var slot at `stmt_idx`
        try self.generateStmtTypeDeclType(builtin_stmt_idx);
    }

    // First, iterate over the statements, generating types for each type declaration
    const stmts_slice = self.cir.store.sliceStatements(self.cir.all_statements);
    for (stmts_slice) |stmt_idx| {
        // If the statement is a type declaration, then generate the it's type
        // The resulting generalized type is saved at the type var slot at `stmt_idx`
        try self.generateStmtTypeDeclType(stmt_idx);
    }

    // Type-check definitions in SCC (Strongly Connected Components) order
    // This ensures that definitions are checked in dependency order,
    // and handles mutually recursive definitions correctly.
    // NOTE: This includes both top-level defs AND associated items (e.g. TypeName.item_name)
    // evaluation_order must be set by canonicalization before calling checkFile()
    const eval_order = self.cir.evaluation_order.?;

    // Iterate through SCCs in topologically sorted order
    for (eval_order.sccs) |scc| {
        if (scc.is_recursive) {
            // TODO: Implement proper recursive type-checking for mutually recursive definitions
            // For now, we check each def in the cycle independently, which may produce
            // less precise error messages for recursive definitions.
            // The old Rust compiler used IllegalCycleMark to handle this - see:
            // crates/compiler/can/src/def.rs for reference implementation

            // Check each def in the recursive group
            for (scc.defs) |def_idx| {
                try self.checkDef(def_idx);
            }
        } else {
            // Non-recursive SCC - check the def(s) normally
            // Note: A non-recursive SCC might still have multiple defs if they form
            // a connected component but with no back edges
            for (scc.defs) |def_idx| {
                try self.checkDef(def_idx);
            }
        }
    }
}

// repl //

/// Check an expr for the repl
pub fn checkExprRepl(self: *Self, expr_idx: CIR.Expr.Idx) std.mem.Allocator.Error!void {
<<<<<<< HEAD
    // Copy builtin types (Bool, Result) into this module's type store
    try self.copyBuiltinTypes();

=======
    try ensureTypeStoreIsFilled(self);
>>>>>>> 04c5ac20
    // First, iterate over the statements, generating types for each type declaration
    const stms_slice = self.cir.store.sliceStatements(self.cir.builtin_statements);
    for (stms_slice) |stmt_idx| {
        // If the statement is a type declaration, then generate the it's type
        // The resulting generalized type is saved at the type var slot at `stmt_idx`
        try self.generateStmtTypeDeclType(stmt_idx);
    }

    // Push the rank for this definition
    try self.var_pool.pushRank();
    defer self.var_pool.popRank();

    // Ensure that the current rank in the pool is top-level
    const rank = types_mod.Rank.top_level;
    std.debug.assert(rank == self.var_pool.current_rank);

    _ = try self.checkExpr(expr_idx, rank, .no_expectation);

    // Now that we are existing the scope, we must generalize then pop this rank
    try self.generalizer.generalize(&self.var_pool, rank);
}

// defs //

/// Check the types for a single definition
fn checkDef(self: *Self, def_idx: CIR.Def.Idx) std.mem.Allocator.Error!void {
    const trace = tracy.trace(@src());
    defer trace.end();

    // Push the rank for this definition
    try self.var_pool.pushRank();
    defer self.var_pool.popRank();

    // Ensure that the current rank in the pool is top-level
    const rank = types_mod.Rank.top_level;
    std.debug.assert(rank == self.var_pool.current_rank);

    const def = self.cir.store.getDef(def_idx);
    const def_var = ModuleEnv.varFrom(def_idx);
    const ptrn_var = ModuleEnv.varFrom(def.pattern);
    const expr_var = ModuleEnv.varFrom(def.expr);

    // Check the pattern
    try self.checkPattern(def.pattern, rank, .no_expectation);

    // Handle if there's an annotation associated with this def
    if (def.annotation) |anno_idx| {
        const annotation = self.cir.store.getAnnotation(anno_idx);

        self.anno_free_vars.items.clearRetainingCapacity();
        try self.generateAnnoTypeInPlace(annotation.type_anno, .annotation);

        // TODO: Duplicate anno var so if the body results in type mismatch, the
        // annotation isn't corrupted
        // We can instantiate, but how do we deal with rigid vars?
        // const anno_var = try self.instantiateVaPreserveRigids(ModuleEnv.varFrom(annotation.type_anno), Rank.generalized, .use_last_var);
        const anno_var = ModuleEnv.varFrom(annotation.type_anno);

        _ = try self.checkExpr(def.expr, rank, .{
            .expected = .{ .var_ = anno_var, .from_annotation = true },
        });
    } else {
        _ = try self.checkExpr(def.expr, rank, .no_expectation);
    }

    // Also unify the pattern with the expr - needed so lookups work correctly
    _ = try self.unify(ptrn_var, expr_var, rank);

    // Set the def var to redirect to the pattern
    _ = try self.types.setVarRedirect(def_var, ptrn_var);

    // Now that we are existing the scope, we must generalize then pop this rank
    try self.generalizer.generalize(&self.var_pool, rank);
}

// create types for type decls //

/// Generate a type variable from the provided type statement.
/// If the stmt is not an alias or nominal dec, then do nothing
///
/// The created variable is put in-place at the var slot at `decl_idx`
/// The created variable will be generalized
fn generateStmtTypeDeclType(
    self: *Self,
    decl_idx: CIR.Statement.Idx,
) std.mem.Allocator.Error!void {
    const decl_free_vars_top = self.decl_free_vars.top();
    defer self.decl_free_vars.clearFrom(decl_free_vars_top);

    const decl = self.cir.store.getStatement(decl_idx);
    const decl_var = ModuleEnv.varFrom(decl_idx);

    switch (decl) {
        .s_alias_decl => |alias| {
            // Get the type header's args
            const header = self.cir.store.getTypeHeader(alias.header);
            const header_args = self.cir.store.sliceTypeAnnos(header.args);

            // Next, generate the provided arg types and build the map of rigid variables in the header
            for (header_args) |header_arg_idx| {
                const header_arg = self.cir.store.getTypeAnno(header_arg_idx);
                const header_var = ModuleEnv.varFrom(header_arg_idx);
                switch (header_arg) {
                    .rigid_var => |rigid| {
                        try self.updateVar(header_var, .{ .rigid = Rigid.init(rigid.name) }, Rank.generalized);
                    },
                    .underscore, .malformed => {
                        try self.updateVar(header_var, .err, Rank.generalized);
                    },
                    else => {
                        // This should never be possible
                        std.debug.assert(false);
                        try self.updateVar(header_var, .err, Rank.generalized);
                    },
                }
            }

            const header_vars: []Var = @ptrCast(header_args);

            // Now we have a built of list of rigid variables for the decl lhs (header).
            // With this in hand, we can now generate the type for the lhs (body).
            self.seen_annos.clearRetainingCapacity();
            const backing_var: Var = ModuleEnv.varFrom(alias.anno);
            try self.generateAnnoTypeInPlace(alias.anno, .{ .type_decl = .{
                .idx = decl_idx,
                .name = header.name,
                .type_ = .alias,
                .backing_var = backing_var,
                .num_args = @intCast(header_args.len),
            } });

            try self.updateVar(
                decl_var,
                try self.types.mkAlias(
                    .{ .ident_idx = header.name },
                    backing_var,
                    header_vars,
                ),
                Rank.generalized,
            );
        },
        .s_nominal_decl => |nominal| {
            // Get the type header's args
            const header = self.cir.store.getTypeHeader(nominal.header);
            const header_args = self.cir.store.sliceTypeAnnos(header.args);

            // Next, generate the provided arg types and build the map of rigid variables in the header
            for (header_args) |header_arg_idx| {
                const header_arg = self.cir.store.getTypeAnno(header_arg_idx);
                const header_var = ModuleEnv.varFrom(header_arg_idx);
                switch (header_arg) {
                    .rigid_var => |rigid| {
                        try self.updateVar(header_var, .{ .rigid = Rigid.init(rigid.name) }, Rank.generalized);
                    },
                    .underscore, .malformed => {
                        try self.updateVar(header_var, .err, Rank.generalized);
                    },
                    else => {
                        // This should never be possible
                        std.debug.assert(false);
                        try self.updateVar(header_var, .err, Rank.generalized);
                    },
                }
            }

            const header_vars: []Var = @ptrCast(header_args);

            // Now we have a built of list of rigid variables for the decl lhs (header).
            // With this in hand, we can now generate the type for the lhs (body).
            self.seen_annos.clearRetainingCapacity();
            const backing_var: Var = ModuleEnv.varFrom(nominal.anno);
            try self.generateAnnoTypeInPlace(nominal.anno, .{ .type_decl = .{
                .idx = decl_idx,
                .name = header.name,
                .type_ = .nominal,
                .backing_var = backing_var,
                .num_args = @intCast(header_args.len),
            } });

            try self.updateVar(
                decl_var,
                try self.types.mkNominal(
                    .{ .ident_idx = header.name },
                    backing_var,
                    header_vars,
                    self.common_idents.module_name,
                ),
                Rank.generalized,
            );
        },
        .s_runtime_error => {
            try self.updateVar(decl_var, .err, Rank.generalized);
        },
        else => {
            // Do nothing
        },
    }
}

// annotations //

/// The context use for free var generation
const GenTypeAnnoCtx = union(enum) {
    annotation,
    type_decl: struct {
        idx: CIR.Statement.Idx,
        name: Ident.Idx,
        type_: enum { nominal, alias },
        backing_var: Var,
        num_args: u32,
    },
};

/// Given an annotation, generate the corresponding type based on the CIR
///
/// This function will write the type into the type var node at `anno_idx`
fn generateAnnoTypeInPlace(self: *Self, anno_idx: CIR.TypeAnno.Idx, ctx: GenTypeAnnoCtx) std.mem.Allocator.Error!void {
    const trace = tracy.trace(@src());
    defer trace.end();

    // First, check if we've seen this anno before
    // This guards against recursive types
    if (self.seen_annos.get(anno_idx)) |_| {
        return;
    }

    // Get the annotation
    const anno = self.cir.store.getTypeAnno(anno_idx);
    const anno_region = self.cir.store.getNodeRegion(ModuleEnv.nodeIdxFrom(anno_idx));
    const anno_var = ModuleEnv.varFrom(anno_idx);

    // Put this anno in the "seen" map immediately, to support recursive references
    try self.seen_annos.put(anno_idx, anno_var);

    switch (anno) {
        .rigid_var => |rigid| {
            try self.updateVar(anno_var, .{ .rigid = Rigid.init(rigid.name) }, Rank.generalized);
        },
        .rigid_var_lookup => |rigid_lookup| {
            try self.types.setVarRedirect(anno_var, ModuleEnv.varFrom(rigid_lookup.ref));
        },
        .underscore => {
            try self.updateVar(anno_var, .{ .flex = Flex.init() }, Rank.generalized);
        },
        .lookup => |lookup| {
            switch (lookup.base) {
                .builtin => |builtin_type| {
                    // TODO: Don't generate a new type var here, reuse anno var
                    const builtin_var = try self.generateBuiltinTypeInstance(lookup.name, builtin_type, &.{}, anno_region);
                    try self.types.setVarRedirect(anno_var, builtin_var);
                },
                .local => |local| {
                    // Check if we're in a declaration or an annotation
                    switch (ctx) {
                        .type_decl => |this_decl| {
                            // If so, check if this is a recursive reference
                            if (this_decl.idx == local.decl_idx) {

                                // If it is a recursive ref, check that there are
                                // no arguments (since this is a lookup, not an apply)
                                if (this_decl.num_args != 0) {
                                    _ = try self.problems.appendProblem(self.gpa, .{ .type_apply_mismatch_arities = .{
                                        .type_name = this_decl.name,
                                        .region = anno_region,
                                        .num_expected_args = 0,
                                        .num_actual_args = this_decl.num_args,
                                    } });
                                    try self.updateVar(anno_var, .err, Rank.generalized);
                                    return;
                                }

                                // If so, then update this annotation to be an instance
                                // of this type using the same backing variable
                                try self.updateVar(anno_var, blk: {
                                    switch (this_decl.type_) {
                                        .alias => {
                                            break :blk try self.types.mkAlias(
                                                .{ .ident_idx = this_decl.name },
                                                this_decl.backing_var,
                                                &.{},
                                            );
                                        },
                                        .nominal => {
                                            break :blk try self.types.mkNominal(
                                                .{ .ident_idx = this_decl.name },
                                                this_decl.backing_var,
                                                &.{},
                                                self.common_idents.module_name,
                                            );
                                        },
                                    }
                                }, Rank.generalized);

                                return;
                            }
                        },
                        .annotation => {
                            // Otherwise, we're in an annotation and this cannot
                            // be recursive
                        },
                    }

                    const instantiated_var = try self.instantiateVar(
                        ModuleEnv.varFrom(local.decl_idx),
                        Rank.generalized,
                        .{ .explicit = anno_region },
                    );
                    try self.types.setVarRedirect(anno_var, instantiated_var);
                },
                .external => |ext| {
                    if (try self.resolveVarFromExternal(ext.module_idx, ext.target_node_idx)) |ext_ref| {
                        const ext_instantiated_var = try self.instantiateVar(
                            ext_ref.local_var,
                            Rank.generalized,
                            .{ .explicit = anno_region },
                        );
                        try self.types.setVarRedirect(anno_var, ext_instantiated_var);
                    } else {
                        // If this external type is unresolved, can should've reported
                        // an error. So we set to error and continue
                        try self.updateVar(anno_var, .err, Rank.generalized);
                    }
                },
            }
        },
        .apply => |a| {
            // Generate the types for the arguments
            const anno_args = self.cir.store.sliceTypeAnnos(a.args);
            for (anno_args) |anno_arg| {
                try self.generateAnnoTypeInPlace(anno_arg, ctx);
            }
            const anno_arg_vars: []Var = @ptrCast(anno_args);

            switch (a.base) {
                .builtin => |builtin_type| {
                    // TODO: Don't generate a new type var here, reuse anno var
                    const builtin_var = try self.generateBuiltinTypeInstance(a.name, builtin_type, anno_arg_vars, anno_region);
                    try self.types.setVarRedirect(anno_var, builtin_var);
                },
                .local => |local| {
                    // Check if we're in a declaration or an annotation
                    switch (ctx) {
                        .type_decl => |this_decl| {
                            // If so, check if this is a recursive reference
                            if (this_decl.idx == local.decl_idx) {

                                // If it is a recursive ref, check that the args being
                                // applied here match the number of args of the decl
                                if (anno_arg_vars.len != this_decl.num_args) {
                                    _ = try self.problems.appendProblem(self.gpa, .{ .type_apply_mismatch_arities = .{
                                        .type_name = this_decl.name,
                                        .region = anno_region,
                                        .num_expected_args = this_decl.num_args,
                                        .num_actual_args = @intCast(anno_args.len),
                                    } });
                                    try self.updateVar(anno_var, .err, Rank.generalized);
                                    return;
                                }

                                // If so, then update this annotation to be an instance
                                // of this type using the same backing variable
                                try self.updateVar(anno_var, blk: {
                                    switch (this_decl.type_) {
                                        .alias => {
                                            break :blk try self.types.mkAlias(
                                                .{ .ident_idx = this_decl.name },
                                                this_decl.backing_var,
                                                anno_arg_vars,
                                            );
                                        },
                                        .nominal => {
                                            break :blk try self.types.mkNominal(
                                                .{ .ident_idx = this_decl.name },
                                                this_decl.backing_var,
                                                anno_arg_vars,
                                                self.common_idents.module_name,
                                            );
                                        },
                                    }
                                }, Rank.generalized);

                                return;
                            }
                        },
                        .annotation => {
                            // Otherwise, we're in an annotation and this cannot
                            // be recursive
                        },
                    }

                    // Resolve the referenced type
                    const decl_var = ModuleEnv.varFrom(local.decl_idx);
                    const decl_resolved = self.types.resolveVar(decl_var).desc.content;

                    // Get the arguments & name the referenced type
                    const decl_arg_vars, const decl_name = blk: {
                        if (decl_resolved == .alias) {
                            const decl_alias = decl_resolved.alias;
                            break :blk .{ self.types.sliceAliasArgs(decl_alias), decl_alias.ident.ident_idx };
                        } else if (decl_resolved == .structure and decl_resolved.structure == .nominal_type) {
                            const decl_nominal = decl_resolved.structure.nominal_type;
                            break :blk .{ self.types.sliceNominalArgs(decl_nominal), decl_nominal.ident.ident_idx };
                        } else if (decl_resolved == .err) {
                            try self.updateVar(anno_var, .err, Rank.generalized);
                            return;
                        } else {
                            std.debug.assert(false);
                            try self.updateVar(anno_var, .err, Rank.generalized);
                            return;
                        }
                    };

                    // Check for an arity mismatch
                    if (decl_arg_vars.len != anno_arg_vars.len) {
                        _ = try self.problems.appendProblem(self.gpa, .{ .type_apply_mismatch_arities = .{
                            .type_name = decl_name,
                            .region = anno_region,
                            .num_expected_args = @intCast(decl_arg_vars.len),
                            .num_actual_args = @intCast(anno_args.len),
                        } });
                        try self.updateVar(anno_var, .err, Rank.generalized);
                        return;
                    }

                    // Then, built the map of applied variables
                    self.rigid_var_substitutions.clearRetainingCapacity();
                    for (decl_arg_vars, anno_arg_vars) |decl_arg_var, anno_arg_var| {
                        const decl_arg_resolved = self.types.resolveVar(decl_arg_var).desc.content;

                        std.debug.assert(decl_arg_resolved == .rigid);
                        const decl_arg_rigid = decl_arg_resolved.rigid;

                        try self.rigid_var_substitutions.put(self.gpa, decl_arg_rigid.name, anno_arg_var);
                    }

                    // Then instantiate the variable, substituting the rigid
                    // variables in the definition with the applied args from
                    // the annotation
                    const instantiated_var = try self.instantiateVarWithSubs(
                        decl_var,
                        &self.rigid_var_substitutions,
                        Rank.generalized,
                        .{ .explicit = anno_region },
                    );
                    try self.types.setVarRedirect(anno_var, instantiated_var);
                },
                .external => |ext| {
                    if (try self.resolveVarFromExternal(ext.module_idx, ext.target_node_idx)) |ext_ref| {
                        // Resolve the referenced type
                        const ext_resolved = self.types.resolveVar(ext_ref.local_var).desc.content;

                        // Get the arguments & name the referenced type
                        const ext_arg_vars, const ext_name = blk: {
                            switch (ext_resolved) {
                                .alias => |decl_alias| {
                                    break :blk .{ self.types.sliceAliasArgs(decl_alias), decl_alias.ident.ident_idx };
                                },
                                .structure => |flat_type| {
                                    if (flat_type == .nominal_type) {
                                        const decl_nominal = flat_type.nominal_type;
                                        break :blk .{ self.types.sliceNominalArgs(decl_nominal), decl_nominal.ident.ident_idx };
                                    } else {
                                        // External type resolved to a non-nominal structure (e.g., record, func, etc.)
                                        // This shouldn't happen for type applications, treat as error
                                        try self.updateVar(anno_var, .err, Rank.generalized);
                                        return;
                                    }
                                },
                                .err => {
                                    try self.updateVar(anno_var, .err, Rank.generalized);
                                    return;
                                },
                                .flex, .rigid => {
                                    // External type resolved to a flex or rigid var.
                                    // This can happen when the external type is polymorphic but hasn't been
                                    // instantiated yet. We need to use the variable as-is, but this means
                                    // we can't get the arity/name information. This is likely a bug in how
                                    // the external type was set up. For now, treat it as an error.
                                    try self.updateVar(anno_var, .err, Rank.generalized);
                                    return;
                                },
                            }
                        };

                        // Check for an arity mismatch
                        if (ext_arg_vars.len != anno_arg_vars.len) {
                            _ = try self.problems.appendProblem(self.gpa, .{ .type_apply_mismatch_arities = .{
                                .type_name = ext_name,
                                .region = anno_region,
                                .num_expected_args = @intCast(ext_arg_vars.len),
                                .num_actual_args = @intCast(anno_args.len),
                            } });
                            try self.updateVar(anno_var, .err, Rank.generalized);
                            return;
                        }

                        // Then, built the map of applied variables
                        self.rigid_var_substitutions.clearRetainingCapacity();
                        for (ext_arg_vars, anno_arg_vars) |decl_arg_var, anno_arg_var| {
                            const decl_arg_resolved = self.types.resolveVar(decl_arg_var).desc.content;

                            std.debug.assert(decl_arg_resolved == .rigid);
                            const decl_arg_rigid = decl_arg_resolved.rigid;

                            try self.rigid_var_substitutions.put(self.gpa, decl_arg_rigid.name, anno_arg_var);
                        }

                        // Then instantiate the variable, substituting the rigid
                        // variables in the definition with the applied args from
                        // the annotation
                        const instantiated_var = try self.instantiateVarWithSubs(
                            ext_ref.local_var,
                            &self.rigid_var_substitutions,
                            Rank.generalized,
                            .{ .explicit = anno_region },
                        );
                        try self.types.setVarRedirect(anno_var, instantiated_var);
                    } else {
                        // If this external type is unresolved, can should've reported
                        // an error. So we set to error and continue
                        try self.updateVar(anno_var, .err, Rank.generalized);
                    }
                },
            }
        },
        .@"fn" => |func| {
            const args_anno_slice = self.cir.store.sliceTypeAnnos(func.args);
            for (args_anno_slice) |arg_anno_idx| {
                try self.generateAnnoTypeInPlace(arg_anno_idx, ctx);
            }
            const args_var_slice: []Var = @ptrCast(args_anno_slice);

            try self.generateAnnoTypeInPlace(func.ret, ctx);

            const fn_type = inner_blk: {
                if (func.effectful) {
                    break :inner_blk try self.types.mkFuncEffectful(args_var_slice, ModuleEnv.varFrom(func.ret));
                } else {
                    break :inner_blk try self.types.mkFuncPure(args_var_slice, ModuleEnv.varFrom(func.ret));
                }
            };
            try self.updateVar(anno_var, fn_type, Rank.generalized);
        },
        .tag_union => |tag_union| {
            const scratch_tags_top = self.scratch_tags.top();
            defer self.scratch_tags.clearFrom(scratch_tags_top);

            const tag_anno_slices = self.cir.store.sliceTypeAnnos(tag_union.tags);
            for (tag_anno_slices) |tag_anno_idx| {
                // Get the tag anno
                const tag_type_anno = self.cir.store.getTypeAnno(tag_anno_idx);

                // If the child of the tag union is not a tag, then set as error
                // Canonicalization should have reported this error
                if (tag_type_anno != .tag) {
                    try self.updateVar(anno_var, .err, Rank.generalized);
                    return;
                }
                const tag = tag_type_anno.tag;

                // Generate the types for each tag arg
                const tag_anno_args_slice = self.cir.store.sliceTypeAnnos(tag.args);
                for (tag_anno_args_slice) |tag_arg_idx| {
                    try self.generateAnnoTypeInPlace(tag_arg_idx, ctx);
                }
                const tag_vars_slice: []Var = @ptrCast(tag_anno_args_slice);

                // Add the processed tag to scratch
                try self.scratch_tags.append(try self.types.mkTag(
                    tag.name,
                    tag_vars_slice,
                ));
            }

            // Get the slice of tags
            const tags_slice = self.scratch_tags.sliceFromStart(scratch_tags_top);
            std.mem.sort(types_mod.Tag, tags_slice, self.cir.common.getIdentStore(), comptime types_mod.Tag.sortByNameAsc);

            // Process the ext if it exists. Absence means it's a closed union
            const ext_var = inner_blk: {
                if (tag_union.ext) |ext_anno_idx| {
                    try self.generateAnnoTypeInPlace(ext_anno_idx, ctx);
                    break :inner_blk ModuleEnv.varFrom(ext_anno_idx);
                } else {
                    break :inner_blk try self.freshFromContent(.{ .structure = .empty_tag_union }, Rank.generalized, anno_region);
                }
            };

            // Set the anno's type
            try self.updateVar(anno_var, try self.types.mkTagUnion(tags_slice, ext_var), Rank.generalized);
        },
        .tag => {
            // This indicates a malformed type annotation. Tags should only
            // exist as direct children of tag_unions
            std.debug.assert(false);
            try self.updateVar(anno_var, .err, Rank.generalized);
        },
        .record => |rec| {
            const scratch_record_fields_top = self.scratch_record_fields.top();
            defer self.scratch_record_fields.clearFrom(scratch_record_fields_top);

            const recs_anno_slice = self.cir.store.sliceAnnoRecordFields(rec.fields);

            for (recs_anno_slice) |rec_anno_idx| {
                const rec_field = self.cir.store.getAnnoRecordField(rec_anno_idx);

                try self.generateAnnoTypeInPlace(rec_field.ty, ctx);
                const record_field_var = ModuleEnv.varFrom(rec_field.ty);

                // Add the processed tag to scratch
                try self.scratch_record_fields.append(types_mod.RecordField{
                    .name = rec_field.name,
                    .var_ = record_field_var,
                });
            }

            // Get the slice of record_fields
            const record_fields_slice = self.scratch_record_fields.sliceFromStart(scratch_record_fields_top);
            std.mem.sort(types_mod.RecordField, record_fields_slice, self.cir.common.getIdentStore(), comptime types_mod.RecordField.sortByNameAsc);
            const fields_type_range = try self.types.appendRecordFields(record_fields_slice);

            // Process the ext if it exists. Absence means it's a closed union
            // TODO: Capture ext in record field CIR
            // const ext_var = inner_blk: {
            //     if (rec.ext) |ext_anno_idx| {
            //         try self.generateAnnoType(rigid_vars_ctx, ext_anno_idx);
            //         break :inner_blk ModuleEnv.varFrom(ext_anno_idx);
            //     } else {
            //         break :inner_blk try self.freshFromContent(.{ .structure = .empty_record }, Rank.generalized, anno_region);
            //     }
            // };
            const ext_var = try self.freshFromContent(.{ .structure = .empty_record }, Rank.generalized, anno_region);

            // Create the type for the anno in the store
            try self.updateVar(
                anno_var,
                .{ .structure = types_mod.FlatType{ .record = .{
                    .fields = fields_type_range,
                    .ext = ext_var,
                } } },
                Rank.generalized,
            );
        },
        .tuple => |tuple| {
            const elems_anno_slice = self.cir.store.sliceTypeAnnos(tuple.elems);
            for (elems_anno_slice) |arg_anno_idx| {
                try self.generateAnnoTypeInPlace(arg_anno_idx, ctx);
            }
            const elems_range = try self.types.appendVars(@ptrCast(elems_anno_slice));
            try self.updateVar(anno_var, .{ .structure = .{ .tuple = .{ .elems = elems_range } } }, Rank.generalized);
        },
        .parens => |parens| {
            try self.generateAnnoTypeInPlace(parens.anno, ctx);
            try self.types.setVarRedirect(anno_var, ModuleEnv.varFrom(parens.anno));
        },
        .malformed => {
            try self.updateVar(anno_var, .err, Rank.generalized);
        },
    }
}

/// Generate a type variable from the builtin
///
/// Writes the resulting type into the slot at `ret_var`
fn generateBuiltinTypeInstance(
    self: *Self,
    anno_builtin_name: Ident.Idx,
    anno_builtin_type: CIR.TypeAnno.Builtin,
    anno_args: []Var,
    anno_region: Region,
) std.mem.Allocator.Error!Var {
    switch (anno_builtin_type) {
        .str => return try self.freshFromContent(.{ .structure = .str }, Rank.generalized, anno_region),
        .u8 => return try self.freshFromContent(.{ .structure = .{ .num = types_mod.Num.int_u8 } }, Rank.generalized, anno_region),
        .u16 => return try self.freshFromContent(.{ .structure = .{ .num = types_mod.Num.int_u16 } }, Rank.generalized, anno_region),
        .u32 => return try self.freshFromContent(.{ .structure = .{ .num = types_mod.Num.int_u32 } }, Rank.generalized, anno_region),
        .u64 => return try self.freshFromContent(.{ .structure = .{ .num = types_mod.Num.int_u64 } }, Rank.generalized, anno_region),
        .u128 => return try self.freshFromContent(.{ .structure = .{ .num = types_mod.Num.int_u128 } }, Rank.generalized, anno_region),
        .i8 => return try self.freshFromContent(.{ .structure = .{ .num = types_mod.Num.int_i8 } }, Rank.generalized, anno_region),
        .i16 => return try self.freshFromContent(.{ .structure = .{ .num = types_mod.Num.int_i16 } }, Rank.generalized, anno_region),
        .i32 => return try self.freshFromContent(.{ .structure = .{ .num = types_mod.Num.int_i32 } }, Rank.generalized, anno_region),
        .i64 => return try self.freshFromContent(.{ .structure = .{ .num = types_mod.Num.int_i64 } }, Rank.generalized, anno_region),
        .i128 => return try self.freshFromContent(.{ .structure = .{ .num = types_mod.Num.int_i128 } }, Rank.generalized, anno_region),
        .f32 => return try self.freshFromContent(.{ .structure = .{ .num = types_mod.Num.frac_f32 } }, Rank.generalized, anno_region),
        .f64 => return try self.freshFromContent(.{ .structure = .{ .num = types_mod.Num.frac_f64 } }, Rank.generalized, anno_region),
        .dec => return try self.freshFromContent(.{ .structure = .{ .num = types_mod.Num.frac_dec } }, Rank.generalized, anno_region),
        .list => {
            // Then check arity
            if (anno_args.len != 1) {
                _ = try self.problems.appendProblem(self.gpa, .{ .type_apply_mismatch_arities = .{
                    .type_name = anno_builtin_name,
                    .region = anno_region,
                    .num_expected_args = 1,
                    .num_actual_args = @intCast(anno_args.len),
                } });

                // Set error and return
                return try self.freshFromContent(.err, Rank.generalized, anno_region);
            }

            // Create the type
            return try self.freshFromContent(.{ .structure = .{ .list = anno_args[0] } }, Rank.generalized, anno_region);
        },
        .box => {
            // Then check arity
            if (anno_args.len != 1) {
                _ = try self.problems.appendProblem(self.gpa, .{ .type_apply_mismatch_arities = .{
                    .type_name = anno_builtin_name,
                    .region = anno_region,
                    .num_expected_args = 1,
                    .num_actual_args = @intCast(anno_args.len),
                } });

                // Set error and return
                return try self.freshFromContent(.err, Rank.generalized, anno_region);
            }

            // Create the type
            return try self.freshFromContent(.{ .structure = .{ .box = anno_args[0] } }, Rank.generalized, anno_region);
        },
        .num => {
            // Then check arity
            if (anno_args.len != 1) {
                _ = try self.problems.appendProblem(self.gpa, .{ .type_apply_mismatch_arities = .{
                    .type_name = anno_builtin_name,
                    .region = anno_region,
                    .num_expected_args = 1,
                    .num_actual_args = @intCast(anno_args.len),
                } });

                // Set error and return
                return try self.freshFromContent(.err, Rank.generalized, anno_region);
            }

            // Create the type
            return try self.freshFromContent(.{ .structure = .{
                .num = .{ .num_poly = anno_args[0] },
            } }, Rank.generalized, anno_region);
        },
        .frac => {
            // Then check arity
            if (anno_args.len != 1) {
                _ = try self.problems.appendProblem(self.gpa, .{ .type_apply_mismatch_arities = .{
                    .type_name = anno_builtin_name,
                    .region = anno_region,
                    .num_expected_args = 1,
                    .num_actual_args = @intCast(anno_args.len),
                } });

                // Set error and return
                return try self.freshFromContent(.err, Rank.generalized, anno_region);
            }

            // Create the type
            const frac_var = try self.freshFromContent(.{ .structure = .{ .num = .{
                .frac_unbound = Num.FracRequirements.init(),
            } } }, Rank.generalized, anno_region);
            return try self.freshFromContent(.{ .structure = .{ .num = .{
                .num_poly = frac_var,
            } } }, Rank.generalized, anno_region);
        },
        .int => {
            // Then check arity
            if (anno_args.len != 1) {
                _ = try self.problems.appendProblem(self.gpa, .{ .type_apply_mismatch_arities = .{
                    .type_name = anno_builtin_name,
                    .region = anno_region,
                    .num_expected_args = 1,
                    .num_actual_args = @intCast(anno_args.len),
                } });

                // Set error and return
                return try self.freshFromContent(.err, Rank.generalized, anno_region);
            }

            // Create the type
            const int_var = try self.freshFromContent(.{ .structure = .{ .num = .{
                .int_unbound = Num.IntRequirements.init(),
            } } }, Rank.generalized, anno_region);
            return try self.freshFromContent(.{ .structure = .{ .num = .{
                .num_poly = int_var,
            } } }, Rank.generalized, anno_region);
        },
    }
}

// pattern //

/// Check the types for the provided pattern
fn checkPattern(self: *Self, pattern_idx: CIR.Pattern.Idx, rank: types_mod.Rank, expected: Expected) std.mem.Allocator.Error!void {
    const trace = tracy.trace(@src());
    defer trace.end();

    const pattern = self.cir.store.getPattern(pattern_idx);
    const pattern_region = self.cir.store.getNodeRegion(ModuleEnv.nodeIdxFrom(pattern_idx));
    const pattern_var = ModuleEnv.varFrom(pattern_idx);

    switch (pattern) {
        .assign => |_| {
            // In the case of an assigned variable, set it to be a flex var initially.
            // This will be refined based on how it's used.
            try self.updateVar(pattern_var, .{ .flex = Flex.init() }, rank);
        },
        .underscore => |_| {
            // Underscore can be anything
            try self.updateVar(pattern_var, .{ .flex = Flex.init() }, rank);
        },
        // str //
        .str_literal => {
            try self.updateVar(pattern_var, .{ .structure = .str }, rank);
        },
        // as //
        .as => |p| {
            try self.checkPattern(p.pattern, rank, expected);
        },
        // tuple //
        .tuple => |tuple| {
            // Check tuple elements
            const elems_slice = self.cir.store.slicePatterns(tuple.patterns);
            for (elems_slice) |single_elem_ptrn_idx| {
                try self.checkPattern(single_elem_ptrn_idx, rank, .no_expectation);
            }

            // Cast the elems idxs to vars (this works because Anno Idx are 1-1 with type Vars)
            const elem_vars_slice = try self.types.appendVars(@ptrCast(elems_slice));

            // Set the type in the store
            try self.updateVar(pattern_var, .{ .structure = .{
                .tuple = .{ .elems = elem_vars_slice },
            } }, rank);
        },
        // list //
        .list => |list| {
            const elems = self.cir.store.slicePatterns(list.patterns);
            if (elems.len == 0) {
                // If we have no elems, then set the type and move on
                try self.updateVar(pattern_var, .{ .structure = .list_unbound }, rank);
            } else {
                // Here, we use the list's 1st element as the element var to
                // constrain the rest of the list

                // Check the first elem
                try self.checkPattern(elems[0], rank, .no_expectation);

                // Iterate over the remaining elements
                const elem_var = ModuleEnv.varFrom(elems[0]);
                var last_elem_ptrn_idx = elems[0];
                for (elems[1..], 1..) |elem_ptrn_idx, i| {
                    try self.checkPattern(elem_ptrn_idx, rank, .no_expectation);
                    const cur_elem_var = ModuleEnv.varFrom(elem_ptrn_idx);

                    // Unify each element's var with the list's elem var
                    const result = try self.unify(elem_var, cur_elem_var, rank);
                    self.setDetailIfTypeMismatch(result, problem.TypeMismatchDetail{ .incompatible_list_elements = .{
                        .last_elem_idx = ModuleEnv.nodeIdxFrom(last_elem_ptrn_idx),
                        .incompatible_elem_index = @intCast(i),
                        .list_length = @intCast(elems.len),
                    } });

                    // If we errored, check the rest of the elements without comparing
                    // to the elem_var to catch their individual errors
                    if (!result.isOk()) {
                        for (elems[i + 1 ..]) |remaining_elem_expr_idx| {
                            try self.checkPattern(remaining_elem_expr_idx, rank, .no_expectation);
                        }

                        // Break to avoid cascading errors
                        break;
                    }

                    last_elem_ptrn_idx = elem_ptrn_idx;
                }

                // Now, set the type of the root variable t
                try self.updateVar(pattern_var, .{ .structure = .{ .list = elem_var } }, rank);

                // Then, check the "rest" pattern is bound to a variable
                // This is if the pattern is like `.. as x`
                if (list.rest_info) |rest_info| {
                    if (rest_info.pattern) |rest_pattern_idx| {
                        try self.checkPattern(rest_pattern_idx, rank, .no_expectation);
                        const rest_pattern_var = ModuleEnv.varFrom(rest_pattern_idx);

                        _ = try self.unify(pattern_var, rest_pattern_var, rank);
                    }
                }
            }
        },
        // applied tag //
        .applied_tag => |applied_tag| {
            // Create a tag type in the type system and assign it the expr_var

            // Process each tag arg
            const arg_ptrn_idx_slice = self.cir.store.slicePatterns(applied_tag.args);
            for (arg_ptrn_idx_slice) |arg_expr_idx| {
                try self.checkPattern(arg_expr_idx, rank, .no_expectation);
            }

            // Create the type
            const ext_var = try self.fresh(rank, pattern_region);
            try self.var_pool.addVarToRank(ext_var, rank);

            const tag = try self.types.mkTag(applied_tag.name, @ptrCast(arg_ptrn_idx_slice));
            const tag_union_content = try self.types.mkTagUnion(&[_]types_mod.Tag{tag}, ext_var);

            // Update the expr to point to the new type
            try self.updateVar(pattern_var, tag_union_content, rank);
        },
        // nominal //
        .nominal => |nominal| {
            // TODO: Merge this with e_nominal_external

            // First, check the type inside the expr
            try self.checkPattern(nominal.backing_pattern, rank, .no_expectation);
            const actual_backing_var = ModuleEnv.varFrom(nominal.backing_pattern);

            // Then, we need an instance of the nominal type being referenced
            // E.g. ConList.Cons(...)
            //      ^^^^^^^
            const nominal_var = try self.instantiateVar(ModuleEnv.varFrom(nominal.nominal_type_decl), rank, .{ .explicit = pattern_region });
            const nominal_resolved = self.types.resolveVar(nominal_var).desc.content;

            if (nominal_resolved == .structure and nominal_resolved.structure == .nominal_type) {
                // Then, we extract the variable of the nominal type
                // E.g. ConList(a) := [Cons(a, ConstList), Nil]
                //                    ^^^^^^^^^^^^^^^^^^^^^^^^^
                const nominal_backing_var = self.types.getNominalBackingVar(nominal_resolved.structure.nominal_type);

                // Now we unify what the user wrote with the backing type of the nominal was
                // E.g. ConList.Cons(...) <-> [Cons(a, ConsList(a)), Nil]
                //              ^^^^^^^^^     ^^^^^^^^^^^^^^^^^^^^^^^^^
                const result = try self.unify(nominal_backing_var, actual_backing_var, rank);

                // Then, we handle the result of unification
                switch (result) {
                    .ok => {
                        // If that unify call succeeded, then we this is a valid instance
                        // of this nominal type. So we set the expr's type to be the
                        // nominal type
                        try self.types.setVarRedirect(pattern_var, nominal_var);
                    },
                    .problem => |problem_idx| {
                        // Unification failed - the constructor is incompatible with the nominal type
                        // Set a specific error message based on the backing type kind
                        switch (nominal.backing_type) {
                            .tag => {
                                // Constructor doesn't exist or has wrong arity/types
                                self.setProblemTypeMismatchDetail(problem_idx, .invalid_nominal_tag);
                            },
                            else => {
                                // TODO: Add specific error messages for records, tuples, etc.
                            },
                        }

                        // Mark the entire expression as having a type error
                        try self.updateVar(pattern_var, .err, rank);
                    },
                }
            } else {
                // If the nominal type is actually something else, then set the
                // whole expression to be an error.
                //
                // TODO: Report a nice problem here
                try self.updateVar(pattern_var, .err, rank);
            }
        },
        .nominal_external => |nominal| {
            // TODO: Merge this with e_nominal

            // First, check the type inside the expr
            try self.checkPattern(nominal.backing_pattern, rank, .no_expectation);
            const actual_backing_var = ModuleEnv.varFrom(nominal.backing_pattern);

            if (try self.resolveVarFromExternal(nominal.module_idx, nominal.target_node_idx)) |ext_ref| {
                // Then, we need an instance of the nominal type being referenced
                // E.g. ConList.Cons(...)
                //      ^^^^^^^
                const nominal_var = try self.instantiateVar(ext_ref.local_var, Rank.generalized, .{ .explicit = pattern_region });
                const nominal_resolved = self.types.resolveVar(nominal_var).desc.content;

                if (nominal_resolved == .structure and nominal_resolved.structure == .nominal_type) {
                    // Then, we extract the variable of the nominal type
                    // E.g. ConList(a) := [Cons(a, ConstList), Nil]
                    //                    ^^^^^^^^^^^^^^^^^^^^^^^^^
                    const nominal_backing_var = self.types.getNominalBackingVar(nominal_resolved.structure.nominal_type);

                    // Now we unify what the user wrote with the backing type of the nominal was
                    // E.g. ConList.Cons(...) <-> [Cons(a, ConsList(a)), Nil]
                    //              ^^^^^^^^^     ^^^^^^^^^^^^^^^^^^^^^^^^^
                    const result = try self.unify(nominal_backing_var, actual_backing_var, rank);

                    // Then, we handle the result of unification
                    switch (result) {
                        .ok => {
                            // If that unify call succeeded, then we this is a valid instance
                            // of this nominal type. So we set the expr's type to be the
                            // nominal type
                            try self.types.setVarRedirect(pattern_var, nominal_var);
                        },
                        .problem => |problem_idx| {
                            // Unification failed - the constructor is incompatible with the nominal type
                            // Set a specific error message based on the backing type kind
                            switch (nominal.backing_type) {
                                .tag => {
                                    // Constructor doesn't exist or has wrong arity/types
                                    self.setProblemTypeMismatchDetail(problem_idx, .invalid_nominal_tag);
                                },
                                else => {
                                    // TODO: Add specific error messages for records, tuples, etc.
                                },
                            }

                            // Mark the entire expression as having a type error
                            try self.updateVar(pattern_var, .err, rank);
                        },
                    }
                } else {
                    // If the nominal type is actually something else, then set the
                    // whole expression to be an error.
                    //
                    // TODO: Report a nice problem here
                    try self.updateVar(pattern_var, .err, rank);
                }
            } else {
                try self.updateVar(pattern_var, .err, rank);
            }
        },
        // record destructure //
        .record_destructure => |destructure| {
            const scratch_records_top = self.scratch_record_fields.top();
            defer self.scratch_record_fields.clearFrom(scratch_records_top);

            for (self.cir.store.sliceRecordDestructs(destructure.destructs)) |destruct_idx| {
                const destruct = self.cir.store.getRecordDestruct(destruct_idx);
                const destruct_var = ModuleEnv.varFrom(destruct_idx);

                // Check the sub pattern
                const field_pattern_idx = blk: {
                    switch (destruct.kind) {
                        .Required => |sub_pattern_idx| {
                            try self.checkPattern(sub_pattern_idx, rank, .no_expectation);
                            break :blk sub_pattern_idx;
                        },
                        .SubPattern => |sub_pattern_idx| {
                            try self.checkPattern(sub_pattern_idx, rank, .no_expectation);
                            break :blk sub_pattern_idx;
                        },
                    }
                };
                const field_pattern_var = ModuleEnv.varFrom(field_pattern_idx);

                // Set the destruct var to redirect to the field pattern var
                try self.types.setVarRedirect(destruct_var, field_pattern_var);

                // Append it to the scratch records array
                try self.scratch_record_fields.append(types_mod.RecordField{
                    .name = destruct.label,
                    .var_ = ModuleEnv.varFrom(destruct_var),
                });
            }

            // Copy the scratch record fields into the types store
            const record_fields_scratch = self.scratch_record_fields.sliceFromStart(scratch_records_top);
            std.mem.sort(types_mod.RecordField, record_fields_scratch, self.cir.getIdentStore(), comptime types_mod.RecordField.sortByNameAsc);
            const record_fields_range = try self.types.appendRecordFields(record_fields_scratch);

            // Update the pattern var
            try self.updateVar(pattern_var, .{ .structure = .{
                .record_unbound = record_fields_range,
            } }, rank);
        },
        // nums //
        .num_literal => |num| {
            const num_type = blk: {
                switch (num.kind) {
                    .num_unbound => {
                        const int_reqs = num.value.toIntRequirements();
                        const frac_reqs = num.value.toFracRequirements();
                        break :blk Num{ .num_unbound = .{ .int_requirements = int_reqs, .frac_requirements = frac_reqs } };
                    },
                    .int_unbound => {
                        const int_reqs = num.value.toIntRequirements();
                        const int_var = try self.freshFromContent(.{ .structure = .{ .num = .{ .int_unbound = int_reqs } } }, rank, pattern_region);
                        try self.var_pool.addVarToRank(int_var, rank);
                        break :blk Num{ .num_poly = int_var };
                    },
                    .u8 => break :blk Num{ .num_compact = Num.Compact{ .int = .u8 } },
                    .i8 => break :blk Num{ .num_compact = Num.Compact{ .int = .i8 } },
                    .u16 => break :blk Num{ .num_compact = Num.Compact{ .int = .u16 } },
                    .i16 => break :blk Num{ .num_compact = Num.Compact{ .int = .i16 } },
                    .u32 => break :blk Num{ .num_compact = Num.Compact{ .int = .u32 } },
                    .i32 => break :blk Num{ .num_compact = Num.Compact{ .int = .i32 } },
                    .u64 => break :blk Num{ .num_compact = Num.Compact{ .int = .u64 } },
                    .i64 => break :blk Num{ .num_compact = Num.Compact{ .int = .i64 } },
                    .u128 => break :blk Num{ .num_compact = Num.Compact{ .int = .u128 } },
                    .i128 => break :blk Num{ .num_compact = Num.Compact{ .int = .i128 } },
                    .f32 => break :blk Num{ .num_compact = Num.Compact{ .frac = .f32 } },
                    .f64 => break :blk Num{ .num_compact = Num.Compact{ .frac = .f64 } },
                    .dec => break :blk Num{ .num_compact = Num.Compact{ .frac = .dec } },
                }
            };

            // Update the pattern var
            try self.updateVar(pattern_var, .{ .structure = .{ .num = num_type } }, rank);
        },
        .frac_f32_literal => |_| {
            try self.updateVar(pattern_var, .{ .structure = .{ .num = .{ .num_compact = .{ .frac = .f32 } } } }, rank);
        },
        .frac_f64_literal => |_| {
            try self.updateVar(pattern_var, .{ .structure = .{ .num = .{ .num_compact = .{ .frac = .f64 } } } }, rank);
        },
        .dec_literal => |dec| {
            if (dec.has_suffix) {
                try self.updateVar(pattern_var, .{ .structure = .{ .num = .{ .num_compact = .{ .frac = .dec } } } }, rank);
            } else {
                const f64_val = dec.value.toF64();
                const requirements = types_mod.Num.FracRequirements{
                    .fits_in_f32 = can.CIR.fitsInF32(f64_val),
                    .fits_in_dec = can.CIR.fitsInDec(f64_val),
                };
                const frac_var = try self.freshFromContent(.{ .structure = .{ .num = .{
                    .frac_unbound = requirements,
                } } }, rank, pattern_region);
                try self.var_pool.addVarToRank(frac_var, rank);

                try self.updateVar(pattern_var, .{ .structure = .{ .num = .{
                    .num_poly = frac_var,
                } } }, rank);
            }
        },
        .small_dec_literal => |dec| {
            if (dec.has_suffix) {
                try self.updateVar(pattern_var, .{ .structure = .{ .num = .{ .num_compact = .{ .frac = .dec } } } }, rank);
            } else {
                const reqs = dec.value.toFracRequirements();
                const frac_var = try self.freshFromContent(.{ .structure = .{ .num = .{
                    .frac_unbound = reqs,
                } } }, rank, pattern_region);
                try self.var_pool.addVarToRank(frac_var, rank);

                try self.updateVar(pattern_var, .{ .structure = .{ .num = .{
                    .num_poly = frac_var,
                } } }, rank);
            }
        },
        .runtime_error => {
            try self.updateVar(pattern_var, .err, rank);
        },
    }

    // If we were provided with an expected type, unify against it
    switch (expected) {
        .no_expectation => {},
        .expected => |expected_type| {
            if (expected_type.from_annotation) {
                _ = try self.unifyFromAnno(expected_type.var_, pattern_var, rank);
            } else {
                _ = try self.unify(expected_type.var_, pattern_var, rank);
            }
        },
    }
}

// expr //

const Expected = union(enum) {
    no_expectation,
    expected: struct { var_: Var, from_annotation: bool },
};

fn checkExpr(self: *Self, expr_idx: CIR.Expr.Idx, rank: types_mod.Rank, expected: Expected) std.mem.Allocator.Error!bool {
    const trace = tracy.trace(@src());
    defer trace.end();

    std.debug.assert(rank == self.var_pool.current_rank);

    const expr = self.cir.store.getExpr(expr_idx);
    const expr_var = ModuleEnv.varFrom(expr_idx);
    const expr_region = self.cir.store.getNodeRegion(ModuleEnv.nodeIdxFrom(expr_idx));

    var does_fx = false; // Does this expression potentially perform any side effects?

    switch (expr) {
        // str //
        .e_str_segment => |_| {
            try self.updateVar(expr_var, .{ .structure = .str }, rank);
        },
        .e_str => |str| {
            // Iterate over the string segments, capturing if any error'd
            const segment_expr_idx_slice = self.cir.store.sliceExpr(str.span);
            var did_err = false;
            for (segment_expr_idx_slice) |seg_expr_idx| {
                // Check the segment
                does_fx = try self.checkExpr(seg_expr_idx, rank, .no_expectation) or does_fx;

                // Check if it errored
                const seg_var = ModuleEnv.varFrom(seg_expr_idx);
                did_err = did_err or self.types.resolveVar(seg_var).desc.content == .err;
            }

            if (did_err) {
                // If any segment errored, propgate that error to the root string
                try self.updateVar(expr_var, .err, rank);
            } else {
                // Otherwise, set the type of this expr to be string
                try self.updateVar(expr_var, .{ .structure = .str }, rank);
            }
        },
        // nums //
        .e_num => |num| {
            const num_type = blk: {
                switch (num.kind) {
                    .num_unbound => {
                        const int_reqs = num.value.toIntRequirements();
                        const frac_reqs = num.value.toFracRequirements();
                        break :blk Num{ .num_unbound = .{ .int_requirements = int_reqs, .frac_requirements = frac_reqs } };
                    },
                    .int_unbound => {
                        const int_reqs = num.value.toIntRequirements();
                        const int_var = try self.freshFromContent(.{ .structure = .{ .num = .{ .int_unbound = int_reqs } } }, rank, expr_region);
                        try self.var_pool.addVarToRank(int_var, rank);
                        break :blk Num{ .num_poly = int_var };
                    },
                    .u8 => break :blk Num{ .num_compact = Num.Compact{ .int = .u8 } },
                    .i8 => break :blk Num{ .num_compact = Num.Compact{ .int = .i8 } },
                    .u16 => break :blk Num{ .num_compact = Num.Compact{ .int = .u16 } },
                    .i16 => break :blk Num{ .num_compact = Num.Compact{ .int = .i16 } },
                    .u32 => break :blk Num{ .num_compact = Num.Compact{ .int = .u32 } },
                    .i32 => break :blk Num{ .num_compact = Num.Compact{ .int = .i32 } },
                    .u64 => break :blk Num{ .num_compact = Num.Compact{ .int = .u64 } },
                    .i64 => break :blk Num{ .num_compact = Num.Compact{ .int = .i64 } },
                    .u128 => break :blk Num{ .num_compact = Num.Compact{ .int = .u128 } },
                    .i128 => break :blk Num{ .num_compact = Num.Compact{ .int = .i128 } },
                    .f32 => break :blk Num{ .num_compact = Num.Compact{ .frac = .f32 } },
                    .f64 => break :blk Num{ .num_compact = Num.Compact{ .frac = .f64 } },
                    .dec => break :blk Num{ .num_compact = Num.Compact{ .frac = .dec } },
                }
            };

            // Update the pattern var
            try self.updateVar(expr_var, .{ .structure = .{ .num = num_type } }, rank);
        },
        .e_frac_f32 => |frac| {
            if (frac.has_suffix) {
                try self.updateVar(expr_var, .{ .structure = .{ .num = .{ .num_compact = .{ .frac = .f32 } } } }, rank);
            } else {
                const requirements = types_mod.Num.FracRequirements{
                    .fits_in_f32 = true,
                    .fits_in_dec = can.CIR.fitsInDec(@floatCast(frac.value)),
                };
                const frac_var = try self.freshFromContent(.{ .structure = .{ .num = .{
                    .frac_unbound = requirements,
                } } }, rank, expr_region);
                try self.var_pool.addVarToRank(frac_var, rank);

                try self.updateVar(expr_var, .{ .structure = .{ .num = .{
                    .num_poly = frac_var,
                } } }, rank);
            }
        },
        .e_frac_f64 => |frac| {
            if (frac.has_suffix) {
                try self.updateVar(expr_var, .{ .structure = .{ .num = .{ .num_compact = .{ .frac = .f64 } } } }, rank);
            } else {
                const requirements = types_mod.Num.FracRequirements{
                    .fits_in_f32 = can.CIR.fitsInF32(@floatCast(frac.value)),
                    .fits_in_dec = can.CIR.fitsInDec(@floatCast(frac.value)),
                };
                const frac_var = try self.freshFromContent(.{ .structure = .{ .num = .{
                    .frac_unbound = requirements,
                } } }, rank, expr_region);
                try self.var_pool.addVarToRank(frac_var, rank);

                try self.updateVar(expr_var, .{ .structure = .{ .num = .{
                    .num_poly = frac_var,
                } } }, rank);
            }
        },
        .e_dec => |frac| {
            if (frac.has_suffix) {
                try self.updateVar(expr_var, .{ .structure = .{ .num = .{ .num_compact = .{ .frac = .dec } } } }, rank);
            } else {
                const f64_val = frac.value.toF64();
                const requirements = types_mod.Num.FracRequirements{
                    .fits_in_f32 = can.CIR.fitsInF32(f64_val),
                    .fits_in_dec = can.CIR.fitsInDec(f64_val),
                };
                const frac_var = try self.freshFromContent(.{ .structure = .{ .num = .{
                    .frac_unbound = requirements,
                } } }, rank, expr_region);
                try self.var_pool.addVarToRank(frac_var, rank);

                try self.updateVar(expr_var, .{ .structure = .{ .num = .{
                    .num_poly = frac_var,
                } } }, rank);
            }
        },
        .e_dec_small => |frac| {
            if (frac.has_suffix) {
                try self.updateVar(expr_var, .{ .structure = .{ .num = .{ .num_compact = .{ .frac = .dec } } } }, rank);
            } else {
                const reqs = frac.value.toFracRequirements();
                const frac_var = try self.freshFromContent(.{ .structure = .{ .num = .{
                    .frac_unbound = reqs,
                } } }, rank, expr_region);
                try self.var_pool.addVarToRank(frac_var, rank);

                try self.updateVar(expr_var, .{ .structure = .{ .num = .{
                    .num_poly = frac_var,
                } } }, rank);
            }
        },
        // list //
        .e_empty_list => {
            try self.updateVar(expr_var, .{ .structure = .list_unbound }, rank);
        },
        .e_list => |list| {
            const elems = self.cir.store.exprSlice(list.elems);

            if (elems.len == 0) {
                // If we have no elems, then set the type and move on
                try self.updateVar(expr_var, .{ .structure = .list_unbound }, rank);
            } else {
                // Here, we use the list's 1st element as the element var to
                // constrain the rest of the list

                // Check the first elem
                does_fx = try self.checkExpr(elems[0], rank, .no_expectation) or does_fx;

                // Iterate over the remaining elements
                const elem_var = ModuleEnv.varFrom(elems[0]);
                var last_elem_expr_idx = elems[0];
                for (elems[1..], 1..) |elem_expr_idx, i| {
                    does_fx = try self.checkExpr(elem_expr_idx, rank, .no_expectation) or does_fx;
                    const cur_elem_var = ModuleEnv.varFrom(elem_expr_idx);

                    // Unify each element's var with the list's elem var
                    const result = try self.unify(elem_var, cur_elem_var, rank);
                    self.setDetailIfTypeMismatch(result, problem.TypeMismatchDetail{ .incompatible_list_elements = .{
                        .last_elem_idx = ModuleEnv.nodeIdxFrom(last_elem_expr_idx),
                        .incompatible_elem_index = @intCast(i),
                        .list_length = @intCast(elems.len),
                    } });

                    // If we errored, check the rest of the elements without comparing
                    // to the elem_var to catch their individual errors
                    if (!result.isOk()) {
                        for (elems[i + 1 ..]) |remaining_elem_expr_idx| {
                            does_fx = try self.checkExpr(remaining_elem_expr_idx, rank, .no_expectation) or does_fx;
                        }

                        // Break to avoid cascading errors
                        break;
                    }

                    last_elem_expr_idx = elem_expr_idx;
                }

                try self.updateVar(expr_var, .{ .structure = .{ .list = elem_var } }, rank);
            }
        },
        // tuple //
        .e_tuple => |tuple| {
            // Check tuple elements
            const elems_slice = self.cir.store.exprSlice(tuple.elems);
            for (elems_slice) |single_elem_expr_idx| {
                does_fx = try self.checkExpr(single_elem_expr_idx, rank, .no_expectation) or does_fx;
            }

            // Cast the elems idxs to vars (this works because Anno Idx are 1-1 with type Vars)
            const elem_vars_slice = try self.types.appendVars(@ptrCast(elems_slice));

            // Set the type in the store
            try self.updateVar(expr_var, .{ .structure = .{
                .tuple = .{ .elems = elem_vars_slice },
            } }, rank);
        },
        // record //
        .e_record => |e| {
            // Create a record type in the type system and assign it the expr_var

            // Write down the top of the scratch records array
            const record_fields_top = self.scratch_record_fields.top();
            defer self.scratch_record_fields.clearFrom(record_fields_top);

            // Process each field
            for (self.cir.store.sliceRecordFields(e.fields)) |field_idx| {
                const field = self.cir.store.getRecordField(field_idx);

                // Check the field value expression
                does_fx = try self.checkExpr(field.value, rank, .no_expectation) or does_fx;

                // Append it to the scratch records array
                try self.scratch_record_fields.append(types_mod.RecordField{
                    .name = field.name,
                    .var_ = ModuleEnv.varFrom(field.value),
                });
            }

            // Copy the scratch fields into the types store
            const record_fields_scratch = self.scratch_record_fields.sliceFromStart(record_fields_top);
            std.mem.sort(types_mod.RecordField, record_fields_scratch, self.cir.getIdentStore(), comptime types_mod.RecordField.sortByNameAsc);
            const record_fields_range = try self.types.appendRecordFields(record_fields_scratch);

            // Check if we have an ext
            if (e.ext) |ext_expr| {
                does_fx = try self.checkExpr(ext_expr, rank, .no_expectation) or does_fx;
                try self.updateVar(expr_var, .{ .structure = .{ .record = .{
                    .ext = ModuleEnv.varFrom(ext_expr),
                    .fields = record_fields_range,
                } } }, rank);
            } else {
                try self.updateVar(expr_var, .{ .structure = .{
                    .record_unbound = record_fields_range,
                } }, rank);
            }
        },
        .e_empty_record => {
            try self.updateVar(expr_var, .{ .structure = .empty_record }, rank);
        },
        // tags //
        .e_zero_argument_tag => |e| {
            const ext_var = try self.fresh(rank, expr_region);
            try self.var_pool.addVarToRank(ext_var, rank);

            const tag = try self.types.mkTag(e.name, &.{});
            const tag_union_content = try self.types.mkTagUnion(&[_]types_mod.Tag{tag}, ext_var);

            // Update the expr to point to the new type
            try self.updateVar(expr_var, tag_union_content, rank);
        },
        .e_tag => |e| {
            // Create a tag type in the type system and assign it the expr_var

            // Process each tag arg
            const arg_expr_idx_slice = self.cir.store.sliceExpr(e.args);
            for (arg_expr_idx_slice) |arg_expr_idx| {
                does_fx = try self.checkExpr(arg_expr_idx, rank, .no_expectation) or does_fx;
            }

            // Create the type
            const ext_var = try self.fresh(rank, expr_region);
            try self.var_pool.addVarToRank(ext_var, rank);

            const tag = try self.types.mkTag(e.name, @ptrCast(arg_expr_idx_slice));
            const tag_union_content = try self.types.mkTagUnion(&[_]types_mod.Tag{tag}, ext_var);

            // Update the expr to point to the new type
            try self.updateVar(expr_var, tag_union_content, rank);
        },
        // nominal //
        .e_nominal => |nominal| {
            // TODO: Merge this with e_nominal_external

            // First, check the type inside the expr
            does_fx = try self.checkExpr(nominal.backing_expr, rank, .no_expectation) or does_fx;
            const actual_backing_var = ModuleEnv.varFrom(nominal.backing_expr);

            // Then, we need an instance of the nominal type being referenced
            // E.g. ConList.Cons(...)
            //      ^^^^^^^
            const nominal_var = try self.instantiateVar(ModuleEnv.varFrom(nominal.nominal_type_decl), rank, .{ .explicit = expr_region });
            const nominal_resolved = self.types.resolveVar(nominal_var).desc.content;

            if (nominal_resolved == .structure and nominal_resolved.structure == .nominal_type) {
                // Then, we extract the variable of the nominal type
                // E.g. ConList(a) := [Cons(a, ConstList), Nil]
                //                    ^^^^^^^^^^^^^^^^^^^^^^^^^
                const nominal_backing_var = self.types.getNominalBackingVar(nominal_resolved.structure.nominal_type);

                // Now we unify what the user wrote with the backing type of the nominal was
                // E.g. ConList.Cons(...) <-> [Cons(a, ConsList(a)), Nil]
                //              ^^^^^^^^^     ^^^^^^^^^^^^^^^^^^^^^^^^^
                const result = try self.unify(nominal_backing_var, actual_backing_var, rank);

                // Then, we handle the result of unification
                switch (result) {
                    .ok => {
                        // If that unify call succeeded, then we this is a valid instance
                        // of this nominal type. So we set the expr's type to be the
                        // nominal type
                        try self.types.setVarRedirect(expr_var, nominal_var);
                    },
                    .problem => |problem_idx| {
                        // Unification failed - the constructor is incompatible with the nominal type
                        // Set a specific error message based on the backing type kind
                        switch (nominal.backing_type) {
                            .tag => {
                                // Constructor doesn't exist or has wrong arity/types
                                self.setProblemTypeMismatchDetail(problem_idx, .invalid_nominal_tag);
                            },
                            else => {
                                // TODO: Add specific error messages for records, tuples, etc.
                            },
                        }

                        // Mark the entire expression as having a type error
                        try self.updateVar(expr_var, .err, rank);
                    },
                }
            } else {
                // If the nominal type is actually something else, then set the
                // whole expression to be an error.
                //
                // TODO: Report a nice problem here
                try self.updateVar(expr_var, .err, rank);
            }
        },
        .e_nominal_external => |nominal| {
            // TODO: Merge this with e_nominal

            // First, check the type inside the expr
            does_fx = try self.checkExpr(nominal.backing_expr, rank, .no_expectation) or does_fx;
            const actual_backing_var = ModuleEnv.varFrom(nominal.backing_expr);

            if (try self.resolveVarFromExternal(nominal.module_idx, nominal.target_node_idx)) |ext_ref| {
                // Then, we need an instance of the nominal type being referenced
                // E.g. ConList.Cons(...)
                //      ^^^^^^^
                const nominal_var = try self.instantiateVar(ext_ref.local_var, Rank.generalized, .{ .explicit = expr_region });
                const nominal_resolved = self.types.resolveVar(nominal_var).desc.content;

                if (nominal_resolved == .structure and nominal_resolved.structure == .nominal_type) {
                    // Then, we extract the variable of the nominal type
                    // E.g. ConList(a) := [Cons(a, ConstList), Nil]
                    //                    ^^^^^^^^^^^^^^^^^^^^^^^^^
                    const nominal_backing_var = self.types.getNominalBackingVar(nominal_resolved.structure.nominal_type);

                    // Now we unify what the user wrote with the backing type of the nominal was
                    // E.g. ConList.Cons(...) <-> [Cons(a, ConsList(a)), Nil]
                    //              ^^^^^^^^^     ^^^^^^^^^^^^^^^^^^^^^^^^^
                    const result = try self.unify(nominal_backing_var, actual_backing_var, rank);

                    // Then, we handle the result of unification
                    switch (result) {
                        .ok => {
                            // If that unify call succeeded, then we this is a valid instance
                            // of this nominal type. So we set the expr's type to be the
                            // nominal type
                            try self.types.setVarRedirect(expr_var, nominal_var);
                        },
                        .problem => |problem_idx| {
                            // Unification failed - the constructor is incompatible with the nominal type
                            // Set a specific error message based on the backing type kind
                            switch (nominal.backing_type) {
                                .tag => {
                                    // Constructor doesn't exist or has wrong arity/types
                                    self.setProblemTypeMismatchDetail(problem_idx, .invalid_nominal_tag);
                                },
                                else => {
                                    // TODO: Add specific error messages for records, tuples, etc.
                                },
                            }

                            // Mark the entire expression as having a type error
                            try self.updateVar(expr_var, .err, rank);
                        },
                    }
                } else {
                    // If the nominal type is actually something else, then set the
                    // whole expression to be an error.
                    //
                    // TODO: Report a nice problem here
                    try self.updateVar(expr_var, .err, rank);
                }
            } else {
                try self.updateVar(expr_var, .err, rank);
            }
        },
        // lookup //
        .e_lookup_local => |lookup| {
            const pat_var = ModuleEnv.varFrom(lookup.pattern_idx);
            const resolved_pat = self.types.resolveVar(pat_var).desc;

            // We never instantiate rigid variables
            if (resolved_pat.rank == Rank.generalized and resolved_pat.content != .rigid) {
                const instantiated = try self.instantiateVar(pat_var, rank, .use_last_var);
                _ = try self.types.setVarRedirect(expr_var, instantiated);
            } else {
                _ = try self.types.setVarRedirect(expr_var, pat_var);
            }

            // Unify this expression with the referenced pattern
        },
        .e_lookup_external => |ext| {
            if (try self.resolveVarFromExternal(ext.module_idx, ext.target_node_idx)) |ext_ref| {
                const ext_instantiated_var = try self.instantiateVar(
                    ext_ref.local_var,
                    Rank.generalized,
                    .{ .explicit = expr_region },
                );
                try self.types.setVarRedirect(expr_var, ext_instantiated_var);
            } else {
                try self.updateVar(expr_var, .err, rank);
            }
        },
        // block //
        .e_block => |block| {
            const anno_free_vars_top = self.anno_free_vars.top();
            defer self.anno_free_vars.clearFrom(anno_free_vars_top);

            // Check all statements in the block
            const statements = self.cir.store.sliceStatements(block.stmts);
            for (statements) |stmt_idx| {
                const stmt = self.cir.store.getStatement(stmt_idx);
                switch (stmt) {
                    .s_decl => |decl_stmt| {
                        // Check the pattern
                        try self.checkPattern(decl_stmt.pattern, rank, .no_expectation);
                        const decl_pattern_var: Var = ModuleEnv.varFrom(decl_stmt.pattern);

                        // Check the annotation, if it exists
                        const check_mode = blk: {
                            if (decl_stmt.anno) |anno_idx| {
                                const annotation = self.cir.store.getAnnotation(anno_idx);

                                // Generate the annotation type var in-place
                                self.seen_annos.clearRetainingCapacity();
                                try self.generateAnnoTypeInPlace(annotation.type_anno, .annotation);

                                // Update the outer anno to redirect to the inner anno
                                const anno_var = ModuleEnv.varFrom(anno_idx);
                                const type_anno_var = ModuleEnv.varFrom(annotation.type_anno);
                                try self.types.setVarRedirect(anno_var, type_anno_var);

                                // Return the expectation
                                break :blk Expected{
                                    .expected = .{ .var_ = type_anno_var, .from_annotation = true },
                                };
                            } else {
                                break :blk Expected.no_expectation;
                            }
                        };

                        {
                            // Enter a new rank
                            try self.var_pool.pushRank();
                            defer self.var_pool.popRank();

                            const next_rank = rank.next();
                            std.debug.assert(next_rank == self.var_pool.current_rank);

                            does_fx = try self.checkExpr(decl_stmt.expr, next_rank, check_mode) or does_fx;

                            // Now that we are existing the scope, we must generalize then pop this rank
                            try self.generalizer.generalize(&self.var_pool, next_rank);
                        }

                        // Unify the pattern with the expression
                        const decl_expr_var: Var = ModuleEnv.varFrom(decl_stmt.expr);
                        _ = try self.unify(decl_pattern_var, decl_expr_var, rank);
                    },
                    .s_reassign => |reassign| {
                        // Check the pattern
                        try self.checkPattern(reassign.pattern_idx, rank, .no_expectation);
                        const reassign_pattern_var: Var = ModuleEnv.varFrom(reassign.pattern_idx);

                        {
                            // Enter a new rank
                            try self.var_pool.pushRank();
                            defer self.var_pool.popRank();

                            const next_rank = rank.next();
                            std.debug.assert(next_rank == self.var_pool.current_rank);

                            does_fx = try self.checkExpr(reassign.expr, next_rank, .no_expectation) or does_fx;

                            // Now that we are existing the scope, we must generalize then pop this rank
                            try self.generalizer.generalize(&self.var_pool, next_rank);
                        }

                        // Unify the pattern with the expression
                        const reassign_expr_var: Var = ModuleEnv.varFrom(reassign.expr);
                        _ = try self.unify(reassign_pattern_var, reassign_expr_var, rank);
                    },
                    .s_expr => |expr_stmt| {
                        does_fx = try self.checkExpr(expr_stmt.expr, rank, .no_expectation) or does_fx;
                    },
                    .s_expect => |expr_stmt| {
                        does_fx = try self.checkExpr(expr_stmt.body, rank, .no_expectation) or does_fx;
                        const stmt_expr: Var = ModuleEnv.varFrom(expr_stmt.body);

                        const bool_var = try self.freshBool(rank, expr_region);
                        _ = try self.unify(bool_var, stmt_expr, rank);
                    },
                    .s_var => |var_stmt| {

                        // Check the pattern
                        try self.checkPattern(var_stmt.pattern_idx, rank, .no_expectation);
                        const var_pattern_var: Var = ModuleEnv.varFrom(var_stmt.pattern_idx);

                        {
                            // Enter a new rank
                            try self.var_pool.pushRank();
                            defer self.var_pool.popRank();

                            const next_rank = rank.next();
                            std.debug.assert(next_rank == self.var_pool.current_rank);

                            does_fx = try self.checkExpr(var_stmt.expr, next_rank, Expected.no_expectation) or does_fx;

                            // Now that we are existing the scope, we must generalize then pop this rank
                            try self.generalizer.generalize(&self.var_pool, next_rank);
                        }

                        // Unify the pattern with the expression
                        const var_expr_var: Var = ModuleEnv.varFrom(var_stmt.expr);
                        _ = try self.unify(var_pattern_var, var_expr_var, rank);
                    },
                    else => {
                        // TODO
                    },
                }
            }

            // Check the final expression
            does_fx = try self.checkExpr(block.final_expr, rank, expected) or does_fx;

            // Link the root expr with the final expr
            try self.types.setVarRedirect(expr_var, ModuleEnv.varFrom(block.final_expr));
        },
        // function //
        .e_lambda => |lambda| {
            // Annotation-aware lambda type checking produces much better error
            // messages, so first we have to determine if we have an expected
            // type to validate against
            const mb_expected_var: ?Var, const is_expected_from_anno: bool = blk: {
                switch (expected) {
                    .no_expectation => break :blk .{ null, false },
                    .expected => |expected_type| {
                        break :blk .{ expected_type.var_, expected_type.from_annotation };
                    },
                }
            };

            // Then, even if we have an expected type, it may not actually be a function
            const mb_expected_func: ?types_mod.Func = blk: {
                if (mb_expected_var) |expected_var| {
                    // Here, we unwrap the function, following aliases, to get
                    // the actual function we want to check against
                    var var_ = expected_var;
                    while (true) {
                        switch (self.types.resolveVar(var_).desc.content) {
                            .structure => |flat_type| {
                                switch (flat_type) {
                                    .fn_pure => |func| break :blk func,
                                    .fn_unbound => |func| break :blk func,
                                    .fn_effectful => |func| break :blk func,
                                    else => break :blk null,
                                }
                            },
                            .alias => |alias| {
                                var_ = self.types.getAliasBackingVar(alias);
                            },
                            else => break :blk null,
                        }
                    }
                } else {
                    break :blk null;
                }
            };

            // Enter the next rank
            try self.var_pool.pushRank();
            defer self.var_pool.popRank();

            const next_rank = rank.next();
            std.debug.assert(next_rank == self.var_pool.current_rank);

            // Check the argument patterns
            // This must happen *before* checking against the expected type so
            // all the pattern types are inferred
            const arg_pattern_idxs = self.cir.store.slicePatterns(lambda.args);
            for (arg_pattern_idxs) |pattern_idx| {
                try self.checkPattern(pattern_idx, next_rank, .no_expectation);
            }

            // Now, check if we have an expected function to validate against
            if (mb_expected_func) |expected_func| {
                const expected_func_args = self.types.sliceVars(expected_func.args);

                // Next, check if the arguments arities match
                if (expected_func_args.len == arg_pattern_idxs.len) {
                    // If so, check each argument, passing in the expected type

                    // First, find all the rigid variables in a the function's type
                    // and unify the matching corresponding lambda arguments together.
                    for (expected_func_args, 0..) |expected_arg_1, i| {
                        const expected_resolved_1 = self.types.resolveVar(expected_arg_1);

                        // The expected type is an annotation and as such,
                        // should never contain a flex var. If it did, that
                        // would indicate that the annotation is malformed
                        // std.debug.assert(expected_resolved_1.desc.content != .flex);

                        // Skip any concrete arguments
                        if (expected_resolved_1.desc.content != .rigid) {
                            continue;
                        }

                        // Look for other arguments with the same type variable
                        for (expected_func_args[i + 1 ..], i + 1..) |expected_arg_2, j| for_blk: {
                            const expected_resolved_2 = self.types.resolveVar(expected_arg_2);
                            if (expected_resolved_1.var_ == expected_resolved_2.var_) {
                                // These two argument indexes in the called *function's*
                                // type have the same rigid variable! So, we unify
                                // the corresponding *lambda args*

                                const arg_1 = @as(Var, ModuleEnv.varFrom(arg_pattern_idxs[i]));
                                const arg_2 = @as(Var, ModuleEnv.varFrom(arg_pattern_idxs[j]));

                                const unify_result = try self.unify(arg_1, arg_2, rank);
                                if (unify_result.isProblem()) {
                                    // Use the new error detail for bound type variable incompatibility
                                    self.setProblemTypeMismatchDetail(unify_result.problem, .{
                                        .incompatible_fn_args_bound_var = .{
                                            .fn_name = null, // TODO: Use function name?
                                            .first_arg_var = arg_1,
                                            .second_arg_var = arg_2,
                                            .first_arg_index = @intCast(i),
                                            .second_arg_index = @intCast(j),
                                            .num_args = @intCast(arg_pattern_idxs.len),
                                        },
                                    });

                                    // Stop execution
                                    _ = try self.updateVar(expr_var, .err, rank);
                                    break :for_blk;
                                }
                            }
                        }
                    }

                    // Then, lastly, we unify the annotation types against the
                    // actual type
                    for (expected_func_args, arg_pattern_idxs) |expected_arg_var, pattern_idx| {
                        if (is_expected_from_anno) {
                            _ = try self.unifyFromAnno(expected_arg_var, ModuleEnv.varFrom(pattern_idx), next_rank);
                        } else {
                            _ = try self.unify(expected_arg_var, ModuleEnv.varFrom(pattern_idx), next_rank);
                        }
                    }
                } else {
                    // This means the expected type and the actual lambda have
                    // an arity mismatch. This will be caught by the regular
                    // expectation checking code at the bottom of this function
                }
            }
            const arg_vars: []Var = @ptrCast(arg_pattern_idxs);

            // Check the the body of the expr
            // If we have an expected function, use that as the expr's expected type
            if (mb_expected_func) |expected_func| {
                does_fx = try self.checkExpr(lambda.body, next_rank, .{
                    .expected = .{ .var_ = expected_func.ret, .from_annotation = is_expected_from_anno },
                }) or does_fx;
            } else {
                does_fx = try self.checkExpr(lambda.body, next_rank, .no_expectation) or does_fx;
            }
            const body_var = ModuleEnv.varFrom(lambda.body);

            // Create the function type
            if (does_fx) {
                _ = try self.updateVar(expr_var, try self.types.mkFuncEffectful(arg_vars, body_var), next_rank);
            } else {
                _ = try self.updateVar(expr_var, try self.types.mkFuncUnbound(arg_vars, body_var), next_rank);
            }
            try self.var_pool.addVarToRank(expr_var, next_rank);

            // Note that so far, we have not yet unified against the
            // annotation's effectfulness/pureness. This is intentional!
            // Below this large switch statement, there's the regular expr
            // <-> expected unification. This will catch any difference in
            // effectfullness, and it'll link the root expected var with the
            // expr_var

            // Now that we are existing the scope, we must generalize then pop this rank
            try self.generalizer.generalize(&self.var_pool, next_rank);
        },
        .e_closure => |closure| {
            does_fx = try self.checkExpr(closure.lambda_idx, rank, expected) or does_fx;
            _ = try self.types.setVarRedirect(expr_var, ModuleEnv.varFrom(closure.lambda_idx));
        },
        // function calling //
        .e_call => |call| {
            switch (call.called_via) {
                .apply => blk: {
                    // First, check the function being called
                    // It could be effectful, e.g. `(mk_fn!())(arg)`
                    does_fx = try self.checkExpr(call.func, rank, .no_expectation) or does_fx;
                    const func_var = ModuleEnv.varFrom(call.func);

                    // Second, check the arguments being called
                    // It could be effectful, e.g. `fn(mk_arg!())`
                    const call_arg_expr_idxs = self.cir.store.sliceExpr(call.args);
                    for (call_arg_expr_idxs) |call_arg_idx| {
                        does_fx = try self.checkExpr(call_arg_idx, rank, .no_expectation) or does_fx;
                    }

                    // From the base function type, extract the actual function  info
                    const mb_func: ?types_mod.Func = inner_blk: {
                        // Here, we unwrap the function, following aliases, to get
                        // the actual function we want to check against
                        var var_ = func_var;
                        while (true) {
                            switch (self.types.resolveVar(var_).desc.content) {
                                .structure => |flat_type| {
                                    switch (flat_type) {
                                        .fn_pure => |func| break :inner_blk func,
                                        .fn_unbound => |func| break :inner_blk func,
                                        .fn_effectful => |func| break :inner_blk func,
                                        else => break :inner_blk null,
                                    }
                                },
                                .alias => |alias| {
                                    var_ = self.types.getAliasBackingVar(alias);
                                },
                                else => break :inner_blk null,
                            }
                        }
                    };

                    // Get the name of the function (for error messages)
                    const func_name: ?Ident.Idx = inner_blk: {
                        const func_expr = self.cir.store.getExpr(call.func);
                        switch (func_expr) {
                            .e_lookup_local => |lookup| {
                                // Get the pattern that defines this identifier
                                const pattern = self.cir.store.getPattern(lookup.pattern_idx);
                                switch (pattern) {
                                    .assign => |assign| break :inner_blk assign.ident,
                                    else => break :inner_blk null,
                                }
                            },
                            else => break :inner_blk null,
                        }
                    };

                    // Now, check the call args against the type of function
                    if (mb_func) |func| {
                        const func_args = self.types.sliceVars(func.args);

                        if (func_args.len == call_arg_expr_idxs.len) {
                            // First, find all the "rigid" variables in a the function's type
                            // and unify the matching corresponding call arguments together.
                            //
                            // Here, "rigid" is in quotes because at this point, the expected function
                            // has been instantiated such that the rigid variables should all resolve
                            // to the same exact flex variable. So we are actually checking for flex
                            // variables here.
                            for (func_args, 0..) |expected_arg_1, i| {
                                const expected_resolved_1 = self.types.resolveVar(expected_arg_1);

                                // Ensure the above comment is true. That is, that all
                                // rigid vars for this function have been instantiated to
                                // flex vars by the time we get here.
                                std.debug.assert(expected_resolved_1.desc.content != .rigid);

                                // Skip any concrete arguments
                                if (expected_resolved_1.desc.content != .flex) {
                                    continue;
                                }

                                // Look for other arguments with the same type variable
                                for (func_args[i + 1 ..], i + 1..) |expected_arg_2, j| {
                                    const expected_resolved_2 = self.types.resolveVar(expected_arg_2);
                                    if (expected_resolved_1.var_ == expected_resolved_2.var_) {
                                        // These two argument indexes in the called *function's*
                                        // type have the same rigid variable! So, we unify
                                        // the corresponding *call args*

                                        const arg_1 = @as(Var, ModuleEnv.varFrom(call_arg_expr_idxs[i]));
                                        const arg_2 = @as(Var, ModuleEnv.varFrom(call_arg_expr_idxs[j]));

                                        const unify_result = try self.unify(arg_1, arg_2, rank);
                                        if (unify_result.isProblem()) {
                                            // Use the new error detail for bound type variable incompatibility
                                            self.setProblemTypeMismatchDetail(unify_result.problem, .{
                                                .incompatible_fn_args_bound_var = .{
                                                    .fn_name = func_name,
                                                    .first_arg_var = arg_1,
                                                    .second_arg_var = arg_2,
                                                    .first_arg_index = @intCast(i),
                                                    .second_arg_index = @intCast(j),
                                                    .num_args = @intCast(call_arg_expr_idxs.len),
                                                },
                                            });

                                            // Stop execution
                                            _ = try self.updateVar(expr_var, .err, rank);
                                            break :blk;
                                        }
                                    }
                                }
                            }

                            // Check the function's arguments against the actual
                            // called arguments, unifying each one
                            for (func_args, call_arg_expr_idxs, 0..) |expected_arg_var, call_expr_idx, arg_index| {
                                const unify_result = try self.unify(expected_arg_var, ModuleEnv.varFrom(call_expr_idx), rank);
                                if (unify_result.isProblem()) {
                                    // Use the new error detail for bound type variable incompatibility
                                    self.setProblemTypeMismatchDetail(unify_result.problem, .{
                                        .incompatible_fn_call_arg = .{
                                            .fn_name = func_name,
                                            .arg_var = ModuleEnv.varFrom(call_expr_idx),
                                            .incompatible_arg_index = @intCast(arg_index),
                                            .num_args = @intCast(call_arg_expr_idxs.len),
                                        },
                                    });

                                    // Stop execution
                                    _ = try self.updateVar(expr_var, .err, rank);
                                    break :blk;
                                }
                            }

                            // Redirect the expr to the function's return type
                            _ = try self.types.setVarRedirect(expr_var, func.ret);
                        } else {
                            // TODO(jared): Better arity difference error message

                            // If the expected function's arity doesn't match
                            // the actual arguments provoided, unify the
                            // inferred function type with the expected function
                            // type to get  the regulare error message
                            const call_arg_vars: []Var = @ptrCast(call_arg_expr_idxs);
                            const call_func_ret = try self.fresh(rank, expr_region);
                            const call_func_content = try self.types.mkFuncUnbound(call_arg_vars, call_func_ret);
                            const call_func_var = try self.freshFromContent(call_func_content, rank, expr_region);

                            try self.var_pool.addVarToRank(call_func_ret, rank);
                            try self.var_pool.addVarToRank(call_func_var, rank);

                            _ = try self.unify(func_var, call_func_var, rank);
                            _ = try self.types.setVarRedirect(expr_var, call_func_ret);
                        }
                    } else {
                        // We get here if the type of expr being called
                        // (`mk_fn` in `(mk_fn())(arg)`) is NOT already
                        // inferred to be a function type.

                        // This can mean a regular type mismatch, but it can also
                        // mean that the thing being called yet has not yet been
                        // inferred (like if this is an anonymous function param)

                        // Either way, we know what the type  *should* be, based
                        // on how it's being used here. So we create that func
                        // type and unify the function being called against it

                        const call_arg_vars: []Var = @ptrCast(call_arg_expr_idxs);
                        const call_func_ret = try self.fresh(rank, expr_region);
                        const call_func_content = try self.types.mkFuncUnbound(call_arg_vars, call_func_ret);
                        const call_func_var = try self.freshFromContent(call_func_content, rank, expr_region);

                        try self.var_pool.addVarToRank(call_func_ret, rank);
                        try self.var_pool.addVarToRank(call_func_var, rank);

                        _ = try self.unify(func_var, call_func_var, rank);

                        // Then, we set the root expr to redirect to the return
                        // type of that function, since a call expr ultimate
                        // resolve to the  returned type
                        _ = try self.types.setVarRedirect(expr_var, call_func_ret);
                    }
                },
                else => {
                    // No other call types are currently supported in czer
                    std.debug.assert(false);
                    try self.updateVar(expr_var, .err, rank);
                },
            }
        },
        .e_if => |if_expr| {
            does_fx = try self.checkIfElseExpr(expr_idx, expr_region, rank, if_expr) or does_fx;
        },
        .e_match => |match| {
            does_fx = try self.checkMatchExpr(expr_idx, rank, match) or does_fx;
        },
        .e_binop => |binop| {
            does_fx = try self.checkBinopExpr(expr_idx, expr_region, rank, binop, expected) or does_fx;
        },
        .e_unary_minus => |unary| {
            does_fx = try self.checkUnaryMinusExpr(expr_idx, expr_region, rank, unary) or does_fx;
        },
        .e_unary_not => |unary| {
            does_fx = try self.checkUnaryNotExpr(expr_idx, expr_region, rank, unary) or does_fx;
        },
        .e_dot_access => |dot_access| {
            // Check the receiver expression
            does_fx = try self.checkExpr(dot_access.receiver, rank, .no_expectation) or does_fx;

            const receiver_var = ModuleEnv.varFrom(dot_access.receiver);

            if (dot_access.args) |args_span| {
                // If this dot access has args, then it's static dispatch

                const resolved_receiver = self.types.resolveVar(receiver_var);
                switch (resolved_receiver.desc.content) {
                    .err => {
                        // If the receiver type is an error, then propgate it and  break
                        try self.updateVar(expr_var, .err, rank);
                    },
                    .structure => |structure| switch (structure) {
                        .nominal_type => |nominal| {
                            // This is a static dispatch on a nominal type

                            // Method call with arguments
                            // Get the origin module path
                            const origin_module_path = self.cir.getIdent(nominal.origin_module);

                            // Find which imported module matches this path
                            var origin_module_idx: ?CIR.Import.Idx = null;
                            var origin_module: ?*const ModuleEnv = null;

                            // Check if it's the current module
                            if (std.mem.eql(u8, origin_module_path, self.cir.module_name)) {
                                origin_module = self.cir;
                            } else {
                                // Search through imported modules
                                for (self.other_modules, 0..) |other_module, idx| {
                                    if (std.mem.eql(u8, origin_module_path, other_module.module_name)) {
                                        origin_module_idx = @enumFromInt(idx);
                                        origin_module = other_module;
                                        break;
                                    }
                                }
                            }

                            if (origin_module) |module| {
                                // Look up the method in the origin module's exports
                                // Need to convert identifier from current module to target module
                                const method_name_str = self.cir.getIdent(dot_access.field_name);

                                // Search through the module's exposed items
                                const node_idx_opt = if (module.common.findIdent(method_name_str)) |target_ident|
                                    module.getExposedNodeIndexById(target_ident)
                                else
                                    null;

                                if (node_idx_opt) |node_idx| {
                                    // Found the method!
                                    const target_node_idx = @as(CIR.Node.Idx, @enumFromInt(node_idx));

                                    // Check if we've already copied this import
                                    const cache_key = ImportCacheKey{
                                        .module_idx = origin_module_idx orelse @enumFromInt(0), // Current module
                                        .node_idx = target_node_idx,
                                    };

                                    const method_var = if (self.import_cache.get(cache_key)) |cached_var|
                                        cached_var
                                    else blk: {
                                        // Copy the method's type from the origin module to our type store
                                        const source_var = ModuleEnv.varFrom(target_node_idx);
                                        const new_copy = try self.copyVar(source_var, @constCast(module));
                                        try self.import_cache.put(self.gpa, cache_key, new_copy);
                                        break :blk new_copy;
                                    };
                                    const method_instantiated = try self.instantiateVar(method_var, rank, .use_last_var);

                                    // Check all arguments
                                    const arg_expr_idxs = self.cir.store.sliceExpr(args_span);
                                    for (arg_expr_idxs) |arg_expr_idx| {
                                        does_fx = try self.checkExpr(arg_expr_idx, rank, .no_expectation) or does_fx;
                                    }
                                    const arg_expr_vars: []Var = @ptrCast(arg_expr_idxs);

                                    // Create a function type for the method call
                                    const ret_var = try self.fresh(rank, expr_region);
                                    const func_content = try self.types.mkFuncUnbound(arg_expr_vars, ret_var);
                                    const expected_func_var = try self.freshFromContent(func_content, rank, expr_region);

                                    // Unify with the imported method type
                                    const result = try self.unify(method_instantiated, expected_func_var, rank);

                                    // If the inferred function type matches the referenced type
                                    // then set the expr type to be the return type
                                    if (result.isOk()) {
                                        try self.types.setVarRedirect(expr_var, ret_var);
                                    } else {
                                        try self.updateVar(expr_var, .err, rank);
                                    }
                                } else {
                                    // Method not found in origin module
                                    // TODO: Add a proper error type for method not found on nominal type
                                    try self.types.setVarContent(@enumFromInt(@intFromEnum(expr_idx)), .err);
                                }
                            } else {
                                // Origin module not found
                                // TODO: Add a proper error type for origin module not found
                                try self.types.setVarContent(@enumFromInt(@intFromEnum(expr_idx)), .err);
                            }
                        },
                        else => {
                            // Receiver is not a nominal var, this is a type error
                            // TODO: Add a proper error when receiver is not a nominal var
                        },
                    },
                    else => {
                        // Receiver is not a nominal var, this is a type error
                        // TODO: Add a proper error when receiver is not a nominal var

                    },
                }
            } else {
                // Otherwise, this is dot access on a record

                // Create a type for the inferred type of this record access
                // E.g. foo.bar -> { bar: flex } a
                const record_field_var = try self.fresh(rank, expr_region);
                const record_field_range = try self.types.appendRecordFields(&.{types_mod.RecordField{
                    .name = dot_access.field_name,
                    .var_ = record_field_var,
                }});
                const record_being_accessed = try self.freshFromContent(.{ .structure = .{
                    .record_unbound = record_field_range,
                } }, rank, expr_region);

                // Then, unify the actual receiver type with the expected record
                _ = try self.unify(record_being_accessed, receiver_var, rank);
                try self.types.setVarRedirect(expr_var, record_field_var);
            }
        },
        .e_crash => {
            try self.updateVar(expr_var, .{ .flex = Flex.init() }, rank);
        },
        .e_dbg => |dbg| {
            does_fx = try self.checkExpr(dbg.expr, rank, expected) or does_fx;
            _ = try self.types.setVarRedirect(expr_var, ModuleEnv.varFrom(dbg.expr));
        },
        .e_expect => |expect| {
            does_fx = try self.checkExpr(expect.body, rank, expected) or does_fx;
            try self.updateVar(expr_var, .{ .structure = .empty_record }, rank);
        },
        .e_ellipsis => {
            try self.updateVar(expr_var, .{ .flex = Flex.init() }, rank);
        },
        .e_runtime_error => {
            try self.updateVar(expr_var, .err, rank);
        },
    }

    // If we were provided with an expected type, unify against it
    switch (expected) {
        .no_expectation => {},
        .expected => |expected_type| {
            if (expected_type.from_annotation) {
                _ = try self.unifyFromAnno(expected_type.var_, expr_var, rank);
            } else {
                _ = try self.unify(expected_type.var_, expr_var, rank);
            }
        },
    }

    return does_fx;
}

// if-else //

/// Check the types for an if-else expr
fn checkIfElseExpr(
    self: *Self,
    if_expr_idx: CIR.Expr.Idx,
    expr_region: Region,
    rank: types_mod.Rank,
    if_: @FieldType(CIR.Expr, @tagName(.e_if)),
) std.mem.Allocator.Error!bool {
    const trace = tracy.trace(@src());
    defer trace.end();

    const branches = self.cir.store.sliceIfBranches(if_.branches);

    // Should never be 0
    std.debug.assert(branches.len > 0);

    // Get the first branch
    const first_branch_idx = branches[0];
    const first_branch = self.cir.store.getIfBranch(first_branch_idx);

    // Check the condition of the 1st branch
    var does_fx = try self.checkExpr(first_branch.cond, rank, .no_expectation);
    const first_cond_var: Var = ModuleEnv.varFrom(first_branch.cond);
    const bool_var = try self.freshBool(rank, expr_region);
    const first_cond_result = try self.unify(bool_var, first_cond_var, rank);
    self.setDetailIfTypeMismatch(first_cond_result, .incompatible_if_cond);

    // Then we check the 1st branch's body
    does_fx = try self.checkExpr(first_branch.body, rank, .no_expectation) or does_fx;

    // The 1st branch's body is the type all other branches must match
    const branch_var = @as(Var, ModuleEnv.varFrom(first_branch.body));

    // Total number of branches (including final else)
    const num_branches: u32 = @intCast(branches.len + 1);

    var last_if_branch = first_branch_idx;
    for (branches[1..], 1..) |branch_idx, cur_index| {
        // TODO: Each branch body get it's own rank??

        const branch = self.cir.store.getIfBranch(branch_idx);

        // Check the branches condition
        does_fx = try self.checkExpr(branch.cond, rank, .no_expectation) or does_fx;
        const cond_var: Var = ModuleEnv.varFrom(branch.cond);
        const branch_bool_var = try self.freshBool(rank, expr_region);
        const cond_result = try self.unify(branch_bool_var, cond_var, rank);
        self.setDetailIfTypeMismatch(cond_result, .incompatible_if_cond);

        // Check the branch body
        does_fx = try self.checkExpr(branch.body, rank, .no_expectation) or does_fx;
        const body_var: Var = ModuleEnv.varFrom(branch.body);
        const body_result = try self.unify(branch_var, body_var, rank);
        self.setDetailIfTypeMismatch(body_result, problem.TypeMismatchDetail{ .incompatible_if_branches = .{
            .parent_if_expr = if_expr_idx,
            .last_if_branch = last_if_branch,
            .num_branches = num_branches,
            .problem_branch_index = @intCast(cur_index),
        } });

        if (!body_result.isOk()) {
            // Check remaining branches to catch their individual errors
            for (branches[cur_index + 1 ..]) |remaining_branch_idx| {
                const remaining_branch = self.cir.store.getIfBranch(remaining_branch_idx);

                does_fx = try self.checkExpr(remaining_branch.cond, rank, .no_expectation) or does_fx;
                const remaining_cond_var: Var = ModuleEnv.varFrom(remaining_branch.cond);

                const fresh_bool = try self.freshBool(rank, expr_region);
                const remaining_cond_result = try self.unify(fresh_bool, remaining_cond_var, rank);
                self.setDetailIfTypeMismatch(remaining_cond_result, .incompatible_if_cond);

                does_fx = try self.checkExpr(remaining_branch.body, rank, .no_expectation) or does_fx;
                try self.types.setVarContent(ModuleEnv.varFrom(remaining_branch.body), .err);
            }

            // Break to avoid cascading errors
            break;
        }

        last_if_branch = branch_idx;
    }

    // Check the final else
    does_fx = try self.checkExpr(if_.final_else, rank, .no_expectation) or does_fx;
    const final_else_var: Var = ModuleEnv.varFrom(if_.final_else);
    const final_else_result = try self.unify(branch_var, final_else_var, rank);
    self.setDetailIfTypeMismatch(final_else_result, problem.TypeMismatchDetail{ .incompatible_if_branches = .{
        .parent_if_expr = if_expr_idx,
        .last_if_branch = last_if_branch,
        .num_branches = num_branches,
        .problem_branch_index = num_branches - 1,
    } });

    // Set the entire expr's type to be the type of the branch
    const if_expr_var: Var = ModuleEnv.varFrom(if_expr_idx);
    try self.types.setVarRedirect(if_expr_var, branch_var);

    return does_fx;
}

// match //

/// Check the types for an if-else expr
fn checkMatchExpr(self: *Self, expr_idx: CIR.Expr.Idx, rank: Rank, match: CIR.Expr.Match) Allocator.Error!bool {
    const trace = tracy.trace(@src());
    defer trace.end();

    // Check the match's condition
    var does_fx = try self.checkExpr(match.cond, rank, .no_expectation);
    const cond_var = ModuleEnv.varFrom(match.cond);

    // Assert we have at least 1 branch
    std.debug.assert(match.branches.span.len > 0);

    // Get slice of branches
    const branch_idxs = self.cir.store.sliceMatchBranches(match.branches);

    // Manually check the 1st branch
    // The type of the branch's body becomes the var other branch bodies must unify
    // against.
    const first_branch_idx = branch_idxs[0];
    const first_branch = self.cir.store.getMatchBranch(first_branch_idx);

    const first_branch_ptrn_idxs = self.cir.store.sliceMatchBranchPatterns(first_branch.patterns);

    for (first_branch_ptrn_idxs) |branch_ptrn_idx| {
        const branch_ptrn = self.cir.store.getMatchBranchPattern(branch_ptrn_idx);
        try self.checkPattern(branch_ptrn.pattern, rank, .no_expectation);
        const branch_ptrn_var = ModuleEnv.varFrom(branch_ptrn.pattern);

        const ptrn_result = try self.unify(cond_var, branch_ptrn_var, rank);
        self.setDetailIfTypeMismatch(ptrn_result, problem.TypeMismatchDetail{ .incompatible_match_cond_pattern = .{
            .match_expr = expr_idx,
        } });
    }

    // Check the first branch's value, then use that at the branch_var
    does_fx = try self.checkExpr(first_branch.value, rank, .no_expectation) or does_fx;
    const branch_var = ModuleEnv.varFrom(first_branch.value);

    // Redirect the match expr to the first branch.
    try self.types.setVarRedirect(ModuleEnv.varFrom(expr_idx), branch_var);

    // Then iterate over the rest of the branches
    for (branch_idxs[1..], 1..) |branch_idx, branch_cur_index| {
        const branch = self.cir.store.getMatchBranch(branch_idx);

        // First, check the patterns of this branch
        const branch_ptrn_idxs = self.cir.store.sliceMatchBranchPatterns(branch.patterns);
        for (branch_ptrn_idxs, 0..) |branch_ptrn_idx, cur_ptrn_index| {
            // Check the pattern's sub types
            const branch_ptrn = self.cir.store.getMatchBranchPattern(branch_ptrn_idx);
            try self.checkPattern(branch_ptrn.pattern, rank, .no_expectation);

            // Check the pattern against the cond
            const branch_ptrn_var = ModuleEnv.varFrom(branch_ptrn.pattern);
            const ptrn_result = try self.unify(cond_var, branch_ptrn_var, rank);
            self.setDetailIfTypeMismatch(ptrn_result, problem.TypeMismatchDetail{ .incompatible_match_patterns = .{
                .match_expr = expr_idx,
                .num_branches = @intCast(match.branches.span.len),
                .problem_branch_index = @intCast(branch_cur_index),
                .num_patterns = @intCast(branch_ptrn_idxs.len),
                .problem_pattern_index = @intCast(cur_ptrn_index),
            } });
        }

        // Then, check the body
        does_fx = try self.checkExpr(branch.value, rank, .no_expectation) or does_fx;
        const branch_result = try self.unify(branch_var, ModuleEnv.varFrom(branch.value), rank);
        self.setDetailIfTypeMismatch(branch_result, problem.TypeMismatchDetail{ .incompatible_match_branches = .{
            .match_expr = expr_idx,
            .num_branches = @intCast(match.branches.span.len),
            .problem_branch_index = @intCast(branch_cur_index),
        } });

        if (!branch_result.isOk()) {
            // If there was a body mismatch, do not check other branches to stop
            // cascading errors. But still check each other branch's sub types
            for (branch_idxs[branch_cur_index + 1 ..], branch_cur_index + 1..) |other_branch_idx, other_branch_cur_index| {
                const other_branch = self.cir.store.getMatchBranch(other_branch_idx);

                // Still check the other patterns
                const other_branch_ptrn_idxs = self.cir.store.sliceMatchBranchPatterns(other_branch.patterns);
                for (other_branch_ptrn_idxs, 0..) |other_branch_ptrn_idx, other_cur_ptrn_index| {
                    // Check the pattern's sub types
                    const other_branch_ptrn = self.cir.store.getMatchBranchPattern(other_branch_ptrn_idx);
                    try self.checkPattern(other_branch_ptrn.pattern, rank, .no_expectation);

                    // Check the pattern against the cond
                    const other_branch_ptrn_var = ModuleEnv.varFrom(other_branch_ptrn.pattern);
                    const ptrn_result = try self.unify(cond_var, other_branch_ptrn_var, rank);
                    self.setDetailIfTypeMismatch(ptrn_result, problem.TypeMismatchDetail{ .incompatible_match_patterns = .{
                        .match_expr = expr_idx,
                        .num_branches = @intCast(match.branches.span.len),
                        .problem_branch_index = @intCast(other_branch_cur_index),
                        .num_patterns = @intCast(other_branch_ptrn_idxs.len),
                        .problem_pattern_index = @intCast(other_cur_ptrn_index),
                    } });
                }

                // Then check the other branch's exprs
                does_fx = try self.checkExpr(other_branch.value, rank, .no_expectation) or does_fx;
                try self.types.setVarContent(ModuleEnv.varFrom(other_branch.value), .err);
            }

            // Then stop type checking for this branch
            break;
        }
    }

    return does_fx;
}

// unary minus //

fn checkUnaryMinusExpr(self: *Self, expr_idx: CIR.Expr.Idx, expr_region: Region, rank: Rank, unary: CIR.Expr.UnaryMinus) Allocator.Error!bool {
    const trace = tracy.trace(@src());
    defer trace.end();

    // Check the operand expression
    const does_fx = try self.checkExpr(unary.expr, rank, .no_expectation);

    // For unary minus, we constrain the operand and result to be numbers
    const operand_var = @as(Var, ModuleEnv.varFrom(unary.expr));
    const result_var = @as(Var, ModuleEnv.varFrom(expr_idx));

    // Create a fresh number variable for the operation
    const num_content = Content{ .structure = .{ .num = .{
        .num_unbound = .{
            .int_requirements = Num.IntRequirements.init(),
            .frac_requirements = Num.FracRequirements.init(),
        },
    } } };
    const num_var = try self.freshFromContent(num_content, rank, expr_region);

    // Redirect the result to the number type
    try self.types.setVarRedirect(result_var, num_var);

    // Unify result with the number type
    _ = try self.unify(num_var, operand_var, rank);

    return does_fx;
}

// unary not //

fn checkUnaryNotExpr(self: *Self, expr_idx: CIR.Expr.Idx, expr_region: Region, rank: Rank, unary: CIR.Expr.UnaryNot) Allocator.Error!bool {
    const trace = tracy.trace(@src());
    defer trace.end();

    // Check the operand expression
    const does_fx = try self.checkExpr(unary.expr, rank, .no_expectation);

    // For unary not, we constrain the operand and result to be booleans
    const operand_var = @as(Var, ModuleEnv.varFrom(unary.expr));
    const result_var = @as(Var, ModuleEnv.varFrom(expr_idx));

    // Create a fresh boolean variable for the operation
    const bool_var = try self.freshBool(rank, expr_region);

    // Redirect the result to the boolean type
    try self.types.setVarRedirect(result_var, bool_var);

    // Unify result with the boolean type
    _ = try self.unify(bool_var, operand_var, rank);

    return does_fx;
}

// binop //

/// Check the types for a binary operation expression
fn checkBinopExpr(
    self: *Self,
    expr_idx: CIR.Expr.Idx,
    expr_region: Region,
    rank: Rank,
    binop: CIR.Expr.Binop,
    expected: Expected,
) Allocator.Error!bool {
    const trace = tracy.trace(@src());
    defer trace.end();

    const expr_var = ModuleEnv.varFrom(expr_idx);
    const lhs_var = @as(Var, ModuleEnv.varFrom(binop.lhs));
    const rhs_var = @as(Var, ModuleEnv.varFrom(binop.rhs));

    // Check operands first
    var does_fx = false;
    does_fx = try self.checkExpr(binop.lhs, rank, .no_expectation) or does_fx;
    does_fx = try self.checkExpr(binop.rhs, rank, .no_expectation) or does_fx;

    switch (binop.op) {
        .add, .sub, .mul, .div, .rem, .pow, .div_trunc => {
            // For now, we'll constrain both operands to be numbers
            // In the future, this will use static dispatch based on the lhs type

            // We check the lhs and the rhs independently, then unify them with
            // each other. This ensures that all errors are surfaced and the
            // operands are the same type
            switch (expected) {
                .expected => |expectation| {
                    const lhs_instantiated = try self.instantiateVar(expectation.var_, rank, .{ .explicit = expr_region });
                    const rhs_instantiated = try self.instantiateVar(expectation.var_, rank, .{ .explicit = expr_region });

                    if (expectation.from_annotation) {
                        _ = try self.unifyFromAnno(lhs_instantiated, lhs_var, rank);
                        _ = try self.unifyFromAnno(rhs_instantiated, rhs_var, rank);
                    } else {
                        _ = try self.unify(lhs_instantiated, lhs_var, rank);
                        _ = try self.unify(rhs_instantiated, rhs_var, rank);
                    }
                },
                .no_expectation => {
                    // Start with empty requirements that can be constrained by operands
                    const num_content = Content{ .structure = .{ .num = .{
                        .num_unbound = .{
                            .int_requirements = Num.IntRequirements.init(),
                            .frac_requirements = Num.FracRequirements.init(),
                        },
                    } } };
                    const lhs_num_var = try self.freshFromContent(num_content, rank, expr_region);
                    const rhs_num_var = try self.freshFromContent(num_content, rank, expr_region);

                    // Unify left and right operands with num
                    _ = try self.unify(lhs_num_var, lhs_var, rank);
                    _ = try self.unify(rhs_num_var, rhs_var, rank);
                },
            }

            // Unify left and right together
            _ = try self.unify(lhs_var, rhs_var, rank);

            // Set root expr. If unifications succeeded this will the the
            // num, otherwise the propgate error
            try self.types.setVarRedirect(expr_var, lhs_var);
        },
        .lt, .gt, .le, .ge, .eq, .ne => {
            // Ensure the operands are the same type
            const result = try self.unify(lhs_var, rhs_var, rank);

            if (result.isOk()) {
                const fresh_bool = try self.freshBool(rank, expr_region);
                try self.types.setVarRedirect(expr_var, fresh_bool);
            } else {
                try self.updateVar(expr_var, .err, rank);
            }
        },
        .@"and" => {
            const lhs_fresh_bool = try self.freshBool(rank, expr_region);
            const lhs_result = try self.unify(lhs_fresh_bool, lhs_var, rank);
            self.setDetailIfTypeMismatch(lhs_result, .{ .invalid_bool_binop = .{
                .binop_expr = expr_idx,
                .problem_side = .lhs,
                .binop = .@"and",
            } });

            const rhs_fresh_bool = try self.freshBool(rank, expr_region);
            const rhs_result = try self.unify(rhs_fresh_bool, rhs_var, rank);
            self.setDetailIfTypeMismatch(rhs_result, .{ .invalid_bool_binop = .{
                .binop_expr = expr_idx,
                .problem_side = .rhs,
                .binop = .@"and",
            } });

            // Unify left and right together
            _ = try self.unify(lhs_var, rhs_var, rank);

            // Set root expr. If unifications succeeded this will the the
            // num, otherwise the propgate error
            try self.types.setVarRedirect(expr_var, lhs_var);
        },
        .@"or" => {
            const lhs_fresh_bool = try self.freshBool(rank, expr_region);
            const lhs_result = try self.unify(lhs_fresh_bool, lhs_var, rank);
            self.setDetailIfTypeMismatch(lhs_result, .{ .invalid_bool_binop = .{
                .binop_expr = expr_idx,
                .problem_side = .lhs,
                .binop = .@"and",
            } });

            const rhs_fresh_bool = try self.freshBool(rank, expr_region);
            const rhs_result = try self.unify(rhs_fresh_bool, rhs_var, rank);
            self.setDetailIfTypeMismatch(rhs_result, .{ .invalid_bool_binop = .{
                .binop_expr = expr_idx,
                .problem_side = .rhs,
                .binop = .@"and",
            } });

            // Unify left and right together
            _ = try self.unify(lhs_var, rhs_var, rank);

            // Set root expr. If unifications succeeded this will the the
            // num, otherwise the propagate error
            try self.types.setVarRedirect(expr_var, lhs_var);
        },
        .pipe_forward => {
            // TODO
        },
        .null_coalesce => {
            // TODO
        },
    }

    return does_fx;
}

// problems //

/// If the provided result is a type mismatch problem, append the detail to the
/// problem in the store.
/// This allows us to show the user nice, more specific errors than a generic
/// type mismatch
fn setDetailIfTypeMismatch(self: *Self, result: unifier.Result, mismatch_detail: problem.TypeMismatchDetail) void {
    switch (result) {
        .ok => {},
        .problem => |problem_idx| {
            self.setProblemTypeMismatchDetail(problem_idx, mismatch_detail);
        },
    }
}

/// If the provided problem is a type mismatch, set the mismatch detail.
/// This allows us to show the user nice, more specific errors than a generic
/// type mismatch
fn setProblemTypeMismatchDetail(self: *Self, problem_idx: problem.Problem.Idx, mismatch_detail: problem.TypeMismatchDetail) void {
    switch (self.problems.problems.items[@intFromEnum(problem_idx)]) {
        .type_mismatch => |mismatch| {
            self.problems.problems.items[@intFromEnum(problem_idx)] = .{
                .type_mismatch = .{
                    .types = mismatch.types,
                    .detail = mismatch_detail,
                },
            };
        },
        else => {
            // For other problem types (e.g., number_does_not_fit), the
            // original problem is already more specific than our custom
            // problem, so we should keep it as-is and not replace it.
        },
    }
}

// tests //

// test "minimum signed values fit in their respective types" {
//     const test_cases = .{
//         .{ .value = -128, .type = types_mod.Num.Int.Precision.i8, .should_fit = true },
//         .{ .value = -129, .type = types_mod.Num.Int.Precision.i8, .should_fit = false },
//         .{ .value = -32768, .type = types_mod.Num.Int.Precision.i16, .should_fit = true },
//         .{ .value = -32769, .type = types_mod.Num.Int.Precision.i16, .should_fit = false },
//         .{ .value = -2147483648, .type = types_mod.Num.Int.Precision.i32, .should_fit = true },
//         .{ .value = -2147483649, .type = types_mod.Num.Int.Precision.i32, .should_fit = false },
//         .{ .value = -9223372036854775808, .type = types_mod.Num.Int.Precision.i64, .should_fit = true },
//         .{ .value = -9223372036854775809, .type = types_mod.Num.Int.Precision.i64, .should_fit = false },
//         .{ .value = -170141183460469231731687303715884105728, .type = types_mod.Num.Int.Precision.i128, .should_fit = true },
//     };

//     const gpa = std.testing.allocator;

//     var module_env = try ModuleEnv.init(gpa, try gpa.dupe(u8, ""));
//     try module_env.initModuleEnvFields(gpa, "Test");
//     defer module_env.deinit();

//     var problems = try ProblemStore.initCapacity(gpa, 16);
//     defer problems.deinit(gpa);

//     var snapshots = try SnapshotStore.initCapacity(gpa, 16);
//     defer snapshots.deinit();

//     var unify_scratch = try unifier.Scratch.init(gpa);
//     defer unify_scratch.deinit();

//     var occurs_scratch = try occurs.Scratch.init(gpa);
//     defer occurs_scratch.deinit();

//     inline for (test_cases) |tc| {
//         // Calculate the magnitude
//         const u128_val: u128 = if (tc.value < 0) @as(u128, @intCast(-(tc.value + 1))) + 1 else @as(u128, @intCast(tc.value));

//         // Apply the branchless adjustment for minimum signed values
//         const is_negative = @as(u1, @intFromBool(tc.value < 0));
//         const is_power_of_2 = @as(u1, @intFromBool(u128_val != 0 and (u128_val & (u128_val - 1)) == 0));
//         const is_minimum_signed = is_negative & is_power_of_2;
//         const adjusted_val = u128_val - is_minimum_signed;

//         // Create requirements based on adjusted value
//         const requirements = types_mod.Num.IntRequirements{
//             .sign_needed = tc.value < 0,
//             .bits_needed = @intFromEnum(types_mod.Num.Int.BitsNeeded.fromValue(adjusted_val)),
//         };

//         const literal_var = try module_env.types.freshFromContent(types_mod.Content{ .structure = .{ .num = .{ .num_unbound = requirements } } });
//         const type_var = try module_env.types.freshFromContent(types_mod.Content{ .structure = .{ .num = .{ .num_compact = .{ .int = tc.type } } } });

//         const result = try unifier.unify(
//             &module_env,
//             &module_env.types,
//             &problems,
//             &snapshots,
//             &unify_scratch,
//             &occurs_scratch,
//             literal_var,
//             type_var,
//         );

//         if (tc.should_fit) {
//             try std.testing.expect(result == .ok);
//         } else {
//             try std.testing.expect(result == .problem);
//         }
//     }
// }

// test "minimum signed values have correct bits_needed" {
//     const test_cases = .{
//         .{ .value = -128, .expected_bits = types_mod.Num.Int.BitsNeeded.@"7" },
//         .{ .value = -129, .expected_bits = types_mod.Num.Int.BitsNeeded.@"8" },
//         .{ .value = -32768, .expected_bits = types_mod.Num.Int.BitsNeeded.@"9_to_15" },
//         .{ .value = -32769, .expected_bits = types_mod.Num.Int.BitsNeeded.@"16" },
//         .{ .value = -2147483648, .expected_bits = types_mod.Num.Int.BitsNeeded.@"17_to_31" },
//         .{ .value = -2147483649, .expected_bits = types_mod.Num.Int.BitsNeeded.@"32" },
//         .{ .value = -9223372036854775808, .expected_bits = types_mod.Num.Int.BitsNeeded.@"33_to_63" },
//         .{ .value = -9223372036854775809, .expected_bits = types_mod.Num.Int.BitsNeeded.@"64" },
//         .{ .value = -170141183460469231731687303715884105728, .expected_bits = types_mod.Num.Int.BitsNeeded.@"65_to_127" },
//     };

//     inline for (test_cases) |tc| {
//         // Calculate the magnitude
//         const u128_val: u128 = if (tc.value < 0) @as(u128, @intCast(-(tc.value + 1))) + 1 else @as(u128, @intCast(tc.value));

//         // Apply the branchless adjustment for minimum signed values
//         const is_negative = @as(u1, if (tc.value < 0) 1 else 0);
//         const is_power_of_2 = @as(u1, if (u128_val != 0 and (u128_val & (u128_val - 1)) == 0) 1 else 0);
//         const is_minimum_signed = is_negative & is_power_of_2;
//         const adjusted_val = u128_val - is_minimum_signed;

//         const bits_needed = types_mod.Num.Int.BitsNeeded.fromValue(adjusted_val);
//         try std.testing.expectEqual(tc.expected_bits, bits_needed);
//     }
// }

// test "branchless minimum signed value detection" {
//     const test_cases = .{
//         // Minimum signed values (negative powers of 2)
//         .{ .value = -1, .is_minimum = true }, // magnitude 1 = 2^0
//         .{ .value = -2, .is_minimum = true }, // magnitude 2 = 2^1
//         .{ .value = -4, .is_minimum = true }, // magnitude 4 = 2^2
//         .{ .value = -8, .is_minimum = true }, // magnitude 8 = 2^3
//         .{ .value = -16, .is_minimum = true }, // magnitude 16 = 2^4
//         .{ .value = -32, .is_minimum = true }, // magnitude 32 = 2^5
//         .{ .value = -64, .is_minimum = true }, // magnitude 64 = 2^6
//         .{ .value = -128, .is_minimum = true }, // magnitude 128 = 2^7
//         .{ .value = -256, .is_minimum = true }, // magnitude 256 = 2^8
//         .{ .value = -32768, .is_minimum = true }, // magnitude 32768 = 2^15
//         .{ .value = -2147483648, .is_minimum = true }, // magnitude 2^31

//         // Not minimum signed values
//         .{ .value = 128, .is_minimum = false }, // positive
//         .{ .value = -3, .is_minimum = false }, // magnitude 3 (not power of 2)
//         .{ .value = -5, .is_minimum = false }, // magnitude 5 (not power of 2)
//         .{ .value = -127, .is_minimum = false }, // magnitude 127 (not power of 2)
//         .{ .value = -129, .is_minimum = false }, // magnitude 129 (not power of 2)
//         .{ .value = -130, .is_minimum = false }, // magnitude 130 (not power of 2)
//         .{ .value = 0, .is_minimum = false }, // zero
//     };

//     inline for (test_cases) |tc| {
//         const value: i128 = tc.value;
//         const u128_val: u128 = if (value < 0) @as(u128, @intCast(-(value + 1))) + 1 else @as(u128, @intCast(value));

//         const is_negative = @as(u1, @intFromBool(value < 0));
//         const is_power_of_2 = @as(u1, @intFromBool(u128_val != 0 and (u128_val & (u128_val - 1)) == 0));
//         const is_minimum_signed = is_negative & is_power_of_2;

//         const expected: u1 = @intFromBool(tc.is_minimum);
//         try std.testing.expectEqual(expected, is_minimum_signed);
//     }
// }

// test "verify -128 produces 7 bits needed" {
//     const value: i128 = -128;
//     const u128_val: u128 = if (value < 0) @as(u128, @intCast(-(value + 1))) + 1 else @as(u128, @intCast(value));

//     // Check intermediate values
//     try std.testing.expectEqual(@as(u128, 128), u128_val);

//     const is_negative = @as(u1, @intFromBool(value < 0));
//     const is_power_of_2 = @as(u1, @intFromBool(u128_val != 0 and (u128_val & (u128_val - 1)) == 0));
//     const is_minimum_signed = is_negative & is_power_of_2;

//     try std.testing.expectEqual(@as(u1, 1), is_negative);
//     try std.testing.expectEqual(@as(u1, 1), is_power_of_2);
//     try std.testing.expectEqual(@as(u1, 1), is_minimum_signed);

//     const adjusted_val = u128_val - is_minimum_signed;
//     try std.testing.expectEqual(@as(u128, 127), adjusted_val);

//     // Test that 127 maps to 7 bits
//     const bits_needed = types_mod.Num.Int.BitsNeeded.fromValue(adjusted_val);
//     try std.testing.expectEqual(types_mod.Num.Int.BitsNeeded.@"7", bits_needed);
//     try std.testing.expectEqual(@as(u8, 7), bits_needed.toBits());
// }

// test "lambda with record field access infers correct type" {
//     // The lambda |x, y| { x: x, y: y }.x should have type a, b -> a
//     // And when annotated as I32, I32 -> I32, it should unify correctly.
//     // This is a regression test against a bug that previously existed in that scenario.
//     const gpa = std.testing.allocator;

//     // Create a minimal environment for testing
//     var module_env = try ModuleEnv.init(gpa, try gpa.dupe(u8, ""));
//     defer module_env.deinit();

//     try module_env.initModuleEnvFields(gpa, "Test");
//     const cir = &module_env;

//     const empty_modules: []const *ModuleEnv = &.{};
//     var solver = try Self.init(gpa, &module_env.types, cir, empty_modules, &cir.store.regions);
//     defer solver.deinit();

//     // Create type variables for the lambda parameters
//     const param_x_var = try module_env.types.fresh();
//     const param_y_var = try module_env.types.fresh();

//     // Create a record with fields x and y
//     var record_fields = std.array_list.Managed(types_mod.RecordField).init(gpa);
//     defer record_fields.deinit();

//     const x_ident = try module_env.idents.insert(gpa, base.Ident.for_text("x"));
//     const y_ident = try module_env.idents.insert(gpa, base.Ident.for_text("y"));

//     try record_fields.append(.{ .name = x_ident, .var_ = param_x_var });
//     try record_fields.append(.{ .name = y_ident, .var_ = param_y_var });

//     const fields_range = try module_env.types.appendRecordFields(record_fields.items);
//     const ext_var = try module_env.types.fresh();
//     const record_content = types_mod.Content{
//         .structure = .{
//             .record = .{
//                 .fields = fields_range,
//                 .ext = ext_var,
//             },
//         },
//     };
//     _ = try module_env.types.freshFromContent(record_content);

//     // Simulate field access: record.x
//     // The result type should unify with param_x_var
//     const field_access_var = try module_env.types.fresh();
//     _ = try solver.unify(field_access_var, param_x_var);

//     // Create the lambda type: param_x, param_y -> field_access_result
//     const lambda_content = try module_env.types.mkFuncUnbound(&[_]types_mod.Var{ param_x_var, param_y_var }, field_access_var);
//     const lambda_var = try module_env.types.freshFromContent(lambda_content);

//     // The lambda should have type a, b -> a (param_x and return type are unified)
//     const resolved_lambda = module_env.types.resolveVar(lambda_var);
//     try std.testing.expect(resolved_lambda.desc.content == .structure);
//     try std.testing.expect(resolved_lambda.desc.content.structure == .fn_unbound);

//     const func = resolved_lambda.desc.content.structure.fn_unbound;
//     const args = module_env.types.sliceVars(func.args);
//     try std.testing.expectEqual(@as(usize, 2), args.len);

//     // Verify that first parameter and return type resolve to the same variable
//     const first_param_resolved = module_env.types.resolveVar(args[0]);
//     const return_resolved = module_env.types.resolveVar(func.ret);
//     try std.testing.expectEqual(first_param_resolved.var_, return_resolved.var_);

//     // Now test with annotation: I32, I32 -> I32
//     const i32_content = types_mod.Content{ .structure = .{ .num = .{ .int_precision = .i32 } } };
//     const i32_var1 = try module_env.types.freshFromContent(i32_content);
//     const i32_var2 = try module_env.types.freshFromContent(i32_content);
//     const i32_var3 = try module_env.types.freshFromContent(i32_content);

//     const annotated_func = try module_env.types.mkFuncPure(&[_]types_mod.Var{ i32_var1, i32_var2 }, i32_var3);
//     const annotation_var = try module_env.types.freshFromContent(annotated_func);

//     // Unify the lambda with its annotation
//     const unify_result = try solver.unify(lambda_var, annotation_var);
//     try std.testing.expect(unify_result == .ok);

//     // Verify the lambda now has the concrete type
//     const final_resolved = module_env.types.resolveVar(lambda_var);
//     try std.testing.expect(final_resolved.desc.content == .structure);
//     try std.testing.expect(final_resolved.desc.content.structure == .fn_pure);

//     // Test call site: when calling with integer literals
//     const num_unbound = types_mod.Content{ .structure = .{ .num = .{ .num_unbound = .{ .sign_needed = false, .bits_needed = 0 } } } };
//     const lit1_var = try module_env.types.freshFromContent(num_unbound);
//     const lit2_var = try module_env.types.freshFromContent(num_unbound);
//     const call_result_var = try module_env.types.fresh();

//     const expected_func_content = try module_env.types.mkFuncUnbound(&[_]types_mod.Var{ lit1_var, lit2_var }, call_result_var);
//     const expected_func_var = try module_env.types.freshFromContent(expected_func_content);

//     // The critical fix: unify expected with actual (not the other way around)
//     const call_unify_result = try solver.unify(expected_func_var, lambda_var);
//     try std.testing.expect(call_unify_result == .ok);

//     // Verify the literals got constrained to I32
//     const lit1_resolved = module_env.types.resolveVar(lit1_var);
//     try std.testing.expect(lit1_resolved.desc.content == .structure);
//     try std.testing.expect(lit1_resolved.desc.content.structure == .num);
//     try std.testing.expect(lit1_resolved.desc.content.structure.num == .int_precision);
//     try std.testing.expect(lit1_resolved.desc.content.structure.num.int_precision == .i32);
// }

// test "dot access properly unifies field types with parameters" {
//     // This test verifies that e_dot_access correctly handles field access
//     // and unifies the field type with the expression result type.

//     const gpa = std.testing.allocator;

//     // Create a minimal environment for testing
//     var module_env = try ModuleEnv.init(gpa, try gpa.dupe(u8, ""));
//     defer module_env.deinit();

//     try module_env.initModuleEnvFields(gpa, "Test");
//     const cir = &module_env;

//     const empty_modules: []const *ModuleEnv = &.{};
//     var solver = try Self.init(gpa, &module_env.types, cir, empty_modules, &cir.store.regions);
//     defer solver.deinit();

//     // Create a parameter type variable
//     const param_var = try module_env.types.fresh();

//     // Create a record with field "x" of the same type as the parameter
//     var record_fields = std.array_list.Managed(types_mod.RecordField).init(gpa);
//     defer record_fields.deinit();

//     const x_ident = try module_env.idents.insert(gpa, base.Ident.for_text("x"));
//     try record_fields.append(.{ .name = x_ident, .var_ = param_var });

//     const fields_range = try module_env.types.appendRecordFields(record_fields.items);
//     const ext_var = try module_env.types.fresh();
//     const record_content = types_mod.Content{
//         .structure = .{
//             .record = .{
//                 .fields = fields_range,
//                 .ext = ext_var,
//             },
//         },
//     };
//     const record_var = try module_env.types.freshFromContent(record_content);

//     // Create a dot access result variable
//     const dot_access_var = try module_env.types.fresh();

//     // Simulate the dot access logic from checkExpr
//     const resolved_record = module_env.types.resolveVar(record_var);
//     try std.testing.expect(resolved_record.desc.content == .structure);
//     try std.testing.expect(resolved_record.desc.content.structure == .record);

//     const record = resolved_record.desc.content.structure.record;
//     const fields = module_env.types.getRecordFieldsSlice(record.fields);

//     // Find field "x" and unify with dot access result
//     var found_field = false;
//     for (fields.items(.name), fields.items(.var_)) |field_name, field_var| {
//         if (field_name == x_ident) {
//             _ = try solver.unify(dot_access_var, field_var);
//             found_field = true;
//             break;
//         }
//     }
//     try std.testing.expect(found_field);

//     // Verify that dot_access_var and param_var now resolve to the same variable
//     const dot_resolved = module_env.types.resolveVar(dot_access_var);
//     const param_resolved = module_env.types.resolveVar(param_var);
//     try std.testing.expectEqual(dot_resolved.var_, param_resolved.var_);

//     // Test with unbound record
//     const unbound_record_content = types_mod.Content{
//         .structure = .{
//             .record_unbound = fields_range,
//         },
//     };
//     const unbound_record_var = try module_env.types.freshFromContent(unbound_record_content);
//     const dot_access_var2 = try module_env.types.fresh();

//     // Same test with record_unbound
//     const resolved_unbound = module_env.types.resolveVar(unbound_record_var);
//     try std.testing.expect(resolved_unbound.desc.content == .structure);
//     try std.testing.expect(resolved_unbound.desc.content.structure == .record_unbound);

//     const unbound_record = resolved_unbound.desc.content.structure.record_unbound;
//     const unbound_fields = module_env.types.getRecordFieldsSlice(unbound_record);

//     found_field = false;
//     for (unbound_fields.items(.name), unbound_fields.items(.var_)) |field_name, field_var| {
//         if (field_name == x_ident) {
//             _ = try solver.unify(dot_access_var2, field_var);
//             found_field = true;
//             break;
//         }
//     }
//     try std.testing.expect(found_field);

//     // Verify unification worked
//     const dot2_resolved = module_env.types.resolveVar(dot_access_var2);
//     try std.testing.expectEqual(dot2_resolved.var_, param_resolved.var_);
// }

// test "call site unification order matters for concrete vs flexible types" {
//     // This test verifies that unification order matters when dealing with
//     // concrete types (like I32) and flexible types (like Num(*)).
//     //
//     // At call sites, we must unify in the correct order:
//     // - unify(flexible, concrete) ✓ succeeds - flexible types can be constrained
//     // - unify(concrete, flexible) ✗ fails - concrete types cannot become more general
//     //
//     // The test demonstrates the complete type checking scenario:
//     // 1. Unification order matters (concrete→flexible fails, flexible→concrete succeeds)
//     // 2. When unifying function types in the correct order, the flexible argument
//     //    types are properly constrained to match the concrete parameter types
//     // 3. Numeric arguments start as flexible num_unbound types
//     // 4. After unification, they become concrete I32 types
//     const gpa = std.testing.allocator;

//     var common_env = try CommonEnv.init(gpa, try gpa.dupe(u8, ""));
//     // Module env takes ownership of Common env -- no need to deinit here

//     // Create a minimal environment for testing
//     var module_env = try ModuleEnv.init(gpa, &common_env);
//     defer module_env.deinit();

//     try module_env.initModuleEnvFields(gpa, "Test");
//     const cir = &module_env;

//     const empty_modules: []const *ModuleEnv = &.{};
//     var solver = try Self.init(gpa, &module_env.types, cir, empty_modules, &cir.store.regions);
//     defer solver.deinit();

//     // First, verify basic number unification works as expected
//     const i32_content = types_mod.Content{ .structure = .{ .num = .{ .int_precision = .i32 } } };
//     const i32_test = try module_env.types.freshFromContent(i32_content);
//     const num_unbound = types_mod.Content{ .structure = .{ .num = .{ .num_unbound = .{ .sign_needed = false, .bits_needed = 0 } } } };
//     const flex_test = try module_env.types.freshFromContent(num_unbound);

//     // Flexible number should unify with concrete I32 and become I32
//     const basic_result = try solver.unify(flex_test, i32_test);
//     try std.testing.expect(basic_result == .ok);

//     // Verify the flexible variable was constrained to I32
//     const flex_resolved = module_env.types.resolveVar(flex_test);
//     switch (flex_resolved.desc.content) {
//         .structure => |s| switch (s) {
//             .num => |n| switch (n) {
//                 .int_precision => |prec| {
//                     try std.testing.expectEqual(types_mod.Num.Int.Precision.i32, prec);
//                 },
//                 else => return error.TestUnexpectedResult,
//             },
//             else => return error.TestUnexpectedResult,
//         },
//         else => return error.TestUnexpectedResult,
//     }

//     // Now test with function types
//     // Create a concrete function type: I32, I32 -> I32
//     const i32_var1 = try module_env.types.freshFromContent(i32_content);
//     const i32_var2 = try module_env.types.freshFromContent(i32_content);
//     const i32_var3 = try module_env.types.freshFromContent(i32_content);

//     const concrete_func = try module_env.types.mkFuncPure(&[_]types_mod.Var{ i32_var1, i32_var2 }, i32_var3);
//     const concrete_func_var = try module_env.types.freshFromContent(concrete_func);

//     // Create flexible argument types (like integer literals)
//     const arg1_var = try module_env.types.freshFromContent(num_unbound);
//     const arg2_var = try module_env.types.freshFromContent(num_unbound);
//     const result_var = try module_env.types.fresh();

//     // Create expected function type from arguments
//     const expected_func = try module_env.types.mkFuncUnbound(&[_]types_mod.Var{ arg1_var, arg2_var }, result_var);
//     const expected_func_var = try module_env.types.freshFromContent(expected_func);

//     // The wrong order: unify(concrete, expected) would fail
//     // because I32 can't unify with Num(*)
//     const wrong_order_result = try solver.unify(concrete_func_var, expected_func_var);
//     try std.testing.expect(wrong_order_result == .problem);

//     // After failed unification, both variables become error types
//     const concrete_after_fail = module_env.types.resolveVar(concrete_func_var);
//     const expected_after_fail = module_env.types.resolveVar(expected_func_var);
//     try std.testing.expectEqual(types_mod.Content.err, concrete_after_fail.desc.content);
//     try std.testing.expectEqual(types_mod.Content.err, expected_after_fail.desc.content);

//     // Now simulate a complete type checking scenario for a function call
//     // This is what happens when type checking code like: myFunc(1, 2)
//     // where myFunc : I32, I32 -> I32

//     // Step 1: Create the known function type (I32, I32 -> I32)
//     const i32_var4 = try module_env.types.freshFromContent(i32_content);
//     const i32_var5 = try module_env.types.freshFromContent(i32_content);
//     const i32_var6 = try module_env.types.freshFromContent(i32_content);
//     const known_func = try module_env.types.mkFuncPure(&[_]types_mod.Var{ i32_var4, i32_var5 }, i32_var6);
//     const known_func_var = try module_env.types.freshFromContent(known_func);

//     // Step 2: Create flexible argument types (representing literals like 1 and 2)
//     const call_arg1 = try module_env.types.freshFromContent(num_unbound);
//     const call_arg2 = try module_env.types.freshFromContent(num_unbound);

//     // Verify the arguments start as flexible num_unbound types
//     const arg1_before = module_env.types.resolveVar(call_arg1);
//     const arg2_before = module_env.types.resolveVar(call_arg2);

//     switch (arg1_before.desc.content) {
//         .structure => |s| switch (s) {
//             .num => |n| switch (n) {
//                 .num_unbound => {}, // Expected
//                 else => return error.TestUnexpectedResult,
//             },
//             else => return error.TestUnexpectedResult,
//         },
//         else => return error.TestUnexpectedResult,
//     }

//     switch (arg2_before.desc.content) {
//         .structure => |s| switch (s) {
//             .num => |n| switch (n) {
//                 .num_unbound => {}, // Expected
//                 else => return error.TestUnexpectedResult,
//             },
//             else => return error.TestUnexpectedResult,
//         },
//         else => return error.TestUnexpectedResult,
//     }

//     // Step 3: Create the expected function type from the call site
//     // This represents the type we expect based on the arguments
//     const call_result = try module_env.types.fresh();
//     const call_func = try module_env.types.mkFuncUnbound(&[_]types_mod.Var{ call_arg1, call_arg2 }, call_result);
//     const call_func_var = try module_env.types.freshFromContent(call_func);

//     // Step 4: Unify the expected type with the known type
//     // This is the key step - unify(expected, known) in the correct order
//     const unify_result = try solver.unify(call_func_var, known_func_var);
//     try std.testing.expect(unify_result == .ok);

//     // Step 5: Verify that the call arguments were constrained to I32
//     // This simulates what happens in real type checking - the argument
//     // variables used at the call site get constrained by the function type

//     // Step 6: Verify that both arguments are now constrained to I32
//     for ([_]types_mod.Var{ call_arg1, call_arg2 }) |arg| {
//         const arg_resolved = module_env.types.resolveVar(arg);
//         switch (arg_resolved.desc.content) {
//             .structure => |s| switch (s) {
//                 .num => |n| switch (n) {
//                     .int_precision => |prec| {
//                         try std.testing.expectEqual(types_mod.Num.Int.Precision.i32, prec);
//                     },
//                     .num_compact => |compact| switch (compact) {
//                         .int => |prec| {
//                             try std.testing.expectEqual(types_mod.Num.Int.Precision.i32, prec);
//                         },
//                         else => return error.TestUnexpectedResult,
//                     },
//                     else => return error.TestUnexpectedResult,
//                 },
//                 else => return error.TestUnexpectedResult,
//             },
//             else => return error.TestUnexpectedResult,
//         }
//     }
// }

// instantiate - OLD //

// const RigidVarBehavior = union(enum) {
//     use_cached_rigid_vars,
//     rollback_rigid_vars,
// };

// /// Instantiate a variable
// fn instantiateVar(
//     self: *Self,
//     var_to_instantiate: Var,
//     rigid_to_flex_subs: *Instantiate.RigidSubstitutions,
//     region_behavior: InstantiateRegionBehavior,
// ) std.mem.Allocator.Error!Var {
//     self.var_map.clearRetainingCapacity();

//     var instantiate = Instantiate.init(self.types, self.cir.getIdentStore(), &self.var_map);
//     var instantiate_ctx = Instantiate.Ctx{
//         .rigid_var_subs = rigid_to_flex_subs,
//     };
//     const instantiated_var = try instantiate.instantiateVar(var_to_instantiate, &instantiate_ctx);

//     // If we had to insert any new type variables, ensure that we have
//     // corresponding regions for them. This is essential for error reporting.
//     const root_instantiated_region = self.regions.get(@enumFromInt(@intFromEnum(var_to_instantiate))).*;
//     if (self.var_map.count() > 0) {
//         var iterator = self.var_map.iterator();
//         while (iterator.next()) |x| {
//             // Get the newly created var
//             const fresh_var = x.value_ptr.*;
//             try self.fillInRegionsThrough(fresh_var);

//             switch (region_behavior) {
//                 .explicit => |region| {
//                     self.setRegionAt(fresh_var, region);
//                 },
//                 .use_root_instantiated => {
//                     self.setRegionAt(fresh_var, root_instantiated_region);
//                 },
//                 .use_last_var => {
//                     const old_var = x.key_ptr.*;
//                     const old_region = self.regions.get(@enumFromInt(@intFromEnum(old_var))).*;
//                     self.setRegionAt(fresh_var, old_region);
//                 },
//             }
//         }
//     }

//     // Assert that we have regions for every type variable
//     self.debugAssertArraysInSync();

//     return instantiated_var;
// }

// /// Instantiate a variable
// fn instantiateVarAnon(
//     self: *Self,
//     var_to_instantiate: Var,
//     region_behavior: InstantiateRegionBehavior,
// ) std.mem.Allocator.Error!Var {
//     self.anonymous_rigid_var_subs.items.clearRetainingCapacity();
//     const var_ = self.instantiateVar(var_to_instantiate, &self.anonymous_rigid_var_subs, region_behavior);
//     return var_;
// }

// copy type from other module //

// external type lookups //

const ExternalType = struct {
    local_var: Var,
    other_cir_node_idx: CIR.Node.Idx,
    other_cir: *const ModuleEnv,
};

/// Copy a variable from a different module into this module's types store.
///
/// IMPORTANT: The caller must instantiate this variable before unifing
/// against it. This avoid poisoning the copied variable in the types store if
/// unification fails.
fn resolveVarFromExternal(
    self: *Self,
    module_idx: CIR.Import.Idx,
    node_idx: u16,
) std.mem.Allocator.Error!?ExternalType {
    const module_idx_int = @intFromEnum(module_idx);
    if (module_idx_int < self.other_modules.len) {
        const other_module_cir = self.other_modules[module_idx_int];
        const other_module_env = other_module_cir;

        // The idx of the expression in the other module
        const target_node_idx = @as(CIR.Node.Idx, @enumFromInt(node_idx));

        // Check if we've already copied this import
        const cache_key = ImportCacheKey{
            .module_idx = module_idx,
            .node_idx = target_node_idx,
        };

        const copied_var = if (self.import_cache.get(cache_key)) |cached_var|
            // Reuse the previously copied type.
            cached_var
        else blk: {
            // First time importing this type - copy it and cache the result
            const imported_var = @as(Var, @enumFromInt(@intFromEnum(target_node_idx)));
            const new_copy = try self.copyVar(imported_var, other_module_env);
            try self.import_cache.put(self.gpa, cache_key, new_copy);
            break :blk new_copy;
        };

        return .{
            .local_var = copied_var,
            .other_cir_node_idx = target_node_idx,
            .other_cir = other_module_env,
        };
    } else {
        return null;
    }
}

/// Instantiate a variable, writing su
fn copyVar(
    self: *Self,
    other_module_var: Var,
    other_module_env: *const ModuleEnv,
) std.mem.Allocator.Error!Var {
    // First, reset state
    self.var_map.clearRetainingCapacity();

    // Then, copy the var from the dest type store into this type store
    const copied_var = try copy_import.copyVar(
        &other_module_env.*.types,
        self.types,
        other_module_var,
        &self.var_map,
        other_module_env.getIdentStoreConst(),
        self.cir.getIdentStore(),
        self.gpa,
    );

    // If we had to insert any new type variables, ensure that we have
    // corresponding regions for them. This is essential for error reporting.
    if (self.var_map.count() > 0) {
        var iterator = self.var_map.iterator();
        while (iterator.next()) |x| {
            // Get the newly created var
            const fresh_var = x.value_ptr.*;
            try self.fillInRegionsThrough(fresh_var);

            self.setRegionAt(fresh_var, base.Region.zero());
        }
    }

    // Assert that we have regions for every type variable
    self.debugAssertArraysInSync();

    return copied_var;
}<|MERGE_RESOLUTION|>--- conflicted
+++ resolved
@@ -585,12 +585,10 @@
     const trace = tracy.trace(@src());
     defer trace.end();
 
-<<<<<<< HEAD
+    try ensureTypeStoreIsFilled(self);
+
     // Copy builtin types (Bool, Result) into this module's type store
     try self.copyBuiltinTypes();
-=======
-    try ensureTypeStoreIsFilled(self);
->>>>>>> 04c5ac20
 
     // First, iterate over the statements, generating types for each type declaration
     const builtin_stmts_slice = self.cir.store.sliceStatements(self.cir.builtin_statements);
@@ -643,13 +641,11 @@
 
 /// Check an expr for the repl
 pub fn checkExprRepl(self: *Self, expr_idx: CIR.Expr.Idx) std.mem.Allocator.Error!void {
-<<<<<<< HEAD
+    try ensureTypeStoreIsFilled(self);
+
     // Copy builtin types (Bool, Result) into this module's type store
     try self.copyBuiltinTypes();
 
-=======
-    try ensureTypeStoreIsFilled(self);
->>>>>>> 04c5ac20
     // First, iterate over the statements, generating types for each type declaration
     const stms_slice = self.cir.store.sliceStatements(self.cir.builtin_statements);
     for (stms_slice) |stmt_idx| {
