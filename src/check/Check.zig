--- conflicted
+++ resolved
@@ -14,11 +14,8 @@
 const unifier = @import("unify.zig");
 const occurs = @import("occurs.zig");
 const problem = @import("problem.zig");
-<<<<<<< HEAD
 const snapshot_mod = @import("snapshot.zig");
 const exhaustive = @import("exhaustive.zig");
-=======
->>>>>>> 9727b843
 
 const CIR = can.CIR;
 const ModuleEnv = can.ModuleEnv;
