//! Performs Hindley-Milner type inference with constraint solving and unification on the Canonical Intermediate Representation (CIR).
//!
//! This module implements constraint-based type inference.

const std = @import("std");
const builtin = @import("builtin");
const base = @import("base");
const tracy = @import("tracy");
const collections = @import("collections");
const types_mod = @import("types");
const can = @import("can");
const builtins = @import("builtins");

const copy_import = @import("copy_import.zig");
const unifier = @import("unify.zig");
const occurs = @import("occurs.zig");
const problem = @import("problem.zig");
const snapshot_mod = @import("snapshot.zig");

const ExposedItems = collections.ExposedItems;
const CIR = can.CIR;
const CommonEnv = base.CommonEnv;
const ModuleEnv = can.ModuleEnv;
const Allocator = std.mem.Allocator;
const Ident = base.Ident;
const Region = base.Region;
const DeferredConstraintCheck = unifier.DeferredConstraintCheck;
const StaticDispatchConstraint = types_mod.StaticDispatchConstraint;
const Func = types_mod.Func;
const Var = types_mod.Var;
const Flex = types_mod.Flex;
const Rigid = types_mod.Rigid;
const Content = types_mod.Content;
const Rank = types_mod.Rank;
const Mark = types_mod.Mark;
const Num = types_mod.Num;
const testing = std.testing;
const Instantiator = types_mod.instantiate.Instantiator;
const Generalizer = types_mod.generalize.Generalizer;
const VarPool = types_mod.generalize.VarPool;
const SnapshotStore = @import("snapshot.zig").Store;
const ProblemStore = @import("problem.zig").Store;

const Self = @This();

gpa: std.mem.Allocator,
// This module's types store
types: *types_mod.Store,
/// This module's env
cir: *ModuleEnv,
/// A list of regions. Parallel with type vars & CIR nodes
regions: *Region.List,
/// List of directly imported  module. Import indexes in CIR refer to this list
imported_modules: []const *const ModuleEnv,
/// Map of module name identifiers to their env. This includes all modules
/// "below" this one in the dependency graph
module_envs: ?*const std.AutoHashMap(Ident.Idx, can.Can.AutoImportedType),
/// Common module-wide identified
common_idents: CommonIdents,

/// type snapshots used in error messages
snapshots: SnapshotStore,
/// type problems
problems: ProblemStore,
/// import mapping for auto-imported builtin types (for error display)
import_mapping: @import("types").import_mapping.ImportMapping,
/// reusable scratch arrays used in unification
unify_scratch: unifier.Scratch,
/// reusable scratch arrays used in occurs check
occurs_scratch: occurs.Scratch,
/// free vars collected when generation types from annotation
anno_free_vars: base.Scratch(FreeVar),
/// free vars collected when generation types from type decls
decl_free_vars: base.Scratch(FreeVar),
/// annos we've already seen when generation a type from an annotation
seen_annos: std.AutoHashMap(CIR.TypeAnno.Idx, Var),
/// A pool of solver envs
env_pool: EnvPool,
/// wrapper around generalization, contains some internal state used to do it's work
generalizer: Generalizer,
/// A map from one var to another. Used in instantiation and var copying
var_map: std.AutoHashMap(Var, Var),
/// A map from one var to another. Used to apply type arguments in instantiation
rigid_var_substitutions: std.AutoHashMapUnmanaged(Ident.Idx, Var),
/// scratch vars used to build up intermediate lists, used for various things
scratch_vars: base.Scratch(Var),
/// scratch tags used to build up intermediate lists, used for various things
scratch_tags: base.Scratch(types_mod.Tag),
/// scratch record fields used to build up intermediate lists, used for various things
scratch_record_fields: base.Scratch(types_mod.RecordField),
/// scratch static dispatch constraints used to build up intermediate lists, used for various things
scratch_static_dispatch_constraints: base.Scratch(ScratchStaticDispatchConstraint),
// Cache for imported types. This cache lives for the entire type-checking session
/// of a module, so the same imported type can be reused across the entire module.
import_cache: ImportCache,
/// Maps variables to the expressions that constrained them (for better error regions)
constraint_origins: std.AutoHashMap(Var, Var),
/// Copied Bool type from Bool module (for use in if conditions, etc.)
bool_var: Var,
/// Used when looking up static dispatch functions
static_dispatch_method_name_buf: std.ArrayList(u8),
/// Map representation of Ident -> Var, used in checking static dispatch constraints
ident_to_var_map: std.AutoHashMap(Ident.Idx, Var),
/// Map representation all top level patterns, and if we've processed them yet
top_level_ptrns: std.AutoHashMap(CIR.Pattern.Idx, DefProcessed),

/// A map of rigid variables that we build up during a branch of type checking
const FreeVar = struct { ident: base.Ident.Idx, var_: Var };

/// A def + processing data
const DefProcessed = struct { def_idx: CIR.Def.Idx, status: HasProcessed };

/// Indicates if something has been processed or not
const HasProcessed = enum { processed, processing, not_processed };

/// A struct scratch info about a static dispatch constraint
const ScratchStaticDispatchConstraint = struct {
    var_: Var,
    constraint: types_mod.StaticDispatchConstraint,
};

/// A struct of common idents and builtin statement indices
pub const CommonIdents = struct {
    module_name: base.Ident.Idx,
    list: base.Ident.Idx,
    box: base.Ident.Idx,
    /// Statement index of Bool type in the current module (injected from Builtin.bin)
    bool_stmt: can.CIR.Statement.Idx,
    /// Statement index of Try type in the current module (injected from Builtin.bin)
    try_stmt: can.CIR.Statement.Idx,
    /// Direct reference to the Builtin module env (null when compiling Builtin module itself)
    builtin_module: ?*const ModuleEnv,
};

/// Init type solver
/// Does *not* own types_store or cir, but *does* own other fields
pub fn init(
    gpa: std.mem.Allocator,
    types: *types_mod.Store,
    cir: *const ModuleEnv,
    imported_modules: []const *const ModuleEnv,
    module_envs: ?*const std.AutoHashMap(Ident.Idx, can.Can.AutoImportedType),
    regions: *Region.List,
    common_idents: CommonIdents,
) std.mem.Allocator.Error!Self {
    const mutable_cir = @constCast(cir);
    var import_mapping = try @import("types").import_mapping.createImportMapping(gpa, mutable_cir.getIdentStore());
    errdefer import_mapping.deinit();

    return .{
        .gpa = gpa,
        .types = types,
        .cir = mutable_cir,
        .imported_modules = imported_modules,
        .module_envs = module_envs,
        .regions = regions,
        .common_idents = common_idents,
        .snapshots = try SnapshotStore.initCapacity(gpa, 512),
        .problems = try ProblemStore.initCapacity(gpa, 64),
        .import_mapping = import_mapping,
        .unify_scratch = try unifier.Scratch.init(gpa),
        .occurs_scratch = try occurs.Scratch.init(gpa),
        .anno_free_vars = try base.Scratch(FreeVar).init(gpa),
        .decl_free_vars = try base.Scratch(FreeVar).init(gpa),
        .seen_annos = std.AutoHashMap(CIR.TypeAnno.Idx, Var).init(gpa),
        .env_pool = try EnvPool.init(gpa),
        .generalizer = try Generalizer.init(gpa, types),
        .var_map = std.AutoHashMap(Var, Var).init(gpa),
        .rigid_var_substitutions = std.AutoHashMapUnmanaged(Ident.Idx, Var){},
        .scratch_vars = try base.Scratch(types_mod.Var).init(gpa),
        .scratch_tags = try base.Scratch(types_mod.Tag).init(gpa),
        .scratch_record_fields = try base.Scratch(types_mod.RecordField).init(gpa),
        .scratch_static_dispatch_constraints = try base.Scratch(ScratchStaticDispatchConstraint).init(gpa),
        .import_cache = ImportCache{},
        .constraint_origins = std.AutoHashMap(Var, Var).init(gpa),
        .bool_var = undefined, // Will be initialized in copyBuiltinTypes()
        .static_dispatch_method_name_buf = try std.ArrayList(u8).initCapacity(gpa, 32),
        .ident_to_var_map = std.AutoHashMap(Ident.Idx, Var).init(gpa),
        .top_level_ptrns = std.AutoHashMap(CIR.Pattern.Idx, DefProcessed).init(gpa),
    };
}

/// Deinit owned fields
pub fn deinit(self: *Self) void {
    self.problems.deinit(self.gpa);
    self.snapshots.deinit();
    self.import_mapping.deinit();
    self.unify_scratch.deinit();
    self.occurs_scratch.deinit();
    self.anno_free_vars.deinit();
    self.decl_free_vars.deinit();
    self.seen_annos.deinit();
    self.env_pool.deinit();
    self.generalizer.deinit(self.gpa);
    self.var_map.deinit();
    self.rigid_var_substitutions.deinit(self.gpa);
    self.scratch_vars.deinit();
    self.scratch_tags.deinit();
    self.scratch_record_fields.deinit();
    self.scratch_static_dispatch_constraints.deinit();
    self.import_cache.deinit(self.gpa);
    self.constraint_origins.deinit();
    self.static_dispatch_method_name_buf.deinit(self.gpa);
    self.ident_to_var_map.deinit();
    self.top_level_ptrns.deinit();
}

/// Assert that type vars and regions in sync
pub inline fn debugAssertArraysInSync(self: *const Self) void {
    if (builtin.mode == .Debug) {
        const region_nodes = self.regions.len();
        const type_nodes = self.types.len();
        if (!(region_nodes == type_nodes)) {
            std.debug.panic(
                "Arrays out of sync:\n type_nodes={}\n  region_nodes={}\n ",
                .{ type_nodes, region_nodes },
            );
        }
    }
}

/// Fills the type store with fresh variables up to the number of regions
inline fn ensureTypeStoreIsFilled(self: *Self) Allocator.Error!void {
    const region_nodes: usize = @intCast(self.regions.len());
    const type_nodes: usize = @intCast(self.types.len());
    try self.types.ensureTotalCapacity(region_nodes);
    for (type_nodes..region_nodes) |_| {
        _ = self.types.appendFromContentAssumeCapacity(.{ .flex = Flex.init() }, @enumFromInt(15));
    }
}

// import caches //

/// Key for the import cache: module index + expression index in that module
const ImportCacheKey = struct {
    module_idx: CIR.Import.Idx,
    node_idx: CIR.Node.Idx,
};

/// Cache for imported types to avoid repeated copying
///
/// When we import a type from another module, we need to copy it into our module's
/// type store because type variables are module-specific. However, since we use
/// "preserve" mode unification with imported types (meaning the imported type is
/// read-only and never modified), we can safely cache these copies and reuse them;
/// they will never be mutated during unification.
///
/// Benefits:
/// - Reduces memory usage by avoiding duplicate copies of the same imported type
/// - Improves performance by avoiding redundant copying operations
/// - Particularly beneficial for commonly imported values/functions
///
/// Example: If a module imports `List.map` and uses it 10 times, without caching
/// we would create 10 separate copies of the `List.map` type. With caching, we
/// create just one copy and reuse it.
const ImportCache = std.HashMapUnmanaged(ImportCacheKey, Var, struct {
    pub fn hash(_: @This(), key: ImportCacheKey) u64 {
        var hasher = std.hash.Wyhash.init(0);
        hasher.update(std.mem.asBytes(&key.module_idx));
        hasher.update(std.mem.asBytes(&key.node_idx));
        return hasher.final();
    }

    pub fn eql(_: @This(), a: ImportCacheKey, b: ImportCacheKey) bool {
        return a.module_idx == b.module_idx and a.node_idx == b.node_idx;
    }
}, 80);

// env //

/// Solver env
const Env = struct {
    /// Pool of variables created during solving, use by let-polymorphism
    var_pool: VarPool,
    /// Deferred static dispatch constraints - accumulated during type checking,
    /// then solved for at the end
    deferred_static_dispatch_constraints: DeferredConstraintCheck.SafeList,

    fn init(
        gpa: std.mem.Allocator,
        at: Rank,
    ) std.mem.Allocator.Error!Env {
        var pool = try VarPool.init(gpa);
        pool.current_rank = at;

        return .{
            .var_pool = pool,
            .deferred_static_dispatch_constraints = try DeferredConstraintCheck.SafeList.initCapacity(gpa, 32),
        };
    }

    fn deinit(self: *Env, gpa: std.mem.Allocator) void {
        self.var_pool.deinit();
        self.deferred_static_dispatch_constraints.deinit(gpa);
    }

    /// Resets internal state of env and set rank to generalized
    fn reset(self: *Env) void {
        self.var_pool.current_rank = .generalized;
        self.var_pool.clearRetainingCapacity();
        self.deferred_static_dispatch_constraints.items.clearRetainingCapacity();
    }

    fn rank(self: *const Env) Rank {
        return self.var_pool.current_rank;
    }
};

// unify //

/// Unify two types where `a` is the expected type and `b` is the actual type
fn unify(self: *Self, a: Var, b: Var, env: *Env) std.mem.Allocator.Error!unifier.Result {
    return self.unifyWithCtx(a, b, env, .anon);
}

/// Unify two types where `a` is the expected type and `b` is the actual type
/// In error messages, this function will indicate that `a` as "from an annotation"
fn unifyFromAnno(self: *Self, a: Var, b: Var, env: *Env) std.mem.Allocator.Error!unifier.Result {
    return self.unifyWithCtx(a, b, env, .anno);
}

/// Unify two types where `a` is the expected type and `b` is the actual type
/// Accepts a config that indicates if `a` is from an annotation or not
fn unifyWithCtx(self: *Self, a: Var, b: Var, env: *Env, ctx: unifier.Conf.Ctx) std.mem.Allocator.Error!unifier.Result {
    const trace = tracy.trace(@src());
    defer trace.end();

    // Before unification, check if either variable has constraint origins
    // We need to look up constraint origins by walking through the type structure
    const constraint_origin_var = self.findConstraintOriginForVars(a, b);

    // Unify
    const result = try unifier.unifyWithConf(
        self.cir,
        self.types,
        &self.problems,
        &self.snapshots,
        &self.unify_scratch,
        &self.occurs_scratch,
        a,
        b,
        unifier.Conf{
            .ctx = ctx,
            .constraint_origin_var = constraint_origin_var,
        },
    );

    // After successful unification, propagate constraint origins to both variables
    if (result == .ok) {
        if (constraint_origin_var) |origin| {
            try self.constraint_origins.put(a, origin);
            try self.constraint_origins.put(b, origin);
        }
    }

    // Set regions and add to the current rank all variables created during unification
    //
    // TODO: Setting all fresh var regions to be the same as the root var region
    // is fine if this unification doesn't go very deep (ie doesn't recurse
    // that much).
    //
    // But if it does, this region may be imprecise. We can explore
    // ways around this (like maybe capurting the origin var for each of unify's
    // fresh var) and setting region that way
    //
    // Note that we choose `b`s region here, since `b` is the "actual" type
    // (whereas `a` is the "expected" type, like from an annotation)
    const region = self.cir.store.getNodeRegion(ModuleEnv.nodeIdxFrom(b));
    for (self.unify_scratch.fresh_vars.items.items) |fresh_var| {
        // Set the rank
        const fresh_rank = self.types.resolveVar(fresh_var).desc.rank;
        try env.var_pool.addVarToRank(fresh_var, fresh_rank);

        // Set the region
        try self.fillInRegionsThrough(fresh_var);
        self.setRegionAt(fresh_var, region);
    }

    // Copy any constraints created during unification into our own array
    for (self.unify_scratch.deferred_constraints.items.items) |deferred_constraint| {
        _ = try env.deferred_static_dispatch_constraints.append(self.gpa, deferred_constraint);
    }

    // Ensure arrays are in sync
    self.debugAssertArraysInSync();

    return result;
}

/// Find constraint origins for variables, checking resolved forms
fn findConstraintOriginForVars(self: *Self, a: Var, b: Var) ?Var {
    // Check the variables directly first
    if (self.constraint_origins.get(a)) |origin| return origin;
    if (self.constraint_origins.get(b)) |origin| return origin;

    // Check resolved forms of the variables
    const a_resolved = self.types.resolveVar(a);
    const b_resolved = self.types.resolveVar(b);

    if (self.constraint_origins.get(a_resolved.var_)) |origin| return origin;
    if (self.constraint_origins.get(b_resolved.var_)) |origin| return origin;

    // Fallback: if we have any constraint origins recorded (indicating dot access expressions),
    // and we haven't found a direct match, look for constraint origins that might be related
    // if (self.constraint_origins.count() > 0) {
    //     var it = self.constraint_origins.iterator();
    //     while (it.next()) |entry| {
    //         const origin = entry.value_ptr.*;
    //         // Return the first constraint origin we find - this is specifically for the Color.md case
    //         // where constraint origins exist but don't directly match the unification variables
    //         return origin;
    //     }
    // }

    return null;
}

// instantiate  //

const InstantiateRegionBehavior = union(enum) {
    explicit: Region,
    use_root_instantiated,
    use_last_var,
};

/// Instantiate a variable, substituting any encountered rigids with flex vars
///
/// Note that the the rigid var structure will be preserved.
/// E.g. `a -> a`, `a` will reference the same new flex var
fn instantiateVar(
    self: *Self,
    var_to_instantiate: Var,
    env: *Env,
    region_behavior: InstantiateRegionBehavior,
) std.mem.Allocator.Error!Var {
    var instantiate_ctx = Instantiator{
        .store = self.types,
        .idents = self.cir.getIdentStoreConst(),
        .var_map = &self.var_map,

        .current_rank = env.rank(),
        .rigid_behavior = .fresh_flex,
    };
    return self.instantiateVarHelp(var_to_instantiate, &instantiate_ctx, env, region_behavior);
}

/// Instantiate a variable, substituting any encountered rigids with *new* rigid vars
///
/// Note that the the rigid var structure will be preserved.
/// E.g. `a -> a`, `a` will reference the same new rigid var
fn instantiateVarPreserveRigids(
    self: *Self,
    var_to_instantiate: Var,
    env: *Env,
    region_behavior: InstantiateRegionBehavior,
) std.mem.Allocator.Error!Var {
    var instantiate_ctx = Instantiator{
        .store = self.types,
        .idents = self.cir.getIdentStoreConst(),
        .var_map = &self.var_map,

        .current_rank = env.rank(),
        .rigid_behavior = .fresh_rigid,
    };
    return self.instantiateVarHelp(var_to_instantiate, &instantiate_ctx, env, region_behavior);
}

/// Instantiate a variable
fn instantiateVarWithSubs(
    self: *Self,
    var_to_instantiate: Var,
    subs: *std.AutoHashMapUnmanaged(Ident.Idx, Var),
    env: *Env,
    region_behavior: InstantiateRegionBehavior,
) std.mem.Allocator.Error!Var {
    var instantiate_ctx = Instantiator{
        .store = self.types,
        .idents = self.cir.getIdentStoreConst(),
        .var_map = &self.var_map,

        .current_rank = env.rank(),
        .rigid_behavior = .{ .substitute_rigids = subs },
    };
    return self.instantiateVarHelp(var_to_instantiate, &instantiate_ctx, env, region_behavior);
}

/// Instantiate a variable
fn instantiateVarHelp(
    self: *Self,
    var_to_instantiate: Var,
    instantiator: *Instantiator,
    env: *Env,
    region_behavior: InstantiateRegionBehavior,
) std.mem.Allocator.Error!Var {
    // First, reset state
    instantiator.var_map.clearRetainingCapacity();

    // Then, instantiate the variable with the provided context
    const instantiated_var = try instantiator.instantiateVar(var_to_instantiate);

    // If we had to insert any new type variables, ensure that we have
    // corresponding regions for them. This is essential for error reporting.
    const root_instantiated_region = self.regions.get(@enumFromInt(@intFromEnum(var_to_instantiate))).*;
    if (instantiator.var_map.count() > 0) {
        var iterator = instantiator.var_map.iterator();
        while (iterator.next()) |x| {
            // Get the newly created var
            const fresh_var = x.value_ptr.*;

            const fresh_resolved = self.types.resolveVar(fresh_var);

            // Add to pool
            try env.var_pool.addVarToRank(fresh_var, fresh_resolved.desc.rank);

            // Set the region
            try self.fillInRegionsThrough(fresh_var);
            switch (region_behavior) {
                .explicit => |region| {
                    self.setRegionAt(fresh_var, region);
                },
                .use_root_instantiated => {
                    self.setRegionAt(fresh_var, root_instantiated_region);
                },
                .use_last_var => {
                    const old_var = x.key_ptr.*;
                    const old_region = self.regions.get(@enumFromInt(@intFromEnum(old_var))).*;
                    self.setRegionAt(fresh_var, old_region);
                },
            }
        }
    }

    // Add the var to the right rank
    try env.var_pool.addVarToRank(instantiated_var, instantiator.current_rank);

    // Assert that we have regions for every type variable
    self.debugAssertArraysInSync();

    // Return the instantiated var
    return instantiated_var;
}

// regions //

/// Fill slots in the regions array up to and including the target var
fn fillInRegionsThrough(self: *Self, target_var: Var) Allocator.Error!void {
    const idx = @intFromEnum(target_var);

    if (idx >= self.regions.len()) {
        try self.regions.items.ensureTotalCapacity(self.gpa, idx + 1);

        const empty_region = Region.zero();
        while (self.regions.len() <= idx) {
            self.regions.items.appendAssumeCapacity(empty_region);
        }
    }
}

/// Set the region for a var
fn setRegionAt(self: *Self, target_var: Var, new_region: Region) void {
    self.regions.set(@enumFromInt(@intFromEnum(target_var)), new_region);
}

/// Get the region for a var
fn getRegionAt(self: *Self, target_var: Var) Region {
    return self.regions.get(@enumFromInt(@intFromEnum(target_var))).*;
}

// fresh vars //

/// Create fresh flex var
fn fresh(self: *Self, env: *Env, new_region: Region) Allocator.Error!Var {
    return self.freshFromContent(.{ .flex = Flex.init() }, env, new_region);
}

/// Create fresh var with the provided content
fn freshFromContent(self: *Self, content: Content, env: *Env, new_region: Region) Allocator.Error!Var {
    const var_ = try self.types.freshFromContentWithRank(content, env.rank());
    try self.fillInRegionsThrough(var_);
    self.setRegionAt(var_, new_region);
    try env.var_pool.addVarToRank(var_, env.rank());
    return var_;
}

/// Create a bool var
fn freshBool(self: *Self, env: *Env, new_region: Region) Allocator.Error!Var {
    // Use the copied Bool type from the type store (set by copyBuiltinTypes)
    return try self.instantiateVar(self.bool_var, env, .{ .explicit = new_region });
}

// updating vars //

/// Unify the provided variable with the provided content
///
/// If the var is a flex at the current rank, skip unifcation and simply update
/// the type descriptor
///
/// This should primarily be use to set CIR node vars that were initially filled with placeholders
fn unifyWith(self: *Self, target_var: Var, content: types_mod.Content, env: *Env) std.mem.Allocator.Error!void {
    const resolved_target = self.types.resolveVar(target_var);
    if (resolved_target.is_root and resolved_target.desc.rank == env.rank() and resolved_target.desc.content == .flex) {
        // The vast majority of the time, we call unify with on a placeholder
        // CIR var. In this case, we can safely override the type descriptor
        // directly, saving a typeslot and unifcation run
        var desc = resolved_target.desc;
        desc.content = content;
        try self.types.setVarDesc(target_var, desc);
    } else {
        const fresh_var = try self.freshFromContent(content, env, self.getRegionAt(target_var));
        if (builtin.mode == .Debug) {
            const target_var_rank = self.types.resolveVar(target_var).desc.rank;
            const fresh_var_rank = self.types.resolveVar(fresh_var).desc.rank;
            if (@intFromEnum(target_var_rank) > @intFromEnum(fresh_var_rank)) {
                std.debug.panic("trying unifyWith unexpected ranks {} & {}", .{ @intFromEnum(target_var_rank), @intFromEnum(fresh_var_rank) });
            }
        }
        _ = try self.unify(target_var, fresh_var, env);
    }
}

/// Give a var, ensure it's not a redirect and set it's rank
fn setVarRank(self: *Self, target_var: Var, env: *Env) std.mem.Allocator.Error!void {
    const resolved = self.types.resolveVar(target_var);
    if (resolved.is_root) {
        self.types.setDescRank(resolved.desc_idx, env.rank());
        try env.var_pool.addVarToRank(target_var, env.rank());
    } else {
        // TODO: Unclear if this is an error or not
        // try self.unifyWith(target_var, .err, env);
    }
}

// file //

/// Check the types for all defs
/// Copy builtin types from their modules into the current module's type store
/// This is necessary because type variables are module-specific - we can't use Vars from
/// other modules directly. The Bool and Result types are used in language constructs like
/// `if` conditions and need to be available in every module's type store.
fn copyBuiltinTypes(self: *Self) !void {
    const bool_stmt_idx = self.common_idents.bool_stmt;

    if (self.common_idents.builtin_module) |builtin_env| {
        // Copy Bool type from Builtin module using the direct reference
        const bool_type_var = ModuleEnv.varFrom(bool_stmt_idx);
        self.bool_var = try self.copyVar(bool_type_var, builtin_env, Region.zero());
    } else {
        // If Builtin module reference is null, use the statement from the current module
        // This happens when compiling the Builtin module itself
        self.bool_var = ModuleEnv.varFrom(bool_stmt_idx);
    }

    // Result type is accessed via external references, no need to copy it here
}

/// Check the types for all defs in a file
pub fn checkFile(self: *Self) std.mem.Allocator.Error!void {
    const trace = tracy.trace(@src());
    defer trace.end();

    // Fill in types store up to the size of CIR nodes
    try ensureTypeStoreIsFilled(self);

    // Create a solver env
    var env = try self.env_pool.acquire(.generalized);
    defer self.env_pool.release(env);

    // TODO: Generating type from type stmts writes types into the env, but i
    // don't think it _needs_ to. We reset before solving each def. We may be able
    // to save some perf by not passing `env` into the type stmt functions

    // Copy builtin types (Bool, Result) into this module's type store
    try self.copyBuiltinTypes();

    // First, iterate over the builtin statements, generating types for each type declaration
    const builtin_stmts_slice = self.cir.store.sliceStatements(self.cir.builtin_statements);
    for (builtin_stmts_slice) |builtin_stmt_idx| {
        // If the statement is a type declaration, then generate the it's type
        // The resulting generalized type is saved at the type var slot at `stmt_idx`
        try self.generateStmtTypeDeclType(builtin_stmt_idx, &env);
    }

    const stmts_slice = self.cir.store.sliceStatements(self.cir.all_statements);

    // First pass: generate types for each type declaration
    for (stmts_slice) |stmt_idx| {
        const stmt = self.cir.store.getStatement(stmt_idx);
        const stmt_var = ModuleEnv.varFrom(stmt_idx);
        try self.setVarRank(stmt_var, &env);

        switch (stmt) {
            .s_alias_decl => |alias| {
                try self.generateAliasDecl(stmt_idx, stmt_var, alias, &env);
            },
            .s_nominal_decl => |nominal| {
                try self.generateNominalDecl(stmt_idx, stmt_var, nominal, &env);
            },
            .s_runtime_error => {
                try self.unifyWith(stmt_var, .err, &env);
            },
            .s_type_anno => |_| {
                // TODO: Handle standalone type annotations
                try self.unifyWith(stmt_var, .err, &env);
            },
            else => {
                // All other stmt types are invalid at the top level
            },
        }
    }

    // Next, capture all top level defs
    // This is used to support out-of-order defts
    const defs_slice = self.cir.store.sliceDefs(self.cir.all_defs);
    for (defs_slice) |def_idx| {
        const def = self.cir.store.getDef(def_idx);
        try self.top_level_ptrns.put(def.pattern, .{ .def_idx = def_idx, .status = .not_processed });
    }

    // Then, iterate over defs again, inferring types
    for (defs_slice) |def_idx| {
        env.reset();
        try self.checkDef(def_idx, &env);
    }

    // Note that we can't use SCCs to determine the order to resolve defs
    // because anonymous static dispatch makes function order not knowable
    // before type inference
}

// repl //

/// Check an expr for the repl
pub fn checkExprRepl(self: *Self, expr_idx: CIR.Expr.Idx) std.mem.Allocator.Error!void {
    try ensureTypeStoreIsFilled(self);

    // Copy builtin types into this module's type store
    try self.copyBuiltinTypes();

    // Create a solver env
    var env = try self.env_pool.acquire(.generalized);
    defer self.env_pool.release(env);

    // First, iterate over the statements, generating types for each type declaration
    const stms_slice = self.cir.store.sliceStatements(self.cir.builtin_statements);
    for (stms_slice) |stmt_idx| {
        // If the statement is a type declaration, then generate the it's type
        // The resulting generalized type is saved at the type var slot at `stmt_idx`
        try self.generateStmtTypeDeclType(stmt_idx, &env);
    }

    {
        try env.var_pool.pushRank();
        defer env.var_pool.popRank();

        // Check the expr
        _ = try self.checkExpr(expr_idx, &env, .no_expectation);

        // Now that we are existing the scope, we must generalize then pop this rank
        try self.generalizer.generalize(self.gpa, &env.var_pool, env.rank());

        // Check any accumulated static dispatch constraints
        try self.checkDeferredStaticDispatchConstraints(&env);
    }
}

// defs //

/// Check the types for a single definition
fn checkDef(self: *Self, def_idx: CIR.Def.Idx, env: *Env) std.mem.Allocator.Error!void {
    const trace = tracy.trace(@src());
    defer trace.end();

    // Ensure that initiailly we're at the generalized level
    std.debug.assert(env.rank() == .generalized);

    const def = self.cir.store.getDef(def_idx);
    const def_var = ModuleEnv.varFrom(def_idx);
    const ptrn_var = ModuleEnv.varFrom(def.pattern);
    const expr_var = ModuleEnv.varFrom(def.expr);

    if (self.top_level_ptrns.get(def.pattern)) |processing_def| {
        if (processing_def.status == .processed) {
            // If we've already processed this def, return immediately
            return;
        }
    }

    // Make as processing
    try self.top_level_ptrns.put(def.pattern, .{ .def_idx = def_idx, .status = .processing });

    {
        try env.var_pool.pushRank();
        defer env.var_pool.popRank();

        std.debug.assert(env.rank() == .top_level);

        try self.setVarRank(def_var, env);
        try self.setVarRank(ptrn_var, env);
        try self.setVarRank(expr_var, env);

        // Check the pattern
        try self.checkPattern(def.pattern, env, .no_expectation);

        // Handle if there's an annotation associated with this def
        if (def.annotation) |annotation_idx| {
            // Generate the annotation type
            self.anno_free_vars.items.clearRetainingCapacity();
            try self.generateAnnotationType(annotation_idx, env);
            const annotation_var = ModuleEnv.varFrom(annotation_idx);

            // TODO: If we instantiate here, then var lookups break. But if we don't
            // then the type anno gets corrupted if we have an error in the body
            // const instantiated_anno_var = try self.instantiateVarPreserveRigids(
            //     annotation_var,
            //     rank,
            //     .use_last_var,
            // );

            // Infer types for the body, checking against the instantaited annotation
            _ = try self.checkExpr(def.expr, env, .{
                .expected = .{ .var_ = annotation_var, .from_annotation = true },
            });
        } else {
            // Check the expr
            _ = try self.checkExpr(def.expr, env, .no_expectation);
        }

        // Now that we are existing the scope, we must generalize then pop this rank
        try self.generalizer.generalize(self.gpa, &env.var_pool, env.rank());

        // Check any accumulated static dispatch constraints
        try self.checkDeferredStaticDispatchConstraints(env);

        // Check that the ptrn and the expr match
        _ = try self.unify(ptrn_var, expr_var, env);

        // Check that the def and ptrn match
        _ = try self.unify(def_var, ptrn_var, env);
    }

    // Mark as processed
    try self.top_level_ptrns.put(def.pattern, .{ .def_idx = def_idx, .status = .processed });
}

// create types for type decls //

/// Generate a type variable from the provided type statement.
/// If the stmt is not an alias or nominal dec, then do nothing
///
/// The created variable is put in-place at the var slot at `decl_idx`
/// The created variable will be generalized
fn generateStmtTypeDeclType(
    self: *Self,
    decl_idx: CIR.Statement.Idx,
    env: *Env,
) std.mem.Allocator.Error!void {
    const decl_free_vars_top = self.decl_free_vars.top();
    defer self.decl_free_vars.clearFrom(decl_free_vars_top);

    const decl = self.cir.store.getStatement(decl_idx);
    const decl_var = ModuleEnv.varFrom(decl_idx);

    switch (decl) {
        .s_alias_decl => |alias| {
            try self.generateAliasDecl(decl_idx, decl_var, alias, env);
        },
        .s_nominal_decl => |nominal| {
            try self.generateNominalDecl(decl_idx, decl_var, nominal, env);
        },
        .s_runtime_error => {
            try self.unifyWith(decl_var, .err, env);
        },
        else => {
            // Do nothing
        },
    }
}

/// Generate types for an alias type declaration
fn generateAliasDecl(
    self: *Self,
    decl_idx: CIR.Statement.Idx,
    decl_var: Var,
    alias: std.meta.fieldInfo(CIR.Statement, .s_alias_decl).type,
    env: *Env,
) std.mem.Allocator.Error!void {
    // Get the type header's args
    const header = self.cir.store.getTypeHeader(alias.header);
    const header_args = self.cir.store.sliceTypeAnnos(header.args);

    // Next, generate the provided arg types and build the map of rigid variables in the header
    const header_vars = try self.generateHeaderVars(header_args, env);

    // Now we have a built of list of rigid variables for the decl lhs (header).
    // With this in hand, we can now generate the type for the lhs (body).
    self.seen_annos.clearRetainingCapacity();
    const backing_var: Var = ModuleEnv.varFrom(alias.anno);
    try self.generateAnnoTypeInPlace(alias.anno, env, .{ .type_decl = .{
        .idx = decl_idx,
        .name = header.name,
        .type_ = .alias,
        .backing_var = backing_var,
        .num_args = @intCast(header_args.len),
    } });

    try self.unifyWith(
        decl_var,
        try self.types.mkAlias(
            .{ .ident_idx = header.name },
            backing_var,
            header_vars,
        ),
        env,
    );
}

/// Generate types for nominal type declaration
fn generateNominalDecl(
    self: *Self,
    decl_idx: CIR.Statement.Idx,
    decl_var: Var,
    nominal: std.meta.fieldInfo(CIR.Statement, .s_nominal_decl).type,
    env: *Env,
) std.mem.Allocator.Error!void {
    // Get the type header's args
    const header = self.cir.store.getTypeHeader(nominal.header);
    const header_args = self.cir.store.sliceTypeAnnos(header.args);

    // Next, generate the provided arg types and build the map of rigid variables in the header
    const header_vars = try self.generateHeaderVars(header_args, env);

    // Now we have a built of list of rigid variables for the decl lhs (header).
    // With this in hand, we can now generate the type for the lhs (body).
    self.seen_annos.clearRetainingCapacity();
    const backing_var: Var = ModuleEnv.varFrom(nominal.anno);
    try self.generateAnnoTypeInPlace(nominal.anno, env, .{ .type_decl = .{
        .idx = decl_idx,
        .name = header.name,
        .type_ = .nominal,
        .backing_var = backing_var,
        .num_args = @intCast(header_args.len),
    } });

    try self.unifyWith(
        decl_var,
        try self.types.mkNominal(
            .{ .ident_idx = header.name },
            backing_var,
            header_vars,
            self.common_idents.module_name,
        ),
        env,
    );
}

/// Generate types for type anno args
fn generateHeaderVars(
    self: *Self,
    header_args: []CIR.TypeAnno.Idx,
    env: *Env,
) std.mem.Allocator.Error![]Var {
    for (header_args) |header_arg_idx| {
        const header_arg = self.cir.store.getTypeAnno(header_arg_idx);
        const header_var = ModuleEnv.varFrom(header_arg_idx);
        try self.setVarRank(header_var, env);

        switch (header_arg) {
            .rigid_var => |rigid| {
                try self.unifyWith(header_var, .{ .rigid = Rigid.init(rigid.name) }, env);
            },
            .underscore, .malformed => {
                try self.unifyWith(header_var, .err, env);
            },
            else => {
                // This should never be possible
                std.debug.assert(false);
                try self.unifyWith(header_var, .err, env);
            },
        }
    }

    return @ptrCast(header_args);
}

// type gen config //

const OutVar = enum {
    in_place,
    fresh,

    pub fn voidOrVar(comptime out_var: OutVar) type {
        return switch (out_var) {
            .in_place => void,
            .fresh => Var,
        };
    }
};

// annotations //

/// The context use for free var generation
const GenTypeAnnoCtx = union(enum) {
    annotation,
    type_decl: struct {
        idx: CIR.Statement.Idx,
        name: Ident.Idx,
        type_: enum { nominal, alias },
        backing_var: Var,
        num_args: u32,
    },
};

fn generateAnnotationType(self: *Self, annotation_idx: CIR.Annotation.Idx, env: *Env) std.mem.Allocator.Error!void {
    const trace = tracy.trace(@src());
    defer trace.end();

    const annotation = self.cir.store.getAnnotation(annotation_idx);

    // Reset seen type annos
    self.seen_annos.clearRetainingCapacity();

    // Save top of scratch static dispatch constraints
    const scratch_static_dispatch_constraints_top = self.scratch_static_dispatch_constraints.top();
    defer self.scratch_static_dispatch_constraints.clearFrom(scratch_static_dispatch_constraints_top);

    // Iterate over where clauses (if they exist), adding them to scratch_static_dispatch_constraints
    if (annotation.where) |where_span| {
        const where_slice = self.cir.store.sliceWhereClauses(where_span);
        for (where_slice) |where_idx| {
            try self.generateStaticDispatchConstraintFromWhere(where_idx, env);
        }
    }

    // Then, generate the type for the annotation
    try self.generateAnnoTypeInPlace(annotation.anno, env, .annotation);

    // Redirect the root annotation to inner annotation
    _ = try self.unify(ModuleEnv.varFrom(annotation_idx), ModuleEnv.varFrom(annotation.anno), env);
}

/// Given a where clause, generate static dispatch constraints and add to scratch_static_dispatch_constraints
fn generateStaticDispatchConstraintFromWhere(self: *Self, where_idx: CIR.WhereClause.Idx, env: *Env) std.mem.Allocator.Error!void {
    const where = self.cir.store.getWhereClause(where_idx);
    const where_region = self.cir.store.getNodeRegion(ModuleEnv.nodeIdxFrom(where_idx));

    switch (where) {
        .w_method => |method| {
            // Generate type of the thing dispatch receiver
            try self.generateAnnoTypeInPlace(method.var_, env, .annotation);
            const method_var = ModuleEnv.varFrom(method.var_);

            // Generate the arguments
            const args_anno_slice = self.cir.store.sliceTypeAnnos(method.args);
            for (args_anno_slice) |arg_anno_idx| {
                try self.generateAnnoTypeInPlace(arg_anno_idx, env, .annotation);
            }
            const anno_arg_vars: []Var = @ptrCast(args_anno_slice);

            // Generate return type
            try self.generateAnnoTypeInPlace(method.ret, env, .annotation);
            const ret_var = ModuleEnv.varFrom(method.ret);

            // Create the function var
            const func_content = try self.types.mkFuncUnbound(anno_arg_vars, ret_var);
            const func_var = try self.freshFromContent(func_content, env, where_region);

            // Add to scratch list
            try self.scratch_static_dispatch_constraints.append(ScratchStaticDispatchConstraint{
                .var_ = method_var,
                .constraint = StaticDispatchConstraint{
                    .fn_name = method.method_name,
                    .fn_var = func_var,
                },
            });
        },
        .w_alias => |alias| {
            _ = alias;
            // TODO: Recursively unwrap alias
        },
        .w_malformed => {
            // If it's malformed, just ignore
        },
    }
}

/// Given an annotation, generate the corresponding type based on the CIR
///
/// This is used both for generation annotation types and type declaration types
///
/// This function will write the type into the type var node at `anno_idx`
fn generateAnnoTypeInPlace(self: *Self, anno_idx: CIR.TypeAnno.Idx, env: *Env, ctx: GenTypeAnnoCtx) std.mem.Allocator.Error!void {
    const trace = tracy.trace(@src());
    defer trace.end();

    // First, check if we've seen this anno before
    // This guards against recursive types
    if (self.seen_annos.get(anno_idx)) |_| {
        return;
    }

    // Get the annotation
    const anno = self.cir.store.getTypeAnno(anno_idx);
    const anno_region = self.cir.store.getNodeRegion(ModuleEnv.nodeIdxFrom(anno_idx));
    const anno_var = ModuleEnv.varFrom(anno_idx);
    try self.setVarRank(anno_var, env);

    // Put this anno in the "seen" map immediately, to support recursive references
    try self.seen_annos.put(anno_idx, anno_var);

    switch (anno) {
        .rigid_var => |rigid| {
            const static_dispatch_constraints_start = self.types.static_dispatch_constraints.len();
            switch (ctx) {
                .annotation => {
                    // If this an annotation, then check all where constraints
                    // and see if any reference this rigid var
                    for (self.scratch_static_dispatch_constraints.items.items) |scratch_constraint| {
                        const resolved_scratch_var = self.types.resolveVar(scratch_constraint.var_).var_;
                        if (resolved_scratch_var == anno_var) {
                            _ = try self.types.static_dispatch_constraints.append(self.types.gpa, scratch_constraint.constraint);
                        }
                    }
                },
                .type_decl => {},
            }
            const static_dispatch_constraints_end = self.types.static_dispatch_constraints.len();
            const static_dispatch_constraints_range = StaticDispatchConstraint.SafeList.Range{ .start = @enumFromInt(static_dispatch_constraints_start), .count = @intCast(static_dispatch_constraints_end - static_dispatch_constraints_start) };

            try self.unifyWith(anno_var, .{ .rigid = Rigid{
                .name = rigid.name,
                .constraints = static_dispatch_constraints_range,
            } }, env);
        },
        .rigid_var_lookup => |rigid_lookup| {
            _ = try self.unify(anno_var, ModuleEnv.varFrom(rigid_lookup.ref), env);
        },
        .underscore => {
            try self.unifyWith(anno_var, .{ .flex = Flex.init() }, env);
        },
        .lookup => |lookup| {
            switch (lookup.base) {
                .builtin => |builtin_type| {
                    // TODO: Don't generate a new type var here, reuse anno var
                    const builtin_var = try self.generateBuiltinTypeInstance(lookup.name, builtin_type, &.{}, anno_region, env);
                    _ = try self.unify(anno_var, builtin_var, env);
                },
                .local => |local| {

                    // Check if we're in a declaration or an annotation
                    switch (ctx) {
                        .type_decl => |this_decl| {
                            // If so, check if this is a recursive reference
                            if (this_decl.idx == local.decl_idx) {

                                // If it is a recursive ref, check that there are
                                // no arguments (since this is a lookup, not an apply)
                                if (this_decl.num_args != 0) {
                                    _ = try self.problems.appendProblem(self.gpa, .{ .type_apply_mismatch_arities = .{
                                        .type_name = this_decl.name,
                                        .region = anno_region,
                                        .num_expected_args = this_decl.num_args,
                                        .num_actual_args = 0,
                                    } });
                                    try self.unifyWith(anno_var, .err, env);
                                    return;
                                }

                                // If so, then update this annotation to be an instance
                                // of this type using the same backing variable
                                try self.unifyWith(anno_var, blk: {
                                    switch (this_decl.type_) {
                                        .alias => {
                                            // TODO: Recursion is not allowed in aliases.
                                            //
                                            // If this type i used anywhere,
                                            // then the user _should_ get an
                                            // error, but we should proactively
                                            // emit on here too
                                            break :blk try self.types.mkAlias(
                                                .{ .ident_idx = this_decl.name },
                                                this_decl.backing_var,
                                                &.{},
                                            );
                                        },
                                        .nominal => {
                                            break :blk try self.types.mkNominal(
                                                .{ .ident_idx = this_decl.name },
                                                this_decl.backing_var,
                                                &.{},
                                                self.common_idents.module_name,
                                            );
                                        },
                                    }
                                }, env);

                                return;
                            }
                        },
                        .annotation => {
                            // Otherwise, we're in an annotation and this cannot
                            // be recursive
                        },
                    }

                    const instantiated_var = try self.instantiateVar(
                        ModuleEnv.varFrom(local.decl_idx),
                        env,
                        .{ .explicit = anno_region },
                    );
                    _ = try self.unify(anno_var, instantiated_var, env);
                },
                .external => |ext| {
                    if (try self.resolveVarFromExternal(ext.module_idx, ext.target_node_idx)) |ext_ref| {
                        const ext_instantiated_var = try self.instantiateVar(
                            ext_ref.local_var,
                            env,
                            .{ .explicit = anno_region },
                        );
                        _ = try self.unify(anno_var, ext_instantiated_var, env);
                    } else {
                        // If this external type is unresolved, can should've reported
                        // an error. So we set to error and continue
                        try self.unifyWith(anno_var, .err, env);
                    }
                },
            }
        },
        .apply => |a| {
            // Generate the types for the arguments
            const anno_args = self.cir.store.sliceTypeAnnos(a.args);
            for (anno_args) |anno_arg| {
                try self.generateAnnoTypeInPlace(anno_arg, env, ctx);
            }
            const anno_arg_vars: []Var = @ptrCast(anno_args);

            switch (a.base) {
                .builtin => |builtin_type| {
                    // TODO: Don't generate a new type var here, reuse anno var
                    const builtin_var = try self.generateBuiltinTypeInstance(a.name, builtin_type, anno_arg_vars, anno_region, env);
                    _ = try self.unify(anno_var, builtin_var, env);
                },
                .local => |local| {
                    // Check if we're in a declaration or an annotation
                    switch (ctx) {
                        .type_decl => |this_decl| {
                            // If so, check if this is a recursive reference
                            if (this_decl.idx == local.decl_idx) {

                                // If it is a recursive ref, check that the args being
                                // applied here match the number of args of the decl
                                if (anno_arg_vars.len != this_decl.num_args) {
                                    _ = try self.problems.appendProblem(self.gpa, .{ .type_apply_mismatch_arities = .{
                                        .type_name = this_decl.name,
                                        .region = anno_region,
                                        .num_expected_args = this_decl.num_args,
                                        .num_actual_args = @intCast(anno_args.len),
                                    } });
                                    try self.unifyWith(anno_var, .err, env);
                                    return;
                                }

                                // If so, then update this annotation to be an instance
                                // of this type using the same backing variable
                                try self.unifyWith(anno_var, blk: {
                                    switch (this_decl.type_) {
                                        .alias => {
                                            // TODO: Recursion is not allowed in aliases.
                                            //
                                            // If this type i used anywhere,
                                            // then the user _should_ get an
                                            // error, but we should proactively
                                            // emit on here too
                                            break :blk try self.types.mkAlias(
                                                .{ .ident_idx = this_decl.name },
                                                this_decl.backing_var,
                                                anno_arg_vars,
                                            );
                                        },
                                        .nominal => {
                                            break :blk try self.types.mkNominal(
                                                .{ .ident_idx = this_decl.name },
                                                this_decl.backing_var,
                                                anno_arg_vars,
                                                self.common_idents.module_name,
                                            );
                                        },
                                    }
                                }, env);

                                return;
                            }
                        },
                        .annotation => {
                            // Otherwise, we're in an annotation and this cannot
                            // be recursive
                        },
                    }

                    // Resolve the referenced type
                    const decl_var = ModuleEnv.varFrom(local.decl_idx);
                    const decl_resolved = self.types.resolveVar(decl_var).desc.content;

                    // Get the arguments & name the referenced type
                    const decl_arg_vars, const decl_name = blk: {
                        if (decl_resolved == .alias) {
                            const decl_alias = decl_resolved.alias;
                            break :blk .{ self.types.sliceAliasArgs(decl_alias), decl_alias.ident.ident_idx };
                        } else if (decl_resolved == .structure and decl_resolved.structure == .nominal_type) {
                            const decl_nominal = decl_resolved.structure.nominal_type;
                            break :blk .{ self.types.sliceNominalArgs(decl_nominal), decl_nominal.ident.ident_idx };
                        } else if (decl_resolved == .err) {
                            try self.unifyWith(anno_var, .err, env);
                            return;
                        } else {
                            std.debug.assert(false);
                            try self.unifyWith(anno_var, .err, env);
                            return;
                        }
                    };

                    // Check for an arity mismatch
                    if (decl_arg_vars.len != anno_arg_vars.len) {
                        _ = try self.problems.appendProblem(self.gpa, .{ .type_apply_mismatch_arities = .{
                            .type_name = decl_name,
                            .region = anno_region,
                            .num_expected_args = @intCast(decl_arg_vars.len),
                            .num_actual_args = @intCast(anno_args.len),
                        } });
                        try self.unifyWith(anno_var, .err, env);
                        return;
                    }

                    // Then, built the map of applied variables
                    self.rigid_var_substitutions.clearRetainingCapacity();
                    for (decl_arg_vars, anno_arg_vars) |decl_arg_var, anno_arg_var| {
                        const decl_arg_resolved = self.types.resolveVar(decl_arg_var).desc.content;

                        std.debug.assert(decl_arg_resolved == .rigid);
                        const decl_arg_rigid = decl_arg_resolved.rigid;

                        try self.rigid_var_substitutions.put(self.gpa, decl_arg_rigid.name, anno_arg_var);
                    }

                    // Then instantiate the variable, substituting the rigid
                    // variables in the definition with the applied args from
                    // the annotation
                    const instantiated_var = try self.instantiateVarWithSubs(
                        decl_var,
                        &self.rigid_var_substitutions,
                        env,
                        .{ .explicit = anno_region },
                    );
                    _ = try self.unify(anno_var, instantiated_var, env);
                },
                .external => |ext| {
                    if (try self.resolveVarFromExternal(ext.module_idx, ext.target_node_idx)) |ext_ref| {
                        // Resolve the referenced type
                        const ext_resolved = self.types.resolveVar(ext_ref.local_var).desc.content;

                        // Get the arguments & name the referenced type
                        const ext_arg_vars, const ext_name = blk: {
                            switch (ext_resolved) {
                                .alias => |decl_alias| {
                                    break :blk .{ self.types.sliceAliasArgs(decl_alias), decl_alias.ident.ident_idx };
                                },
                                .structure => |flat_type| {
                                    if (flat_type == .nominal_type) {
                                        const decl_nominal = flat_type.nominal_type;
                                        break :blk .{ self.types.sliceNominalArgs(decl_nominal), decl_nominal.ident.ident_idx };
                                    } else {
                                        // External type resolved to a non-nominal structure (e.g., record, func, etc.)
                                        // This shouldn't happen for type applications, treat as error
                                        try self.unifyWith(anno_var, .err, env);
                                        return;
                                    }
                                },
                                .err => {
                                    try self.unifyWith(anno_var, .err, env);
                                    return;
                                },
                                .flex, .rigid => {
                                    // External type resolved to a flex or rigid var.
                                    // This can happen when the external type is polymorphic but hasn't been
                                    // instantiated yet. We need to use the variable as-is, but this means
                                    // we can't get the arity/name information. This is likely a bug in how
                                    // the external type was set up. For now, treat it as an error.
                                    try self.unifyWith(anno_var, .err, env);
                                    return;
                                },
                            }
                        };

                        // Check for an arity mismatch
                        if (ext_arg_vars.len != anno_arg_vars.len) {
                            _ = try self.problems.appendProblem(self.gpa, .{ .type_apply_mismatch_arities = .{
                                .type_name = ext_name,
                                .region = anno_region,
                                .num_expected_args = @intCast(ext_arg_vars.len),
                                .num_actual_args = @intCast(anno_args.len),
                            } });
                            try self.unifyWith(anno_var, .err, env);
                            return;
                        }

                        // Then, built the map of applied variables
                        self.rigid_var_substitutions.clearRetainingCapacity();
                        for (ext_arg_vars, anno_arg_vars) |decl_arg_var, anno_arg_var| {
                            const decl_arg_resolved = self.types.resolveVar(decl_arg_var).desc.content;

                            std.debug.assert(decl_arg_resolved == .rigid);
                            const decl_arg_rigid = decl_arg_resolved.rigid;

                            try self.rigid_var_substitutions.put(self.gpa, decl_arg_rigid.name, anno_arg_var);
                        }

                        // Then instantiate the variable, substituting the rigid
                        // variables in the definition with the applied args from
                        // the annotation
                        const instantiated_var = try self.instantiateVarWithSubs(
                            ext_ref.local_var,
                            &self.rigid_var_substitutions,
                            env,
                            .{ .explicit = anno_region },
                        );
                        _ = try self.unify(anno_var, instantiated_var, env);
                    } else {
                        // If this external type is unresolved, can should've reported
                        // an error. So we set to error and continue
                        try self.unifyWith(anno_var, .err, env);
                    }
                },
            }
        },
        .@"fn" => |func| {
            const args_anno_slice = self.cir.store.sliceTypeAnnos(func.args);
            for (args_anno_slice) |arg_anno_idx| {
                try self.generateAnnoTypeInPlace(arg_anno_idx, env, ctx);
            }
            const args_var_slice: []Var = @ptrCast(args_anno_slice);

            try self.generateAnnoTypeInPlace(func.ret, env, ctx);

            const fn_type = inner_blk: {
                if (func.effectful) {
                    break :inner_blk try self.types.mkFuncEffectful(args_var_slice, ModuleEnv.varFrom(func.ret));
                } else {
                    break :inner_blk try self.types.mkFuncPure(args_var_slice, ModuleEnv.varFrom(func.ret));
                }
            };
            try self.unifyWith(anno_var, fn_type, env);
        },
        .tag_union => |tag_union| {
            const scratch_tags_top = self.scratch_tags.top();
            defer self.scratch_tags.clearFrom(scratch_tags_top);

            const tag_anno_slices = self.cir.store.sliceTypeAnnos(tag_union.tags);
            for (tag_anno_slices) |tag_anno_idx| {
                // Get the tag anno
                const tag_type_anno = self.cir.store.getTypeAnno(tag_anno_idx);
                try self.setVarRank(ModuleEnv.varFrom(tag_anno_idx), env);

                // If the child of the tag union is not a tag, then set as error
                // Canonicalization should have reported this error
                if (tag_type_anno != .tag) {
                    try self.unifyWith(anno_var, .err, env);
                    return;
                }
                const tag = tag_type_anno.tag;

                // Generate the types for each tag arg
                const tag_anno_args_slice = self.cir.store.sliceTypeAnnos(tag.args);
                for (tag_anno_args_slice) |tag_arg_idx| {
                    try self.generateAnnoTypeInPlace(tag_arg_idx, env, ctx);
                }
                const tag_vars_slice: []Var = @ptrCast(tag_anno_args_slice);

                // Add the processed tag to scratch
                try self.scratch_tags.append(try self.types.mkTag(
                    tag.name,
                    tag_vars_slice,
                ));
            }

            // Get the slice of tags
            const tags_slice = self.scratch_tags.sliceFromStart(scratch_tags_top);
            std.mem.sort(types_mod.Tag, tags_slice, self.cir.common.getIdentStore(), comptime types_mod.Tag.sortByNameAsc);

            // Process the ext if it exists. Absence means it's a closed union
            const ext_var = inner_blk: {
                if (tag_union.ext) |ext_anno_idx| {
                    try self.generateAnnoTypeInPlace(ext_anno_idx, env, ctx);
                    break :inner_blk ModuleEnv.varFrom(ext_anno_idx);
                } else {
                    break :inner_blk try self.freshFromContent(.{ .structure = .empty_tag_union }, env, anno_region);
                }
            };

            // Set the anno's type
            try self.unifyWith(anno_var, try self.types.mkTagUnion(tags_slice, ext_var), env);
        },
        .tag => {
            // This indicates a malformed type annotation. Tags should only
            // exist as direct children of tag_unions
            std.debug.assert(false);
            try self.unifyWith(anno_var, .err, env);
        },
        .record => |rec| {
            const scratch_record_fields_top = self.scratch_record_fields.top();
            defer self.scratch_record_fields.clearFrom(scratch_record_fields_top);

            const recs_anno_slice = self.cir.store.sliceAnnoRecordFields(rec.fields);

            for (recs_anno_slice) |rec_anno_idx| {
                const rec_field = self.cir.store.getAnnoRecordField(rec_anno_idx);

                try self.generateAnnoTypeInPlace(rec_field.ty, env, ctx);
                const record_field_var = ModuleEnv.varFrom(rec_field.ty);

                // Add the processed tag to scratch
                try self.scratch_record_fields.append(types_mod.RecordField{
                    .name = rec_field.name,
                    .var_ = record_field_var,
                });
            }

            // Get the slice of record_fields
            const record_fields_slice = self.scratch_record_fields.sliceFromStart(scratch_record_fields_top);
            std.mem.sort(types_mod.RecordField, record_fields_slice, self.cir.common.getIdentStore(), comptime types_mod.RecordField.sortByNameAsc);
            const fields_type_range = try self.types.appendRecordFields(record_fields_slice);

            // Process the ext if it exists. Absence means it's a closed union
            // TODO: Capture ext in record field CIR
            // const ext_var = inner_blk: {
            //     if (rec.ext) |ext_anno_idx| {
            //         try self.generateAnnoType(rigid_vars_ctx, ext_anno_idx);
            //         break :inner_blk ModuleEnv.varFrom(ext_anno_idx);
            //     } else {
            //         break :inner_blk try self.freshFromContent(.{ .structure = .empty_record }, rank, anno_region);
            //     }
            // };
            const ext_var = try self.freshFromContent(.{ .structure = .empty_record }, env, anno_region);

            // Create the type for the anno in the store
            try self.unifyWith(
                anno_var,
                .{ .structure = types_mod.FlatType{ .record = .{
                    .fields = fields_type_range,
                    .ext = ext_var,
                } } },
                env,
            );
        },
        .tuple => |tuple| {
            const elems_anno_slice = self.cir.store.sliceTypeAnnos(tuple.elems);
            for (elems_anno_slice) |arg_anno_idx| {
                try self.generateAnnoTypeInPlace(arg_anno_idx, env, ctx);
            }
            const elems_range = try self.types.appendVars(@ptrCast(elems_anno_slice));
            try self.unifyWith(anno_var, .{ .structure = .{ .tuple = .{ .elems = elems_range } } }, env);
        },
        .parens => |parens| {
            try self.generateAnnoTypeInPlace(parens.anno, env, ctx);
            _ = try self.unify(anno_var, ModuleEnv.varFrom(parens.anno), env);
        },
        .malformed => {
            try self.unifyWith(anno_var, .err, env);
        },
    }
}

/// Generate a type variable from the builtin
///
/// Writes the resulting type into the slot at `ret_var`
fn generateBuiltinTypeInstance(
    self: *Self,
    anno_builtin_name: Ident.Idx,
    anno_builtin_type: CIR.TypeAnno.Builtin,
    anno_args: []Var,
    anno_region: Region,
    env: *Env,
) std.mem.Allocator.Error!Var {
    switch (anno_builtin_type) {
        .str => return try self.freshFromContent(.{ .structure = .str }, env, anno_region),
        .u8 => return try self.freshFromContent(.{ .structure = .{ .num = types_mod.Num.int_u8 } }, env, anno_region),
        .u16 => return try self.freshFromContent(.{ .structure = .{ .num = types_mod.Num.int_u16 } }, env, anno_region),
        .u32 => return try self.freshFromContent(.{ .structure = .{ .num = types_mod.Num.int_u32 } }, env, anno_region),
        .u64 => return try self.freshFromContent(.{ .structure = .{ .num = types_mod.Num.int_u64 } }, env, anno_region),
        .u128 => return try self.freshFromContent(.{ .structure = .{ .num = types_mod.Num.int_u128 } }, env, anno_region),
        .i8 => return try self.freshFromContent(.{ .structure = .{ .num = types_mod.Num.int_i8 } }, env, anno_region),
        .i16 => return try self.freshFromContent(.{ .structure = .{ .num = types_mod.Num.int_i16 } }, env, anno_region),
        .i32 => return try self.freshFromContent(.{ .structure = .{ .num = types_mod.Num.int_i32 } }, env, anno_region),
        .i64 => return try self.freshFromContent(.{ .structure = .{ .num = types_mod.Num.int_i64 } }, env, anno_region),
        .i128 => return try self.freshFromContent(.{ .structure = .{ .num = types_mod.Num.int_i128 } }, env, anno_region),
        .f32 => return try self.freshFromContent(.{ .structure = .{ .num = types_mod.Num.frac_f32 } }, env, anno_region),
        .f64 => return try self.freshFromContent(.{ .structure = .{ .num = types_mod.Num.frac_f64 } }, env, anno_region),
        .dec => return try self.freshFromContent(.{ .structure = .{ .num = types_mod.Num.frac_dec } }, env, anno_region),
        .list => {
            // Then check arity
            if (anno_args.len != 1) {
                _ = try self.problems.appendProblem(self.gpa, .{ .type_apply_mismatch_arities = .{
                    .type_name = anno_builtin_name,
                    .region = anno_region,
                    .num_expected_args = 1,
                    .num_actual_args = @intCast(anno_args.len),
                } });

                // Set error and return
                return try self.freshFromContent(.err, env, anno_region);
            }

            // Create the type
            return try self.freshFromContent(.{ .structure = .{ .list = anno_args[0] } }, env, anno_region);
        },
        .box => {
            // Then check arity
            if (anno_args.len != 1) {
                _ = try self.problems.appendProblem(self.gpa, .{ .type_apply_mismatch_arities = .{
                    .type_name = anno_builtin_name,
                    .region = anno_region,
                    .num_expected_args = 1,
                    .num_actual_args = @intCast(anno_args.len),
                } });

                // Set error and return
                return try self.freshFromContent(.err, env, anno_region);
            }

            // Create the type
            return try self.freshFromContent(.{ .structure = .{ .box = anno_args[0] } }, env, anno_region);
        },
        .num => {
            // Then check arity
            if (anno_args.len != 1) {
                _ = try self.problems.appendProblem(self.gpa, .{ .type_apply_mismatch_arities = .{
                    .type_name = anno_builtin_name,
                    .region = anno_region,
                    .num_expected_args = 1,
                    .num_actual_args = @intCast(anno_args.len),
                } });

                // Set error and return
                return try self.freshFromContent(.err, env, anno_region);
            }

            // Create the type
            return try self.freshFromContent(.{ .structure = .{
                .num = .{ .num_poly = anno_args[0] },
            } }, env, anno_region);
        },
        .frac => {
            // Then check arity
            if (anno_args.len != 1) {
                _ = try self.problems.appendProblem(self.gpa, .{ .type_apply_mismatch_arities = .{
                    .type_name = anno_builtin_name,
                    .region = anno_region,
                    .num_expected_args = 1,
                    .num_actual_args = @intCast(anno_args.len),
                } });

                // Set error and return
                return try self.freshFromContent(.err, env, anno_region);
            }

            // Create the type
            const frac_var = try self.freshFromContent(.{ .structure = .{ .num = .{
                .frac_unbound = Num.FracRequirements.init(),
            } } }, env, anno_region);
            return try self.freshFromContent(.{ .structure = .{ .num = .{
                .num_poly = frac_var,
            } } }, env, anno_region);
        },
        .int => {
            // Then check arity
            if (anno_args.len != 1) {
                _ = try self.problems.appendProblem(self.gpa, .{ .type_apply_mismatch_arities = .{
                    .type_name = anno_builtin_name,
                    .region = anno_region,
                    .num_expected_args = 1,
                    .num_actual_args = @intCast(anno_args.len),
                } });

                // Set error and return
                return try self.freshFromContent(.err, env, anno_region);
            }

            // Create the type
            const int_var = try self.freshFromContent(.{ .structure = .{ .num = .{
                .int_unbound = Num.IntRequirements.init(),
            } } }, env, anno_region);
            return try self.freshFromContent(.{ .structure = .{ .num = .{
                .num_poly = int_var,
            } } }, env, anno_region);
        },
    }
}

// types //

const Expected = union(enum) {
    no_expectation,
    expected: struct { var_: Var, from_annotation: bool },
};

// pattern //

/// Check the types for the provided pattern, saving the type in-place
fn checkPattern(
    self: *Self,
    pattern_idx: CIR.Pattern.Idx,
    env: *Env,
    expected: Expected,
) std.mem.Allocator.Error!void {
    _ = try self.checkPatternHelp(pattern_idx, env, expected, .in_place);
}

/// Check the types for the provided pattern, either as fresh var or in-place
fn checkPatternHelp(
    self: *Self,
    pattern_idx: CIR.Pattern.Idx,
    env: *Env,
    expected: Expected,
    comptime out_var: OutVar,
) std.mem.Allocator.Error!Var {
    const trace = tracy.trace(@src());
    defer trace.end();

    const pattern = self.cir.store.getPattern(pattern_idx);
    const pattern_region = self.cir.store.getNodeRegion(ModuleEnv.nodeIdxFrom(pattern_idx));
    const pattern_var = switch (comptime out_var) {
        .fresh => try self.fresh(env, pattern_region),
        .in_place => blk: {
            try self.setVarRank(ModuleEnv.varFrom(pattern_idx), env);
            break :blk ModuleEnv.varFrom(pattern_idx);
        },
    };

    switch (pattern) {
        .assign => |_| {
            // In the case of an assigned variable, set it to be a flex var initially.
            // This will be refined based on how it's used.
            try self.unifyWith(pattern_var, .{ .flex = Flex.init() }, env);
        },
        .underscore => |_| {
            // Underscore can be anything
            try self.unifyWith(pattern_var, .{ .flex = Flex.init() }, env);
        },
        // str //
        .str_literal => {
            try self.unifyWith(pattern_var, .{ .structure = .str }, env);
        },
        // as //
        .as => |p| {
            const var_ = try self.checkPatternHelp(p.pattern, env, expected, out_var);
            _ = try self.unify(var_, pattern_var, env);
        },
        // tuple //
        .tuple => |tuple| {
            const elem_vars_slice = blk: {
                switch (comptime out_var) {
                    .fresh => {
                        const scratch_vars_top = self.scratch_vars.top();
                        defer self.scratch_vars.clearFrom(scratch_vars_top);

                        // Check tuple elements
                        const elems_slice = self.cir.store.slicePatterns(tuple.patterns);
                        for (elems_slice) |single_elem_ptrn_idx| {
                            const elem_var = try self.checkPatternHelp(single_elem_ptrn_idx, env, .no_expectation, out_var);
                            try self.scratch_vars.append(elem_var);
                        }

                        // Add to types store
                        break :blk try self.types.appendVars(self.scratch_vars.sliceFromStart(scratch_vars_top));
                    },
                    .in_place => {
                        // Check tuple elements
                        const elems_slice = self.cir.store.slicePatterns(tuple.patterns);
                        for (elems_slice) |single_elem_ptrn_idx| {
                            _ = try self.checkPatternHelp(single_elem_ptrn_idx, env, .no_expectation, out_var);
                        }

                        // Add to types store
                        // Cast the elems idxs to vars (this works because Anno Idx are 1-1 with type Vars)
                        break :blk try self.types.appendVars(@ptrCast(elems_slice));
                    },
                }
            };

            // Set the type in the store
            try self.unifyWith(pattern_var, .{ .structure = .{
                .tuple = .{ .elems = elem_vars_slice },
            } }, env);
        },
        // list //
        .list => |list| {
            const elems = self.cir.store.slicePatterns(list.patterns);
            if (elems.len == 0) {
                // If we have no elems, then set the type and move on
                try self.unifyWith(pattern_var, .{ .structure = .list_unbound }, env);
            } else {

                // Here, we use the list's 1st element as the element var to
                // constrain the rest of the list

                // Check the first elem
                const elem_var = try self.checkPatternHelp(elems[0], env, .no_expectation, out_var);

                // Iterate over the remaining elements
                var last_elem_ptrn_idx = elems[0];
                for (elems[1..], 1..) |elem_ptrn_idx, i| {
                    const cur_elem_var = try self.checkPatternHelp(elem_ptrn_idx, env, .no_expectation, out_var);

                    // Unify each element's var with the list's elem var
                    const result = try self.unify(elem_var, cur_elem_var, env);
                    self.setDetailIfTypeMismatch(result, problem.TypeMismatchDetail{ .incompatible_list_elements = .{
                        .last_elem_idx = ModuleEnv.nodeIdxFrom(last_elem_ptrn_idx),
                        .incompatible_elem_index = @intCast(i),
                        .list_length = @intCast(elems.len),
                    } });

                    // If we errored, check the rest of the elements without comparing
                    // to the elem_var to catch their individual errors
                    if (!result.isOk()) {
                        for (elems[i + 1 ..]) |remaining_elem_expr_idx| {
                            _ = try self.checkPatternHelp(remaining_elem_expr_idx, env, .no_expectation, out_var);
                        }

                        // Break to avoid cascading errors
                        break;
                    }

                    last_elem_ptrn_idx = elem_ptrn_idx;
                }

                // Now, set the type of the root variable t
                try self.unifyWith(pattern_var, .{ .structure = .{ .list = elem_var } }, env);

                // Then, check the "rest" pattern is bound to a variable
                // This is if the pattern is like `.. as x`
                if (list.rest_info) |rest_info| {
                    if (rest_info.pattern) |rest_pattern_idx| {
                        const rest_pattern_var = try self.checkPatternHelp(rest_pattern_idx, env, .no_expectation, out_var);

                        _ = try self.unify(pattern_var, rest_pattern_var, env);
                    }
                }
            }
        },
        // applied tag //
        .applied_tag => |applied_tag| {
            // Create a tag type in the type system and assign it the expr_var

            const arg_vars_slice = blk: {
                switch (comptime out_var) {
                    .fresh => {
                        const scratch_vars_top = self.scratch_vars.top();
                        defer self.scratch_vars.clearFrom(scratch_vars_top);

                        // Check tuple elements
                        const arg_ptrn_idx_slice = self.cir.store.slicePatterns(applied_tag.args);
                        for (arg_ptrn_idx_slice) |arg_expr_idx| {
                            const arg_var = try self.checkPatternHelp(arg_expr_idx, env, .no_expectation, out_var);
                            try self.scratch_vars.append(arg_var);
                        }

                        // Add to types store
                        break :blk try self.types.appendVars(self.scratch_vars.sliceFromStart(scratch_vars_top));
                    },

                    .in_place => {
                        // Process each tag arg
                        const arg_ptrn_idx_slice = self.cir.store.slicePatterns(applied_tag.args);
                        for (arg_ptrn_idx_slice) |arg_expr_idx| {
                            _ = try self.checkPatternHelp(arg_expr_idx, env, .no_expectation, out_var);
                        }

                        // Add to types store
                        // Cast the elems idxs to vars (this works because Anno Idx are 1-1 with type Vars)
                        break :blk try self.types.appendVars(@ptrCast(arg_ptrn_idx_slice));
                    },
                }
            };

            // Create the type
            const ext_var = try self.fresh(env, pattern_region);

            const tag = types_mod.Tag{ .name = applied_tag.name, .args = arg_vars_slice };
            const tag_union_content = try self.types.mkTagUnion(&[_]types_mod.Tag{tag}, ext_var);

            // Update the expr to point to the new type
            try self.unifyWith(pattern_var, tag_union_content, env);
        },
        // nominal //
        .nominal => |nominal| {
            // TODO: Merge this with e_nominal_external

            // First, check the type inside the expr
            const actual_backing_var = try self.checkPatternHelp(nominal.backing_pattern, env, .no_expectation, out_var);

            // Then, we need an instance of the nominal type being referenced
            // E.g. ConList.Cons(...)
            //      ^^^^^^^
            const nominal_var = try self.instantiateVar(ModuleEnv.varFrom(nominal.nominal_type_decl), env, .{ .explicit = pattern_region });
            const nominal_resolved = self.types.resolveVar(nominal_var).desc.content;

            if (nominal_resolved == .structure and nominal_resolved.structure == .nominal_type) {
                // Then, we extract the variable of the nominal type
                // E.g. ConList(a) := [Cons(a, ConstList), Nil]
                //                    ^^^^^^^^^^^^^^^^^^^^^^^^^
                const nominal_backing_var = self.types.getNominalBackingVar(nominal_resolved.structure.nominal_type);

                // Now we unify what the user wrote with the backing type of the nominal was
                // E.g. ConList.Cons(...) <-> [Cons(a, ConsList(a)), Nil]
                //              ^^^^^^^^^     ^^^^^^^^^^^^^^^^^^^^^^^^^
                const result = try self.unify(nominal_backing_var, actual_backing_var, env);

                // Then, we handle the result of unification
                switch (result) {
                    .ok => {
                        // If that unify call succeeded, then we this is a valid instance
                        // of this nominal type. So we set the expr's type to be the
                        // nominal type
                        _ = try self.unify(pattern_var, nominal_var, env);
                    },
                    .problem => |problem_idx| {
                        // Unification failed - the constructor is incompatible with the nominal type
                        // Set a specific error message based on the backing type kind
                        switch (nominal.backing_type) {
                            .tag => {
                                // Constructor doesn't exist or has wrong arity/types
                                self.setProblemTypeMismatchDetail(problem_idx, .invalid_nominal_tag);
                            },
                            else => {
                                // TODO: Add specific error messages for records, tuples, etc.
                            },
                        }

                        // Mark the entire expression as having a type error
                        try self.unifyWith(pattern_var, .err, env);
                    },
                }
            } else {
                // If the nominal type is actually something else, then set the
                // whole expression to be an error.
                //
                // TODO: Report a nice problem here
                try self.unifyWith(pattern_var, .err, env);
            }
        },
        .nominal_external => |nominal| {
            // TODO: Merge this with e_nominal

            // First, check the type inside the expr
            const actual_backing_var = try self.checkPatternHelp(nominal.backing_pattern, env, .no_expectation, out_var);

            if (try self.resolveVarFromExternal(nominal.module_idx, nominal.target_node_idx)) |ext_ref| {
                // Then, we need an instance of the nominal type being referenced
                // E.g. ConList.Cons(...)
                //      ^^^^^^^
                const nominal_var = try self.instantiateVar(ext_ref.local_var, env, .{ .explicit = pattern_region });
                const nominal_resolved = self.types.resolveVar(nominal_var).desc.content;

                if (nominal_resolved == .structure and nominal_resolved.structure == .nominal_type) {
                    // Then, we extract the variable of the nominal type
                    // E.g. ConList(a) := [Cons(a, ConstList), Nil]
                    //                    ^^^^^^^^^^^^^^^^^^^^^^^^^
                    const nominal_backing_var = self.types.getNominalBackingVar(nominal_resolved.structure.nominal_type);

                    // Now we unify what the user wrote with the backing type of the nominal was
                    // E.g. ConList.Cons(...) <-> [Cons(a, ConsList(a)), Nil]
                    //              ^^^^^^^^^     ^^^^^^^^^^^^^^^^^^^^^^^^^
                    const result = try self.unify(nominal_backing_var, actual_backing_var, env);

                    // Then, we handle the result of unification
                    switch (result) {
                        .ok => {
                            // If that unify call succeeded, then we this is a valid instance
                            // of this nominal type. So we set the expr's type to be the
                            // nominal type
                            _ = try self.unify(pattern_var, nominal_var, env);
                        },
                        .problem => |problem_idx| {
                            // Unification failed - the constructor is incompatible with the nominal type
                            // Set a specific error message based on the backing type kind
                            switch (nominal.backing_type) {
                                .tag => {
                                    // Constructor doesn't exist or has wrong arity/types
                                    self.setProblemTypeMismatchDetail(problem_idx, .invalid_nominal_tag);
                                },
                                else => {
                                    // TODO: Add specific error messages for records, tuples, etc.
                                },
                            }

                            // Mark the entire expression as having a type error
                            try self.unifyWith(pattern_var, .err, env);
                        },
                    }
                } else {
                    // If the nominal type is actually something else, then set the
                    // whole expression to be an error.
                    //
                    // TODO: Report a nice problem here
                    try self.unifyWith(pattern_var, .err, env);
                }
            } else {
                try self.unifyWith(pattern_var, .err, env);
            }
        },
        // record destructure //
        .record_destructure => |destructure| {
            const scratch_records_top = self.scratch_record_fields.top();
            defer self.scratch_record_fields.clearFrom(scratch_records_top);

            for (self.cir.store.sliceRecordDestructs(destructure.destructs)) |destruct_idx| {
                const destruct = self.cir.store.getRecordDestruct(destruct_idx);
                const destruct_var = ModuleEnv.varFrom(destruct_idx);
                try self.setVarRank(destruct_var, env);

                // Check the sub pattern
                const field_pattern_var = blk: {
                    switch (destruct.kind) {
                        .Required => |sub_pattern_idx| {
                            break :blk try self.checkPatternHelp(sub_pattern_idx, env, .no_expectation, out_var);
                        },
                        .SubPattern => |sub_pattern_idx| {
                            break :blk try self.checkPatternHelp(sub_pattern_idx, env, .no_expectation, out_var);
                        },
                    }
                };

                // Set the destruct var to redirect to the field pattern var
                _ = try self.unify(destruct_var, field_pattern_var, env);

                // Append it to the scratch records array
                try self.scratch_record_fields.append(types_mod.RecordField{
                    .name = destruct.label,
                    .var_ = ModuleEnv.varFrom(destruct_var),
                });
            }

            // Copy the scratch record fields into the types store
            const record_fields_scratch = self.scratch_record_fields.sliceFromStart(scratch_records_top);
            std.mem.sort(types_mod.RecordField, record_fields_scratch, self.cir.getIdentStore(), comptime types_mod.RecordField.sortByNameAsc);
            const record_fields_range = try self.types.appendRecordFields(record_fields_scratch);

            // Update the pattern var
            try self.unifyWith(pattern_var, .{ .structure = .{
                .record_unbound = record_fields_range,
            } }, env);
        },
        // nums //
        .num_literal => |num| {
            const num_type = blk: {
                switch (num.kind) {
                    .num_unbound => {
                        const int_reqs = num.value.toIntRequirements();
                        const frac_reqs = num.value.toFracRequirements();
                        break :blk Num{ .num_unbound = .{ .int_requirements = int_reqs, .frac_requirements = frac_reqs } };
                    },
                    .int_unbound => {
                        const int_reqs = num.value.toIntRequirements();
                        const int_var = try self.freshFromContent(.{ .structure = .{ .num = .{ .int_unbound = int_reqs } } }, env, pattern_region);
                        break :blk Num{ .num_poly = int_var };
                    },
                    .u8 => break :blk Num{ .num_compact = Num.Compact{ .int = .u8 } },
                    .i8 => break :blk Num{ .num_compact = Num.Compact{ .int = .i8 } },
                    .u16 => break :blk Num{ .num_compact = Num.Compact{ .int = .u16 } },
                    .i16 => break :blk Num{ .num_compact = Num.Compact{ .int = .i16 } },
                    .u32 => break :blk Num{ .num_compact = Num.Compact{ .int = .u32 } },
                    .i32 => break :blk Num{ .num_compact = Num.Compact{ .int = .i32 } },
                    .u64 => break :blk Num{ .num_compact = Num.Compact{ .int = .u64 } },
                    .i64 => break :blk Num{ .num_compact = Num.Compact{ .int = .i64 } },
                    .u128 => break :blk Num{ .num_compact = Num.Compact{ .int = .u128 } },
                    .i128 => break :blk Num{ .num_compact = Num.Compact{ .int = .i128 } },
                    .f32 => break :blk Num{ .num_compact = Num.Compact{ .frac = .f32 } },
                    .f64 => break :blk Num{ .num_compact = Num.Compact{ .frac = .f64 } },
                    .dec => break :blk Num{ .num_compact = Num.Compact{ .frac = .dec } },
                }
            };

            // Update the pattern var
            try self.unifyWith(pattern_var, .{ .structure = .{ .num = num_type } }, env);
        },
        .frac_f32_literal => |_| {
            try self.unifyWith(pattern_var, .{ .structure = .{ .num = .{ .num_compact = .{ .frac = .f32 } } } }, env);
        },
        .frac_f64_literal => |_| {
            try self.unifyWith(pattern_var, .{ .structure = .{ .num = .{ .num_compact = .{ .frac = .f64 } } } }, env);
        },
        .dec_literal => |dec| {
            if (dec.has_suffix) {
                try self.unifyWith(pattern_var, .{ .structure = .{ .num = .{ .num_compact = .{ .frac = .dec } } } }, env);
            } else {
                const f64_val = dec.value.toF64();
                const requirements = types_mod.Num.FracRequirements{
                    .fits_in_f32 = can.CIR.fitsInF32(f64_val),
                    .fits_in_dec = can.CIR.fitsInDec(f64_val),
                };
                const frac_var = try self.freshFromContent(.{ .structure = .{ .num = .{
                    .frac_unbound = requirements,
                } } }, env, pattern_region);

                try self.unifyWith(pattern_var, .{ .structure = .{ .num = .{
                    .num_poly = frac_var,
                } } }, env);
            }
        },
        .small_dec_literal => |dec| {
            if (dec.has_suffix) {
                try self.unifyWith(pattern_var, .{ .structure = .{ .num = .{ .num_compact = .{ .frac = .dec } } } }, env);
            } else {
                const reqs = dec.value.toFracRequirements();
                const frac_var = try self.freshFromContent(.{ .structure = .{ .num = .{
                    .frac_unbound = reqs,
                } } }, env, pattern_region);

                try self.unifyWith(pattern_var, .{ .structure = .{ .num = .{
                    .num_poly = frac_var,
                } } }, env);
            }
        },
        .runtime_error => {
            try self.unifyWith(pattern_var, .err, env);
        },
    }

    // If we were provided with an expected type, unify against it
    switch (expected) {
        .no_expectation => {},
        .expected => |expected_type| {
            if (expected_type.from_annotation) {
                _ = try self.unifyWithCtx(expected_type.var_, pattern_var, env, .anno);
            } else {
                _ = try self.unify(expected_type.var_, pattern_var, env);
            }
        },
    }

    return pattern_var;
}

// expr //

fn checkExpr(self: *Self, expr_idx: CIR.Expr.Idx, env: *Env, expected: Expected) std.mem.Allocator.Error!bool {
    const trace = tracy.trace(@src());
    defer trace.end();

    const expr = self.cir.store.getExpr(expr_idx);
    const expr_var = ModuleEnv.varFrom(expr_idx);
    const expr_region = self.cir.store.getNodeRegion(ModuleEnv.nodeIdxFrom(expr_idx));

    // Set the rank of the expr var, if it is not a lambda
    //
    // Lambdas push a new rank, so the var must be added to _that_ rank
    if (expr != .e_lambda) {
        try self.setVarRank(expr_var, env);
    }

    var does_fx = false; // Does this expression potentially perform any side effects?

    switch (expr) {
        // str //
        .e_str_segment => |_| {
            try self.unifyWith(expr_var, .{ .structure = .str }, env);
        },
        .e_str => |str| {
            // Iterate over the string segments, capturing if any error'd
            const segment_expr_idx_slice = self.cir.store.sliceExpr(str.span);
            var did_err = false;
            for (segment_expr_idx_slice) |seg_expr_idx| {
                // Check the segment
                does_fx = try self.checkExpr(seg_expr_idx, env, .no_expectation) or does_fx;

                // Check if it errored
                const seg_var = ModuleEnv.varFrom(seg_expr_idx);
                did_err = did_err or self.types.resolveVar(seg_var).desc.content == .err;
            }

            if (did_err) {
                // If any segment errored, propgate that error to the root string
                try self.unifyWith(expr_var, .err, env);
            } else {
                // Otherwise, set the type of this expr to be string
                try self.unifyWith(expr_var, .{ .structure = .str }, env);
            }
        },
        // nums //
        .e_num => |num| {
            const num_type = blk: {
                switch (num.kind) {
                    .num_unbound => {
                        const int_reqs = num.value.toIntRequirements();
                        const frac_reqs = num.value.toFracRequirements();
                        break :blk Num{ .num_unbound = .{ .int_requirements = int_reqs, .frac_requirements = frac_reqs } };
                    },
                    .int_unbound => {
                        const int_reqs = num.value.toIntRequirements();
                        const int_var = try self.freshFromContent(.{ .structure = .{ .num = .{ .int_unbound = int_reqs } } }, env, expr_region);
                        break :blk Num{ .num_poly = int_var };
                    },
                    .u8 => break :blk Num{ .num_compact = Num.Compact{ .int = .u8 } },
                    .i8 => break :blk Num{ .num_compact = Num.Compact{ .int = .i8 } },
                    .u16 => break :blk Num{ .num_compact = Num.Compact{ .int = .u16 } },
                    .i16 => break :blk Num{ .num_compact = Num.Compact{ .int = .i16 } },
                    .u32 => break :blk Num{ .num_compact = Num.Compact{ .int = .u32 } },
                    .i32 => break :blk Num{ .num_compact = Num.Compact{ .int = .i32 } },
                    .u64 => break :blk Num{ .num_compact = Num.Compact{ .int = .u64 } },
                    .i64 => break :blk Num{ .num_compact = Num.Compact{ .int = .i64 } },
                    .u128 => break :blk Num{ .num_compact = Num.Compact{ .int = .u128 } },
                    .i128 => break :blk Num{ .num_compact = Num.Compact{ .int = .i128 } },
                    .f32 => break :blk Num{ .num_compact = Num.Compact{ .frac = .f32 } },
                    .f64 => break :blk Num{ .num_compact = Num.Compact{ .frac = .f64 } },
                    .dec => break :blk Num{ .num_compact = Num.Compact{ .frac = .dec } },
                }
            };

            // Update the pattern var
            try self.unifyWith(expr_var, .{ .structure = .{ .num = num_type } }, env);
        },
        .e_frac_f32 => |frac| {
            if (frac.has_suffix) {
                try self.unifyWith(expr_var, .{ .structure = .{ .num = .{ .num_compact = .{ .frac = .f32 } } } }, env);
            } else {
                const requirements = types_mod.Num.FracRequirements{
                    .fits_in_f32 = true,
                    .fits_in_dec = can.CIR.fitsInDec(@floatCast(frac.value)),
                };
                const frac_var = try self.freshFromContent(.{ .structure = .{ .num = .{
                    .frac_unbound = requirements,
                } } }, env, expr_region);

                try self.unifyWith(expr_var, .{ .structure = .{ .num = .{
                    .num_poly = frac_var,
                } } }, env);
            }
        },
        .e_frac_f64 => |frac| {
            if (frac.has_suffix) {
                try self.unifyWith(expr_var, .{ .structure = .{ .num = .{ .num_compact = .{ .frac = .f64 } } } }, env);
            } else {
                const requirements = types_mod.Num.FracRequirements{
                    .fits_in_f32 = can.CIR.fitsInF32(@floatCast(frac.value)),
                    .fits_in_dec = can.CIR.fitsInDec(@floatCast(frac.value)),
                };
                const frac_var = try self.freshFromContent(.{ .structure = .{ .num = .{
                    .frac_unbound = requirements,
                } } }, env, expr_region);

                try self.unifyWith(expr_var, .{ .structure = .{ .num = .{
                    .num_poly = frac_var,
                } } }, env);
            }
        },
        .e_dec => |frac| {
            if (frac.has_suffix) {
                try self.unifyWith(expr_var, .{ .structure = .{ .num = .{ .num_compact = .{ .frac = .dec } } } }, env);
            } else {
                const f64_val = frac.value.toF64();
                const requirements = types_mod.Num.FracRequirements{
                    .fits_in_f32 = can.CIR.fitsInF32(f64_val),
                    .fits_in_dec = can.CIR.fitsInDec(f64_val),
                };
                const frac_var = try self.freshFromContent(.{ .structure = .{ .num = .{
                    .frac_unbound = requirements,
                } } }, env, expr_region);

                try self.unifyWith(expr_var, .{ .structure = .{ .num = .{
                    .num_poly = frac_var,
                } } }, env);
            }
        },
        .e_dec_small => |frac| {
            if (frac.has_suffix) {
                try self.unifyWith(expr_var, .{ .structure = .{ .num = .{ .num_compact = .{ .frac = .dec } } } }, env);
            } else {
                const reqs = frac.value.toFracRequirements();
                const frac_var = try self.freshFromContent(.{ .structure = .{ .num = .{
                    .frac_unbound = reqs,
                } } }, env, expr_region);

                try self.unifyWith(expr_var, .{ .structure = .{ .num = .{
                    .num_poly = frac_var,
                } } }, env);
            }
        },
        // list //
        .e_empty_list => {
            try self.unifyWith(expr_var, .{ .structure = .list_unbound }, env);
        },
        .e_list => |list| {
            const elems = self.cir.store.exprSlice(list.elems);

            if (elems.len == 0) {
                // If we have no elems, then set the type and move on
                try self.unifyWith(expr_var, .{ .structure = .list_unbound }, env);
            } else {
                // Here, we use the list's 1st element as the element var to
                // constrain the rest of the list

                // Check the first elem
                does_fx = try self.checkExpr(elems[0], env, .no_expectation) or does_fx;

                // Iterate over the remaining elements
                const elem_var = ModuleEnv.varFrom(elems[0]);
                var last_elem_expr_idx = elems[0];
                for (elems[1..], 1..) |elem_expr_idx, i| {
                    does_fx = try self.checkExpr(elem_expr_idx, env, .no_expectation) or does_fx;
                    const cur_elem_var = ModuleEnv.varFrom(elem_expr_idx);

                    // Unify each element's var with the list's elem var
                    const result = try self.unify(elem_var, cur_elem_var, env);
                    self.setDetailIfTypeMismatch(result, problem.TypeMismatchDetail{ .incompatible_list_elements = .{
                        .last_elem_idx = ModuleEnv.nodeIdxFrom(last_elem_expr_idx),
                        .incompatible_elem_index = @intCast(i),
                        .list_length = @intCast(elems.len),
                    } });

                    // If we errored, check the rest of the elements without comparing
                    // to the elem_var to catch their individual errors
                    if (!result.isOk()) {
                        for (elems[i + 1 ..]) |remaining_elem_expr_idx| {
                            does_fx = try self.checkExpr(remaining_elem_expr_idx, env, .no_expectation) or does_fx;
                        }

                        // Break to avoid cascading errors
                        break;
                    }

                    last_elem_expr_idx = elem_expr_idx;
                }

                try self.unifyWith(expr_var, .{ .structure = .{ .list = elem_var } }, env);
            }
        },
        // tuple //
        .e_tuple => |tuple| {
            // Check tuple elements
            const elems_slice = self.cir.store.exprSlice(tuple.elems);
            for (elems_slice) |single_elem_expr_idx| {
                does_fx = try self.checkExpr(single_elem_expr_idx, env, .no_expectation) or does_fx;
            }

            // Cast the elems idxs to vars (this works because Anno Idx are 1-1 with type Vars)
            const elem_vars_slice = try self.types.appendVars(@ptrCast(elems_slice));

            // Set the type in the store
            try self.unifyWith(expr_var, .{ .structure = .{
                .tuple = .{ .elems = elem_vars_slice },
            } }, env);
        },
        // record //
        .e_record => |e| {
            // Create a record type in the type system and assign it the expr_var

            // Write down the top of the scratch records array
            const record_fields_top = self.scratch_record_fields.top();
            defer self.scratch_record_fields.clearFrom(record_fields_top);

            // Process each field
            for (self.cir.store.sliceRecordFields(e.fields)) |field_idx| {
                const field = self.cir.store.getRecordField(field_idx);

                // Check the field value expression
                does_fx = try self.checkExpr(field.value, env, .no_expectation) or does_fx;

                // Append it to the scratch records array
                try self.scratch_record_fields.append(types_mod.RecordField{
                    .name = field.name,
                    .var_ = ModuleEnv.varFrom(field.value),
                });
            }

            // Copy the scratch fields into the types store
            const record_fields_scratch = self.scratch_record_fields.sliceFromStart(record_fields_top);
            std.mem.sort(types_mod.RecordField, record_fields_scratch, self.cir.getIdentStore(), comptime types_mod.RecordField.sortByNameAsc);
            const record_fields_range = try self.types.appendRecordFields(record_fields_scratch);

            // Check if this is a record update
            if (e.ext) |record_being_updated_expr| {
                // Create an unbound record with the provided fields
                const ext_var = try self.fresh(env, expr_region);
                try self.unifyWith(expr_var, .{ .structure = .{
                    .record = .{
                        .fields = record_fields_range,
                        .ext = ext_var,
                    },
                } }, env);

                does_fx = try self.checkExpr(record_being_updated_expr, env, .no_expectation) or does_fx;
                const record_being_updated_var = ModuleEnv.varFrom(record_being_updated_expr);

                _ = try self.unify(record_being_updated_var, expr_var, env);
            } else {
                // Create an unbound record with the provided fields
                const ext_var = try self.freshFromContent(.{ .structure = .empty_record }, env, expr_region);
                try self.unifyWith(expr_var, .{ .structure = .{ .record = .{
                    .fields = record_fields_range,
                    .ext = ext_var,
                } } }, env);
            }
        },
        .e_empty_record => {
            try self.unifyWith(expr_var, .{ .structure = .empty_record }, env);
        },
        // tags //
        .e_zero_argument_tag => |e| {
            const ext_var = try self.fresh(env, expr_region);

            const tag = try self.types.mkTag(e.name, &.{});
            const tag_union_content = try self.types.mkTagUnion(&[_]types_mod.Tag{tag}, ext_var);

            // Update the expr to point to the new type
            try self.unifyWith(expr_var, tag_union_content, env);
        },
        .e_tag => |e| {
            // Create a tag type in the type system and assign it the expr_var

            // Process each tag arg
            const arg_expr_idx_slice = self.cir.store.sliceExpr(e.args);
            for (arg_expr_idx_slice) |arg_expr_idx| {
                does_fx = try self.checkExpr(arg_expr_idx, env, .no_expectation) or does_fx;
            }

            // Create the type
            const ext_var = try self.fresh(env, expr_region);

            const tag = try self.types.mkTag(e.name, @ptrCast(arg_expr_idx_slice));
            const tag_union_content = try self.types.mkTagUnion(&[_]types_mod.Tag{tag}, ext_var);

            // Update the expr to point to the new type
            try self.unifyWith(expr_var, tag_union_content, env);
        },
        // nominal //
        .e_nominal => |nominal| {
            // TODO: Merge this with e_nominal_external

            // First, check the type inside the expr
            does_fx = try self.checkExpr(nominal.backing_expr, env, .no_expectation) or does_fx;
            const actual_backing_var = ModuleEnv.varFrom(nominal.backing_expr);

            // Then, we need an instance of the nominal type being referenced
            // E.g. ConList.Cons(...)
            //      ^^^^^^^
            const nominal_var = try self.instantiateVar(ModuleEnv.varFrom(nominal.nominal_type_decl), env, .{ .explicit = expr_region });
            const nominal_resolved = self.types.resolveVar(nominal_var).desc.content;

            if (nominal_resolved == .structure and nominal_resolved.structure == .nominal_type) {
                // Then, we extract the variable of the nominal type
                // E.g. ConList(a) := [Cons(a, ConstList), Nil]
                //                    ^^^^^^^^^^^^^^^^^^^^^^^^^
                const nominal_backing_var = self.types.getNominalBackingVar(nominal_resolved.structure.nominal_type);

                // Now we unify what the user wrote with the backing type of the nominal was
                // E.g. ConList.Cons(...) <-> [Cons(a, ConsList(a)), Nil]
                //              ^^^^^^^^^     ^^^^^^^^^^^^^^^^^^^^^^^^^
                const result = try self.unify(nominal_backing_var, actual_backing_var, env);

                // Then, we handle the result of unification
                switch (result) {
                    .ok => {
                        // If that unify call succeeded, then we this is a valid instance
                        // of this nominal type. So we set the expr's type to be the
                        // nominal type
                        _ = try self.unify(expr_var, nominal_var, env);
                    },
                    .problem => |problem_idx| {
                        // Unification failed - the constructor is incompatible with the nominal type
                        // Set a specific error message based on the backing type kind
                        switch (nominal.backing_type) {
                            .tag => {
                                // Constructor doesn't exist or has wrong arity/types
                                self.setProblemTypeMismatchDetail(problem_idx, .invalid_nominal_tag);
                            },
                            else => {
                                // TODO: Add specific error messages for records, tuples, etc.
                            },
                        }

                        // Mark the entire expression as having a type error
                        try self.unifyWith(expr_var, .err, env);
                    },
                }
            } else {
                // If the nominal type is actually something else, then set the
                // whole expression to be an error.
                //
                // TODO: Report a nice problem here
                try self.unifyWith(expr_var, .err, env);
            }
        },
        .e_nominal_external => |nominal| {
            // TODO: Merge this with e_nominal

            // First, check the type inside the expr
            does_fx = try self.checkExpr(nominal.backing_expr, env, .no_expectation) or does_fx;
            const actual_backing_var = ModuleEnv.varFrom(nominal.backing_expr);

            if (try self.resolveVarFromExternal(nominal.module_idx, nominal.target_node_idx)) |ext_ref| {
                // Then, we need an instance of the nominal type being referenced
                // E.g. ConList.Cons(...)
                //      ^^^^^^^
                const nominal_var = try self.instantiateVar(ext_ref.local_var, env, .{ .explicit = expr_region });
                const nominal_resolved = self.types.resolveVar(nominal_var).desc.content;

                if (nominal_resolved == .structure and nominal_resolved.structure == .nominal_type) {
                    // Then, we extract the variable of the nominal type
                    // E.g. ConList(a) := [Cons(a, ConstList), Nil]
                    //                    ^^^^^^^^^^^^^^^^^^^^^^^^^
                    const nominal_backing_var = self.types.getNominalBackingVar(nominal_resolved.structure.nominal_type);

                    // Now we unify what the user wrote with the backing type of the nominal was
                    // E.g. ConList.Cons(...) <-> [Cons(a, ConsList(a)), Nil]
                    //              ^^^^^^^^^     ^^^^^^^^^^^^^^^^^^^^^^^^^
                    const result = try self.unify(nominal_backing_var, actual_backing_var, env);

                    // Then, we handle the result of unification
                    switch (result) {
                        .ok => {
                            // If that unify call succeeded, then we this is a valid instance
                            // of this nominal type. So we set the expr's type to be the
                            // nominal type
                            _ = try self.unify(expr_var, nominal_var, env);
                        },
                        .problem => |problem_idx| {
                            // Unification failed - the constructor is incompatible with the nominal type
                            // Set a specific error message based on the backing type kind
                            switch (nominal.backing_type) {
                                .tag => {
                                    // Constructor doesn't exist or has wrong arity/types
                                    self.setProblemTypeMismatchDetail(problem_idx, .invalid_nominal_tag);
                                },
                                else => {
                                    // TODO: Add specific error messages for records, tuples, etc.
                                },
                            }

                            // Mark the entire expression as having a type error
                            try self.unifyWith(expr_var, .err, env);
                        },
                    }
                } else {
                    // If the nominal type is actually something else, then set the
                    // whole expression to be an error.
                    //
                    // TODO: Report a nice problem here
                    try self.unifyWith(expr_var, .err, env);
                }
            } else {
                try self.unifyWith(expr_var, .err, env);
            }
        },
        // lookup //
        .e_lookup_local => |lookup| {
            const mb_processing_def = self.top_level_ptrns.get(lookup.pattern_idx);
            if (mb_processing_def) |processing_def| {
                switch (processing_def.status) {
                    .not_processed => {
                        var sub_env = try self.env_pool.acquire(.generalized);
                        defer self.env_pool.release(sub_env);

                        try self.checkDef(processing_def.def_idx, &sub_env);
                    },
                    .processing => {
                        // TODO: Handle recursive defs
                    },
                    .processed => {},
                }
            }

            const pat_var = ModuleEnv.varFrom(lookup.pattern_idx);
            const resolved_pat = self.types.resolveVar(pat_var).desc;

            if (resolved_pat.rank == Rank.generalized) {
                const instantiated = try self.instantiateVar(pat_var, env, .use_last_var);
                _ = try self.unify(expr_var, instantiated, env);
            } else {
                _ = try self.unify(expr_var, pat_var, env);
            }

            // Unify this expression with the referenced pattern
        },
        .e_lookup_external => |ext| {
            if (try self.resolveVarFromExternal(ext.module_idx, ext.target_node_idx)) |ext_ref| {
                const ext_instantiated_var = try self.instantiateVar(
                    ext_ref.local_var,
                    env,
                    .{ .explicit = expr_region },
                );
                _ = try self.unify(expr_var, ext_instantiated_var, env);
            } else {
                try self.unifyWith(expr_var, .err, env);
            }
        },
        // block //
        .e_block => |block| {
            const anno_free_vars_top = self.anno_free_vars.top();
            defer self.anno_free_vars.clearFrom(anno_free_vars_top);

            // Check all statements in the block
            const statements = self.cir.store.sliceStatements(block.stmts);
            does_fx = try self.checkBlockStatements(statements, env, expr_region) or does_fx;

            // Check the final expression
            does_fx = try self.checkExpr(block.final_expr, env, expected) or does_fx;

            // Link the root expr with the final expr
            _ = try self.unify(expr_var, ModuleEnv.varFrom(block.final_expr), env);
        },
        // function //
        .e_lambda => |lambda| {
            // Annotation-aware lambda type checking produces much better error
            // messages, so first we have to determine if we have an expected
            // type to validate against
            const mb_expected_var: ?Var, const is_expected_from_anno: bool = blk: {
                switch (expected) {
                    .no_expectation => break :blk .{ null, false },
                    .expected => |expected_type| {
                        break :blk .{ expected_type.var_, expected_type.from_annotation };
                    },
                }
            };

            // Then, even if we have an expected type, it may not actually be a function
            const mb_expected_func: ?types_mod.Func = blk: {
                if (mb_expected_var) |expected_var| {
                    // Here, we unwrap the function, following aliases, to get
                    // the actual function we want to check against
                    var var_ = expected_var;
                    while (true) {
                        switch (self.types.resolveVar(var_).desc.content) {
                            .structure => |flat_type| {
                                switch (flat_type) {
                                    .fn_pure => |func| break :blk func,
                                    .fn_unbound => |func| break :blk func,
                                    .fn_effectful => |func| break :blk func,
                                    else => break :blk null,
                                }
                            },
                            .alias => |alias| {
                                var_ = self.types.getAliasBackingVar(alias);
                            },
                            else => break :blk null,
                        }
                    }
                } else {
                    break :blk null;
                }
            };

            {
                // Enter the next rank
                try env.var_pool.pushRank();
                defer env.var_pool.popRank();

                // IMPORTANT: expr_var must be added to the new rank, not the
                // outer rank
                try self.setVarRank(expr_var, env);

                // Check the argument patterns
                // This must happen *before* checking against the expected type so
                // all the pattern types are inferred
                const arg_pattern_idxs = self.cir.store.slicePatterns(lambda.args);
                for (arg_pattern_idxs) |pattern_idx| {
                    try self.checkPattern(pattern_idx, env, .no_expectation);
                }

                // Now, check if we have an expected function to validate against
                if (mb_expected_func) |expected_func| {
                    const expected_func_args = self.types.sliceVars(expected_func.args);

                    // Next, check if the arguments arities match
                    if (expected_func_args.len == arg_pattern_idxs.len) {
                        // If so, check each argument, passing in the expected type

                        // First, find all the rigid variables in a the function's type
                        // and unify the matching corresponding lambda arguments together.
                        for (expected_func_args, 0..) |expected_arg_1, i| {
                            const expected_resolved_1 = self.types.resolveVar(expected_arg_1);

                            // The expected type is an annotation and as such,
                            // should never contain a flex var. If it did, that
                            // would indicate that the annotation is malformed
                            // std.debug.assert(expected_resolved_1.desc.content != .flex);

                            // Skip any concrete arguments
                            if (expected_resolved_1.desc.content != .rigid) {
                                continue;
                            }

                            // Look for other arguments with the same type variable
                            for (expected_func_args[i + 1 ..], i + 1..) |expected_arg_2, j| for_blk: {
                                const expected_resolved_2 = self.types.resolveVar(expected_arg_2);
                                if (expected_resolved_1.var_ == expected_resolved_2.var_) {
                                    // These two argument indexes in the called *function's*
                                    // type have the same rigid variable! So, we unify
                                    // the corresponding *lambda args*

                                    const arg_1 = @as(Var, ModuleEnv.varFrom(arg_pattern_idxs[i]));
                                    const arg_2 = @as(Var, ModuleEnv.varFrom(arg_pattern_idxs[j]));

                                    const unify_result = try self.unify(arg_1, arg_2, env);
                                    if (unify_result.isProblem()) {
                                        // Use the new error detail for bound type variable incompatibility
                                        self.setProblemTypeMismatchDetail(unify_result.problem, .{
                                            .incompatible_fn_args_bound_var = .{
                                                .fn_name = null, // TODO: Use function name?
                                                .first_arg_var = arg_1,
                                                .second_arg_var = arg_2,
                                                .first_arg_index = @intCast(i),
                                                .second_arg_index = @intCast(j),
                                                .num_args = @intCast(arg_pattern_idxs.len),
                                            },
                                        });

                                        // Stop execution
                                        _ = try self.unifyWith(expr_var, .err, env);
                                        break :for_blk;
                                    }
                                }
                            }
                        }

                        // Then, lastly, we unify the annotation types against the
                        // actual type
                        for (expected_func_args, arg_pattern_idxs) |expected_arg_var, pattern_idx| {
                            if (is_expected_from_anno) {
                                _ = try self.unifyWithCtx(expected_arg_var, ModuleEnv.varFrom(pattern_idx), env, .anno);
                            } else {
                                _ = try self.unify(expected_arg_var, ModuleEnv.varFrom(pattern_idx), env);
                            }
                        }
                    } else {
                        // This means the expected type and the actual lambda have
                        // an arity mismatch. This will be caught by the regular
                        // expectation checking code at the bottom of this function
                    }
                }
                const arg_vars: []Var = @ptrCast(arg_pattern_idxs);

                // Check the the body of the expr
                // If we have an expected function, use that as the expr's expected type
                if (mb_expected_func) |expected_func| {
                    does_fx = try self.checkExpr(lambda.body, env, .{
                        .expected = .{ .var_ = expected_func.ret, .from_annotation = is_expected_from_anno },
                    }) or does_fx;
                } else {
                    does_fx = try self.checkExpr(lambda.body, env, .no_expectation) or does_fx;
                }
                const body_var = ModuleEnv.varFrom(lambda.body);

                // Create the function type
                if (does_fx) {
                    _ = try self.unifyWith(expr_var, try self.types.mkFuncEffectful(arg_vars, body_var), env);
                } else {
                    _ = try self.unifyWith(expr_var, try self.types.mkFuncUnbound(arg_vars, body_var), env);
                }

                // Now that we are existing the scope, we must generalize then pop this rank
                try self.generalizer.generalize(self.gpa, &env.var_pool, env.rank());

                // Check any accumulated static dispatch constraints
                try self.checkDeferredStaticDispatchConstraints(env);
            }

            // Note that so far, we have not yet unified against the
            // annotation's effectfulness/pureness. This is intentional!
            // Below this large switch statement, there's the regular expr
            // <-> expected unification. This will catch any difference in
            // effectfullness, and it'll link the root expected var with the
            // expr_var

        },
        .e_closure => |closure| {
            does_fx = try self.checkExpr(closure.lambda_idx, env, expected) or does_fx;
            _ = try self.unify(expr_var, ModuleEnv.varFrom(closure.lambda_idx), env);
        },
        // function calling //
        .e_call => |call| {
            switch (call.called_via) {
                .apply => blk: {
                    // First, check the function being called
                    // It could be effectful, e.g. `(mk_fn!())(arg)`
                    does_fx = try self.checkExpr(call.func, env, .no_expectation) or does_fx;
                    const func_var = ModuleEnv.varFrom(call.func);

                    // Resolve the func var
                    const resolved_func = self.types.resolveVar(func_var).desc.content;
                    var did_err = resolved_func == .err;

                    // Second, check the arguments being called
                    // It could be effectful, e.g. `fn(mk_arg!())`
                    const call_arg_expr_idxs = self.cir.store.sliceExpr(call.args);
                    for (call_arg_expr_idxs) |call_arg_idx| {
                        does_fx = try self.checkExpr(call_arg_idx, env, .no_expectation) or does_fx;

                        // Check if this arg errored
                        did_err = did_err or (self.types.resolveVar(ModuleEnv.varFrom(call_arg_idx)).desc.content == .err);
                    }

                    if (did_err) {
                        // If the fn or any args had error, propgate the error
                        // without doing any additional work
                        try self.unifyWith(expr_var, .err, env);
                    } else {
                        // From the base function type, extract the actual function  info
                        const mb_func: ?types_mod.Func = inner_blk: {
                            // Here, we unwrap the function, following aliases, to get
                            // the actual function we want to check against
                            var var_ = func_var;
                            while (true) {
                                switch (self.types.resolveVar(var_).desc.content) {
                                    .structure => |flat_type| {
                                        switch (flat_type) {
                                            .fn_pure => |func| break :inner_blk func,
                                            .fn_unbound => |func| break :inner_blk func,
                                            .fn_effectful => |func| break :inner_blk func,
                                            else => break :inner_blk null,
                                        }
                                    },
                                    .alias => |alias| {
                                        var_ = self.types.getAliasBackingVar(alias);
                                    },
                                    else => break :inner_blk null,
                                }
                            }
                        };

                        // Get the name of the function (for error messages)
                        const func_name: ?Ident.Idx = inner_blk: {
                            const func_expr = self.cir.store.getExpr(call.func);
                            switch (func_expr) {
                                .e_lookup_local => |lookup| {
                                    // Get the pattern that defines this identifier
                                    const pattern = self.cir.store.getPattern(lookup.pattern_idx);
                                    switch (pattern) {
                                        .assign => |assign| break :inner_blk assign.ident,
                                        else => break :inner_blk null,
                                    }
                                },
                                else => break :inner_blk null,
                            }
                        };

                        // Now, check the call args against the type of function
                        if (mb_func) |func| {
                            const func_args = self.types.sliceVars(func.args);

                            // Special case: if func has 1 arg that is empty tuple () and call has 0 args, that's valid
                            const is_unit_arg_call = unit_check: {
                                if (func_args.len == 1 and call_arg_expr_idxs.len == 0) {
                                    const arg_resolved = self.types.resolveVar(func_args[0]);
                                    if (arg_resolved.desc.content == .structure) {
                                        const struct_flat = arg_resolved.desc.content.structure;
                                        // Empty tuple has 0 fields
                                        if (struct_flat == .tuple and struct_flat.tuple.elems.len() == 0) {
                                            break :unit_check true;
                                        }
                                    }
                                }
                                break :unit_check false;
                            };

                            if (func_args.len == call_arg_expr_idxs.len or is_unit_arg_call) {
                                // First, find all the "rigid" variables in a the function's type
                                // and unify the matching corresponding call arguments together.
                                //
                                // Here, "rigid" is in quotes because at this point, the expected function
                                // has been instantiated such that the rigid variables should all resolve
                                // to the same exact flex variable. So we are actually checking for flex
                                // variables here.
                                for (func_args, 0..) |expected_arg_1, i| {
                                    const expected_resolved_1 = self.types.resolveVar(expected_arg_1);

                                    // Ensure the above comment is true. That is, that all
                                    // rigid vars for this function have been instantiated to
                                    // flex vars by the time we get here.
                                    // std.debug.assert(expected_resolved_1.desc.content != .rigid);

                                    // Skip any concrete arguments
                                    if (expected_resolved_1.desc.content != .flex and expected_resolved_1.desc.content != .rigid) {
                                        continue;
                                    }

                                    // Look for other arguments with the same type variable
                                    for (func_args[i + 1 ..], i + 1..) |expected_arg_2, j| {
                                        const expected_resolved_2 = self.types.resolveVar(expected_arg_2);
                                        if (expected_resolved_1.var_ == expected_resolved_2.var_) {
                                            // These two argument indexes in the called *function's*
                                            // type have the same rigid variable! So, we unify
                                            // the corresponding *call args*

                                            const arg_1 = @as(Var, ModuleEnv.varFrom(call_arg_expr_idxs[i]));
                                            const arg_2 = @as(Var, ModuleEnv.varFrom(call_arg_expr_idxs[j]));

                                            const unify_result = try self.unify(arg_1, arg_2, env);
                                            if (unify_result.isProblem()) {
                                                // Use the new error detail for bound type variable incompatibility
                                                self.setProblemTypeMismatchDetail(unify_result.problem, .{
                                                    .incompatible_fn_args_bound_var = .{
                                                        .fn_name = func_name,
                                                        .first_arg_var = arg_1,
                                                        .second_arg_var = arg_2,
                                                        .first_arg_index = @intCast(i),
                                                        .second_arg_index = @intCast(j),
                                                        .num_args = @intCast(call_arg_expr_idxs.len),
                                                    },
                                                });

                                                // Stop execution
                                                _ = try self.unifyWith(expr_var, .err, env);
                                                break :blk;
                                            }
                                        }
                                    }
                                }

                                // Check the function's arguments against the actual
                                // called arguments, unifying each one
<<<<<<< HEAD
                                // Skip if this is a unit argument call (0 call args to match against)
                                if (!is_unit_arg_call) {
                                    for (func_args, call_arg_expr_idxs, 0..) |expected_arg_var, call_expr_idx, arg_index| {
                                        const unify_result = try self.unify(expected_arg_var, ModuleEnv.varFrom(call_expr_idx), rank);
                                        if (unify_result.isProblem()) {
                                            // Use the new error detail for bound type variable incompatibility
                                            self.setProblemTypeMismatchDetail(unify_result.problem, .{
                                                .incompatible_fn_call_arg = .{
                                                    .fn_name = func_name,
                                                    .arg_var = ModuleEnv.varFrom(call_expr_idx),
                                                    .incompatible_arg_index = @intCast(arg_index),
                                                    .num_args = @intCast(call_arg_expr_idxs.len),
                                                },
                                            });

                                            // Stop execution
                                            _ = try self.updateVar(expr_var, .err, rank);
                                            break :blk;
                                        }
=======
                                for (func_args, call_arg_expr_idxs, 0..) |expected_arg_var, call_expr_idx, arg_index| {
                                    const unify_result = try self.unify(expected_arg_var, ModuleEnv.varFrom(call_expr_idx), env);
                                    if (unify_result.isProblem()) {
                                        // Use the new error detail for bound type variable incompatibility
                                        self.setProblemTypeMismatchDetail(unify_result.problem, .{
                                            .incompatible_fn_call_arg = .{
                                                .fn_name = func_name,
                                                .arg_var = ModuleEnv.varFrom(call_expr_idx),
                                                .incompatible_arg_index = @intCast(arg_index),
                                                .num_args = @intCast(call_arg_expr_idxs.len),
                                            },
                                        });

                                        // Stop execution
                                        _ = try self.unifyWith(expr_var, .err, env);
                                        break :blk;
>>>>>>> 9243fcde
                                    }
                                }

                                // Redirect the expr to the function's return type
                                _ = try self.unify(expr_var, func.ret, env);
                            } else {
                                // TODO(jared): Better arity difference error message

                                // If the expected function's arity doesn't match
                                // the actual arguments provoided, unify the
                                // inferred function type with the expected function
                                // type to get  the regulare error message
                                const call_arg_vars: []Var = @ptrCast(call_arg_expr_idxs);
                                const call_func_ret = try self.fresh(env, expr_region);
                                const call_func_content = try self.types.mkFuncUnbound(call_arg_vars, call_func_ret);
                                const call_func_var = try self.freshFromContent(call_func_content, env, expr_region);

                                _ = try self.unify(func_var, call_func_var, env);
                                _ = try self.unify(expr_var, call_func_ret, env);
                            }
                        } else {
                            // We get here if the type of expr being called
                            // (`mk_fn` in `(mk_fn())(arg)`) is NOT already
                            // inferred to be a function type.

                            // This can mean a regular type mismatch, but it can also
                            // mean that the thing being called yet has not yet been
                            // inferred (like if this is an anonymous function param)

                            // Either way, we know what the type  *should* be, based
                            // on how it's being used here. So we create that func
                            // type and unify the function being called against it

                            const call_arg_vars: []Var = @ptrCast(call_arg_expr_idxs);
                            const call_func_ret = try self.fresh(env, expr_region);
                            const call_func_content = try self.types.mkFuncUnbound(call_arg_vars, call_func_ret);
                            const call_func_var = try self.freshFromContent(call_func_content, env, expr_region);

                            _ = try self.unify(func_var, call_func_var, env);

                            // Then, we set the root expr to redirect to the return
                            // type of that function, since a call expr ultimate
                            // resolve to the  returned type
                            _ = try self.unify(expr_var, call_func_ret, env);
                        }
                    }
                },
                else => {
                    // No other call types are currently supported in czer
                    std.debug.assert(false);
                    try self.unifyWith(expr_var, .err, env);
                },
            }
        },
        .e_if => |if_expr| {
            does_fx = try self.checkIfElseExpr(expr_idx, expr_region, env, if_expr) or does_fx;
        },
        .e_match => |match| {
            does_fx = try self.checkMatchExpr(expr_idx, env, match) or does_fx;
        },
        .e_binop => |binop| {
            does_fx = try self.checkBinopExpr(expr_idx, expr_region, env, binop, expected) or does_fx;
        },
        .e_unary_minus => |unary| {
            does_fx = try self.checkUnaryMinusExpr(expr_idx, expr_region, env, unary) or does_fx;
        },
        .e_unary_not => |unary| {
            does_fx = try self.checkUnaryNotExpr(expr_idx, expr_region, env, unary) or does_fx;
        },
        .e_dot_access => |dot_access| {
            // Dot access can either indicate record access or static dispatch

            // Check the receiver expression
            // E.g. thing.val
            //      ^^^^^
            does_fx = try self.checkExpr(dot_access.receiver, env, .no_expectation) or does_fx;
            const receiver_var = ModuleEnv.varFrom(dot_access.receiver);

            if (dot_access.args) |dispatch_args| {
                // If this dot access has args, then it's static dispatch

                // Resolve the receiver var
                const resolved_receiver = self.types.resolveVar(receiver_var);
                var did_err = resolved_receiver.desc.content == .err;

                // Check the args
                // E.g. thing.dispatch(a, b)
                //                     ^  ^
                const dispatch_arg_expr_idxs = self.cir.store.sliceExpr(dispatch_args);
                for (dispatch_arg_expr_idxs) |dispatch_arg_expr_idx| {
                    does_fx = try self.checkExpr(dispatch_arg_expr_idx, env, .no_expectation) or does_fx;

                    // Check if this arg errored
                    did_err = did_err or (self.types.resolveVar(ModuleEnv.varFrom(dispatch_arg_expr_idx)).desc.content == .err);
                }

                if (did_err) {
                    // If the receiver or any arguments are errors, then
                    // propgate the error without doing any static dispatch work
                    try self.unifyWith(expr_var, .err, env);
                } else {
                    // For static dispatch to be used like `thing.dispatch(...)` the
                    // method being dispatched on must accept the type of `thing` as
                    // it's first arg. So, we prepend the `receiver_var` to the args list
                    const first_arg_range = try self.types.appendVars(&.{receiver_var});
                    const rest_args_range = try self.types.appendVars(@ptrCast(dispatch_arg_expr_idxs));
                    const dispatch_arg_vars_range = Var.SafeList.Range{
                        .start = first_arg_range.start,
                        .count = rest_args_range.count + 1,
                    };

                    // TODO Why do we have to create the static dispatch fn at the
                    // receiver rank instead of the  cur rank?

                    // Since the return type of this dispatch is unknown, create a
                    // flex to represent it
                    const dispatch_ret_var = try self.fresh(env, expr_region);

                    // Now, create the function being dispatched
                    const constraint_fn_var = try self.freshFromContent(.{ .structure = .{ .fn_unbound = Func{
                        .args = dispatch_arg_vars_range,
                        .ret = dispatch_ret_var,
                        .needs_instantiation = false,
                    } } }, env, expr_region);

                    // Then, create the static dispatch constraint
                    const constraint = StaticDispatchConstraint{
                        .fn_name = dot_access.field_name,
                        .fn_var = constraint_fn_var,
                    };
                    const constraint_range = try self.types.appendStaticDispatchConstraints(&.{constraint});

                    // Create our constrained flex, and unify it with the receiver
                    const constrained_var = try self.freshFromContent(
                        .{ .flex = Flex{ .name = null, .constraints = constraint_range } },
                        env,
                        expr_region,
                    );

                    _ = try self.unify(constrained_var, receiver_var, env);

                    // Then, set the root expr to redirect to the ret var
                    _ = try self.unify(expr_var, dispatch_ret_var, env);
                }
            } else {
                // Otherwise, this is dot access on a record

                // Create a type for the inferred type of this record access
                // E.g. foo.bar -> { bar: flex } a
                const record_field_var = try self.fresh(env, expr_region);
                const record_field_range = try self.types.appendRecordFields(&.{types_mod.RecordField{
                    .name = dot_access.field_name,
                    .var_ = record_field_var,
                }});
                const record_being_accessed = try self.freshFromContent(.{ .structure = .{
                    .record_unbound = record_field_range,
                } }, env, expr_region);

                // Then, unify the actual receiver type with the expected record
                _ = try self.unify(record_being_accessed, receiver_var, env);
                _ = try self.unify(expr_var, record_field_var, env);
            }
        },
        .e_crash => {
            try self.unifyWith(expr_var, .{ .flex = Flex.init() }, env);
        },
        .e_dbg => |dbg| {
            does_fx = try self.checkExpr(dbg.expr, env, expected) or does_fx;
            _ = try self.unify(expr_var, ModuleEnv.varFrom(dbg.expr), env);
        },
        .e_expect => |expect| {
            does_fx = try self.checkExpr(expect.body, env, expected) or does_fx;
            try self.unifyWith(expr_var, .{ .structure = .empty_record }, env);
        },
        .e_ellipsis => {
            try self.unifyWith(expr_var, .{ .flex = Flex.init() }, env);
        },
        .e_anno_only => {
            // For annotation-only expressions, the type comes from the annotation.
            // This case should only occur when the expression has an annotation (which is
            // enforced during canonicalization), so the expected type should be set.
            switch (expected) {
                .no_expectation => {
                    // This shouldn't happen since we always create e_anno_only with an annotation
                    try self.unifyWith(expr_var, .err, env);
                },
                .expected => |expected_type| {
                    // Redirect expr_var to the annotation var so that lookups get the correct type
                    try self.types.setVarRedirect(expr_var, expected_type.var_);
                },
            }
        },
        .e_low_level_lambda => |ll| {
            // For low-level lambda expressions, treat like a lambda with a crash body.
            // Check the body (which will be e_runtime_error or similar)
            does_fx = try self.checkExpr(ll.body, env, .no_expectation) or does_fx;

            // The lambda's type comes from the annotation.
            // Like e_anno_only, this should always have an annotation.
            // The type will be unified with the expected type in the code below.
            switch (expected) {
                .no_expectation => unreachable,
                .expected => {
                    // The expr_var will be unified with the annotation var below
                },
            }
        },
        .e_hosted_lambda => |hosted| {
            // For hosted lambda expressions, treat like a lambda with a crash body.
            // Check the body (which will be e_runtime_error or similar)
            does_fx = try self.checkExpr(hosted.body, rank, .no_expectation) or does_fx;

            // The lambda's type comes from the annotation.
            // Like e_anno_only and e_low_level_lambda, this should always have an annotation.
            // The type will be unified with the expected type in the code below.
            switch (expected) {
                .no_expectation => unreachable,
                .expected => {
                    // The expr_var will be unified with the annotation var below
                },
            }
        },
        .e_runtime_error => {
            try self.unifyWith(expr_var, .err, env);
        },
    }

    // If we were provided with an expected type, unify against it
    switch (expected) {
        .no_expectation => {},
        .expected => |expected_type| {
            if (expected_type.from_annotation) {
                _ = try self.unifyWithCtx(expected_type.var_, expr_var, env, .anno);
            } else {
                _ = try self.unify(expected_type.var_, expr_var, env);
            }
        },
    }

    return does_fx;
}

// stmts //

/// Given a slice of stmts, type check each one
fn checkBlockStatements(self: *Self, statements: []const CIR.Statement.Idx, env: *Env, _: Region) std.mem.Allocator.Error!bool {
    var does_fx = false;
    for (statements) |stmt_idx| {
        const stmt = self.cir.store.getStatement(stmt_idx);
        const stmt_var = ModuleEnv.varFrom(stmt_idx);
        const stmt_region = self.cir.store.getNodeRegion(ModuleEnv.nodeIdxFrom(stmt_idx));

        try self.setVarRank(stmt_var, env);

        switch (stmt) {
            .s_decl => |decl_stmt| {
                // Check the pattern
                try self.checkPattern(decl_stmt.pattern, env, .no_expectation);
                const decl_pattern_var: Var = ModuleEnv.varFrom(decl_stmt.pattern);

                // Evaluate the rhs of the expression
                const decl_expr_var: Var = ModuleEnv.varFrom(decl_stmt.expr);
                {
                    // Check the annotation, if it exists
                    const expectation = blk: {
                        if (decl_stmt.anno) |annotation_idx| {
                            // Generate the annotation type var in-place
                            try self.generateAnnotationType(annotation_idx, env);
                            const annotation_var = ModuleEnv.varFrom(annotation_idx);

                            // TODO: If we instantiate here, then var lookups break. But if we don't
                            // then the type anno gets corrupted if we have an error in the body
                            // const instantiated_anno_var = try self.instantiateVarPreserveRigids(
                            //     annotation_var,
                            //     rank,
                            //     .use_last_var,
                            // );

                            // Return the expectation
                            break :blk Expected{
                                .expected = .{ .var_ = annotation_var, .from_annotation = true },
                            };
                        } else {
                            break :blk Expected.no_expectation;
                        }
                    };

                    // Enter a new rank
                    try env.var_pool.pushRank();
                    defer env.var_pool.popRank();

                    does_fx = try self.checkExpr(decl_stmt.expr, env, expectation) or does_fx;

                    // Now that we are existing the scope, we must generalize then pop this rank
                    try self.generalizer.generalize(self.gpa, &env.var_pool, env.rank());

                    // Check any accumulated static dispatch constraints
                    try self.checkDeferredStaticDispatchConstraints(env);
                }

                _ = try self.unify(decl_pattern_var, decl_expr_var, env);

                // Unify the pattern with the expression

                _ = try self.unify(stmt_var, decl_pattern_var, env);
            },
            .s_var => |var_stmt| {
                // Check the pattern
                try self.checkPattern(var_stmt.pattern_idx, env, .no_expectation);
                const reassign_pattern_var: Var = ModuleEnv.varFrom(var_stmt.pattern_idx);

                does_fx = try self.checkExpr(var_stmt.expr, env, .no_expectation) or does_fx;
                const var_expr: Var = ModuleEnv.varFrom(var_stmt.expr);

                // Unify the pattern with the expression
                _ = try self.unify(reassign_pattern_var, var_expr, env);

                _ = try self.unify(stmt_var, var_expr, env);
            },
            .s_reassign => |reassign| {
                // We don't need to check the pattern here since it was already
                // checked when this var was created.
                //
                // try self.checkPattern(reassign.pattern_idx, env, .no_expectation);

                const reassign_pattern_var: Var = ModuleEnv.varFrom(reassign.pattern_idx);

                does_fx = try self.checkExpr(reassign.expr, env, .no_expectation) or does_fx;
                const reassign_expr_var: Var = ModuleEnv.varFrom(reassign.expr);

                // Unify the pattern with the expression
                _ = try self.unify(reassign_pattern_var, reassign_expr_var, env);

                _ = try self.unify(stmt_var, reassign_expr_var, env);
            },
            .s_for => |for_stmt| {
                // Check the pattern
                // for item in [1,2,3] {
                //     ^^^^
                try self.checkPattern(for_stmt.patt, env, .no_expectation);
                const for_ptrn_var: Var = ModuleEnv.varFrom(for_stmt.patt);

                // Check the expr
                // for item in [1,2,3] {
                //             ^^^^^^^
                does_fx = try self.checkExpr(for_stmt.expr, env, .no_expectation) or does_fx;
                const for_expr_region = self.cir.store.getNodeRegion(ModuleEnv.nodeIdxFrom(for_stmt.expr));
                const for_expr_var: Var = ModuleEnv.varFrom(for_stmt.expr);

                // Check that the expr is list of the ptrn
                const list_var = try self.freshFromContent(.{ .structure = .{ .list = for_ptrn_var } }, env, for_expr_region);
                _ = try self.unify(list_var, for_expr_var, env);

                // Check the body
                // for item in [1,2,3] {
                //     print!(item.toStr())  <<<<
                // }
                does_fx = try self.checkExpr(for_stmt.body, env, .no_expectation) or does_fx;
                const for_body_var: Var = ModuleEnv.varFrom(for_stmt.body);

                // Check that the for body evaluates to {}
                const body_ret = try self.freshFromContent(.{ .structure = .empty_record }, env, for_expr_region);
                _ = try self.unify(body_ret, for_body_var, env);

                _ = try self.unify(stmt_var, for_body_var, env);
            },
            .s_expr => |expr| {
                does_fx = try self.checkExpr(expr.expr, env, .no_expectation) or does_fx;
                const expr_var: Var = ModuleEnv.varFrom(expr.expr);

                const resolved = self.types.resolveVar(expr_var).desc.content;
                if (resolved == .err or (resolved == .structure and resolved.structure == .empty_record)) {
                    // If this type resolves to an empty record, then we are good!
                } else {
                    const snapshot = try self.snapshots.deepCopyVar(self.types, expr_var);
                    _ = try self.problems.appendProblem(self.cir.gpa, .{ .unused_value = .{
                        .var_ = expr_var,
                        .snapshot = snapshot,
                    } });
                }

                _ = try self.unify(stmt_var, expr_var, env);
            },
            .s_dbg => |expr| {
                does_fx = try self.checkExpr(expr.expr, env, .no_expectation) or does_fx;
                const expr_var: Var = ModuleEnv.varFrom(expr.expr);

                _ = try self.unify(stmt_var, expr_var, env);
            },
            .s_expect => |expr_stmt| {
                does_fx = try self.checkExpr(expr_stmt.body, env, .no_expectation) or does_fx;
                const body_var: Var = ModuleEnv.varFrom(expr_stmt.body);

                const bool_var = try self.freshBool(env, stmt_region);
                _ = try self.unify(bool_var, body_var, env);

                _ = try self.unify(stmt_var, body_var, env);
            },
            .s_crash => |_| {
                try self.unifyWith(stmt_var, .{ .flex = Flex.init() }, env);
            },
            .s_return => |_| {
                // To implement early returns and make them usable, we need to:
                // 1. Update the parse to allow for if statements (as opposed to if expressions)
                // 2. Track function scope in czer and capture the function for this return in `s_return`
                // 3. When type checking a lambda, capture all early returns
                //    a. Unify all early returns together
                //    b. Unify early returns with func return type

                try self.unifyWith(stmt_var, .{ .structure = .empty_record }, env);
            },
            .s_import, .s_alias_decl, .s_nominal_decl, .s_type_anno => {
                // These are only valid at the top level, czer reports error
                try self.unifyWith(stmt_var, .err, env);
            },
            .s_runtime_error => {
                try self.unifyWith(stmt_var, .err, env);
            },
        }
    }
    return does_fx;
}

// if-else //

/// Check the types for an if-else expr
fn checkIfElseExpr(
    self: *Self,
    if_expr_idx: CIR.Expr.Idx,
    expr_region: Region,
    env: *Env,
    if_: @FieldType(CIR.Expr, @tagName(.e_if)),
) std.mem.Allocator.Error!bool {
    const trace = tracy.trace(@src());
    defer trace.end();

    const branches = self.cir.store.sliceIfBranches(if_.branches);

    // Should never be 0
    std.debug.assert(branches.len > 0);

    // Get the first branch
    const first_branch_idx = branches[0];
    const first_branch = self.cir.store.getIfBranch(first_branch_idx);

    // Check the condition of the 1st branch
    var does_fx = try self.checkExpr(first_branch.cond, env, .no_expectation);
    const first_cond_var: Var = ModuleEnv.varFrom(first_branch.cond);
    const bool_var = try self.freshBool(env, expr_region);
    const first_cond_result = try self.unify(bool_var, first_cond_var, env);
    self.setDetailIfTypeMismatch(first_cond_result, .incompatible_if_cond);

    // Then we check the 1st branch's body
    does_fx = try self.checkExpr(first_branch.body, env, .no_expectation) or does_fx;

    // The 1st branch's body is the type all other branches must match
    const branch_var = @as(Var, ModuleEnv.varFrom(first_branch.body));

    // Total number of branches (including final else)
    const num_branches: u32 = @intCast(branches.len + 1);

    var last_if_branch = first_branch_idx;
    for (branches[1..], 1..) |branch_idx, cur_index| {
        const branch = self.cir.store.getIfBranch(branch_idx);

        // Check the branches condition
        does_fx = try self.checkExpr(branch.cond, env, .no_expectation) or does_fx;
        const cond_var: Var = ModuleEnv.varFrom(branch.cond);
        const branch_bool_var = try self.freshBool(env, expr_region);
        const cond_result = try self.unify(branch_bool_var, cond_var, env);
        self.setDetailIfTypeMismatch(cond_result, .incompatible_if_cond);

        // Check the branch body
        does_fx = try self.checkExpr(branch.body, env, .no_expectation) or does_fx;
        const body_var: Var = ModuleEnv.varFrom(branch.body);
        const body_result = try self.unify(branch_var, body_var, env);
        self.setDetailIfTypeMismatch(body_result, problem.TypeMismatchDetail{ .incompatible_if_branches = .{
            .parent_if_expr = if_expr_idx,
            .last_if_branch = last_if_branch,
            .num_branches = num_branches,
            .problem_branch_index = @intCast(cur_index),
        } });

        if (!body_result.isOk()) {
            // Check remaining branches to catch their individual errors
            for (branches[cur_index + 1 ..]) |remaining_branch_idx| {
                const remaining_branch = self.cir.store.getIfBranch(remaining_branch_idx);

                does_fx = try self.checkExpr(remaining_branch.cond, env, .no_expectation) or does_fx;
                const remaining_cond_var: Var = ModuleEnv.varFrom(remaining_branch.cond);

                const fresh_bool = try self.freshBool(env, expr_region);
                const remaining_cond_result = try self.unify(fresh_bool, remaining_cond_var, env);
                self.setDetailIfTypeMismatch(remaining_cond_result, .incompatible_if_cond);

                does_fx = try self.checkExpr(remaining_branch.body, env, .no_expectation) or does_fx;
                try self.unifyWith(ModuleEnv.varFrom(remaining_branch.body), .err, env);
            }

            // Break to avoid cascading errors
            break;
        }

        last_if_branch = branch_idx;
    }

    // Check the final else
    does_fx = try self.checkExpr(if_.final_else, env, .no_expectation) or does_fx;
    const final_else_var: Var = ModuleEnv.varFrom(if_.final_else);
    const final_else_result = try self.unify(branch_var, final_else_var, env);
    self.setDetailIfTypeMismatch(final_else_result, problem.TypeMismatchDetail{ .incompatible_if_branches = .{
        .parent_if_expr = if_expr_idx,
        .last_if_branch = last_if_branch,
        .num_branches = num_branches,
        .problem_branch_index = num_branches - 1,
    } });

    // Set the entire expr's type to be the type of the branch
    const if_expr_var: Var = ModuleEnv.varFrom(if_expr_idx);
    _ = try self.unify(if_expr_var, branch_var, env);

    return does_fx;
}

// match //

/// Check the types for an if-else expr
fn checkMatchExpr(self: *Self, expr_idx: CIR.Expr.Idx, env: *Env, match: CIR.Expr.Match) Allocator.Error!bool {
    const trace = tracy.trace(@src());
    defer trace.end();

    // Check the match's condition
    var does_fx = try self.checkExpr(match.cond, env, .no_expectation);
    const cond_var = ModuleEnv.varFrom(match.cond);

    // Assert we have at least 1 branch
    std.debug.assert(match.branches.span.len > 0);

    // Get slice of branches
    const branch_idxs = self.cir.store.sliceMatchBranches(match.branches);

    // Manually check the 1st branch
    // The type of the branch's body becomes the var other branch bodies must unify
    // against.
    const first_branch_idx = branch_idxs[0];
    const first_branch = self.cir.store.getMatchBranch(first_branch_idx);
    const first_branch_ptrn_idxs = self.cir.store.sliceMatchBranchPatterns(first_branch.patterns);

    for (first_branch_ptrn_idxs) |branch_ptrn_idx| {
        const branch_ptrn = self.cir.store.getMatchBranchPattern(branch_ptrn_idx);
        try self.checkPattern(branch_ptrn.pattern, env, .no_expectation);
        const branch_ptrn_var = ModuleEnv.varFrom(branch_ptrn.pattern);

        const ptrn_result = try self.unify(cond_var, branch_ptrn_var, env);
        self.setDetailIfTypeMismatch(ptrn_result, problem.TypeMismatchDetail{ .incompatible_match_cond_pattern = .{
            .match_expr = expr_idx,
        } });
    }

    // Check the first branch's value, then use that at the branch_var
    does_fx = try self.checkExpr(first_branch.value, env, .no_expectation) or does_fx;
    const val_var = ModuleEnv.varFrom(first_branch.value);

    // Then iterate over the rest of the branches
    for (branch_idxs[1..], 1..) |branch_idx, branch_cur_index| {
        const branch = self.cir.store.getMatchBranch(branch_idx);

        // First, check the patterns of this branch
        const branch_ptrn_idxs = self.cir.store.sliceMatchBranchPatterns(branch.patterns);
        for (branch_ptrn_idxs, 0..) |branch_ptrn_idx, cur_ptrn_index| {
            // Check the pattern's sub types
            const branch_ptrn = self.cir.store.getMatchBranchPattern(branch_ptrn_idx);
            try self.checkPattern(branch_ptrn.pattern, env, .no_expectation);

            // Check the pattern against the cond
            const branch_ptrn_var = ModuleEnv.varFrom(branch_ptrn.pattern);
            const ptrn_result = try self.unify(cond_var, branch_ptrn_var, env);
            self.setDetailIfTypeMismatch(ptrn_result, problem.TypeMismatchDetail{ .incompatible_match_patterns = .{
                .match_expr = expr_idx,
                .num_branches = @intCast(match.branches.span.len),
                .problem_branch_index = @intCast(branch_cur_index),
                .num_patterns = @intCast(branch_ptrn_idxs.len),
                .problem_pattern_index = @intCast(cur_ptrn_index),
            } });
        }

        // Then, check the body
        does_fx = try self.checkExpr(branch.value, env, .no_expectation) or does_fx;
        const branch_result = try self.unify(val_var, ModuleEnv.varFrom(branch.value), env);
        self.setDetailIfTypeMismatch(branch_result, problem.TypeMismatchDetail{ .incompatible_match_branches = .{
            .match_expr = expr_idx,
            .num_branches = @intCast(match.branches.span.len),
            .problem_branch_index = @intCast(branch_cur_index),
        } });

        if (!branch_result.isOk()) {
            // If there was a body mismatch, do not check other branches to stop
            // cascading errors. But still check each other branch's sub types
            for (branch_idxs[branch_cur_index + 1 ..], branch_cur_index + 1..) |other_branch_idx, other_branch_cur_index| {
                const other_branch = self.cir.store.getMatchBranch(other_branch_idx);

                // Still check the other patterns
                const other_branch_ptrn_idxs = self.cir.store.sliceMatchBranchPatterns(other_branch.patterns);
                for (other_branch_ptrn_idxs, 0..) |other_branch_ptrn_idx, other_cur_ptrn_index| {
                    // Check the pattern's sub types
                    const other_branch_ptrn = self.cir.store.getMatchBranchPattern(other_branch_ptrn_idx);
                    try self.checkPattern(other_branch_ptrn.pattern, env, .no_expectation);

                    // Check the pattern against the cond
                    const other_branch_ptrn_var = ModuleEnv.varFrom(other_branch_ptrn.pattern);
                    const ptrn_result = try self.unify(cond_var, other_branch_ptrn_var, env);
                    self.setDetailIfTypeMismatch(ptrn_result, problem.TypeMismatchDetail{ .incompatible_match_patterns = .{
                        .match_expr = expr_idx,
                        .num_branches = @intCast(match.branches.span.len),
                        .problem_branch_index = @intCast(other_branch_cur_index),
                        .num_patterns = @intCast(other_branch_ptrn_idxs.len),
                        .problem_pattern_index = @intCast(other_cur_ptrn_index),
                    } });
                }

                // Then check the other branch's exprs
                does_fx = try self.checkExpr(other_branch.value, env, .no_expectation) or does_fx;
                try self.unifyWith(ModuleEnv.varFrom(other_branch.value), .err, env);
            }

            // Then stop type checking for this branch
            break;
        }
    }

    // Unify the root expr with the match value
    _ = try self.unify(ModuleEnv.varFrom(expr_idx), val_var, env);

    return does_fx;
}

// unary minus //

fn checkUnaryMinusExpr(self: *Self, expr_idx: CIR.Expr.Idx, expr_region: Region, env: *Env, unary: CIR.Expr.UnaryMinus) Allocator.Error!bool {
    const trace = tracy.trace(@src());
    defer trace.end();

    // Check the operand expression
    const does_fx = try self.checkExpr(unary.expr, env, .no_expectation);

    // For unary minus, we constrain the operand and result to be numbers
    const operand_var = @as(Var, ModuleEnv.varFrom(unary.expr));
    const result_var = @as(Var, ModuleEnv.varFrom(expr_idx));

    // Create a fresh number variable for the operation
    const num_content = Content{ .structure = .{ .num = .{
        .num_unbound = .{
            .int_requirements = Num.IntRequirements.init(),
            .frac_requirements = Num.FracRequirements.init(),
        },
    } } };
    const num_var = try self.freshFromContent(num_content, env, expr_region);

    // Redirect the result to the number type
    _ = try self.unify(result_var, num_var, env);

    // Unify result with the number type
    _ = try self.unify(num_var, operand_var, env);

    return does_fx;
}

// unary not //

fn checkUnaryNotExpr(self: *Self, expr_idx: CIR.Expr.Idx, expr_region: Region, env: *Env, unary: CIR.Expr.UnaryNot) Allocator.Error!bool {
    const trace = tracy.trace(@src());
    defer trace.end();

    const expr_var = @as(Var, ModuleEnv.varFrom(expr_idx));

    // Check the operand expression
    const does_fx = try self.checkExpr(unary.expr, env, .no_expectation);

    // For unary not, we constrain the operand and result to be booleans
    const operand_var = @as(Var, ModuleEnv.varFrom(unary.expr));

    // Create a fresh boolean variable for the operation
    const bool_var = try self.freshBool(env, expr_region);

    // Unify result with the boolean type
    _ = try self.unify(bool_var, operand_var, env);

    // Redirect the result to the boolean type
    _ = try self.unify(expr_var, bool_var, env);

    return does_fx;
}

// binop //

/// Check the types for a binary operation expression
fn checkBinopExpr(
    self: *Self,
    expr_idx: CIR.Expr.Idx,
    expr_region: Region,
    env: *Env,
    binop: CIR.Expr.Binop,
    expected: Expected,
) Allocator.Error!bool {
    const trace = tracy.trace(@src());
    defer trace.end();

    const expr_var = ModuleEnv.varFrom(expr_idx);
    const lhs_var = @as(Var, ModuleEnv.varFrom(binop.lhs));
    const rhs_var = @as(Var, ModuleEnv.varFrom(binop.rhs));

    // Check operands first
    var does_fx = false;
    does_fx = try self.checkExpr(binop.lhs, env, .no_expectation) or does_fx;
    does_fx = try self.checkExpr(binop.rhs, env, .no_expectation) or does_fx;

    switch (binop.op) {
        .add, .sub, .mul, .div, .rem, .pow, .div_trunc => {
            // For now, we'll constrain both operands to be numbers
            // In the future, this will use static dispatch based on the lhs type

            // We check the lhs and the rhs independently, then unify them with
            // each other. This ensures that all errors are surfaced and the
            // operands are the same type
            switch (expected) {
                .expected => |expectation| {
                    const lhs_instantiated = try self.instantiateVar(expectation.var_, env, .{ .explicit = expr_region });
                    const rhs_instantiated = try self.instantiateVar(expectation.var_, env, .{ .explicit = expr_region });

                    if (expectation.from_annotation) {
                        _ = try self.unifyWithCtx(lhs_instantiated, lhs_var, env, .anno);
                        _ = try self.unifyWithCtx(rhs_instantiated, rhs_var, env, .anno);
                    } else {
                        _ = try self.unify(lhs_instantiated, lhs_var, env);
                        _ = try self.unify(rhs_instantiated, rhs_var, env);
                    }
                },
                .no_expectation => {
                    // Start with empty requirements that can be constrained by operands
                    const num_content = Content{ .structure = .{ .num = .{
                        .num_unbound = .{
                            .int_requirements = Num.IntRequirements.init(),
                            .frac_requirements = Num.FracRequirements.init(),
                        },
                    } } };
                    const lhs_num_var = try self.freshFromContent(num_content, env, expr_region);
                    const rhs_num_var = try self.freshFromContent(num_content, env, expr_region);

                    // Unify left and right operands with num
                    _ = try self.unify(lhs_num_var, lhs_var, env);
                    _ = try self.unify(rhs_num_var, rhs_var, env);
                },
            }

            // Unify left and right together
            _ = try self.unify(lhs_var, rhs_var, env);

            // Set root expr. If unifications succeeded this will the the
            // num, otherwise the propgate error
            _ = try self.unify(expr_var, lhs_var, env);
        },
        .lt, .gt, .le, .ge, .eq, .ne => {
            // Ensure the operands are the same type
            const result = try self.unify(lhs_var, rhs_var, env);

            if (result.isOk()) {
                const fresh_bool = try self.freshBool(env, expr_region);
                _ = try self.unify(expr_var, fresh_bool, env);
            } else {
                try self.unifyWith(expr_var, .err, env);
            }
        },
        .@"and" => {
            const lhs_fresh_bool = try self.freshBool(env, expr_region);
            const lhs_result = try self.unify(lhs_fresh_bool, lhs_var, env);
            self.setDetailIfTypeMismatch(lhs_result, .{ .invalid_bool_binop = .{
                .binop_expr = expr_idx,
                .problem_side = .lhs,
                .binop = .@"and",
            } });

            const rhs_fresh_bool = try self.freshBool(env, expr_region);
            const rhs_result = try self.unify(rhs_fresh_bool, rhs_var, env);
            self.setDetailIfTypeMismatch(rhs_result, .{ .invalid_bool_binop = .{
                .binop_expr = expr_idx,
                .problem_side = .rhs,
                .binop = .@"and",
            } });

            // Unify left and right together
            _ = try self.unify(lhs_var, rhs_var, env);

            // Set root expr. If unifications succeeded this will the the
            // num, otherwise the propgate error
            _ = try self.unify(expr_var, lhs_var, env);
        },
        .@"or" => {
            const lhs_fresh_bool = try self.freshBool(env, expr_region);
            const lhs_result = try self.unify(lhs_fresh_bool, lhs_var, env);
            self.setDetailIfTypeMismatch(lhs_result, .{ .invalid_bool_binop = .{
                .binop_expr = expr_idx,
                .problem_side = .lhs,
                .binop = .@"and",
            } });

            const rhs_fresh_bool = try self.freshBool(env, expr_region);
            const rhs_result = try self.unify(rhs_fresh_bool, rhs_var, env);
            self.setDetailIfTypeMismatch(rhs_result, .{ .invalid_bool_binop = .{
                .binop_expr = expr_idx,
                .problem_side = .rhs,
                .binop = .@"and",
            } });

            // Unify left and right together
            _ = try self.unify(lhs_var, rhs_var, env);

            // Set root expr. If unifications succeeded this will the the
            // num, otherwise the propagate error
            _ = try self.unify(expr_var, lhs_var, env);
        },
        .pipe_forward => {
            // TODO
        },
        .null_coalesce => {
            // TODO
        },
    }

    return does_fx;
}

// problems //

/// If the provided result is a type mismatch problem, append the detail to the
/// problem in the store.
/// This allows us to show the user nice, more specific errors than a generic
/// type mismatch
fn setDetailIfTypeMismatch(self: *Self, result: unifier.Result, mismatch_detail: problem.TypeMismatchDetail) void {
    switch (result) {
        .ok => {},
        .problem => |problem_idx| {
            self.setProblemTypeMismatchDetail(problem_idx, mismatch_detail);
        },
    }
}

/// If the provided problem is a type mismatch, set the mismatch detail.
/// This allows us to show the user nice, more specific errors than a generic
/// type mismatch
fn setProblemTypeMismatchDetail(self: *Self, problem_idx: problem.Problem.Idx, mismatch_detail: problem.TypeMismatchDetail) void {
    switch (self.problems.problems.items[@intFromEnum(problem_idx)]) {
        .type_mismatch => |mismatch| {
            self.problems.problems.items[@intFromEnum(problem_idx)] = .{
                .type_mismatch = .{
                    .types = mismatch.types,
                    .detail = mismatch_detail,
                },
            };
        },
        else => {
            // For other problem types (e.g., number_does_not_fit), the
            // original problem is already more specific than our custom
            // problem, so we should keep it as-is and not replace it.
        },
    }
}

// copy type from other module //

// external type lookups //

const ExternalType = struct {
    local_var: Var,
    other_cir_node_idx: CIR.Node.Idx,
    other_cir: *const ModuleEnv,
};

/// Copy a variable from a different module into this module's types store.
///
/// IMPORTANT: The caller must instantiate this variable before unifing
/// against it. This avoid poisoning the copied variable in the types store if
/// unification fails.
fn resolveVarFromExternal(
    self: *Self,
    module_idx: CIR.Import.Idx,
    node_idx: u16,
) std.mem.Allocator.Error!?ExternalType {
    const module_idx_int = @intFromEnum(module_idx);
    if (module_idx_int < self.imported_modules.len) {
        const other_module_cir = self.imported_modules[module_idx_int];
        const other_module_env = other_module_cir;

        // The idx of the expression in the other module
        const target_node_idx = @as(CIR.Node.Idx, @enumFromInt(node_idx));

        // Check if we've already copied this import
        const cache_key = ImportCacheKey{
            .module_idx = module_idx,
            .node_idx = target_node_idx,
        };

        const copied_var = if (self.import_cache.get(cache_key)) |cached_var|
            // Reuse the previously copied type.
            cached_var
        else blk: {
            // First time importing this type - copy it and cache the result
            const imported_var = @as(Var, @enumFromInt(@intFromEnum(target_node_idx)));

            // Every node should have a corresponding type entry
            std.debug.assert(@intFromEnum(imported_var) < other_module_env.types.len());

            const new_copy = try self.copyVar(imported_var, other_module_env, null);
            try self.import_cache.put(self.gpa, cache_key, new_copy);
            break :blk new_copy;
        };

        return .{
            .local_var = copied_var,
            .other_cir_node_idx = target_node_idx,
            .other_cir = other_module_env,
        };
    } else {
        return null;
    }
}

/// Instantiate a variable, writing su
fn copyVar(self: *Self, other_module_var: Var, other_module_env: *const ModuleEnv, mb_region: ?Region) std.mem.Allocator.Error!Var {
    // First, reset state
    self.var_map.clearRetainingCapacity();

    // Copy the var from the dest type store into this type store
    const copied_var = try copy_import.copyVar(
        &other_module_env.*.types,
        self.types,
        other_module_var,
        &self.var_map,
        other_module_env.getIdentStoreConst(),
        self.cir.getIdentStore(),
        self.gpa,
    );

    const region = if (mb_region) |region| region else base.Region.zero();

    // If we had to insert any new type variables, ensure that we have
    // corresponding regions for them. This is essential for error reporting.
    if (self.var_map.count() > 0) {
        var iterator = self.var_map.iterator();
        while (iterator.next()) |x| {
            // Get the newly created var
            const fresh_var = x.value_ptr.*;
            try self.fillInRegionsThrough(fresh_var);

            self.setRegionAt(fresh_var, region);
        }
    }

    // Assert that we have regions for every type variable
    self.debugAssertArraysInSync();

    return copied_var;
}

// validate static dispatch constraints //

/// Check static dispatch constraints
///
/// Note that new constraints can be added as we are processing. For example:
///
///  Test := [Val(Str)].{
///    to_str = |Test.Val(s)| s
///    to_str2 = |test| test.to_str()
///  }
///  main = Test.Val("hello").to_str2()
///
/// Initially, we only have to check constraint for `Test.to_str2`. But when we
/// process that, we then have to check `Test.to_str`.
fn checkDeferredStaticDispatchConstraints(self: *Self, env: *Env) std.mem.Allocator.Error!void {
    var deferred_constraint_len = env.deferred_static_dispatch_constraints.items.items.len;
    var deferred_constraint_index: usize = 0;
    while (deferred_constraint_index < deferred_constraint_len) : ({
        deferred_constraint_index += 1;
        deferred_constraint_len = env.deferred_static_dispatch_constraints.items.items.len;
    }) {
        const deferred_constraint = env.deferred_static_dispatch_constraints.items.items[deferred_constraint_index];
        const dispatcher_resolved = self.types.resolveVar(deferred_constraint.var_);
        const dispatcher_content = dispatcher_resolved.desc.content;

        if (dispatcher_content == .err) {
            // If the root type is an error, then skip constraint checking
            const constraints = self.types.sliceStaticDispatchConstraints(deferred_constraint.constraints);
            for (constraints) |constraint| {
                try self.markConstraintFunctionAsError(constraint, env);
            }
            try self.unifyWith(deferred_constraint.var_, .err, env);
        } else if (dispatcher_content == .rigid) {
            // Get the rigid variable and the constraints it has defined
            const rigid = dispatcher_content.rigid;
            const rigid_constraints = self.types.sliceStaticDispatchConstraints(rigid.constraints);

            // Get the deferred constraints to validate against
            const deferred_constraints = self.types.sliceStaticDispatchConstraints(deferred_constraint.constraints);

            // First, special case if this rigid has no constraints
            if (deferred_constraints.len > 0 and rigid_constraints.len == 0) {
                const constraint = deferred_constraints[0];
                try self.reportConstraintError(
                    deferred_constraint.var_,
                    constraint,
                    .{ .missing_method = .rigid },
                    env,
                );
                continue;
            }

            // Build a map of constraints the rigid has
            self.ident_to_var_map.clearRetainingCapacity();
            try self.ident_to_var_map.ensureUnusedCapacity(@intCast(rigid_constraints.len));
            for (rigid_constraints) |rigid_constraint| {
                self.ident_to_var_map.putAssumeCapacity(rigid_constraint.fn_name, rigid_constraint.fn_var);
            }

            // Iterate over the constraints
            for (deferred_constraints) |constraint| {
                // Extract the function and return type from the constraint
                const resolved_constraint = self.types.resolveVar(constraint.fn_var);
                const mb_resolved_func = resolved_constraint.desc.content.unwrapFunc();
                std.debug.assert(mb_resolved_func != null);
                const resolved_func = mb_resolved_func.?;

                // Then, lookup the inferred constraint in the actual list of rigid constraints
                if (self.ident_to_var_map.get(constraint.fn_name)) |rigid_var| {
                    // Unify the actual function var against the inferred var
                    //
                    // TODO: For better error messages, we should check if these
                    // types are functions, unify each arg, etc. This should look
                    // similar to e_call
                    const result = try self.unify(rigid_var, constraint.fn_var, env);
                    if (result.isProblem()) {
                        try self.unifyWith(deferred_constraint.var_, .err, env);
                        try self.unifyWith(resolved_func.ret, .err, env);
                    }
                } else {
                    try self.reportConstraintError(
                        deferred_constraint.var_,
                        constraint,
                        .{ .missing_method = .nominal },
                        env,
                    );
                    continue;
                }
            }
        } else if (dispatcher_content == .flex) {
            // If the root type is aa flex, then we there's nothing to check
            continue;
        } else if (dispatcher_content == .structure and dispatcher_content.structure == .nominal_type) {
            // TODO: Internal types like Str, Result, List, etc are not
            // technically nominal types. So in those cases, we should lookup
            // the builtin module manually and dispatch that way

            // If the root type is a nominal type, then this is valid static dispatch
            const nominal_type = dispatcher_content.structure.nominal_type;

            // Get the module ident that this type was defined in
            const original_module_ident = nominal_type.origin_module;

            // Check if the nominal type in question is defined in this module
            const is_this_module = original_module_ident == self.common_idents.module_name;

            // Get the list of exposed items to check
            const original_env: *const ModuleEnv = blk: {
                if (is_this_module) {
                    break :blk self.cir;
                } else {
                    // Get the module env from module_envs
                    std.debug.assert(self.module_envs != null);
                    const module_envs = self.module_envs.?;
                    const mb_original_module_env = module_envs.get(original_module_ident);
                    std.debug.assert(mb_original_module_env != null);
                    break :blk mb_original_module_env.?.env;
                }
            };

            // Get some data about the nominal type
            const region = self.getRegionAt(deferred_constraint.var_);
            const type_name_bytes = self.cir.getIdent(nominal_type.ident.ident_idx);

            // Iterate over the constraints
            const constraints = self.types.sliceStaticDispatchConstraints(deferred_constraint.constraints);
            for (constraints) |constraint| {
                // Extract the function and return type from the constraint
                const resolved_constraint = self.types.resolveVar(constraint.fn_var);
                const mb_resolved_func = resolved_constraint.desc.content.unwrapFunc();
                std.debug.assert(mb_resolved_func != null);
                const resolved_func = mb_resolved_func.?;

                // Get the name fully qualified name of the function
                // Czer creates this as `TypeName.method_name`
                const constraint_fn_name_bytes = self.cir.getIdent(constraint.fn_name);

                // Calculate the name of the static dispatch function
                //
                // TODO: This works for top-level types, but not for deeply
                // nested types like: MyModule.A.B.C.my_func
                self.static_dispatch_method_name_buf.clearRetainingCapacity();
                if (std.mem.eql(u8, type_name_bytes, original_env.module_name)) {
                    try self.static_dispatch_method_name_buf.print(
                        self.gpa,
                        "{s}.{s}",
                        .{ type_name_bytes, constraint_fn_name_bytes },
                    );
                } else {
                    try self.static_dispatch_method_name_buf.print(
                        self.gpa,
                        "{s}.{s}.{s}",
                        .{ original_env.module_name, type_name_bytes, constraint_fn_name_bytes },
                    );
                }
                const qualified_name_bytes = self.static_dispatch_method_name_buf.items;

                // Get the ident of this method in the original env
                const ident_in_original_env = original_env.getIdentStoreConst().findByString(qualified_name_bytes) orelse {
                    try self.reportConstraintError(
                        deferred_constraint.var_,
                        constraint,
                        .{ .missing_method = .nominal },
                        env,
                    );
                    continue;
                };

                // Get the def index in the original env
                const node_idx_in_original_env = original_env.getExposedNodeIndexById(ident_in_original_env) orelse {
                    // This can happen if the original module has an ident that
                    // matches the method/type, but it doesn't actually have
                    // that method.
                    try self.reportConstraintError(
                        deferred_constraint.var_,
                        constraint,
                        .{ .missing_method = .nominal },
                        env,
                    );
                    continue;
                };

                const def_idx: CIR.Def.Idx = @enumFromInt(@as(u32, @intCast(node_idx_in_original_env)));
                const def_var: Var = ModuleEnv.varFrom(def_idx);

                if (is_this_module) {
                    // Check if we've processed this def already.
                    const def = original_env.store.getDef(def_idx);
                    const mb_processing_def = self.top_level_ptrns.get(def.pattern);
                    if (mb_processing_def) |processing_def| {
                        std.debug.assert(processing_def.def_idx == def_idx);
                        switch (processing_def.status) {
                            .not_processed => {
                                var sub_env = try self.env_pool.acquire(.generalized);
                                defer self.env_pool.release(sub_env);

                                try self.checkDef(def_idx, &sub_env);
                            },
                            .processing => {
                                // TODO: Handle recursive defs
                            },
                            .processed => {},
                        }
                    }
                }

                // Copy the actual method from the dest module env to this module env
                const real_method_var = if (is_this_module)
                    try self.instantiateVar(def_var, env, .{ .explicit = region })
                else
                    try self.copyVar(def_var, original_env, region);

                // Unify the actual function var against the inferred var
                //
                // TODO: For better error messages, we should check if these
                // types are functions, unify each arg, etc. This should look
                // similar to e_call
                const result = try self.unify(real_method_var, constraint.fn_var, env);

                if (result.isProblem()) {
                    try self.unifyWith(deferred_constraint.var_, .err, env);
                    try self.unifyWith(resolved_func.ret, .err, env);
                }
            }
        } else {
            // If the root type is anything but a nominal type, push an error

            const constraints = self.types.sliceStaticDispatchConstraints(deferred_constraint.constraints);
            if (constraints.len > 0) {
                try self.reportConstraintError(
                    deferred_constraint.var_,
                    constraints[0],
                    .not_nominal,
                    env,
                );
            } else {
                // It should be impossible to have a deferred constraint check
                // that has no constraints.
                std.debug.assert(false);
            }
        }
    }

    // Now that we've processed all constraints, reset the array
    env.deferred_static_dispatch_constraints.items.clearRetainingCapacity();
}

/// Mark a constraint function's return type as error
fn markConstraintFunctionAsError(self: *Self, constraint: StaticDispatchConstraint, env: *Env) !void {
    const resolved_constraint = self.types.resolveVar(constraint.fn_var);
    const mb_resolved_func = resolved_constraint.desc.content.unwrapFunc();
    std.debug.assert(mb_resolved_func != null);
    const resolved_func = mb_resolved_func.?;
    try self.unifyWith(resolved_func.ret, .err, env);
}

/// Report a constraint validation error
fn reportConstraintError(
    self: *Self,
    dispatcher_var: Var,
    constraint: StaticDispatchConstraint,
    kind: union(enum) {
        missing_method: problem.DispatcherDoesNotImplMethod.DispatcherType,
        not_nominal,
    },
    env: *Env,
) !void {
    const snapshot = try self.snapshots.deepCopyVar(self.types, dispatcher_var);
    const constraint_problem = switch (kind) {
        .missing_method => |dispatcher_type| problem.Problem{ .static_dispach = .{
            .dispatcher_does_not_impl_method = .{
                .dispatcher_var = dispatcher_var,
                .dispatcher_snapshot = snapshot,
                .dispatcher_type = dispatcher_type,
                .fn_var = constraint.fn_var,
                .method_name = constraint.fn_name,
            },
        } },
        .not_nominal => problem.Problem{ .static_dispach = .{
            .dispatcher_not_nominal = .{
                .dispatcher_var = dispatcher_var,
                .dispatcher_snapshot = snapshot,
                .fn_var = constraint.fn_var,
                .method_name = constraint.fn_name,
            },
        } },
    };
    _ = try self.problems.appendProblem(self.cir.gpa, constraint_problem);

    try self.markConstraintFunctionAsError(constraint, env);
}

/// Pool for reusing Env instances to avoid repeated allocations
const EnvPool = struct {
    available: std.ArrayList(Env),
    gpa: Allocator,

    fn init(gpa: Allocator) std.mem.Allocator.Error!EnvPool {
        var pool = try std.ArrayList(Env).initCapacity(gpa, 8);
        for (0..8) |_| {
            pool.appendAssumeCapacity(try Env.init(gpa, .generalized));
        }
        return .{
            .available = pool,
            .gpa = gpa,
        };
    }

    fn deinit(self: *EnvPool) void {
        for (self.available.items) |*env| {
            env.deinit(self.gpa);
        }
        self.available.deinit(self.gpa);
    }

    /// Acquire an Env from the pool, or create a new one if none available
    fn acquire(self: *EnvPool, at: Rank) std.mem.Allocator.Error!Env {
        const trace = tracy.trace(@src());
        defer trace.end();

        if (self.available.pop()) |env| {
            // Reset the env for reuse
            var reused_env = env;
            reused_env.reset();
            return reused_env;
        } else {
            // Otherwise init a new one and ensure there's room to put it back
            // into the pool when we're done using it
            try self.available.ensureUnusedCapacity(self.gpa, 1);
            return try Env.init(self.gpa, at);
        }
    }

    /// Return an Env to the pool for reuse.
    /// If the pool cannot fit it, then deinit the env
    ///
    /// * If we acquire an existing env from the pool, there should be a slot
    ///   available to return it
    /// * If we init a new env when we acquire, the acquire func should expand the
    ///   pool so we have room to return it
    fn release(self: *EnvPool, env: Env) void {
        const trace = tracy.trace(@src());
        defer trace.end();

        var releasable_env = env;
        releasable_env.reset();
        self.available.append(self.gpa, releasable_env) catch {
            // If we can't add to the pool, just deinit this env
            releasable_env.deinit(self.gpa);
        };
    }
};<|MERGE_RESOLUTION|>--- conflicted
+++ resolved
@@ -2916,11 +2916,10 @@
 
                                 // Check the function's arguments against the actual
                                 // called arguments, unifying each one
-<<<<<<< HEAD
                                 // Skip if this is a unit argument call (0 call args to match against)
                                 if (!is_unit_arg_call) {
                                     for (func_args, call_arg_expr_idxs, 0..) |expected_arg_var, call_expr_idx, arg_index| {
-                                        const unify_result = try self.unify(expected_arg_var, ModuleEnv.varFrom(call_expr_idx), rank);
+                                        const unify_result = try self.unify(expected_arg_var, ModuleEnv.varFrom(call_expr_idx), env);
                                         if (unify_result.isProblem()) {
                                             // Use the new error detail for bound type variable incompatibility
                                             self.setProblemTypeMismatchDetail(unify_result.problem, .{
@@ -2933,27 +2932,9 @@
                                             });
 
                                             // Stop execution
-                                            _ = try self.updateVar(expr_var, .err, rank);
+                                            _ = try self.unifyWith(expr_var, .err, env);
                                             break :blk;
                                         }
-=======
-                                for (func_args, call_arg_expr_idxs, 0..) |expected_arg_var, call_expr_idx, arg_index| {
-                                    const unify_result = try self.unify(expected_arg_var, ModuleEnv.varFrom(call_expr_idx), env);
-                                    if (unify_result.isProblem()) {
-                                        // Use the new error detail for bound type variable incompatibility
-                                        self.setProblemTypeMismatchDetail(unify_result.problem, .{
-                                            .incompatible_fn_call_arg = .{
-                                                .fn_name = func_name,
-                                                .arg_var = ModuleEnv.varFrom(call_expr_idx),
-                                                .incompatible_arg_index = @intCast(arg_index),
-                                                .num_args = @intCast(call_arg_expr_idxs.len),
-                                            },
-                                        });
-
-                                        // Stop execution
-                                        _ = try self.unifyWith(expr_var, .err, env);
-                                        break :blk;
->>>>>>> 9243fcde
                                     }
                                 }
 
@@ -3164,7 +3145,7 @@
         .e_hosted_lambda => |hosted| {
             // For hosted lambda expressions, treat like a lambda with a crash body.
             // Check the body (which will be e_runtime_error or similar)
-            does_fx = try self.checkExpr(hosted.body, rank, .no_expectation) or does_fx;
+            does_fx = try self.checkExpr(hosted.body, env, .no_expectation) or does_fx;
 
             // The lambda's type comes from the annotation.
             // Like e_anno_only and e_low_level_lambda, this should always have an annotation.
