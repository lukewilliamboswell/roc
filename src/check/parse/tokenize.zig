const std = @import("std");
const collections = @import("../../collections.zig");
const exitOnOom = @import("../../collections/utils.zig").exitOnOom;
const base = @import("../../base.zig");

// Unicode data tables - allows us to identify upper/lowercase letters for non-ASCII characters.
const GenCatData = @import("GenCatData");

pub const Token = struct {
    tag: Tag,
    offset: u32,
    length: u32,

    pub const List = std.MultiArrayList(@This());

    pub const Idx = u32;

    pub const Tag = enum(u8) {
        EndOfFile,

        Newline,

        // primitives
        Float,
        String,
        SingleQuote,
        Int,
        MalformedIntBadSuffix, // malformed, but should be treated similar to an int in the parser

        // a part of a string interpolation; generally you'll see something like:
        // StringBegin, OpenCurly, <expr>, CloseCurly, StringPart, OpenCurly, <expr>, CloseCurly, StringEnd
        StringBegin,
        StringPart,
        StringEnd,

        // Should be treated as StringPart in the parser, but we forward the error to the ast
        MalformedInvalidUnicodeEscapeSequence,
        MalformedInvalidEscapeSequence,

        // These are not technically valid, but we can have the formatter fix them up.
        SingleQuoteBegin,
        SingleQuotePart,
        SingleQuoteEnd,

        UpperIdent,
        LowerIdent,
        MalformedUnicodeIdent,
        Underscore,
        DotLowerIdent,
        DotInt,
        DotUpperIdent,
        NoSpaceDotInt,
        NoSpaceDotLowerIdent,
        NoSpaceDotUpperIdent,
        MalformedDotUnicodeIdent,
        MalformedNoSpaceDotUnicodeIdent,

        NamedUnderscore,
        OpaqueName,

        OpenRound,
        CloseRound,
        OpenSquare,
        CloseSquare,
        OpenCurly,
        CloseCurly,
        NoSpaceOpenRound,
        // NoSpaceOpenCurly,

        OpPlus,
        OpStar,
        OpPizza,
        OpAssign,
        OpBinaryMinus, // trailing whitespace
        OpUnaryMinus, // no trailing whitespace
        OpNotEquals,
        OpBang,
        OpAnd,
        OpAmpersand,
        OpQuestion,
        OpOr,
        OpBar,
        OpDoubleSlash,
        OpSlash,
        OpPercent,
        OpCaret,
        OpGreaterThanOrEq,
        OpGreaterThan,
        OpLessThanOrEq,
        OpBackArrow,
        OpLessThan,
        OpEquals,
        OpColonEqual,

        Comma,
        Dot,
        DoubleDot,
        TripleDot,
        OpColon,
        OpArrow,
        OpBackslash,

        // Keywords
        KwApp,
        KwAs,
        KwCrash,
        KwDbg,
        KwDebug,
        KwElse,
        KwExpect,
        KwExposes,
        KwGenerates,
        KwHas,
        KwHosted,
        KwIf,
        KwImplements,
        KwImport,
        KwImports,
        KwInterface,
        KwIs,
        KwModule,
        KwPackage,
        KwPackages,
        KwPlatform,
        KwProvides,
        KwRequires,
        KwThen,
        KwTo,
        KwWhen,
        KwWhere,
        KwWith,

        MalformedUnknownToken,
    };

    pub const keywords = std.StaticStringMap(Tag).initComptime(.{
        .{ "app", .KwApp },
        .{ "as", .KwAs },
        .{ "crash", .KwCrash },
        .{ "dbg", .KwDbg },
        .{ "else", .KwElse },
        .{ "expect", .KwExpect },
        .{ "exposes", .KwExposes },
        .{ "generates", .KwGenerates },
        .{ "has", .KwHas },
        .{ "hosted", .KwHosted },
        .{ "if", .KwIf },
        .{ "implements", .KwImplements },
        .{ "import", .KwImport },
        .{ "imports", .KwImports },
        .{ "interface", .KwInterface },
        .{ "is", .KwIs },
        .{ "module", .KwModule },
        .{ "package", .KwPackage },
        .{ "packages", .KwPackages },
        .{ "platform", .KwPlatform },
        .{ "provides", .KwProvides },
        .{ "requires", .KwRequires },
        .{ "then", .KwThen },
        .{ "to", .KwTo },
        .{ "when", .KwWhen },
        .{ "where", .KwWhere },
        .{ "with", .KwWith },
    });

    pub const valid_number_suffixes = std.StaticStringMap(void).initComptime(.{
        .{ "dec", .{} },
        .{ "i128", .{} },
        .{ "i16", .{} },
        .{ "i32", .{} },
        .{ "i64", .{} },
        .{ "i8", .{} },
        .{ "nat", .{} },
        .{ "u128", .{} },
        .{ "u16", .{} },
        .{ "u32", .{} },
        .{ "u64", .{} },
        .{ "u8", .{} },
    });

    pub fn isKeyword(tok: Tag) bool {
        return switch (tok) {
            .KwApp,
            .KwAs,
            .KwCrash,
            .KwDbg,
            .KwElse,
            .KwExpect,
            .KwExposes,
            .KwGenerates,
            .KwHas,
            .KwHosted,
            .KwIf,
            .KwImplements,
            .KwImport,
            .KwImports,
            .KwInterface,
            .KwIs,
            .KwPackage,
            .KwPackages,
            .KwPlatform,
            .KwProvides,
            .KwRequires,
            .KwThen,
            .KwTo,
            .KwWhen,
            .KwWhere,
            .KwWith,
            => true,
            else => false,
        };
    }
};

/// The buffer that accumulates tokens.
pub const TokenizedBuffer = struct {
    gpa: std.mem.Allocator,
    tokens: Token.List,

    pub fn init(gpa: std.mem.Allocator) TokenizedBuffer {
        return TokenizedBuffer{
            .gpa = gpa,
            .tokens = Token.List{},
        };
    }

    pub fn deinit(self: *TokenizedBuffer, gpa: std.mem.Allocator) void {
        self.tokens.deinit(gpa);
    }

    pub fn resolve(self: *TokenizedBuffer, token: Token.Idx) base.Region {
        const start = self.tokens.items(.offset)[@intCast(token)];
        const len = self.tokens.items(.length)[@intCast(token)];
        const end = start + len;
        return .{ .start = base.Region.Position{ .offset = start }, .end = base.Region.Position{ .offset = end } };
    }

    /// Pushes a token with the given tag, token offset, and length.
    pub fn pushToken(self: *TokenizedBuffer, tag: Token.Tag, tok_offset: u32, tok_length: u32) void {
        self.tokens.append(self.gpa, .{
            .tag = tag,
            .offset = tok_offset,
            .length = tok_length,
        }) catch exitOnOom();
    }

    pub fn pushNewline(self: *TokenizedBuffer, indent: u32) void {
        self.tokens.append(self.gpa, .{
            .tag = .Newline,
            .offset = indent, // store the indent in the offset field
            .length = 0,
        }) catch exitOnOom();
    }

    /// Returns the offset of the token at index `idx`.
    pub fn offset(self: *TokenizedBuffer, idx: u32) u32 {
        // newline tokens don't have offsets - that field is used to store the indent.
        std.debug.assert(self.tokens.items(.tag)[@as(usize, idx)] != .Newline);
        return self.tokens.items(.offset)[@intCast(idx)];
    }
};

pub const Comment = struct {
    begin: u32,
    end: u32,
};

const Unicode = struct {
    tag: Tag,
    length: u32,

    const Tag = enum {
        LetterUpper,
        LetterNotUpper,
        Digit,
        Other,
        Invalid,
    };
};

pub const Diagnostic = struct {
    tag: Tag,
    begin: u32,
    end: u32,

    pub const Tag = enum {
        MisplacedCarriageReturn,
        AsciiControl,
        LeadingZero,
        OpaqueNameWithoutName,
        UppercaseBase,
        InvalidUnicodeEscapeSequence,
        InvalidEscapeSequence,
        UnclosedString,
        UnclosedSingleQuote,
        OverClosedBrace,
        MismatchedBrace,
    };
};

/// The cursor is our current position in the input text, and it collects messages.
/// Note that instead of allocating its own message list, the caller must pass in a pre-allocated
/// slice of Message. The field `message_count` tracks how many messages have been written.
/// This can grow beyond the length of the slice, and if so, it means there are more messages
/// than the caller has allocated space for. The caller can either ignore these messages or
/// allocate a larger slice and tokenize again.
pub const Cursor = struct {
    buf: []const u8,
    pos: u32,
    messages: []Diagnostic,
    message_count: u32,
    gc: *GenCatData,
    tab_width: u8 = 4, // TODO: make this configurable

    /// Initialize a Cursor with the given input buffer and a pre-allocated messages slice.
    pub fn init(buf: []const u8, messages: []Diagnostic, gc: *GenCatData) Cursor {
        return Cursor{
            .buf = buf,
            .pos = 0,
            .messages = messages,
            .message_count = 0,
            .gc = gc,
        };
    }

    fn pushMessageHere(self: *Cursor, tag: Diagnostic.Tag) void {
        self.pushMessage(tag, self.pos, self.pos);
    }

    fn pushMessage(self: *Cursor, tag: Diagnostic.Tag, begin: u32, end: u32) void {
        if (self.message_count < self.messages.len) {
            self.messages[self.message_count] = .{
                .tag = tag,
                .begin = begin,
                .end = end,
            };
        }
        self.message_count += 1;
    }

    /// Returns the current byte, or null if at the end.
    pub fn peek(self: *Cursor) ?u8 {
        if (self.pos < self.buf.len) {
            return self.buf[self.pos];
        }
        return null;
    }

    /// Returns the byte at the given lookahead offset.
    pub fn peekAt(self: *Cursor, lookahead: u32) ?u8 {
        if (self.pos + lookahead < self.buf.len) {
            return self.buf[self.pos + lookahead];
        }
        return null;
    }

<<<<<<< HEAD
    pub fn isPeekedCharInRange(self: *Cursor, lookahead: usize, start: u8, end: u8) bool {
        const peeked = self.peekAt(lookahead);
        return if (peeked) |c| (c >= start and c <= end) else false;
=======
    pub fn isPeekedCharInRange(self: *Cursor, lookahead: u32, start: u8, end: u8) bool {
        const c = self.peekAt(lookahead);
        return c != null and c >= start and c <= end;
>>>>>>> a661ddf3
    }

    /// Requires that the next byte is `ch`, otherwise pushes a message.
    pub fn require(self: *Cursor, ch: u8, tag: Diagnostic.Tag) void {
        if (self.peek() == ch) {
            self.pos += 1;
        } else {
            self.pushMessageHere(tag);
        }
    }

    /// Chomps “trivia” (whitespace, comments, etc.) and returns an optional indent.
    /// If the chomped trivia includes a newline, returns the indent of the next (real) line.
    /// Otherwise, returns null.
    pub fn chompTrivia(self: *Cursor) ?u16 {
        var sawNewline = false;
        var indent: u16 = 0;

        while (self.pos < self.buf.len) {
            const b = self.buf[self.pos];
            if (b == ' ') {
                self.pos += 1;
                if (sawNewline) indent += 1;
            } else if (b == '\t') {
                self.pos += 1;
                if (sawNewline) {
                    // round up to the next tab stop
                    indent = (indent + self.tab_width) & ~(self.tab_width - 1);
                }
            } else if (b == '\n') {
                self.pos += 1;
                sawNewline = true;
                indent = 0;
            } else if (b == '\r') {
                self.pos += 1;
                sawNewline = true;
                indent = 0;
                if (self.pos < self.buf.len and self.buf[self.pos] == '\n') {
                    self.pos += 1;
                } else {
                    self.pushMessageHere(.MisplacedCarriageReturn);
                }
            } else if (b == '#') {
                self.pos += 1;
                while (self.pos < self.buf.len and self.buf[self.pos] != '\n' and self.buf[self.pos] != '\r') {
                    self.pos += 1;
                }
            } else if (b >= 0 and b <= 31) {
                self.pushMessageHere(.AsciiControl);
                self.pos += 1;
            } else {
                break;
            }
        }
        if (sawNewline) {
            return indent;
        }
        return null;
    }

    fn maybeMessageForUppercaseBase(self: *Cursor, b: u8) void {
        if (b == 'X' or b == 'O' or b == 'B') {
            self.pushMessageHere(.UppercaseBase);
        }
    }

    /// Decodes a Unicode character starting at `self.pos` and returns its category.
    /// Note this assumes the caller has already peek'd the first byte.
    pub fn decodeUnicode(self: *Cursor, first_byte: u8) Unicode {
        std.debug.assert(first_byte == self.buf[self.pos]);
        const len3 = std.unicode.utf8ByteSequenceLength(first_byte) catch {
            return .{ .tag = .Invalid, .length = 1 };
        };
        const len: u32 = @intCast(len3);
        const remainder: u32 = @intCast(self.buf.len - self.pos);
        if (remainder < len) {
            return .{ .tag = .Invalid, .length = remainder };
        }
        const utf8_char = std.unicode.utf8Decode(self.buf[self.pos..][0..len]) catch {
            return .{ .tag = .Invalid, .length = len };
        };
        switch (self.gc.gc(utf8_char)) {
            .Lu, .Lt => return .{ .tag = .LetterUpper, .length = len },
            .Ll, .Lm, .Lo => return .{ .tag = .LetterNotUpper, .length = len },
            .Nd, .Nl, .No => return .{ .tag = .Digit, .length = len },
            else => return .{ .tag = .Other, .length = len },
        }
    }

    pub fn chompNumber(self: *Cursor, initialDigit: u8) Token.Tag {
        // Consume the initial digit.
        std.debug.assert(initialDigit == self.buf[self.pos]);
        self.pos += 1;

        var tok: Token.Tag = undefined;
        if (initialDigit == '0') {
            while (true) {
                const c = self.peek() orelse 0;
                switch (c) {
                    'x', 'X' => {
                        maybeMessageForUppercaseBase(self, c);
                        self.pos += 1;
                        self.chompIntegerBase16();
                        tok = self.chompNumberSuffix();
                        break;
                    },
                    'o', 'O' => {
                        maybeMessageForUppercaseBase(self, c);
                        self.pos += 1;
                        self.chompIntegerBase8();
                        tok = self.chompNumberSuffix();
                        break;
                    },
                    'b', 'B' => {
                        maybeMessageForUppercaseBase(self, c);
                        self.pos += 1;
                        self.chompIntegerBase2();
                        tok = self.chompNumberSuffix();
                        break;
                    },
                    '0'...'9' => {
                        self.pushMessageHere(.LeadingZero);
                        _ = self.chompNumberBase10();
                        tok = self.chompNumberSuffix();
                        break;
                    },
                    '_' => {
                        self.pos += 1;
                        continue;
                    },
                    '.' => {
                        self.pos += 1;
                        _ = self.chompIntegerBase10();
                        tok = .Float;
                        _ = self.chompExponent();
                        break;
                    },
                    else => {
                        tok = self.chompNumberSuffix();
                        break;
                    },
                }
            }
        } else {
            tok = self.chompNumberBase10();
            switch (tok) {
                .Int => {
                    tok = self.chompNumberSuffix();
                },
                .Float => {
                    _ = self.chompExponent();
                },
                else => unreachable,
            }
        }
        return tok;
    }

    pub fn chompExponent(self: *Cursor) bool {
        if (self.peek() orelse 0 == 'e' or self.peek() orelse 0 == 'E') {
            self.pos += 1;
            // Optional sign
            if (self.peek() orelse 0 == '+' or self.peek() orelse 0 == '-') {
                self.pos += 1;
            }
            self.chompIntegerBase10();
            return true;
        }
        return false;
    }

    pub fn chompNumberSuffix(self: *Cursor) Token.Tag {
        if (self.peek() == null or !std.ascii.isAlphabetic(self.peek() orelse 0)) {
            return .Int;
        }
        const start = self.pos;
        var pos = self.pos + 1;
        while (pos < self.buf.len) : (pos += 1) {
            const c = self.buf[pos];
            if (std.ascii.isAlphabetic(c) or std.ascii.isDigit(c)) {
                // continue advancing
            } else {
                break;
            }
        }
        const suffix = self.buf[start..pos];
        if (Token.valid_number_suffixes.get(suffix) == null) {
            return .MalformedIntBadSuffix;
        } else {
            self.pos = pos;
            return .Int;
        }
    }

    pub fn chompNumberBase10(self: *Cursor) Token.Tag {
        self.chompIntegerBase10();
        var token_type: Token.Tag = .Int;
        if (self.peek() orelse 0 == '.') {
            self.pos += 1;
            self.chompIntegerBase10();
            token_type = .Float;
        }
        if (self.chompExponent()) {
            token_type = .Float;
        }
        return token_type;
    }

    pub fn chompIntegerBase10(self: *Cursor) void {
        while (self.peek()) |c| {
            if (c >= '0' and c <= '9') {
                self.pos += 1;
            } else if (c == '_') {
                self.pos += 1;
            } else {
                break;
            }
        }
    }

    pub fn chompIntegerBase16(self: *Cursor) void {
        while (self.peek()) |c| {
            if ((c >= '0' and c <= '9') or (c >= 'a' and c <= 'f') or (c >= 'A' and c <= 'F')) {
                self.pos += 1;
            } else if (c == '_') {
                self.pos += 1;
            } else {
                break;
            }
        }
    }

    pub fn chompIntegerBase8(self: *Cursor) void {
        while (self.peek()) |c| {
            if (c >= '0' and c <= '7') {
                self.pos += 1;
            } else if (c == '_') {
                self.pos += 1;
            } else {
                break;
            }
        }
    }

    pub fn chompIntegerBase2(self: *Cursor) void {
        while (self.peek()) |c| {
            if (c == '0' or c == '1') {
                self.pos += 1;
            } else if (c == '_') {
                self.pos += 1;
            } else {
                break;
            }
        }
    }

    /// Chomps an identifier starting with a lowercase letter.
    /// Also checks if the resulting identifier is a keyword.
    /// Returns the token type - LowerIdent or Kw*
    pub fn chompIdentLower(self: *Cursor) Token.Tag {
        const start = self.pos;
        self.chompIdentGeneral();
        const ident = self.buf[start..self.pos];
        const kw = Token.keywords.get(ident);
        return kw orelse .LowerIdent;
    }

    /// Chomps a general identifier - either upper or lower case.
    /// Doesn't check if the identifier is a keyword, since we assume the caller already
    /// determined that was impossible (e.g. because the first character was uppercase),
    /// or otherwise not relevant.
    pub fn chompIdentGeneral(self: *Cursor) void {
        while (self.pos < self.buf.len) {
            const c = self.buf[self.pos];
            if ((c >= 'a' and c <= 'z') or (c >= 'A' and c <= 'Z') or (c >= '0' and c <= '9') or c == '_' or c == '!') {
                self.pos += 1;
            } else {
                const info = self.decodeUnicode(c);
                if (info.tag != .Other and info.tag != .Invalid) {
                    self.pos += info.length;
                } else {
                    break;
                }
            }
        }
    }

    pub fn chompInteger(self: *Cursor) void {
        while (self.pos < self.buf.len) {
            const c = self.buf[self.pos];
            if (c >= '0' and c <= '9') {
                self.pos += 1;
            } else {
                break;
            }
        }
    }
};

/// The output of the tokenizer.
pub const TokenOutput = struct {
    tokens: TokenizedBuffer,
    messages: []Diagnostic,
    extra_messages_dropped: usize,
};

const BraceKind = enum {
    Round,
    Square,
    Curly,
    StringInterpolation,
    StringInterpolationMultiline,
    SingleQuoteInterpolation,
    SingleQuoteInterpolationMultiline,

    const List = collections.SafeList(@This());
};

/// The tokenizer that uses a Cursor and produces a TokenizedBuffer.
pub const Tokenizer = struct {
    cursor: Cursor,
    output: TokenizedBuffer,
    stack: std.ArrayList(BraceKind),

    /// Creates a new Tokenizer.
    /// Note that the caller must also provide a pre-allocated messages buffer.
    pub fn init(text: []const u8, messages: []Diagnostic, gc: *GenCatData, allocator: std.mem.Allocator) Tokenizer {
        const cursor = Cursor.init(text, messages, gc);
        const output = TokenizedBuffer.init(allocator);
        return Tokenizer{
            .cursor = cursor,
            .output = output,
            .stack = std.ArrayList(BraceKind).init(allocator),
        };
    }

    pub fn deinit(self: *Tokenizer) void {
        self.output.deinit();
        self.stack.deinit();
    }

    pub fn finish_and_deinit(self: Tokenizer) TokenOutput {
        self.stack.deinit();
        const actual_message_count = @min(self.cursor.message_count, self.cursor.messages.len);
        return .{
            .tokens = self.output,
            .messages = self.cursor.messages[0..actual_message_count],
            .extra_messages_dropped = self.cursor.message_count - actual_message_count,
        };
    }

    fn pushToken(self: *Tokenizer, tag: Token.Tag, start: u32) void {
        const len = self.cursor.pos - start;
        self.output.pushToken(tag, start, len);
    }

    fn consumeBraceCloseAndContinueStringInterp(self: *Tokenizer, brace: BraceKind) void {
        std.debug.assert(self.cursor.peek() == close_curly or self.cursor.peek() == ']' or self.cursor.peek() == ')');
        if (self.stack.items.len == 0) {
            self.cursor.pushMessageHere(.OverClosedBrace);
            self.cursor.pos += 1;
            return;
        }
        const last = self.stack.items[self.stack.items.len - 1];
        if (last == brace) {
            self.stack.items = self.stack.items[0 .. self.stack.items.len - 1];
        } else {
            self.cursor.pushMessageHere(.MismatchedBrace);
        }
        self.cursor.pos += 1;
        const start = self.cursor.pos;
        if (self.stack.items.len > 0) {
            const brace_kind = self.stack.items[self.stack.items.len - 1];
            const term: u8 = switch (brace_kind) {
                .StringInterpolation, .StringInterpolationMultiline => '"',
                .SingleQuoteInterpolation, .SingleQuoteInterpolationMultiline => '\'',
                else => return,
            };
            const kind: StringKind = switch (brace_kind) {
                .StringInterpolationMultiline, .SingleQuoteInterpolationMultiline => .multi_line,
                else => .single_line,
            };
            _ = self.stack.pop();
            const tok = self.tokenizeStringLikeLiteralBody(.after_interpolation, kind, term, start);
            self.output.pushToken(tok, start, self.cursor.pos - start);
        }
    }

    /// The main tokenize loop. This loops over the whole input buffer, tokenizing as it goes.
    pub fn tokenize(self: *Tokenizer) void {
        var sawWhitespace: bool = true;
        while (self.cursor.pos < self.cursor.buf.len) {
            const start = self.cursor.pos;
            const sp = sawWhitespace;
            sawWhitespace = false;
            const b = self.cursor.buf[self.cursor.pos];
            switch (b) {
                // Whitespace & control characters
                0...32, '#' => {
                    if (self.cursor.chompTrivia()) |indent| {
                        self.output.pushNewline(indent);
                    }
                    sawWhitespace = true;
                },

                // Dot (.)
                '.' => {
                    const next = self.cursor.peekAt(1);
                    if (next) |n| {
                        if (n == '.') {
                            if (self.cursor.peekAt(2) == '.') {
                                self.cursor.pos += 3;
                                self.output.pushToken(.TripleDot, start, 3);
                            } else {
                                self.cursor.pos += 2;
                                self.output.pushToken(.DoubleDot, start, 2);
                            }
                        } else if (n >= '0' and n <= '9') {
                            self.cursor.pos += 1;
                            self.cursor.chompInteger();
                            const len = self.cursor.pos - start;
                            self.output.pushToken(if (sp) .DotInt else .NoSpaceDotInt, start, len);
                        } else if (n >= 'a' and n <= 'z') {
                            self.cursor.pos += 1;
                            self.cursor.chompIdentGeneral();
                            const len = self.cursor.pos - start;
                            self.output.pushToken(if (sp) .DotLowerIdent else .NoSpaceDotLowerIdent, start, len);
                        } else if (n >= 'A' and n <= 'Z') {
                            self.cursor.pos += 1;
                            self.cursor.chompIdentGeneral();
                            const len = self.cursor.pos - start;
                            self.output.pushToken(if (sp) .DotUpperIdent else .NoSpaceDotUpperIdent, start, len);
                        } else if (n >= 0b11000000 and n <= 0xff) {
                            self.cursor.pos += 1;
                            const info = self.cursor.decodeUnicode(n);
                            switch (info.tag) {
                                .LetterUpper => {
                                    self.cursor.pos += info.length;
                                    self.cursor.chompIdentGeneral();
                                    const len = self.cursor.pos - start;
                                    self.output.pushToken(if (sp) .DotUpperIdent else .NoSpaceDotUpperIdent, start, len);
                                },
                                .LetterNotUpper => {
                                    self.cursor.pos += info.length;
                                    self.cursor.chompIdentGeneral();
                                    const len = self.cursor.pos - start;
                                    self.output.pushToken(if (sp) .DotLowerIdent else .NoSpaceDotLowerIdent, start, len);
                                },
                                else => {
                                    self.cursor.pos += info.length;
                                    self.cursor.chompIdentGeneral();
                                    const len = self.cursor.pos - start;
                                    self.output.pushToken(if (sp) .MalformedDotUnicodeIdent else .MalformedNoSpaceDotUnicodeIdent, start, len);
                                },
                            }
                        } else if (n == open_curly) {
                            self.cursor.pos += 1;
                            self.output.pushToken(.Dot, start, 1);
                        } else {
                            self.cursor.pos += 1;
                            self.output.pushToken(.Dot, start, 1);
                        }
                    } else {
                        self.cursor.pos += 1;
                        self.output.pushToken(.Dot, start, 1);
                    }
                },

                // Minus (-)
                '-' => {
                    const next = self.cursor.peekAt(1);
                    if (next) |n| {
                        if (n == '>') {
                            self.cursor.pos += 2;
                            self.output.pushToken(.OpArrow, start, 2);
                        } else if (n == ' ' or n == '\t' or n == '\n' or n == '\r' or n == '#') {
                            self.cursor.pos += 1;
                            self.output.pushToken(.OpBinaryMinus, start, 1);
                        } else if (n >= '0' and n <= '9' and sp) {
                            self.cursor.pos += 1;
                            while (self.cursor.pos < self.cursor.buf.len and std.ascii.isDigit(self.cursor.buf[self.cursor.pos])) {
                                self.cursor.pos += 1;
                            }
                            const len = self.cursor.pos - start;
                            self.output.pushToken(.Int, start, len);
                        } else {
                            self.cursor.pos += 1;
                            const tokenType: Token.Tag = if (sp) .OpUnaryMinus else .OpBinaryMinus;
                            self.output.pushToken(tokenType, start, 1);
                        }
                    } else {
                        self.cursor.pos += 1;
                        self.output.pushToken(if (sp) .OpUnaryMinus else .OpBinaryMinus, start, 1);
                    }
                },

                // Exclamation (!)
                '!' => {
                    if (self.cursor.peekAt(1) == '=') {
                        self.cursor.pos += 2;
                        self.output.pushToken(.OpNotEquals, start, 2);
                    } else {
                        self.cursor.pos += 1;
                        self.output.pushToken(.OpBang, start, 1);
                    }
                },

                // Ampersand (&)
                '&' => {
                    if (self.cursor.peekAt(1) == '&') {
                        self.cursor.pos += 2;
                        self.output.pushToken(.OpAnd, start, 2);
                    } else {
                        self.cursor.pos += 1;
                        self.output.pushToken(.OpAmpersand, start, 1);
                    }
                },

                // Comma (,)
                ',' => {
                    self.cursor.pos += 1;
                    self.output.pushToken(.Comma, start, 1);
                },

                // Question mark (?)
                '?' => {
                    self.cursor.pos += 1;
                    self.output.pushToken(.OpQuestion, start, 1);
                },

                // Pipe (|)
                '|' => {
                    if (self.cursor.peekAt(1) == '|') {
                        self.cursor.pos += 2;
                        self.output.pushToken(.OpOr, start, 2);
                    } else if (self.cursor.peekAt(1) == '>') {
                        self.cursor.pos += 2;
                        self.output.pushToken(.OpPizza, start, 2);
                    } else {
                        self.cursor.pos += 1;
                        self.output.pushToken(.OpBar, start, 1);
                    }
                },

                // Plus (+)
                '+' => {
                    self.cursor.pos += 1;
                    self.output.pushToken(.OpPlus, start, 1);
                },

                // Star (*)
                '*' => {
                    self.cursor.pos += 1;
                    self.output.pushToken(.OpStar, start, 1);
                },

                // Slash (/)
                '/' => {
                    if (self.cursor.peekAt(1) == '/') {
                        self.cursor.pos += 2;
                        self.output.pushToken(.OpDoubleSlash, start, 2);
                    } else {
                        self.cursor.pos += 1;
                        self.output.pushToken(.OpSlash, start, 1);
                    }
                },

                // Backslash (\)
                '\\' => {
                    self.cursor.pos += 1;
                    self.output.pushToken(.OpBackslash, start, 1);
                },

                // Percent (%)
                '%' => {
                    self.cursor.pos += 1;
                    self.output.pushToken(.OpPercent, start, 1);
                },

                // Caret (^)
                '^' => {
                    self.cursor.pos += 1;
                    self.output.pushToken(.OpCaret, start, 1);
                },

                // Greater-than (>)
                '>' => {
                    if (self.cursor.peekAt(1) == '=') {
                        self.cursor.pos += 2;
                        self.output.pushToken(.OpGreaterThanOrEq, start, 2);
                    } else {
                        self.cursor.pos += 1;
                        self.output.pushToken(.OpGreaterThan, start, 1);
                    }
                },

                // Less-than (<)
                '<' => {
                    if (self.cursor.peekAt(1) == '=') {
                        self.cursor.pos += 2;
                        self.output.pushToken(.OpLessThanOrEq, start, 2);
                    } else if (self.cursor.peekAt(1) == '-') {
                        self.cursor.pos += 2;
                        self.output.pushToken(.OpBackArrow, start, 2);
                    } else {
                        self.cursor.pos += 1;
                        self.output.pushToken(.OpLessThan, start, 1);
                    }
                },

                // Equals (=)
                '=' => {
                    if (self.cursor.peekAt(1) == '=') {
                        self.cursor.pos += 2;
                        self.output.pushToken(.OpEquals, start, 2);
                    } else {
                        self.cursor.pos += 1;
                        self.output.pushToken(.OpAssign, start, 1);
                    }
                },

                // Colon (:)
                ':' => {
                    if (self.cursor.peekAt(1) == '=') {
                        self.cursor.pos += 2;
                        self.output.pushToken(.OpColonEqual, start, 2);
                    } else {
                        self.cursor.pos += 1;
                        self.output.pushToken(.OpColon, start, 1);
                    }
                },

                '(' => {
                    self.cursor.pos += 1;
                    self.stack.append(.Round) catch exitOnOom();
                    self.output.pushToken(if (sp) .NoSpaceOpenRound else .OpenRound, start, 1);
                },
                '[' => {
                    self.cursor.pos += 1;
                    self.stack.append(.Square) catch exitOnOom();
                    self.output.pushToken(.OpenSquare, start, 1);
                },
                open_curly => {
                    self.cursor.pos += 1;
                    self.stack.append(.Curly) catch exitOnOom();
                    self.output.pushToken(.OpenCurly, start, 1);
                },

                ')' => {
                    self.output.pushToken(.CloseRound, start, 1);
                    self.consumeBraceCloseAndContinueStringInterp(.Round);
                },
                ']' => {
                    self.output.pushToken(.CloseSquare, start, 1);
                    self.consumeBraceCloseAndContinueStringInterp(.Square);
                },
                close_curly => {
                    self.output.pushToken(.CloseCurly, start, 1);
                    self.consumeBraceCloseAndContinueStringInterp(.Curly);
                },

                '_' => {
                    const next = self.cursor.peekAt(1);
                    if (next) |n| {
                        if ((n >= 'a' and n <= 'z') or (n >= 'A' and n <= 'Z') or (n >= '0' and n <= '9')) {
                            self.cursor.pos += 2;
                            self.cursor.chompIdentGeneral();
                            const len = self.cursor.pos - start;
                            self.output.pushToken(.NamedUnderscore, start, len);
                        } else {
                            self.cursor.pos += 1;
                            self.output.pushToken(.Underscore, start, 1);
                        }
                    } else {
                        self.cursor.pos += 1;
                        self.output.pushToken(.Underscore, start, 1);
                    }
                },

                '@' => {
                    const next = self.cursor.peekAt(1);
                    if (next) |n| {
                        if ((n >= 'a' and n <= 'z') or (n >= 'A' and n <= 'Z') or (n >= '0' and n <= '9')) {
                            self.cursor.pos += 2;
                            self.cursor.chompIdentGeneral();
                            const len = self.cursor.pos - start;
                            self.output.pushToken(.OpaqueName, start, len);
                        } else {
                            self.cursor.pushMessageHere(.OpaqueNameWithoutName);
                            self.cursor.pos += 1;
                            self.output.pushToken(.OpaqueName, start, 1);
                        }
                    } else {
                        self.cursor.pushMessageHere(.OpaqueNameWithoutName);
                        self.cursor.pos += 1;
                        self.output.pushToken(.OpaqueName, start, 1);
                    }
                },

                // Numbers starting with 0-9
                '0'...'9' => {
                    const tag = self.cursor.chompNumber(b);
                    const len = self.cursor.pos - start;
                    self.output.pushToken(tag, start, len);
                },

                // Lowercase identifiers
                'a'...'z' => {
                    const tag = self.cursor.chompIdentLower();
                    const len = self.cursor.pos - start;
                    self.output.pushToken(tag, start, len);
                },

                // Uppercase identifiers
                'A'...'Z' => {
                    self.cursor.chompIdentGeneral();
                    const len = self.cursor.pos - start;
                    self.output.pushToken(.UpperIdent, start, len);
                },

                // String-like literal starting with a single or double quote
                '"', '\'' => {
                    // Note this may return StringBegin/StringPart instead of String,
                    // in the case of a string interpolation.
                    const tok = self.tokenizeStringLikeLiteral(b);
                    self.output.pushToken(tok, start, self.cursor.pos - start);
                },

                // first byte of a UTF-8 sequence
                0b11000000...0xff => {
                    const info = self.cursor.decodeUnicode(b);
                    switch (info.tag) {
                        .LetterUpper => {
                            self.cursor.pos += info.length;
                            self.cursor.chompIdentGeneral();
                            const len = self.cursor.pos - start;
                            self.output.pushToken(.UpperIdent, start, len);
                        },
                        .LetterNotUpper => {
                            self.cursor.pos += info.length;
                            self.cursor.chompIdentGeneral();
                            const len = self.cursor.pos - start;
                            self.output.pushToken(.LowerIdent, start, len);
                        },
                        else => {
                            self.cursor.pos += info.length;
                            self.cursor.chompIdentGeneral();
                            const len = self.cursor.pos - start;
                            self.output.pushToken(.MalformedUnicodeIdent, start, len);
                        },
                    }
                },

                // TODO: emit a MalformedOpToken for invalid combinations of operator-like characters

                // Fallback for any unknown token.
                else => {
                    const len = 1; // TODO: fast-forward to the next thing that looks like a real token
                    self.cursor.pos += len;
                    self.output.pushToken(.MalformedUnknownToken, start, len);
                },
            }
        }

        self.pushToken(.EndOfFile, 0);
    }

    pub fn tokenizeStringLikeLiteral(self: *Tokenizer, term: u8) Token.Tag {
        const start = self.cursor.pos;
        // Skip the initial quote.
        self.cursor.pos += 1;
        var kind: StringKind = .single_line;
        if (self.cursor.peek() == term and self.cursor.peekAt(1) == term) {
            self.cursor.pos += 2;
            kind = .multi_line;
        }
        return self.tokenizeStringLikeLiteralBody(.start, kind, term, start);
    }

    const StringState = enum {
        start,
        after_interpolation,
    };

    const StringKind = enum {
        single_line,
        multi_line,
    };

    // Moving curly chars to constants because some editors hate them inline.
    const open_curly = '{';
    const close_curly = '}';

    pub fn tokenizeStringLikeLiteralBody(self: *Tokenizer, state: StringState, kind: StringKind, term: u8, start: u32) Token.Tag {
        var escape: bool = false;
        while (self.cursor.pos < self.cursor.buf.len) {
            const c = self.cursor.buf[self.cursor.pos];
            if (escape) {
                switch (c) {
                    '\\', '"', '\'', 'n', 'r', 't' => {
                        escape = false;
                        self.cursor.pos += 1;
                    },
                    'u' => {
                        escape = false;
                        self.cursor.pos += 1;
                        self.cursor.require('(', .InvalidUnicodeEscapeSequence);
                        while (true) {
                            if (self.cursor.peek() == ')') {
                                self.cursor.pos += 1;
                                break;
                            } else if (self.cursor.peek() != null) {
                                const next = self.cursor.peek() orelse 0;
                                if ((next >= '0' and next <= '9') or
                                    (next >= 'a' and next <= 'f') or
                                    (next >= 'A' and next <= 'F'))
                                {
                                    self.cursor.pos += 1;
                                } else {
                                    self.cursor.pushMessageHere(.InvalidUnicodeEscapeSequence);
                                    break;
                                }
                            } else {
                                break;
                            }
                        }
                    },
                    else => {
                        self.cursor.pushMessageHere(.InvalidEscapeSequence);
                        escape = false;
                        self.cursor.pos += 1;
                    },
                }
            } else {
                if (c == '\\') {
                    escape = true;
                    self.cursor.pos += 1;
                } else if (c == '$' and self.cursor.peekAt(1) == open_curly) {
                    self.cursor.pos += 1;
                    var brace: BraceKind = undefined;
                    if (term == '"') {
                        switch (kind) {
                            .multi_line => brace = .StringInterpolationMultiline,
                            .single_line => brace = .StringInterpolation,
                        }
                    } else {
                        switch (kind) {
                            .multi_line => brace = .SingleQuoteInterpolationMultiline,
                            .single_line => brace = .SingleQuoteInterpolation,
                        }
                    }
                    self.stack.append(brace) catch exitOnOom();
                    switch (term) {
                        '"' => {
                            switch (state) {
                                .start => return .StringBegin,
                                .after_interpolation => return .StringPart,
                            }
                        },
                        '\'' => {
                            std.debug.assert(term == '\'');
                            switch (state) {
                                .start => return .SingleQuoteBegin,
                                .after_interpolation => return .SingleQuotePart,
                            }
                        },
                        else => std.debug.assert(false),
                    }
                } else if (c == '\n') {
                    if (kind == .single_line) {
                        self.cursor.pushMessage(.UnclosedString, @intCast(start), @intCast(self.cursor.pos));
                        return .StringBegin;
                    } else {
                        self.cursor.pos += 1;
                    }
                } else {
                    if (kind == .single_line and c == term) {
                        self.cursor.pos += 1;
                        switch (state) {
                            .start => return .String,
                            .after_interpolation => return .StringPart,
                        }
                    } else if (kind == .multi_line and c == term and self.cursor.peekAt(1) == term and self.cursor.peekAt(2) == term) {
                        self.cursor.pos += 3;
                        switch (state) {
                            .start => return .String,
                            .after_interpolation => return .StringPart,
                        }
                    }
                    self.cursor.pos += 1;
                }
            }
        }
        const diag: Diagnostic.Tag = if (term == '"') .UnclosedString else .UnclosedSingleQuote;
        self.cursor.pushMessage(diag, start, self.cursor.pos);
        if (state == .after_interpolation) {
            return if (term == '"') .StringEnd else .SingleQuoteEnd;
        } else {
            return if (term == '"') .String else .SingleQuote;
        }
    }
};<|MERGE_RESOLUTION|>--- conflicted
+++ resolved
@@ -224,8 +224,8 @@
         };
     }
 
-    pub fn deinit(self: *TokenizedBuffer, gpa: std.mem.Allocator) void {
-        self.tokens.deinit(gpa);
+    pub fn deinit(self: *TokenizedBuffer) void {
+        self.tokens.deinit(self.gpa);
     }
 
     pub fn resolve(self: *TokenizedBuffer, token: Token.Idx) base.Region {
@@ -255,7 +255,7 @@
     /// Returns the offset of the token at index `idx`.
     pub fn offset(self: *TokenizedBuffer, idx: u32) u32 {
         // newline tokens don't have offsets - that field is used to store the indent.
-        std.debug.assert(self.tokens.items(.tag)[@as(usize, idx)] != .Newline);
+        std.debug.assert(self.tokens.items(.tag)[idx] != .Newline);
         return self.tokens.items(.offset)[@intCast(idx)];
     }
 };
@@ -354,15 +354,13 @@
         return null;
     }
 
-<<<<<<< HEAD
-    pub fn isPeekedCharInRange(self: *Cursor, lookahead: usize, start: u8, end: u8) bool {
+    pub fn isPeekedCharInRange(self: *Cursor, lookahead: u32, start: u8, end: u8) bool {
         const peeked = self.peekAt(lookahead);
-        return if (peeked) |c| (c >= start and c <= end) else false;
-=======
-    pub fn isPeekedCharInRange(self: *Cursor, lookahead: u32, start: u8, end: u8) bool {
-        const c = self.peekAt(lookahead);
-        return c != null and c >= start and c <= end;
->>>>>>> a661ddf3
+
+        return if (peeked) |c|
+            c >= start and c <= end
+        else
+            false;
     }
 
     /// Requires that the next byte is `ch`, otherwise pushes a message.
