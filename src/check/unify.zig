//! This module implements Hindley-Milner style type unification with extensions for:
//! * flex/rigid variables
//! * type aliases
//! * tuples
//! * builtins (List, Str, Box, etc)
//! * functions
//! * extensible row-based record types
//! * extensible tag unions
//! * custom, nominal types
//! * numbers (polymorphic & compacted)
//! * effect and purity tracking
//!
//! The primary entrypoint is `unify`, which takes two type variables (`Var`) and attempts
//! to unify their structure in the given `Store`, using a mutable `Scratch` context
//! to hold intermediate buffers and allocations.
//!
//! The `Scratch` struct is designed to be reused across many unification calls.
//! It owns internal scratch buffers for record fields, shared fields, and fresh variables.
//!
//! Each call to `unify` will reset the scratch buffer. If the unification succeeds,
//! the caller can access `scratch.fresh_vars` to retrieve all type variables created
//! during that unification pass. These fresh variables are useful for later type
//! generalization, let-binding, or monomorphization.
//!
//! NOTE: Subsequent calls to `unify` will reset `fresh_vars`. It is up to the caller
//! to use/store them if necessary.
//!
//! ### Example
//!
//! ```zig
//! const result = unify(&types_store, &scratch, a_var, b_var);
//! if (result == .ok) {
//!     for (scratch.fresh_vars.items) |v| {
//!         // handle fresh type variable `v`
//!     }
//! }
//! ```
//!
//! After use, the scratch buffer should either be deinited or reused in
//! subsequent unification runs.

const std = @import("std");
const builtin = @import("builtin");
const base = @import("base");
const tracy = @import("tracy");
const collections = @import("collections");
const types_mod = @import("types");
const can = @import("can");
const Check = @import("check").Check;

const problem_mod = @import("problem.zig");
const occurs = @import("occurs.zig");
const snapshot_mod = @import("snapshot.zig");

const ModuleEnv = can.ModuleEnv;

const Region = base.Region;
const Ident = base.Ident;
const MkSafeList = collections.SafeList;

const SmallStringInterner = collections.SmallStringInterner;

const Slot = types_mod.Slot;
const ResolvedVarDesc = types_mod.ResolvedVarDesc;
const ResolvedVarDescs = types_mod.ResolvedVarDescs;

const TypeIdent = types_mod.TypeIdent;
const Var = types_mod.Var;
const Desc = types_mod.Descriptor;
const Rank = types_mod.Rank;
const Mark = types_mod.Mark;
const Flex = types_mod.Flex;
const Rigid = types_mod.Rigid;
const Content = types_mod.Content;
const Alias = types_mod.Alias;
const NominalType = types_mod.NominalType;
const FlatType = types_mod.FlatType;
const Builtin = types_mod.Builtin;
const Tuple = types_mod.Tuple;
const Num = types_mod.Num;
const NumCompact = types_mod.Num.Compact;
const Func = types_mod.Func;
const Record = types_mod.Record;
const RecordField = types_mod.RecordField;
const TwoRecordFields = types_mod.TwoRecordFields;
const TagUnion = types_mod.TagUnion;
const Tag = types_mod.Tag;
const TwoTags = types_mod.TwoTags;
const StaticDispatchConstraint = types_mod.StaticDispatchConstraint;
const TwoStaticDispatchConstraints = types_mod.TwoStaticDispatchConstraints;

const VarSafeList = Var.SafeList;
const RecordFieldSafeMultiList = RecordField.SafeMultiList;
const RecordFieldSafeList = RecordField.SafeList;
const TwoRecordFieldsSafeMultiList = TwoRecordFields.SafeMultiList;
const TwoRecordFieldsSafeList = TwoRecordFields.SafeList;
const TagSafeList = Tag.SafeList;
const TagSafeMultiList = Tag.SafeMultiList;
const TwoTagsSafeList = TwoTags.SafeList;

const Problem = problem_mod.Problem;
const ProblemStore = problem_mod.Store;

/// The result of unification
pub const Result = union(enum) {
    const Self = @This();

    ok,
    problem: Problem.Idx,

    pub fn isOk(self: Self) bool {
        return self == .ok;
    }

    pub fn isProblem(self: Self) bool {
        switch (self) {
            .ok => return false,
            .problem => return true,
        }
    }
};

/// Unify two type variables with context about whether this is from an annotation
pub fn unifyWithContext(
    module_env: *ModuleEnv,
    types: *types_mod.Store,
    problems: *problem_mod.Store,
    snapshots: *snapshot_mod.Store,
    unify_scratch: *Scratch,
    occurs_scratch: *occurs.Scratch,
    a: Var,
    b: Var,
    from_annotation: bool,
) std.mem.Allocator.Error!Result {
    return unifyWithConstraintOrigin(
        module_env,
        types,
        problems,
        snapshots,
        unify_scratch,
        occurs_scratch,
        a,
        b,
        from_annotation,
        null,
    );
}

/// Unify two types, tracking the origin of the constraint for better error reporting
pub fn unifyWithConstraintOrigin(
    module_env: *ModuleEnv,
    types: *types_mod.Store,
    problems: *problem_mod.Store,
    snapshots: *snapshot_mod.Store,
    unify_scratch: *Scratch,
    occurs_scratch: *occurs.Scratch,
    a: Var,
    b: Var,
    from_annotation: bool,
    constraint_origin_var: ?Var,
) std.mem.Allocator.Error!Result {
    const trace = tracy.trace(@src());
    defer trace.end();

    // First reset the scratch store
    unify_scratch.reset();

    // Unify
    var unifier = Unifier.init(module_env, types, unify_scratch, occurs_scratch);
    unifier.unifyGuarded(a, b) catch |err| {
        const problem: Problem = blk: {
            switch (err) {
                error.AllocatorError => {
                    return error.OutOfMemory;
                },
                error.TypeMismatch => {
                    const expected_snapshot = try snapshots.deepCopyVar(types, a);
                    const actual_snapshot = try snapshots.deepCopyVar(types, b);

                    break :blk .{ .type_mismatch = .{
                        .types = .{
                            .expected_var = a,
                            .expected_snapshot = expected_snapshot,
                            .actual_var = b,
                            .actual_snapshot = actual_snapshot,
                            .from_annotation = from_annotation,
                            .constraint_origin_var = constraint_origin_var,
                        },
                        .detail = null,
                    } };
                },
                error.NumberDoesNotFit => {
                    // For number literal errors, we need to determine which var is the literal
                    // and which is the expected type
                    const a_resolved = types.resolveVar(a);

                    // Check if 'a' is the literal (has int_poly/num_poly/unbound types) or 'b' is
                    const literal_is_a = switch (a_resolved.desc.content) {
                        .structure => |structure| switch (structure) {
                            .num => |num| switch (num) {
                                .int_poly, .num_poly, .int_unbound, .num_unbound, .frac_unbound => true,
                                else => false,
                            },
                            .list_unbound => true,
                            .record_unbound => true,
                            else => false,
                        },
                        else => false,
                    };

                    const literal_var = if (literal_is_a) a else b;
                    const expected_var = if (literal_is_a) b else a;
                    const expected_snapshot = try snapshots.deepCopyVar(types, expected_var);

                    break :blk .{ .number_does_not_fit = .{
                        .literal_var = literal_var,
                        .expected_type = expected_snapshot,
                    } };
                },
                error.NegativeUnsignedInt => {
                    // For number literal errors, we need to determine which var is the literal
                    // and which is the expected type
                    const a_resolved = types.resolveVar(a);

                    // Check if 'a' is the literal (has int_poly/num_poly/unbound types) or 'b' is
                    const literal_is_a = switch (a_resolved.desc.content) {
                        .structure => |structure| switch (structure) {
                            .num => |num| switch (num) {
                                .int_poly, .num_poly, .int_unbound, .num_unbound, .frac_unbound => true,
                                else => false,
                            },
                            .list_unbound => true,
                            .record_unbound => true,
                            else => false,
                        },
                        else => false,
                    };

                    const literal_var = if (literal_is_a) a else b;
                    const expected_var = if (literal_is_a) b else a;
                    const expected_snapshot = try snapshots.deepCopyVar(types, expected_var);

                    break :blk .{ .negative_unsigned_int = .{
                        .literal_var = literal_var,
                        .expected_type = expected_snapshot,
                    } };
                },
                error.UnifyErr => {
                    // Unify can error in the following ways:
                    //
                    // 1. Encountering illegal recursion (infinite or anonymous)
                    // 2. Encountering an invalid polymorphic number type
                    // 2. Encountering an invalid record extensible type
                    // 2. Encountering an invalid tag union extensible type
                    //
                    // In these cases, before throwing, we set error state in
                    // `scratch.occurs_err`. This is necessary because you cannot
                    // associated an error payload when throwing.
                    //
                    // If we threw but there is no error data, it is a bug
                    if (unify_scratch.err) |unify_err| {
                        switch (unify_err) {
                            .recursion_anonymous => |var_| {
                                // TODO: Snapshot infinite recursion
                                // const snapshot = snapshots.deepCopyVar(types, var_);
                                break :blk .{ .anonymous_recursion = .{
                                    .var_ = var_,
                                } };
                            },
                            .recursion_infinite => |var_| {
                                // TODO: Snapshot infinite recursion
                                // const snapshot = snapshots.deepCopyVar(types, var_);
                                break :blk .{ .infinite_recursion = .{
                                    .var_ = var_,
                                } };
                            },
                            .invalid_number_type => |var_| {
                                const snapshot = try snapshots.deepCopyVar(types, var_);
                                break :blk .{ .invalid_number_type = .{
                                    .var_ = var_,
                                    .snapshot = snapshot,
                                } };
                            },
                            .invalid_record_ext => |var_| {
                                const snapshot = try snapshots.deepCopyVar(types, var_);
                                break :blk .{ .invalid_record_ext = .{
                                    .var_ = var_,
                                    .snapshot = snapshot,
                                } };
                            },
                            .invalid_tag_union_ext => |var_| {
                                const snapshot = try snapshots.deepCopyVar(types, var_);
                                break :blk .{ .invalid_tag_union_ext = .{
                                    .var_ = var_,
                                    .snapshot = snapshot,
                                } };
                            },
                        }
                    } else {
                        break :blk .{ .bug = .{
                            .expected_var = a,
                            .expected = try snapshots.deepCopyVar(types, a),
                            .actual_var = b,
                            .actual = try snapshots.deepCopyVar(types, b),
                        } };
                    }
                },
            }
        };
        const problem_idx = try problems.appendProblem(module_env.gpa, problem);
        types.union_(a, b, .{
            .content = .err,
            .rank = Rank.generalized,
            .mark = Mark.none,
        });
        return Result{ .problem = problem_idx };
    };

    return .ok;
}

/// Unify two type variables
///
/// This function
/// * Resolves type variables & compresses paths
/// * Compares variable contents for equality
/// * Merges unified variables so 1 is "root" and the other is "redirect"
pub fn unify(
    module_env: *ModuleEnv,
    types: *types_mod.Store,
    problems: *problem_mod.Store,
    snapshots: *snapshot_mod.Store,
    unify_scratch: *Scratch,
    occurs_scratch: *occurs.Scratch,
    a: Var,
    b: Var,
) std.mem.Allocator.Error!Result {
    // Default to not from annotation for backward compatibility
    return unifyWithContext(
        module_env,
        types,
        problems,
        snapshots,
        unify_scratch,
        occurs_scratch,
        a,
        b,
        false, // from_annotation = false by default
    );
}

/// A temporary unification context used to unify two type variables within a `Store`.
///
/// `Unifier` is created per unification call and:
/// * Resolves and compresses type variables
/// * Applies unification logic across all supported `Content` variants
/// * Allocates new variables into the store (via `fresh`)
/// * Writes unified structure back into the store (via `merge`)
///
/// It works in tandem with `Scratch`, which owns reusable memory buffers
/// for intermediate field lists, shared record partitions, and fresh variables.
///
/// `Unifier` supports:
/// * flexible and rigid type variables
/// * type aliases
/// * extensible records with row polymorphism
/// * basic support for function, tuple, and number types
///
/// Callers are not expected to construct `Unifier`. Instead  call `unify(...)`.
const Unifier = struct {
    const Self = @This();

    module_env: *ModuleEnv,
    types_store: *types_mod.Store,
    scratch: *Scratch,
    occurs_scratch: *occurs.Scratch,
    depth: u8,
    skip_depth_check: bool,

    /// Init unifier
    pub fn init(
        module_env: *ModuleEnv,
        types_store: *types_mod.Store,
        scratch: *Scratch,
        occurs_scratch: *occurs.Scratch,
    ) Unifier {
        return .{
            .module_env = module_env,
            .types_store = types_store,
            .scratch = scratch,
            .occurs_scratch = occurs_scratch,
            .depth = 0,
            .skip_depth_check = false,
        };
    }

    // merge

    /// Link the variables & updated the content in the type_store
    /// In the old compiler, this function was called "merge"
    fn merge(self: *Self, vars: *const ResolvedVarDescs, new_content: Content) void {
        self.types_store.union_(vars.a.var_, vars.b.var_, .{
            .content = new_content,
            .rank = Rank.min(vars.a.desc.rank, vars.b.desc.rank),
            .mark = Mark.none,
        });
    }

    /// Create a new type variable *in this pool*
    fn fresh(self: *Self, vars: *const ResolvedVarDescs, new_content: Content) std.mem.Allocator.Error!Var {
        const var_ = try self.types_store.register(.{
            .content = new_content,
            .rank = Rank.min(vars.a.desc.rank, vars.b.desc.rank),
            .mark = Mark.none,
        });
        _ = try self.scratch.fresh_vars.append(self.scratch.gpa, var_);
        return var_;
    }

    // unification

    const Error = error{
        TypeMismatch,
        UnifyErr,
        NumberDoesNotFit,
        NegativeUnsignedInt,
        AllocatorError,
    };

    const max_depth_before_occurs = 8;

    fn unifyGuarded(self: *Self, a_var: Var, b_var: Var) Error!void {
        const trace = tracy.trace(@src());
        defer trace.end();

        switch (self.types_store.checkVarsEquiv(a_var, b_var)) {
            .equiv => {
                // this means that the vars point to the same exact type
                // descriptor, so nothing needs to happen
                return;
            },
            .not_equiv => |vars| {
                if (self.skip_depth_check or self.depth < max_depth_before_occurs) {
                    self.depth += 1;
                    const result = self.unifyVars(&vars);
                    self.depth -= 1;
                    _ = try result;
                } else {
                    try self.checkRecursive(&vars);

                    self.skip_depth_check = true;
                    try self.unifyVars(&vars);
                    self.skip_depth_check = false;
                }
            },
        }
    }

    /// Unify two vars
    /// Internal entry point for unification logic. Use `unifyGuarded` to ensure
    /// proper depth tracking and occurs checking.
    fn unifyVars(self: *Self, vars: *const ResolvedVarDescs) Error!void {
        const trace = tracy.trace(@src());
        defer trace.end();

        switch (vars.a.desc.content) {
            .flex => |flex| {
                try self.unifyFlex(vars, flex, vars.b.desc.content);
            },
            .rigid => |rigid| {
                try self.unifyRigid(vars, rigid, vars.b.desc.content);
            },
            .alias => |a_alias| {
                try self.unifyAlias(vars, a_alias, vars.b.desc.content);
            },
            .structure => |a_flat_type| {
                try self.unifyStructure(vars, a_flat_type, vars.b.desc.content);
            },
            .err => self.merge(vars, .err),
        }
    }

    /// Run a full occurs check on each variable, erroring if it is infinite
    /// or anonymous recursion
    ///
    /// This function is called when unify has recursed a sufficient depth that
    /// a recursive type seems likely.
    fn checkRecursive(self: *Self, vars: *const ResolvedVarDescs) Error!void {
        const a_occurs = occurs.occurs(self.types_store, self.occurs_scratch, vars.a.var_) catch return Error.AllocatorError;
        switch (a_occurs) {
            .not_recursive => {},
            .recursive_nominal => {},
            .recursive_anonymous => {
                return self.setUnifyErrAndThrow(UnifyErrCtx{ .recursion_anonymous = vars.a.var_ });
            },
            .infinite => {
                return self.setUnifyErrAndThrow(UnifyErrCtx{ .recursion_infinite = vars.a.var_ });
            },
        }

        const b_occurs = occurs.occurs(self.types_store, self.occurs_scratch, vars.b.var_) catch return Error.AllocatorError;
        switch (b_occurs) {
            .not_recursive => {},
            .recursive_nominal => {},
            .recursive_anonymous => {
                return self.setUnifyErrAndThrow(UnifyErrCtx{ .recursion_anonymous = vars.b.var_ });
            },
            .infinite => {
                return self.setUnifyErrAndThrow(UnifyErrCtx{ .recursion_infinite = vars.b.var_ });
            },
        }
    }

    // Unify flex //

    /// Unify when `a` was a flex
    fn unifyFlex(self: *Self, vars: *const ResolvedVarDescs, a_flex: Flex, b_content: Content) Error!void {
        const trace = tracy.trace(@src());
        defer trace.end();

        switch (b_content) {
            .flex => |b_flex| {
                const mb_ident = blk: {
                    if (a_flex.name) |a_ident| {
                        break :blk a_ident;
                    } else {
                        break :blk b_flex.name;
                    }
                };

                const merged_constraints = try self.unifyStaticDispatchConstraints(a_flex.constraints, b_flex.constraints, .union_all);
                self.merge(vars, Content{ .flex = .{
                    .name = mb_ident,
                    .constraints = merged_constraints,
                } });
            },
            .rigid => |b_rigid| {
                const merged_constraints = try self.unifyStaticDispatchConstraints(a_flex.constraints, b_rigid.constraints, .a_subset_b);
                self.merge(vars, Content{ .rigid = .{
                    .name = b_rigid.name,
                    .constraints = merged_constraints,
                } });
            },
            .alias => |_| self.merge(vars, b_content),
            .structure => {
                if (a_flex.constraints.len() > 0) {
                    // Record that we need to check constraints later
                    _ = self.scratch.deferred_constraints.append(self.scratch.gpa, DeferredConstraintCheck{
                        .constrained_var = vars.a.var_,
                        .concrete_var = vars.b.var_,
                        .constraints = a_flex.constraints,
                    }) catch return Error.AllocatorError;
                }

                self.merge(vars, b_content);
            },
            .err => self.merge(vars, .err),
        }
    }

    // Unify rigid //

    /// Unify when `a` was a rigid
    fn unifyRigid(self: *Self, vars: *const ResolvedVarDescs, a_rigid: Rigid, b_content: Content) Error!void {
        const trace = tracy.trace(@src());
        defer trace.end();

        switch (b_content) {
            .flex => |b_flex| {
                const merged_constraints = try self.unifyStaticDispatchConstraints(a_rigid.constraints, b_flex.constraints, .b_subset_a);
                self.merge(vars, Content{ .rigid = .{
                    .name = a_rigid.name,
                    .constraints = merged_constraints,
                } });
            },
            .rigid => return error.TypeMismatch,
            .alias => return error.TypeMismatch,
            .structure => return error.TypeMismatch,
            .err => self.merge(vars, .err),
        }
    }

    // Unify alias //

    /// Unify when `a` was a alias
    fn unifyAlias(self: *Self, vars: *const ResolvedVarDescs, a_alias: Alias, b_content: Content) Error!void {
        const trace = tracy.trace(@src());
        defer trace.end();

        const backing_var = self.types_store.getAliasBackingVar(a_alias);

        switch (b_content) {
            .flex => |_| {
                // TODO: Unwrap alias?
                // TODO: Merge static dispatch constraints
                self.merge(vars, Content{ .alias = a_alias });
            },
            .rigid => |_| {
                try self.unifyGuarded(backing_var, vars.b.var_);
            },
            .alias => |b_alias| {
                const b_backing_var = self.types_store.getAliasBackingVar(b_alias);
                // TODO: Do we need this?
                // const b_backing_resolved = self.types_store.resolveVar(b_backing_var);
                // if (b_backing_resolved.desc.content == .err) {
                //     // Invalid alias - treat as transparent
                //     self.merge(vars, vars.a.desc.content);
                //     return;
                // }
                if (TypeIdent.eql(self.module_env.getIdentStore(), a_alias.ident, b_alias.ident)) {
                    try self.unifyTwoAliases(vars, a_alias, b_alias);
                } else {
                    try self.unifyGuarded(backing_var, b_backing_var);
                }
            },
            .structure => {
                // When unifying an alias with a concrete structure, we
                // want to preserve the alias for display while ensuring the
                // types are compatible.

                // First, we unify the concrete var with the alias backing var
                // IMPORTANT: The arg order here is important! Unifying
                // updates the second var to hold the type, and the first
                // var to redirect to the second
                try self.unifyGuarded(vars.b.var_, backing_var);

                // Next, we create a fresh alias (which internally points to `backing_var`),
                // then we redirect both a & b to the new alias.
                const fresh_alias_var = self.fresh(vars, .{ .alias = a_alias }) catch return Error.AllocatorError;
                self.types_store.setVarRedirect(vars.a.var_, fresh_alias_var) catch return Error.AllocatorError;
                self.types_store.setVarRedirect(vars.b.var_, fresh_alias_var) catch return Error.AllocatorError;
            },
            .err => self.merge(vars, .err),
        }
    }

    /// Unify two aliases
    ///
    /// This function assumes the caller has already checked that the alias names match
    ///
    /// this checks:
    /// * that the arities are the same
    /// * that parallel arguments unify
    ///
    /// NOTE: the rust version of this function `unify_two_aliases` is *significantly* more
    /// complicated than the version here
    fn unifyTwoAliases(self: *Self, vars: *const ResolvedVarDescs, a_alias: Alias, b_alias: Alias) Error!void {
        const trace = tracy.trace(@src());
        defer trace.end();

        if (a_alias.vars.nonempty.count != b_alias.vars.nonempty.count) {
            return error.TypeMismatch;
        }

        // Unify each pair of arguments
        const a_args_slice = self.types_store.sliceAliasArgs(a_alias);
        const b_args_slice = self.types_store.sliceAliasArgs(b_alias);
        for (a_args_slice, b_args_slice) |a_arg, b_arg| {
            try self.unifyGuarded(a_arg, b_arg);
        }

        // Rust compiler comment:
        // Don't report real_var mismatches, because they must always be surfaced higher, from the argument types.
        const a_backing_var = self.types_store.getAliasBackingVar(a_alias);
        const b_backing_var = self.types_store.getAliasBackingVar(b_alias);
        self.unifyGuarded(a_backing_var, b_backing_var) catch {};

        // Ensure the target variable has slots for the alias arguments
        self.merge(vars, vars.b.desc.content);
    }

    // Unify structure //

    /// Unify when `a` is a structure type
    fn unifyStructure(
        self: *Self,
        vars: *const ResolvedVarDescs,
        a_flat_type: FlatType,
        b_content: Content,
    ) Error!void {
        const trace = tracy.trace(@src());
        defer trace.end();

        switch (b_content) {
            .flex => |b_flex| {
                if (b_flex.constraints.len() > 0) {
                    // Record that we need to check constraints later
                    _ = self.scratch.deferred_constraints.append(self.scratch.gpa, DeferredConstraintCheck{
                        .constrained_var = vars.b.var_,
                        .concrete_var = vars.a.var_,
                        .constraints = b_flex.constraints,
                    }) catch return Error.AllocatorError;
                }

                self.merge(vars, Content{ .structure = a_flat_type });
            },
            .rigid => return error.TypeMismatch,
            .alias => |b_alias| {
                // When unifying an alias with a concrete structure, we
                // want to preserve the alias for display while ensuring the
                // types are compatible.

                const backing_var = self.types_store.getAliasBackingVar(b_alias);

                // First, we unify the concrete var with the alias backing var
                // IMPORTANT: The arg order here is important! Unifying
                // updates the second var to hold the type, and the first
                // var to redirect to the second
                try self.unifyGuarded(vars.a.var_, backing_var);

                // Next, we create a fresh alias (which internally points to `backing_var`),
                // then we redirect both a & b to the new alias.
                const fresh_alias_var = self.fresh(vars, .{ .alias = b_alias }) catch return Error.AllocatorError;
                self.types_store.setVarRedirect(vars.a.var_, fresh_alias_var) catch return Error.AllocatorError;
                self.types_store.setVarRedirect(vars.b.var_, fresh_alias_var) catch return Error.AllocatorError;
            },
            .structure => |b_flat_type| {
                try self.unifyFlatType(vars, a_flat_type, b_flat_type);
            },
            .err => self.merge(vars, .err),
        }
    }

    /// Unify when `a` is a structure type
    fn unifyFlatType(
        self: *Self,
        vars: *const ResolvedVarDescs,
        a_flat_type: FlatType,
        b_flat_type: FlatType,
    ) Error!void {
        const trace = tracy.trace(@src());
        defer trace.end();

        switch (a_flat_type) {
            .str => {
                switch (b_flat_type) {
                    .str => self.merge(vars, vars.b.desc.content),
                    .nominal_type => |b_type| {
                        const b_backing_var = self.types_store.getNominalBackingVar(b_type);
                        const b_backing_resolved = self.types_store.resolveVar(b_backing_var);
                        if (b_backing_resolved.desc.content == .err) {
                            // Invalid nominal type - treat as transparent
                            self.merge(vars, vars.a.desc.content);
                            return;
                        }
                        return error.TypeMismatch;
                    },
                    else => return error.TypeMismatch,
                }
            },
            .box => |a_var| {
                switch (b_flat_type) {
                    .box => |b_var| {
                        try self.unifyGuarded(a_var, b_var);
                        self.merge(vars, vars.b.desc.content);
                    },
                    else => return error.TypeMismatch,
                }
            },
            .list => |a_var| {
                switch (b_flat_type) {
                    .list => |b_var| {
                        try self.unifyGuarded(a_var, b_var);
                        self.merge(vars, vars.b.desc.content);
                    },
                    .list_unbound => {
                        // When unifying list with list_unbound, list wins
                        self.merge(vars, vars.a.desc.content);
                    },
                    else => return error.TypeMismatch,
                }
            },
            .list_unbound => {
                switch (b_flat_type) {
                    .list => |_| {
                        // When unifying list_unbound with list, list wins
                        self.merge(vars, vars.b.desc.content);
                    },
                    .list_unbound => {
                        // Both are list_unbound - stay unbound
                        self.merge(vars, vars.a.desc.content);
                    },
                    else => return error.TypeMismatch,
                }
            },
            .tuple => |a_tuple| {
                switch (b_flat_type) {
                    .tuple => |b_tuple| {
                        try self.unifyTuple(vars, a_tuple, b_tuple);
                    },
                    else => return error.TypeMismatch,
                }
            },
            .num => |a_num| {
                switch (b_flat_type) {
                    .num => |b_num| {
                        try self.unifyNum(vars, a_num, b_num);
                    },
                    else => return error.TypeMismatch,
                }
            },
            .nominal_type => |a_type| {
                const a_backing_var = self.types_store.getNominalBackingVar(a_type);
                const a_backing_resolved = self.types_store.resolveVar(a_backing_var);
                if (a_backing_resolved.desc.content == .err) {
                    // Invalid nominal type - treat as transparent
                    self.merge(vars, vars.b.desc.content);
                    return;
                }

<<<<<<< HEAD
                            try self.unifyNominalType(vars, a_type, b_type);
                        },
                        .tag_union => |b_tag_union| {
                            // Try to unify anonymous tag union (b) with nominal tag union (a)
                            try self.unifyTagUnionWithNominal(vars, a_type, a_backing_var, a_backing_resolved, b_tag_union, .a_is_nominal);
                        },
                        else => return error.TypeMismatch,
                    }
                },
                .fn_pure => |a_func| {
                    switch (b_flat_type) {
                        .fn_pure => |b_func| {
                            try self.unifyFunc(vars, a_func, b_func);
=======
                switch (b_flat_type) {
                    .nominal_type => |b_type| {
                        const b_backing_var = self.types_store.getNominalBackingVar(b_type);
                        const b_backing_resolved = self.types_store.resolveVar(b_backing_var);
                        if (b_backing_resolved.desc.content == .err) {
                            // Invalid nominal type - treat as transparent
>>>>>>> d52fd4cd
                            self.merge(vars, vars.a.desc.content);
                            return;
                        }

                        try self.unifyNominalType(vars, a_type, b_type);
                    },
                    else => return error.TypeMismatch,
                }
            },
            .fn_pure => |a_func| {
                switch (b_flat_type) {
                    .fn_pure => |b_func| {
                        try self.unifyFunc(vars, a_func, b_func);
                        self.merge(vars, vars.a.desc.content);
                    },
                    .fn_unbound => |b_func| {
                        // pure unifies with unbound -> pure
                        try self.unifyFunc(vars, a_func, b_func);
                        self.merge(vars, vars.a.desc.content);
                    },
                    .fn_effectful => {
                        // pure cannot unify with effectful
                        return error.TypeMismatch;
                    },
                    else => return error.TypeMismatch,
                }
            },
            .fn_effectful => |a_func| {
                switch (b_flat_type) {
                    .fn_effectful => |b_func| {
                        try self.unifyFunc(vars, a_func, b_func);
                        self.merge(vars, vars.a.desc.content);
                    },
                    .fn_unbound => |b_func| {
                        // effectful unifies with unbound -> effectful
                        try self.unifyFunc(vars, a_func, b_func);
                        self.merge(vars, vars.a.desc.content);
                    },
                    .fn_pure => {
                        // effectful cannot unify with pure
                        return error.TypeMismatch;
                    },
                    else => return error.TypeMismatch,
                }
            },
            .fn_unbound => |a_func| {
                switch (b_flat_type) {
                    .fn_pure => |b_func| {
                        // unbound unifies with pure -> pure
                        try self.unifyFunc(vars, a_func, b_func);
                        self.merge(vars, vars.b.desc.content);
                    },
                    .fn_effectful => |b_func| {
                        // unbound unifies with effectful -> effectful
                        try self.unifyFunc(vars, a_func, b_func);
                        self.merge(vars, vars.b.desc.content);
                    },
                    .fn_unbound => |b_func| {
                        // unbound unifies with unbound -> unbound
                        try self.unifyFunc(vars, a_func, b_func);
                        self.merge(vars, vars.a.desc.content);
                    },
                    else => return error.TypeMismatch,
                }
            },
            .record => |a_record| {
                switch (b_flat_type) {
                    .empty_record => {
                        if (a_record.fields.len() == 0) {
                            try self.unifyGuarded(a_record.ext, vars.b.var_);
                        } else {
                            return error.TypeMismatch;
                        }
                    },
                    .record => |b_record| {
                        try self.unifyTwoRecords(
                            vars,
                            a_record.fields,
                            .{ .ext = a_record.ext },
                            b_record.fields,
                            .{ .ext = b_record.ext },
                        );
                    },
                    .record_unbound => |b_fields| {
                        try self.unifyTwoRecords(
                            vars,
                            a_record.fields,
                            .{ .ext = a_record.ext },
                            b_fields,
                            .unbound,
                        );
                    },
                    else => return error.TypeMismatch,
                }
            },
            .record_unbound => |a_fields| {
                switch (b_flat_type) {
                    .empty_record => {
                        if (a_fields.len() == 0) {
                            // Both are empty, merge as empty_record
                            self.merge(vars, Content{ .structure = .empty_record });
                        } else {
                            return error.TypeMismatch;
                        }
                    },
                    .record => |b_record| {
                        try self.unifyTwoRecords(
                            vars,
                            a_fields,
                            .unbound,
                            b_record.fields,
                            .{ .ext = b_record.ext },
                        );
                    },
                    .record_unbound => |b_fields| {
                        try self.unifyTwoRecords(
                            vars,
                            a_fields,
                            .unbound,
                            b_fields,
                            .unbound,
                        );
                    },
                    else => return error.TypeMismatch,
                }
            },
            .empty_record => {
                switch (b_flat_type) {
                    .empty_record => {
                        self.merge(vars, Content{ .structure = .empty_record });
                    },
                    .record => |b_record| {
                        if (b_record.fields.len() == 0) {
                            try self.unifyGuarded(vars.a.var_, b_record.ext);
                        } else {
                            return error.TypeMismatch;
                        }
                    },
                    .record_unbound => |b_fields| {
                        if (b_fields.len() == 0) {
                            // Both are empty, merge as empty_record
                            self.merge(vars, Content{ .structure = .empty_record });
<<<<<<< HEAD
                        },
                        .record => |b_record| {
                            if (b_record.fields.len() == 0) {
                                try self.unifyGuarded(vars.a.var_, b_record.ext);
                            } else {
                                return error.TypeMismatch;
                            }
                        },
                        .record_unbound => |b_fields| {
                            if (b_fields.len() == 0) {
                                // Both are empty, merge as empty_record
                                self.merge(vars, Content{ .structure = .empty_record });
                            } else {
                                return error.TypeMismatch;
                            }
                        },
                        else => return error.TypeMismatch,
                    }
                },
                .tag_union => |a_tag_union| {
                    switch (b_flat_type) {
                        .empty_tag_union => {
                            if (a_tag_union.tags.len() == 0) {
                                try self.unifyGuarded(a_tag_union.ext, vars.b.var_);
                            } else {
                                return error.TypeMismatch;
                            }
                        },
                        .tag_union => |b_tag_union| {
                            try self.unifyTwoTagUnions(vars, a_tag_union, b_tag_union);
                        },
                        .nominal_type => |b_type| {
                            // Try to unify anonymous tag union (a) with nominal tag union (b)
                            const b_backing_var = self.types_store.getNominalBackingVar(b_type);
                            const b_backing_resolved = self.types_store.resolveVar(b_backing_var);
                            if (b_backing_resolved.desc.content == .err) {
                                self.merge(vars, vars.a.desc.content);
                                return;
                            }
                            try self.unifyTagUnionWithNominal(vars, b_type, b_backing_var, b_backing_resolved, a_tag_union, .b_is_nominal);
                        },
                        else => return error.TypeMismatch,
                    }
                },
                .empty_tag_union => {
                    switch (b_flat_type) {
                        .empty_tag_union => {
                            self.merge(vars, Content{ .structure = .empty_tag_union });
                        },
                        .tag_union => |b_tag_union| {
                            if (b_tag_union.tags.len() == 0) {
                                try self.unifyGuarded(vars.a.var_, b_tag_union.ext);
                            } else {
                                return error.TypeMismatch;
                            }
                        },
                        else => return error.TypeMismatch,
                    }
                },
            }
=======
                        } else {
                            return error.TypeMismatch;
                        }
                    },
                    else => return error.TypeMismatch,
                }
            },
            .tag_union => |a_tag_union| {
                switch (b_flat_type) {
                    .empty_tag_union => {
                        if (a_tag_union.tags.len() == 0) {
                            try self.unifyGuarded(a_tag_union.ext, vars.b.var_);
                        } else {
                            return error.TypeMismatch;
                        }
                    },
                    .tag_union => |b_tag_union| {
                        try self.unifyTwoTagUnions(vars, a_tag_union, b_tag_union);
                    },
                    else => return error.TypeMismatch,
                }
            },
            .empty_tag_union => {
                switch (b_flat_type) {
                    .empty_tag_union => {
                        self.merge(vars, Content{ .structure = .empty_tag_union });
                    },
                    .tag_union => |b_tag_union| {
                        if (b_tag_union.tags.len() == 0) {
                            try self.unifyGuarded(vars.a.var_, b_tag_union.ext);
                        } else {
                            return error.TypeMismatch;
                        }
                    },
                    else => return error.TypeMismatch,
                }
            },
        }
    }

    /// unify tuples
    ///
    /// this checks:
    /// * that the arities are the same
    /// * that parallel arguments unify
    fn unifyTuple(
        self: *Self,
        vars: *const ResolvedVarDescs,
        a_tuple: Tuple,
        b_tuple: Tuple,
    ) Error!void {
        const trace = tracy.trace(@src());
        defer trace.end();

        if (a_tuple.elems.len() != b_tuple.elems.len()) {
            return error.TypeMismatch;
        }

        const a_elems = self.types_store.sliceVars(a_tuple.elems);
        const b_elems = self.types_store.sliceVars(b_tuple.elems);
        for (a_elems, b_elems) |a_elem, b_elem| {
            try self.unifyGuarded(a_elem, b_elem);
        }

        self.merge(vars, vars.b.desc.content);
    }

    fn unifyNum(
        self: *Self,
        vars: *const ResolvedVarDescs,
        a_num: Num,
        b_num: Num,
    ) Error!void {
        switch (a_num) {
            // Nums //
            // Num(a)
            // ^^^
            .num_poly => |a_poly| {
                switch (b_num) {
                    .num_poly => |b_poly| {
                        try self.unifyGuarded(a_poly, b_poly);
                        self.merge(vars, .{ .structure = .{ .num = .{ .num_poly = b_poly } } });
                    },
                    .num_unbound => |b_reqs| {
                        try self.unifyPolyAndUnboundNums(vars, a_poly, b_reqs);
                    },
                    .num_compact => |b_num_compact| {
                        try self.unifyPolyAndCompactNums(vars, a_poly, b_num_compact);
                    },
                    else => return error.TypeMismatch,
                }
            },
            .num_unbound => |a_reqs| {
                switch (b_num) {
                    .num_poly => |b_poly| {
                        try self.unifyUnboundAndPolyNums(vars, a_reqs, b_poly);
                    },
                    .num_unbound => |b_requirements| {
                        self.merge(vars, .{ .structure = .{ .num = .{
                            .num_unbound = .{
                                .int_requirements = a_reqs.int_requirements.unify(b_requirements.int_requirements),
                                .frac_requirements = a_reqs.frac_requirements.unify(b_requirements.frac_requirements),
                            },
                        } } });
                    },
                    .num_compact => |b_num_compact| {
                        try self.unifyUnboundAndCompactNums(
                            vars,
                            a_reqs,
                            b_num_compact,
                        );
                    },
                    else => return error.TypeMismatch,
                }
            },
            // Ints
            // Num(Int(a))
            //     ^^^^^^
            .int_poly => |a_poly_var| {
                switch (b_num) {
                    .int_poly => |b_poly_var| {
                        try self.unifyGuarded(a_poly_var, b_poly_var);
                        self.merge(vars, vars.a.desc.content);
                    },
                    .int_unbound => |b_reqs| {
                        const a_num_resolved = self.resolvePolyNum(a_poly_var, .inside_int);
                        switch (a_num_resolved) {
                            .int_resolved => |a_prec| {
                                const result = self.checkIntPrecisionRequirements(a_prec, b_reqs);
                                switch (result) {
                                    .ok => {},
                                    .negative_unsigned => return error.NegativeUnsignedInt,
                                    .too_large => return error.NumberDoesNotFit,
                                }
                                self.merge(vars, vars.a.desc.content);
                            },
                            .int_flex => {
                                self.merge(vars, vars.b.desc.content);
                            },
                            else => return error.TypeMismatch,
                        }
                    },
                    else => return error.TypeMismatch,
                }
            },
            .int_unbound => |a_reqs| {
                switch (b_num) {
                    .int_poly => |b_poly_var| {
                        const b_num_resolved = self.resolvePolyNum(b_poly_var, .inside_int);
                        switch (b_num_resolved) {
                            .int_resolved => |b_prec| {
                                const result = self.checkIntPrecisionRequirements(b_prec, a_reqs);
                                switch (result) {
                                    .ok => {},
                                    .negative_unsigned => return error.NegativeUnsignedInt,
                                    .too_large => return error.NumberDoesNotFit,
                                }
                                self.merge(vars, vars.b.desc.content);
                            },
                            .int_flex => {
                                self.merge(vars, vars.a.desc.content);
                            },
                            else => return error.TypeMismatch,
                        }
                    },
                    .int_unbound => |b_reqs| {
                        self.merge(vars, .{ .structure = .{ .num = .{
                            .int_unbound = a_reqs.unify(b_reqs),
                        } } });
                    },
                    else => return error.TypeMismatch,
                }
            },
            // Fracs //
            // Num(Frac(a))
            //     ^^^^^^^
            .frac_poly => |a_poly_var| {
                switch (b_num) {
                    .frac_poly => |b_poly_var| {
                        try self.unifyGuarded(a_poly_var, b_poly_var);
                        self.merge(vars, vars.a.desc.content);
                    },
                    .frac_unbound => |b_reqs| {
                        const a_num_resolved = self.resolvePolyNum(a_poly_var, .inside_frac);
                        switch (a_num_resolved) {
                            .frac_resolved => |a_prec| {
                                const does_fit = self.checkFracPrecisionRequirements(a_prec, b_reqs);
                                if (!does_fit) {
                                    return error.NumberDoesNotFit;
                                }
                                self.merge(vars, vars.a.desc.content);
                            },
                            .frac_flex => {
                                self.merge(vars, vars.b.desc.content);
                            },
                            else => return error.TypeMismatch,
                        }
                    },
                    else => return error.TypeMismatch,
                }
            },
            .frac_unbound => |a_reqs| {
                switch (b_num) {
                    .frac_poly => |b_poly_var| {
                        const b_num_resolved = self.resolvePolyNum(b_poly_var, .inside_frac);
                        switch (b_num_resolved) {
                            .frac_resolved => |b_prec| {
                                const does_fit = self.checkFracPrecisionRequirements(b_prec, a_reqs);
                                if (!does_fit) {
                                    return error.NumberDoesNotFit;
                                }
                                self.merge(vars, vars.b.desc.content);
                            },
                            .frac_flex => {
                                self.merge(vars, vars.a.desc.content);
                            },
                            else => return error.TypeMismatch,
                        }
                    },
                    .frac_unbound => |b_reqs| {
                        self.merge(vars, .{ .structure = .{ .num = .{
                            .frac_unbound = a_reqs.unify(b_reqs),
                        } } });
                    },
                    else => return error.TypeMismatch,
                }
            },
            // Precisions //
            // This Num(Int(a)), Num(Int(Signed8)), Num(Frac(...))
            //              ^            ^^^^^^^             ^^^
            .int_precision => |a_prec| {
                switch (b_num) {
                    .int_precision => |b_prec| {
                        if (a_prec == b_prec) {
                            self.merge(vars, vars.b.desc.content);
                        } else {
                            return error.TypeMismatch;
                        }
                    },
                    else => return error.TypeMismatch,
                }
            },
            .frac_precision => |a_prec| {
                switch (b_num) {
                    .frac_precision => |b_prec| {
                        if (a_prec == b_prec) {
                            self.merge(vars, vars.b.desc.content);
                        } else {
                            return error.TypeMismatch;
                        }
                    },
                    else => return error.TypeMismatch,
                }
            },
            // Compacted nums //
            // The whole Num(Int(Signed8)), compacted into a single variable
            //           ^^^^^^^^^^^^^^^^
            .num_compact => |a_num_compact| {
                switch (b_num) {
                    .num_compact => |b_num_compact| {
                        try self.unifyTwoCompactNums(vars, a_num_compact, b_num_compact);
                    },
                    .num_poly => |b_poly| {
                        try self.unifyCompactAndPolyNums(
                            vars,
                            a_num_compact,
                            b_poly,
                        );
                    },
                    .num_unbound => |b_reqs| {
                        try self.unifyCompactAndUnboundNums(
                            vars,
                            a_num_compact,
                            b_reqs,
                        );
                    },
                    else => return error.TypeMismatch,
                }
            },
>>>>>>> d52fd4cd
        }
    }

    // number unification helpers //

    // Unify when a is polymorphic and b is unbound with requirements
    /// Preserves rigid variables from a, or merges requirements appropriately
    fn unifyPolyAndUnboundNums(
        self: *Self,
        vars: *const ResolvedVarDescs,
        a_num_var: Var,
        b_reqs: Num.NumRequirements,
    ) Error!void {
        const a_num_resolved = self.resolvePolyNum(a_num_var, .inside_num);
        switch (a_num_resolved) {
            // If the variable inside a was flex, then b wins
            .num_flex => self.merge(vars, vars.b.desc.content),

            // If the variable inside a was flex, then have it become unbound with requirements
            .int_flex => {
                const int_unbound = self.fresh(vars, .{ .structure = .{
                    .num = .{ .int_unbound = b_reqs.int_requirements },
                } }) catch return Error.AllocatorError;
                self.merge(vars, .{ .structure = .{ .num = .{ .num_poly = int_unbound } } });
            },
            .frac_flex => {
                const frac_unbound = self.fresh(vars, .{ .structure = .{
                    .num = .{ .frac_unbound = b_reqs.frac_requirements },
                } }) catch return Error.AllocatorError;
                self.merge(vars, .{ .structure = .{ .num = .{ .num_poly = frac_unbound } } });
            },

            // If the variable was rigid, then the rigid wins
            .num_rigid => self.merge(vars, vars.a.desc.content),
            .int_rigid => self.merge(vars, vars.a.desc.content),
            .frac_rigid => self.merge(vars, vars.a.desc.content),

            // If the variable inside a was unbound with recs, unify the reqs
            .num_unbound => |a_reqs| self.merge(vars, .{ .structure = .{ .num = .{ .num_unbound = .{
                .int_requirements = b_reqs.int_requirements.unify(a_reqs.int_requirements),
                .frac_requirements = b_reqs.frac_requirements.unify(a_reqs.frac_requirements),
            } } } }),
            .int_unbound => |a_reqs| {
                const poly_unbound = self.fresh(vars, .{ .structure = .{
                    .num = .{ .int_unbound = b_reqs.int_requirements.unify(a_reqs) },
                } }) catch return Error.AllocatorError;
                self.merge(vars, .{ .structure = .{ .num = .{ .num_poly = poly_unbound } } });
            },
            .frac_unbound => |a_reqs| {
                const poly_unbound = self.fresh(vars, .{ .structure = .{
                    .num = .{ .frac_unbound = b_reqs.frac_requirements.unify(a_reqs) },
                } }) catch return Error.AllocatorError;
                self.merge(vars, .{ .structure = .{ .num = .{ .num_poly = poly_unbound } } });
            },

            // If the variable inside an int with a precision
            .int_resolved => |a_int| {
                const result = self.checkIntPrecisionRequirements(a_int, b_reqs.int_requirements);
                switch (result) {
                    .ok => {},
                    .negative_unsigned => return error.NegativeUnsignedInt,
                    .too_large => return error.NumberDoesNotFit,
                }
                self.merge(vars, vars.b.desc.content);
            },

            // If the variable inside an frac with a precision or requirements
            .frac_resolved => |a_frac| {
                const does_fit = self.checkFracPrecisionRequirements(a_frac, b_reqs.frac_requirements);
                if (!does_fit) {
                    return error.NumberDoesNotFit;
                }
                self.merge(vars, vars.b.desc.content);
            },

            // If the variable inside a wasn't a num, then this in an error
            .err => |var_| {
                return self.setUnifyErrAndThrow(.{ .invalid_number_type = var_ });
            },
        }
    }

    /// Unify when a is unbound with requirements and b is polymorphic
    /// Preserves rigid variables from b, or merges requirements appropriately
    fn unifyUnboundAndPolyNums(
        self: *Self,
        vars: *const ResolvedVarDescs,
        a_reqs: Num.NumRequirements,
        b_num_var: Var,
    ) Error!void {
        const b_num_resolved = self.resolvePolyNum(b_num_var, .inside_num);
        switch (b_num_resolved) {
            // If the variable inside a was flex, then b wins
            .num_flex => self.merge(vars, vars.a.desc.content),

            // If the variable inside a was flex, then have it become unbound with requirements
            .int_flex => {
                const int_unbound = self.fresh(vars, .{ .structure = .{
                    .num = .{ .int_unbound = a_reqs.int_requirements },
                } }) catch return Error.AllocatorError;
                self.merge(vars, .{ .structure = .{ .num = .{ .num_poly = int_unbound } } });
            },
            .frac_flex => {
                const frac_unbound = self.fresh(vars, .{ .structure = .{
                    .num = .{ .frac_unbound = a_reqs.frac_requirements },
                } }) catch return Error.AllocatorError;
                self.merge(vars, .{ .structure = .{ .num = .{ .num_poly = frac_unbound } } });
            },

            // If the variable was rigid, then the rigid wins
            .num_rigid => self.merge(vars, vars.b.desc.content),
            .int_rigid => self.merge(vars, vars.b.desc.content),
            .frac_rigid => self.merge(vars, vars.b.desc.content),

            // If the variable inside a was unbound with recs, unify the reqs
            .num_unbound => |b_reqs| self.merge(vars, .{ .structure = .{ .num = .{ .num_unbound = .{
                .int_requirements = a_reqs.int_requirements.unify(b_reqs.int_requirements),
                .frac_requirements = a_reqs.frac_requirements.unify(b_reqs.frac_requirements),
            } } } }),
            .int_unbound => |b_reqs| {
                const poly_unbound = self.fresh(vars, .{ .structure = .{
                    .num = .{ .int_unbound = a_reqs.int_requirements.unify(b_reqs) },
                } }) catch return Error.AllocatorError;
                self.merge(vars, .{ .structure = .{ .num = .{ .num_poly = poly_unbound } } });
            },
            .frac_unbound => |b_reqs| {
                const poly_unbound = self.fresh(vars, .{ .structure = .{
                    .num = .{ .frac_unbound = a_reqs.frac_requirements.unify(b_reqs) },
                } }) catch return Error.AllocatorError;
                self.merge(vars, .{ .structure = .{ .num = .{ .num_poly = poly_unbound } } });
            },

            // If the variable inside an int with a precision
            .int_resolved => |b_int| {
                const result = self.checkIntPrecisionRequirements(b_int, a_reqs.int_requirements);
                switch (result) {
                    .ok => {},
                    .negative_unsigned => return error.NegativeUnsignedInt,
                    .too_large => return error.NumberDoesNotFit,
                }
                self.merge(vars, vars.a.desc.content);
            },

            // If the variable inside an frac with a precision or requirements
            .frac_resolved => |b_frac| {
                const does_fit = self.checkFracPrecisionRequirements(b_frac, a_reqs.frac_requirements);
                if (!does_fit) {
                    return error.NumberDoesNotFit;
                }
                self.merge(vars, vars.a.desc.content);
            },

            // If the variable inside a wasn't a num, then this in an error
            .err => |var_| {
                return self.setUnifyErrAndThrow(.{ .invalid_number_type = var_ });
            },
        }
    }

    /// Unify when a is compact and b is polymorphic
    /// Since a is compact, we must merge with it (unless b is rigid, which errors)
    fn unifyCompactAndPolyNums(
        self: *Self,
        vars: *const ResolvedVarDescs,
        a_num: NumCompact,
        b_num_var: Var,
    ) Error!void {
        const b_num_resolved = self.resolvePolyNum(b_num_var, .inside_num);
        switch (a_num) {
            .int => |a_int| {
                switch (b_num_resolved) {
                    // If the variable inside a was flex, then b wins
                    .num_flex => self.merge(vars, vars.a.desc.content),
                    .int_flex => self.merge(vars, vars.a.desc.content),

                    // If the var inside was a num with requirements
                    .num_unbound => |b_reqs| {
                        const result = self.checkIntPrecisionRequirements(a_int, b_reqs.int_requirements);
                        switch (result) {
                            .ok => {},
                            .negative_unsigned => return error.NegativeUnsignedInt,
                            .too_large => return error.NumberDoesNotFit,
                        }
                        self.merge(vars, vars.a.desc.content);
                    },

                    // If the variable inside an int with a precision or requirements
                    .int_resolved => |b_int| if (@intFromEnum(a_int) == @intFromEnum(b_int)) {
                        self.merge(vars, vars.a.desc.content);
                    } else {
                        return error.TypeMismatch;
                    },
                    .int_unbound => |b_reqs| {
                        const result = self.checkIntPrecisionRequirements(a_int, b_reqs);
                        switch (result) {
                            .ok => {},
                            .negative_unsigned => return error.NegativeUnsignedInt,
                            .too_large => return error.NumberDoesNotFit,
                        }
                        self.merge(vars, vars.a.desc.content);
                    },

                    // If the variable inside b was a frac, error
                    .frac_flex => return error.TypeMismatch,
                    .frac_resolved => return error.TypeMismatch,
                    .frac_unbound => return error.TypeMismatch,

                    // If the variable was rigid, then error
                    .num_rigid => return error.TypeMismatch,
                    .int_rigid => return error.TypeMismatch,
                    .frac_rigid => return error.TypeMismatch,

                    // If the variable inside a wasn't a num, then this in an error
                    .err => |var_| {
                        return self.setUnifyErrAndThrow(.{ .invalid_number_type = var_ });
                    },
                }
            },
            .frac => |a_frac| {
                switch (b_num_resolved) {
                    // If the variable inside a was flex, then b wins
                    .num_flex => self.merge(vars, vars.a.desc.content),
                    .frac_flex => self.merge(vars, vars.a.desc.content),

                    // If the var inside was a num with requirements
                    .num_unbound => |b_reqs| {
                        const does_fit = self.checkFracPrecisionRequirements(a_frac, b_reqs.frac_requirements);
                        if (!does_fit) {
                            return error.NumberDoesNotFit;
                        }
                        self.merge(vars, vars.a.desc.content);
                    },

                    // If the variable inside an int with a precision or requirements
                    .frac_resolved => |b_frac| if (@intFromEnum(a_frac) == @intFromEnum(b_frac)) {
                        self.merge(vars, vars.a.desc.content);
                    } else {
                        return error.TypeMismatch;
                    },
                    .frac_unbound => |b_reqs| {
                        const does_fit = self.checkFracPrecisionRequirements(a_frac, b_reqs);
                        if (!does_fit) {
                            return error.NumberDoesNotFit;
                        }
                        self.merge(vars, vars.a.desc.content);
                    },

                    // If the variable inside b was an int, error
                    .int_flex => return error.TypeMismatch,
                    .int_resolved => return error.TypeMismatch,
                    .int_unbound => return error.TypeMismatch,

                    // If the variable was rigid, then error
                    .num_rigid => return error.TypeMismatch,
                    .int_rigid => return error.TypeMismatch,
                    .frac_rigid => return error.TypeMismatch,

                    // If the variable inside a wasn't a num, then this in an error
                    .err => |var_| {
                        return self.setUnifyErrAndThrow(.{ .invalid_number_type = var_ });
                    },
                }
            },
        }
    }

    /// Unify when a is polymorphic and b is compact
    /// Since b is compact, we must merge with it (unless a is rigid, which errors)
    fn unifyPolyAndCompactNums(
        self: *Self,
        vars: *const ResolvedVarDescs,
        a_num_var: Var,
        b_num: NumCompact,
    ) Error!void {
        const a_num_resolved = self.resolvePolyNum(a_num_var, .inside_num);
        switch (a_num_resolved) {
            // If the variable inside a was flex, then b wins
            .num_flex => self.merge(vars, vars.b.desc.content),
            .int_flex => self.merge(vars, vars.b.desc.content),
            .frac_flex => self.merge(vars, vars.b.desc.content),

            // If the variable was rigid, then error
            .num_rigid => return error.TypeMismatch,
            .int_rigid => return error.TypeMismatch,
            .frac_rigid => return error.TypeMismatch,

            // If the var inside was a num with requirements
            .num_unbound => |a_reqs| switch (b_num) {
                .int => |b_int| {
                    const result = self.checkIntPrecisionRequirements(b_int, a_reqs.int_requirements);
                    switch (result) {
                        .ok => {},
                        .negative_unsigned => return error.NegativeUnsignedInt,
                        .too_large => return error.NumberDoesNotFit,
                    }
                    self.merge(vars, vars.b.desc.content);
                },
                .frac => |b_frac| {
                    const does_fit = self.checkFracPrecisionRequirements(b_frac, a_reqs.frac_requirements);
                    if (!does_fit) {
                        return error.NumberDoesNotFit;
                    }
                    self.merge(vars, vars.b.desc.content);
                },
            },

            // If the variable inside an int with a precision or requirements
            .int_resolved => |a_int| switch (b_num) {
                .int => |b_int| if (@intFromEnum(a_int) == @intFromEnum(b_int)) {
                    self.merge(vars, vars.b.desc.content);
                } else {
                    return error.TypeMismatch;
                },
                .frac => return error.TypeMismatch,
            },
            .int_unbound => |a_reqs| switch (b_num) {
                .int => |b_int| {
                    const result = self.checkIntPrecisionRequirements(b_int, a_reqs);
                    switch (result) {
                        .ok => {},
                        .negative_unsigned => return error.NegativeUnsignedInt,
                        .too_large => return error.NumberDoesNotFit,
                    }
                    self.merge(vars, vars.b.desc.content);
                },
                .frac => return error.TypeMismatch,
            },

            // If the variable inside an frac with a precision or requirements
            .frac_resolved => |a_frac| switch (b_num) {
                .frac => |b_frac| if (@intFromEnum(a_frac) == @intFromEnum(b_frac)) {
                    self.merge(vars, vars.b.desc.content);
                } else {
                    return error.TypeMismatch;
                },
                .int => return error.TypeMismatch,
            },
            .frac_unbound => |a_reqs| switch (b_num) {
                .frac => |b_frac| {
                    const does_fit = self.checkFracPrecisionRequirements(b_frac, a_reqs);
                    if (!does_fit) {
                        return error.NumberDoesNotFit;
                    }
                    self.merge(vars, vars.b.desc.content);
                },
                .int => return error.TypeMismatch,
            },

            // If the variable inside a wasn't a num, then this in an error
            .err => |var_| {
                return self.setUnifyErrAndThrow(.{ .invalid_number_type = var_ });
            },
        }
    }

    /// Unify when a is compact and b is unbound with requirements
    /// Since a is compact, we must merge with it after checking requirements
    fn unifyCompactAndUnboundNums(
        self: *Self,
        vars: *const ResolvedVarDescs,
        a_num: NumCompact,
        b_reqs: Num.NumRequirements,
    ) Error!void {
        switch (a_num) {
            .int => |a_int| {
                const result = self.checkIntPrecisionRequirements(a_int, b_reqs.int_requirements);
                switch (result) {
                    .ok => {},
                    .negative_unsigned => return error.NegativeUnsignedInt,
                    .too_large => return error.NumberDoesNotFit,
                }
                self.merge(vars, vars.a.desc.content);
            },
            .frac => |a_frac| {
                const does_fit = self.checkFracPrecisionRequirements(a_frac, b_reqs.frac_requirements);
                if (!does_fit) {
                    return error.NumberDoesNotFit;
                }
                self.merge(vars, vars.a.desc.content);
            },
        }
    }

    /// Unify when a is unbound with requirements and b is compact
    /// Since b is compact, we must merge with it after checking requirements
    fn unifyUnboundAndCompactNums(
        self: *Self,
        vars: *const ResolvedVarDescs,
        a_reqs: Num.NumRequirements,
        b_num: NumCompact,
    ) Error!void {
        switch (b_num) {
            .int => |b_int| {
                const result = self.checkIntPrecisionRequirements(b_int, a_reqs.int_requirements);
                switch (result) {
                    .ok => {},
                    .negative_unsigned => return error.NegativeUnsignedInt,
                    .too_large => return error.NumberDoesNotFit,
                }
                self.merge(vars, vars.b.desc.content);
            },
            .frac => |b_frac| {
                const does_fit = self.checkFracPrecisionRequirements(b_frac, a_reqs.frac_requirements);
                if (!does_fit) {
                    return error.NumberDoesNotFit;
                }
                self.merge(vars, vars.b.desc.content);
            },
        }
    }

    fn unifyTwoCompactNums(
        self: *Self,
        vars: *const ResolvedVarDescs,
        a_num: NumCompact,
        b_num: NumCompact,
    ) Error!void {
        const trace = tracy.trace(@src());
        defer trace.end();

        switch (a_num) {
            .int => |a_int| {
                switch (b_num) {
                    .int => |b_int| if (a_int == b_int) {
                        self.merge(vars, vars.b.desc.content);
                    } else {
                        return error.TypeMismatch;
                    },
                    else => return error.TypeMismatch,
                }
            },
            .frac => |a_frac| {
                switch (b_num) {
                    .frac => |b_frac| if (a_frac == b_frac) {
                        self.merge(vars, vars.b.desc.content);
                    } else {
                        return error.TypeMismatch;
                    },
                    else => return error.TypeMismatch,
                }
            },
        }
    }

    // number requirement helpers //

    /// The result of checking if an imprecision is compatible with a set of requirements.
    const IntPrecisionCheckResult = enum {
        ok,
        negative_unsigned,
        too_large,
    };

    /// Checks whether a chosen integer precision can satisfy unified IntRequirements
    /// under two’s-complement semantics, using only sign_needed, bits_needed, and is_minimum_signed.
    ///
    /// Rules:
    /// - Unsigned N-bit: accept if bits_needed ≤ N.
    /// - Signed N-bit:
    ///    * Positive: accept if bits_needed ≤ N−1.
    ///    * Negative: accept if (bits_needed ≤ N−1)
    ///                OR (bits_needed == N AND is_minimum_signed),
    ///      where the latter covers the single boundary value −2^(N−1).
    ///
    /// TODO: Review, claude generated
    fn checkIntPrecisionRequirements(self: *Self, prec: Num.Int.Precision, reqs: Num.IntRequirements) IntPrecisionCheckResult {
        _ = self;

        const is_signed = switch (prec) {
            .i8, .i16, .i32, .i64, .i128 => true,
            .u8, .u16, .u32, .u64, .u128 => false,
        };

        if (reqs.sign_needed and !is_signed) {
            return .negative_unsigned;
        }

        const n: u8 = switch (prec) {
            .i8, .u8 => 8,
            .i16, .u16 => 16,
            .i32, .u32 => 32,
            .i64, .u64 => 64,
            .i128, .u128 => 128,
        };

        const k: u8 = reqs.bits_needed;

        if (!is_signed) {
            return if (k <= n) .ok else .too_large;
        }

        if (reqs.sign_needed) {
            const fits_regular_neg = (k <= n - 1);
            const fits_boundary_neg = (k == n) and reqs.is_minimum_signed; // only allow −2^(N−1)
            return if (fits_regular_neg or fits_boundary_neg) .ok else .too_large;
        } else {
            return if (k <= n - 1) .ok else .too_large;
        }
    }

    /// Checks if the frac precision satisfies the requirements
    fn checkFracPrecisionRequirements(self: *Self, prec: Num.Frac.Precision, requirements: Num.FracRequirements) bool {
        _ = self;

        switch (prec) {
            .f32 => return requirements.fits_in_f32,
            .f64 => return true, // F64 can always hold values
            .dec => return requirements.fits_in_dec,
        }
    }

    // polymorphic num helpers //

    /// The result of attempting to resolve a polymorphic number
    const ResolvedNum = union(enum) {
        num_flex,
        num_rigid: Var,
        num_unbound: Num.NumRequirements,
        int_flex,
        int_rigid: Var,
        int_unbound: Num.IntRequirements,
        int_resolved: Num.Int.Precision,
        frac_flex,
        frac_rigid: Var,
        frac_unbound: Num.FracRequirements,
        frac_resolved: Num.Frac.Precision,
        err: Var,
    };

    const ResolvePolyNumCtx = enum {
        inside_num,
        inside_int,
        inside_frac,
    };

    /// Attempts to resolve a polymorphic number variable to a concrete precision.
    ///
    /// This function recursively follows the structure of a number type,
    /// unwrapping any intermediate `.num_poly`, `.int_poly`, or `.frac_poly`
    /// variants until it reaches a concrete representation:
    /// either `.int_precision` or `.frac_precision`.
    ///
    /// For example:
    ///   Given a type like `Num(Int(U8))`, this function returns `.int_resolved(.u8)`.
    ///
    /// If resolution reaches a `.flex`, it returns `.flex_resolved`,
    /// indicating the number is still unspecialized.
    ///
    /// If the chain ends in an invalid structure (e.g. `Num(Str)`),
    /// it returns `.err`, along with the offending variable.
    /// TODO: Do we want the chain of offending variables on error?
    ///
    /// Note that this function will work on the "tail" of a polymorphic number.
    /// That is, if you pass in `Frac(Dec)` (without the outer `Num`), this
    /// function will still resolve successfully.
    fn resolvePolyNum(self: *Self, initial_num_var: Var, initial_ctx: ResolvePolyNumCtx) ResolvedNum {
        var num_var = initial_num_var;
        var seen_int = initial_ctx == .inside_int;
        var seen_frac = initial_ctx == .inside_frac;
        while (true) {
            const resolved = self.types_store.resolveVar(num_var);
            switch (resolved.desc.content) {
                .flex => {
                    if (seen_int and seen_frac) {
                        return .{ .err = num_var };
                    } else if (seen_int) {
                        return .int_flex;
                    } else if (seen_frac) {
                        return .frac_flex;
                    } else {
                        return .num_flex;
                    }
                },
                .rigid => {
                    if (seen_int and seen_frac) {
                        return .{ .err = num_var };
                    } else if (seen_int) {
                        return .{ .int_rigid = num_var };
                    } else if (seen_frac) {
                        return .{ .frac_rigid = num_var };
                    } else {
                        return .{ .num_rigid = num_var };
                    }
                },
                .alias => |alias| {
                    num_var = self.types_store.getAliasBackingVar(alias);
                },
                .structure => |flat_type| {
                    switch (flat_type) {
                        .num => |num| switch (num) {
                            .num_poly => |var_| {
                                num_var = var_;
                            },
                            .num_unbound => |reqs| {
                                return .{ .num_unbound = reqs };
                            },
                            .int_poly => |var_| {
                                seen_int = true;
                                num_var = var_;
                            },
                            .int_unbound => |reqs| {
                                return .{ .int_unbound = reqs };
                            },
                            .frac_poly => |var_| {
                                seen_frac = true;
                                num_var = var_;
                            },
                            .frac_unbound => |reqs| {
                                return .{ .frac_unbound = reqs };
                            },
                            .int_precision => |prec| {
                                return .{ .int_resolved = prec };
                            },
                            .frac_precision => |prec| {
                                return .{ .frac_resolved = prec };
                            },
                            .num_compact => return .{ .err = num_var },
                        },
                        else => return .{ .err = num_var },
                    }
                },
                else => return .{ .err = num_var },
            }
        }
    }

    // Unify nominal type //

    /// Unify when `a` was a nominal type
    fn unifyNominalType(self: *Self, vars: *const ResolvedVarDescs, a_type: NominalType, b_type: NominalType) Error!void {
        const trace = tracy.trace(@src());
        defer trace.end();

        // Check if either nominal type has an invalid backing variable
        const a_backing_var = self.types_store.getNominalBackingVar(a_type);
        const a_backing_resolved = self.types_store.resolveVar(a_backing_var);
        if (a_backing_resolved.desc.content == .err) {
            // Invalid nominal type - treat as transparent
            self.merge(vars, vars.b.desc.content);
            return;
        }

        const b_backing_var = self.types_store.getNominalBackingVar(b_type);
        const b_backing_resolved = self.types_store.resolveVar(b_backing_var);
        if (b_backing_resolved.desc.content == .err) {
            // Invalid nominal type - treat as transparent
            self.merge(vars, vars.a.desc.content);
            return;
        }

        if (!TypeIdent.eql(self.module_env.getIdentStore(), a_type.ident, b_type.ident)) {
            return error.TypeMismatch;
        }

        if (a_type.vars.nonempty.count != b_type.vars.nonempty.count) {
            return error.TypeMismatch;
        }

        // Unify each pair of arguments using iterators
        const a_slice = self.types_store.sliceNominalArgs(a_type);
        const b_slice = self.types_store.sliceNominalArgs(b_type);
        for (a_slice, b_slice) |a_arg, b_arg| {
            try self.unifyGuarded(a_arg, b_arg);
        }

        // Note that we *do not* unify backing variable

        self.merge(vars, vars.b.desc.content);
    }

    /// unify func
    ///
    /// this checks:
    /// * that the arg arities are the same
    /// * that parallel args unify
    /// * that ret unifies
    fn unifyFunc(
        self: *Self,
        _: *const ResolvedVarDescs,
        a_func: Func,
        b_func: Func,
    ) Error!void {
        const trace = tracy.trace(@src());
        defer trace.end();

        if (a_func.args.len() != b_func.args.len()) {
            return error.TypeMismatch;
        }

        const a_args = self.types_store.sliceVars(a_func.args);
        const b_args = self.types_store.sliceVars(b_func.args);
        for (a_args, b_args) |a_arg, b_arg| {
            try self.unifyGuarded(a_arg, b_arg);
        }

        try self.unifyGuarded(a_func.ret, b_func.ret);
    }

    /// Unify two extensible records.
    ///
    /// This function implements Elm-style record unification.
    ///
    /// Each record consists of:
    /// - a fixed set of known fields (`fields`)
    /// - an extensible tail variable (`ext`) that may point to additional unknown fields
    ///
    /// Given two records `a` and `b`, we:
    ///   1. Collect all known fields by unwrapping their `ext` chains.
    ///   2. Partition the field sets into:
    ///      - `in_both`: shared fields present in both `a` and `b`
    ///      - `only_in_a`: fields only present in `a`
    ///      - `only_in_b`: fields only present in `b`
    ///   3. Determine the relationship between the two records based on these partitions.
    ///
    /// Four cases follow:
    ///
    /// ---
    ///
    /// **Case 1: Exactly the Same Fields**
    ///
    /// a = { x, y }ext_a
    /// b = { x, y }ext_b
    ///
    /// - All fields are shared
    /// - We unify `ext_a ~ ext_b`
    /// - Then unify each shared field pair
    ///
    /// ---
    ///
    /// **Case 2: `a` Extends `b`**
    ///
    /// a = { x, y, z }ext_a
    /// b = { x, y }ext_b
    ///
    /// - `a` has additional fields not in `b`
    /// - We generate a new var `only_in_a_var = { z }ext_a`
    /// - Unify `only_in_a_var ~ ext_b`
    /// - Then unify shared fields
    ///
    /// ---
    ///
    /// **Case 3: `b` Extends `a`**
    ///
    /// a = { x, y }ext_a
    /// b = { x, y, z }ext_b
    ///
    /// - Same as Case 2, but reversed
    /// - `b` has additional fields not in `a`
    /// - We generate a new var `only_in_b_var = { z }ext_b`
    /// - Unify `ext_a ~ only_in_b_var`
    /// - Then unify shared fields
    ///
    /// ---
    ///
    /// **Case 4: Both Extend Each Other**
    ///
    /// a = { x, y, z }ext_a
    /// b = { x, y, w }ext_b
    ///
    /// - Each has unique fields the other lacks
    /// - Generate:
    ///     - shared_ext = fresh flex_var
    ///     - only_in_a_var = { z }shared_ext
    ///     - only_in_b_var = { w }shared_ext
    /// - Unify:
    ///     - `ext_a ~ only_in_b_var`
    ///     - `only_in_a_var ~ ext_b`
    /// - Then unify shared fields into `{ x, y }shared_ext`
    ///
    /// ---
    ///
    /// All field unification is done using `unifySharedFields`, and new variables are created using `fresh`.
    ///
    /// This function does not attempt to deduplicate fields or reorder them — callers are responsible
    /// for providing consistent field names.
    fn unifyTwoRecords(
        self: *Self,
        vars: *const ResolvedVarDescs,
        a_fields: RecordField.SafeMultiList.Range,
        a_ext: RecordExt,
        b_fields: RecordField.SafeMultiList.Range,
        b_ext: RecordExt,
    ) Error!void {
        const trace = tracy.trace(@src());
        defer trace.end();

        // First, unwrap all fields for record, erroring if we encounter an
        // invalid record ext var
        const a_gathered_fields = try self.gatherRecordFields(a_fields, a_ext);
        const b_gathered_fields = try self.gatherRecordFields(b_fields, b_ext);

        // Then partition the fields
        const partitioned = Self.partitionFields(
            self.module_env.getIdentStore(),
            self.scratch,
            a_gathered_fields.range,
            b_gathered_fields.range,
        ) catch return Error.AllocatorError;

        // Determine how the fields of a & b extend
        const a_has_uniq_fields = partitioned.only_in_a.len() > 0;
        const b_has_uniq_fields = partitioned.only_in_b.len() > 0;

        var fields_ext: FieldsExtension = .exactly_the_same;
        if (a_has_uniq_fields and b_has_uniq_fields) {
            fields_ext = .both_extend;
        } else if (a_has_uniq_fields) {
            fields_ext = .a_extends_b;
        } else if (b_has_uniq_fields) {
            fields_ext = .b_extends_a;
        }

        const a_gathered_ext = blk: {
            switch (a_gathered_fields.ext) {
                .unbound => break :blk self.fresh(vars, .{ .flex = Flex.init() }) catch return Error.AllocatorError,
                .ext => |ext_var| break :blk ext_var,
            }
        };
        const b_gathered_ext = blk: {
            switch (b_gathered_fields.ext) {
                .unbound => break :blk self.fresh(vars, .{ .flex = Flex.init() }) catch return Error.AllocatorError,
                .ext => |ext_var| break :blk ext_var,
            }
        };

        // Unify fields
        switch (fields_ext) {
            .exactly_the_same => {
                // Unify exts
                try self.unifyGuarded(a_gathered_ext, b_gathered_ext);

                // Unify shared fields
                // This copies fields from scratch into type_store
                try self.unifySharedFields(
                    vars,
                    self.scratch.in_both_fields.sliceRange(partitioned.in_both),
                    null,
                    null,
                    a_gathered_ext,
                );
            },
            .a_extends_b => {
                // Create a new variable of a record with only a's uniq fields
                // This copies fields from scratch into type_store
                const only_in_a_fields_range = self.types_store.appendRecordFields(
                    self.scratch.only_in_a_fields.sliceRange(partitioned.only_in_a),
                ) catch return Error.AllocatorError;
                const only_in_a_var = self.fresh(vars, Content{ .structure = FlatType{ .record = .{
                    .fields = only_in_a_fields_range,
                    .ext = a_gathered_ext,
                } } }) catch return Error.AllocatorError;

                // Unify the sub record with b's ext
                try self.unifyGuarded(only_in_a_var, b_gathered_ext);

                // Unify shared fields
                // This copies fields from scratch into type_store
                try self.unifySharedFields(
                    vars,
                    self.scratch.in_both_fields.sliceRange(partitioned.in_both),
                    null,
                    null,
                    only_in_a_var,
                );
            },
            .b_extends_a => {
                // Create a new variable of a record with only b's uniq fields
                // This copies fields from scratch into type_store
                const only_in_b_fields_range = self.types_store.appendRecordFields(
                    self.scratch.only_in_b_fields.sliceRange(partitioned.only_in_b),
                ) catch return Error.AllocatorError;
                const only_in_b_var = self.fresh(vars, Content{ .structure = FlatType{ .record = .{
                    .fields = only_in_b_fields_range,
                    .ext = b_gathered_ext,
                } } }) catch return Error.AllocatorError;

                // Unify the sub record with a's ext
                try self.unifyGuarded(a_gathered_ext, only_in_b_var);

                // Unify shared fields
                // This copies fields from scratch into type_store
                try self.unifySharedFields(
                    vars,
                    self.scratch.in_both_fields.sliceRange(partitioned.in_both),
                    null,
                    null,
                    only_in_b_var,
                );
            },
            .both_extend => {
                // Create a new variable of a record with only a's uniq fields
                // This copies fields from scratch into type_store
                const only_in_a_fields_range = self.types_store.appendRecordFields(
                    self.scratch.only_in_a_fields.sliceRange(partitioned.only_in_a),
                ) catch return Error.AllocatorError;
                const only_in_a_var = self.fresh(vars, Content{ .structure = FlatType{ .record = .{
                    .fields = only_in_a_fields_range,
                    .ext = a_gathered_ext,
                } } }) catch return Error.AllocatorError;

                // Create a new variable of a record with only b's uniq fields
                // This copies fields from scratch into type_store
                const only_in_b_fields_range = self.types_store.appendRecordFields(
                    self.scratch.only_in_b_fields.sliceRange(partitioned.only_in_b),
                ) catch return Error.AllocatorError;
                const only_in_b_var = self.fresh(vars, Content{ .structure = FlatType{ .record = .{
                    .fields = only_in_b_fields_range,
                    .ext = b_gathered_ext,
                } } }) catch return Error.AllocatorError;

                // Create a new ext var
                const new_ext_var = self.fresh(vars, .{ .flex = Flex.init() }) catch return Error.AllocatorError;

                // Unify the sub records with exts
                try self.unifyGuarded(a_gathered_ext, only_in_b_var);
                try self.unifyGuarded(only_in_a_var, b_gathered_ext);

                // Unify shared fields
                // This copies fields from scratch into type_store
                try self.unifySharedFields(
                    vars,
                    self.scratch.in_both_fields.sliceRange(partitioned.in_both),
                    self.scratch.only_in_a_fields.sliceRange(partitioned.only_in_a),
                    self.scratch.only_in_b_fields.sliceRange(partitioned.only_in_b),
                    new_ext_var,
                );
            },
        }
    }

    const FieldsExtension = enum { exactly_the_same, a_extends_b, b_extends_a, both_extend };

    const RecordExt = union(enum) { ext: Var, unbound };

    const GatheredFields = struct { ext: RecordExt, range: RecordFieldSafeList.Range };

    /// Recursively unwraps the fields of an extensible record, flattening all visible fields
    /// into `scratch.gathered_fields` and following through:
    /// * aliases (by chasing `.backing_var`)
    /// * record extension chains (via nested `.record.ext`)
    ///
    /// Returns:
    /// * a `Range` indicating the location of the gathered fields in `gathered_fields`
    /// * the final tail extension variable, which is either a flex var or an empty record
    ///
    /// Errors if it encounters a malformed or invalid extension (e.g. a non-record type).
    fn gatherRecordFields(self: *Self, record_fields: RecordField.SafeMultiList.Range, record_ext: RecordExt) Error!GatheredFields {
        // first, copy from the store's MultiList record fields array into scratch's
        // regular list, capturing the insertion range
        var range = self.scratch.copyGatherFieldsFromMultiList(
            &self.types_store.record_fields,
            record_fields,
        ) catch return Error.AllocatorError;

        // then recursiv
        var ext = record_ext;
        while (true) {
            switch (ext) {
                .unbound => {
                    return .{ .ext = ext, .range = range };
                },
                .ext => |ext_var| {
                    switch (self.types_store.resolveVar(ext_var).desc.content) {
                        .flex => {
                            return .{ .ext = .{ .ext = ext_var }, .range = range };
                        },
                        .rigid => {
                            return .{ .ext = .{ .ext = ext_var }, .range = range };
                        },
                        .alias => |alias| {
                            ext = .{ .ext = self.types_store.getAliasBackingVar(alias) };
                        },
                        .structure => |flat_type| {
                            switch (flat_type) {
                                .record => |ext_record| {
                                    const next_range = self.scratch.copyGatherFieldsFromMultiList(
                                        &self.types_store.record_fields,
                                        ext_record.fields,
                                    ) catch return Error.AllocatorError;
                                    range.count += next_range.count;
                                    ext = .{ .ext = ext_record.ext };
                                },
                                .record_unbound => |fields| {
                                    const next_range = self.scratch.copyGatherFieldsFromMultiList(
                                        &self.types_store.record_fields,
                                        fields,
                                    ) catch return Error.AllocatorError;
                                    range.count += next_range.count;
                                    // record_unbound has no extension, so we're done
                                    return .{ .ext = ext, .range = range };
                                },
                                .empty_record => {
                                    return .{ .ext = ext, .range = range };
                                },
                                else => try self.setUnifyErrAndThrow(.{ .invalid_record_ext = ext_var }),
                            }
                        },
                        else => try self.setUnifyErrAndThrow(.{ .invalid_record_ext = ext_var }),
                    }
                },
            }
        }
    }

    const PartitionedRecordFields = struct {
        only_in_a: RecordFieldSafeList.Range,
        only_in_b: RecordFieldSafeList.Range,
        in_both: TwoRecordFieldsSafeList.Range,
    };

    /// Given two ranges of record fields stored in `scratch.gathered_fields`, this function:
    /// * sorts both slices in-place by field name
    /// * partitions them into three disjoint groups:
    ///     - fields only in `a`
    ///     - fields only in `b`
    ///     - fields present in both (by name)
    ///
    /// These groups are stored into dedicated scratch buffers:
    /// * `only_in_a_fields`
    /// * `only_in_b_fields`
    /// * `in_both_fields`
    ///
    /// The result is a set of ranges that can be used to slice those buffers.
    ///
    /// The caller must not mutate the field ranges between `gatherRecordFields` and `partitionFields`.
    fn partitionFields(
        ident_store: *const Ident.Store,
        scratch: *Scratch,
        a_fields_range: RecordFieldSafeList.Range,
        b_fields_range: RecordFieldSafeList.Range,
    ) std.mem.Allocator.Error!PartitionedRecordFields {
        // First sort the fields
        const a_fields = scratch.gathered_fields.sliceRange(a_fields_range);
        std.mem.sort(RecordField, a_fields, ident_store, comptime RecordField.sortByNameAsc);
        const b_fields = scratch.gathered_fields.sliceRange(b_fields_range);
        std.mem.sort(RecordField, b_fields, ident_store, comptime RecordField.sortByNameAsc);

        // Get the start of index of the new range
        const a_fields_start: u32 = @intCast(scratch.only_in_a_fields.len());
        const b_fields_start: u32 = @intCast(scratch.only_in_b_fields.len());
        const both_fields_start: u32 = @intCast(scratch.in_both_fields.len());

        // Iterate over the fields in order, grouping them
        var a_i: usize = 0;
        var b_i: usize = 0;
        while (a_i < a_fields.len and b_i < b_fields.len) {
            const a_next = a_fields[a_i];
            const b_next = b_fields[b_i];
            const ord = RecordField.orderByName(ident_store, a_next, b_next);
            switch (ord) {
                .eq => {
                    _ = try scratch.in_both_fields.append(scratch.gpa, TwoRecordFields{
                        .a = a_next,
                        .b = b_next,
                    });
                    a_i = a_i + 1;
                    b_i = b_i + 1;
                },
                .lt => {
                    _ = try scratch.only_in_a_fields.append(scratch.gpa, a_next);
                    a_i = a_i + 1;
                },
                .gt => {
                    _ = try scratch.only_in_b_fields.append(scratch.gpa, b_next);
                    b_i = b_i + 1;
                },
            }
        }

        // If b was shorter, add the extra a elems
        while (a_i < a_fields.len) {
            const a_next = a_fields[a_i];
            _ = try scratch.only_in_a_fields.append(scratch.gpa, a_next);
            a_i = a_i + 1;
        }

        // If a was shorter, add the extra b elems
        while (b_i < b_fields.len) {
            const b_next = b_fields[b_i];
            _ = try scratch.only_in_b_fields.append(scratch.gpa, b_next);
            b_i = b_i + 1;
        }

        // Return the ranges
        return .{
            .only_in_a = scratch.only_in_a_fields.rangeToEnd(a_fields_start),
            .only_in_b = scratch.only_in_b_fields.rangeToEnd(b_fields_start),
            .in_both = scratch.in_both_fields.rangeToEnd(both_fields_start),
        };
    }

    /// Given a list of shared fields & a list of extended fields, unify the shared
    /// Then merge a new record with both shared+extended fields
    fn unifySharedFields(
        self: *Self,
        vars: *const ResolvedVarDescs,
        shared_fields: TwoRecordFieldsSafeList.Slice,
        mb_a_extended_fields: ?RecordFieldSafeList.Slice,
        mb_b_extended_fields: ?RecordFieldSafeList.Slice,
        ext: Var,
    ) Error!void {
        const trace = tracy.trace(@src());
        defer trace.end();

        const range_start: u32 = self.types_store.record_fields.len();

        // Here, iterate over shared fields, sub unifying the field variables.
        // At this point, the fields are know to be identical, so we arbitrary choose b
        for (shared_fields) |shared| {
            try self.unifyGuarded(shared.a.var_, shared.b.var_);
            _ = self.types_store.appendRecordFields(&[_]RecordField{.{
                .name = shared.b.name,
                .var_ = shared.b.var_,
            }}) catch return Error.AllocatorError;
        }

        // Append combined fields
        if (mb_a_extended_fields) |extended_fields| {
            _ = self.types_store.appendRecordFields(extended_fields) catch return Error.AllocatorError;
        }
        if (mb_b_extended_fields) |extended_fields| {
            _ = self.types_store.appendRecordFields(extended_fields) catch return Error.AllocatorError;
        }

<<<<<<< HEAD
        /// Direction indicates which side is nominal
        const NominalDirection = enum { a_is_nominal, b_is_nominal };

        /// Unify an anonymous tag union with a nominal tag union.
        /// The nominal type always "wins" - the result is the nominal type.
        ///
        /// This allows writing:
        ///   Foo := [A, B, C]
        ///   x : Foo
        ///   x = A  # [A] unifies with Foo
        ///
        /// Algorithm:
        /// 1. Check that nominal's backing is a tag union
        /// 2. Unify the anonymous tag union with the nominal's backing tag union
        ///    (WITHOUT modifying the nominal's backing - similar to unifyNominalType)
        /// 3. If successful, merge to the nominal type (not the anonymous union)
        fn unifyTagUnionWithNominal(
            self: *Self,
            vars: *const ResolvedVarDescs,
            nominal_type: NominalType,
            nominal_backing_var: Var,
            nominal_backing_resolved: ResolvedVarDesc,
            anon_tag_union: TagUnion,
            direction: NominalDirection,
        ) Error!void {
            const trace = tracy.trace(@src());
            defer trace.end();

            _ = nominal_type; // Used for identity in nominal type, but not needed here
            _ = nominal_backing_var; // We don't unify with backing var directly (see unifyNominalType)

            // Check if the nominal's backing type is a tag union
            const nominal_backing_content = nominal_backing_resolved.desc.content;
            if (nominal_backing_content != .structure) {
                return error.TypeMismatch;
            }

            const nominal_backing_flat = nominal_backing_content.structure;
            if (nominal_backing_flat != .tag_union) {
                // Nominal's backing is not a tag union (could be record, tuple, etc.)
                // Cannot unify anonymous tag union with non-tag-union nominal
                return error.TypeMismatch;
            }

            const nominal_backing_tag_union = nominal_backing_flat.tag_union;

            // Unify the two tag unions directly (without modifying the nominal's backing)
            // This checks that:
            // - All tags in the anonymous union exist in the nominal union
            // - Payload types match
            // - Extension variables are compatible
            try self.unifyTwoTagUnions(vars, anon_tag_union, nominal_backing_tag_union);

            // If we get here, unification succeeded!
            // Merge to the NOMINAL type (not the tag union)
            // This is the key: the nominal type "wins"
            switch (direction) {
                .a_is_nominal => {
                    // Merge to a (which is the nominal)
                    self.merge(vars, vars.a.desc.content);
                },
                .b_is_nominal => {
                    // Merge to b (which is the nominal)
                    self.merge(vars, vars.b.desc.content);
                },
            }
        }

        /// unify func
        ///
        /// this checks:
        /// * that the arg arities are the same
        /// * that parallel args unify
        /// * that ret unifies
        fn unifyFunc(
            self: *Self,
            _: *const ResolvedVarDescs,
            a_func: Func,
            b_func: Func,
        ) Error!void {
            const trace = tracy.trace(@src());
            defer trace.end();

            if (a_func.args.len() != b_func.args.len()) {
                return error.TypeMismatch;
            }
=======
        // Merge vars
        self.merge(vars, Content{ .structure = FlatType{ .record = .{
            .fields = self.types_store.record_fields.rangeToEnd(range_start),
            .ext = ext,
        } } });
    }
>>>>>>> d52fd4cd

    /// Unify two extensible tag union.
    ///
    /// This function implements Elm-style record unification, but for tag unions.
    ///
    /// Each tag union consists of:
    /// - a fixed set of known tags (`tags`)
    /// - an extensible tail variable (`ext`) that may point to additional unknown tags
    ///
    /// Given two tag unions `a` and `b`, we:
    ///   1. Collect all known tags by unwrapping their `ext` chains.
    ///   2. Partition the tags sets into:
    ///      - `in_both`: shared fields present in both `a` and `b`
    ///      - `only_in_a`: fields only present in `a`
    ///      - `only_in_b`: fields only present in `b`
    ///   3. Determine the relationship between the two tag unions based on these partitions.
    ///
    /// Four cases follow:
    ///
    /// ---
    ///
    /// **Case 1: Exactly the Same Tags**
    ///
    /// a = [ X ]ext_a
    /// b = [ X ]ext_b
    ///
    /// - All tags are shared
    /// - We unify `ext_a ~ ext_b`
    /// - Then unify each shared tag pair
    ///
    /// ---
    ///
    /// **Case 2: `a` Extends `b`**
    ///
    /// a = [ X, Y, Z ]ext_a
    /// b = [ X, Y ]ext_b
    ///
    /// - `a` has additional tags not in `b`
    /// - We generate a new var `only_in_a_var = [ Z ]ext_a`
    /// - Unify `only_in_a_var ~ ext_b`
    /// - Then unify shared tags into `[ X, Y ]only_in_a_var`
    ///
    /// ---
    ///
    /// **Case 3: `b` Extends `a`**
    ///
    /// a = [ X, Y ]ext_a
    /// b = [ X, Y, Z ]ext_b
    ///
    /// - Same as Case 2, but reversed
    /// - `b` has additional tags not in `a`
    /// - We generate a new var `only_in_b_var = [ Z ]ext_b`
    /// - Unify `ext_a ~ only_in_b_var`
    /// - Then unify shared tags into `[ X, Y ]only_in_b_var`
    ///
    /// ---
    ///
    /// **Case 4: Both Extend Each Other**
    ///
    /// a = [ X, Y, Z ]ext_a
    /// b = [ X, Y, W ]ext_b
    ///
    /// - Each has unique tags the other lacks
    /// - Generate:
    ///     - shared_ext = fresh flex_var
    ///     - only_in_a_var = [ Z ]shared_ext
    ///     - only_in_b_var = [ W ]shared_ext
    /// - Unify:
    ///     - `ext_a ~ only_in_b_var`
    ///     - `only_in_a_var ~ ext_b`
    /// - Then unify shared tags into `[ X, Y ]shared_ext`
    ///
    /// ---
    ///
    /// All tag unification is done using `unifySharedTags`, and new variables are created using `fresh`.
    ///
    /// This function does not attempt to deduplicate tags or reorder them — callers are responsible
    /// for providing consistent tag names.
    fn unifyTwoTagUnions(
        self: *Self,
        vars: *const ResolvedVarDescs,
        a_tag_union: TagUnion,
        b_tag_union: TagUnion,
    ) Error!void {
        const trace = tracy.trace(@src());
        defer trace.end();

        // First, unwrap all fields for tag unions, erroring if we encounter an
        // invalid record ext var
        const a_gathered_tags = try self.gatherTagUnionTags(a_tag_union);
        const b_gathered_tags = try self.gatherTagUnionTags(b_tag_union);

        // Then partition the tags
        const partitioned = Self.partitionTags(
            self.module_env.getIdentStore(),
            self.scratch,
            a_gathered_tags.range,
            b_gathered_tags.range,
        ) catch return Error.AllocatorError;

        // Determine how the tags of a & b extend
        const a_has_uniq_tags = partitioned.only_in_a.len() > 0;
        const b_has_uniq_tags = partitioned.only_in_b.len() > 0;

        var tags_ext: TagsExtension = .exactly_the_same;
        if (a_has_uniq_tags and b_has_uniq_tags) {
            tags_ext = .both_extend;
        } else if (a_has_uniq_tags) {
            tags_ext = .a_extends_b;
        } else if (b_has_uniq_tags) {
            tags_ext = .b_extends_a;
        }

        // Unify tags
        switch (tags_ext) {
            .exactly_the_same => {
                // Unify exts
                try self.unifyGuarded(a_gathered_tags.ext, b_gathered_tags.ext);

                // Unify shared tags
                // This copies tags from scratch into type_store
                try self.unifySharedTags(
                    vars,
                    self.scratch.in_both_tags.sliceRange(partitioned.in_both),
                    null,
                    null,
                    a_gathered_tags.ext,
                );
            },
            .a_extends_b => {
                // Create a new variable of a tag_union with only a's uniq tags
                // This copies tags from scratch into type_store
                const only_in_a_tags_range = self.types_store.appendTags(
                    self.scratch.only_in_a_tags.sliceRange(partitioned.only_in_a),
                ) catch return Error.AllocatorError;
                const only_in_a_var = self.fresh(vars, Content{ .structure = FlatType{ .tag_union = .{
                    .tags = only_in_a_tags_range,
                    .ext = a_gathered_tags.ext,
                } } }) catch return Error.AllocatorError;

                // Unify the sub tag_union with b's ext
                try self.unifyGuarded(only_in_a_var, b_gathered_tags.ext);

                // Unify shared tags
                // This copies tags from scratch into type_store
                try self.unifySharedTags(
                    vars,
                    self.scratch.in_both_tags.sliceRange(partitioned.in_both),
                    null,
                    null,
                    only_in_a_var,
                );
            },
            .b_extends_a => {
                // Create a new variable of a tag_union with only b's uniq tags
                // This copies tags from scratch into type_store
                const only_in_b_tags_range = self.types_store.appendTags(
                    self.scratch.only_in_b_tags.sliceRange(partitioned.only_in_b),
                ) catch return Error.AllocatorError;
                const only_in_b_var = self.fresh(vars, Content{ .structure = FlatType{ .tag_union = .{
                    .tags = only_in_b_tags_range,
                    .ext = b_gathered_tags.ext,
                } } }) catch return Error.AllocatorError;

                // Unify the sub tag_union with a's ext
                try self.unifyGuarded(a_gathered_tags.ext, only_in_b_var);

                // Unify shared tags
                // This copies tags from scratch into type_store
                try self.unifySharedTags(
                    vars,
                    self.scratch.in_both_tags.sliceRange(partitioned.in_both),
                    null,
                    null,
                    only_in_b_var,
                );
            },
            .both_extend => {
                // Create a new variable of a tag_union with only a's uniq tags
                // This copies tags from scratch into type_store
                const only_in_a_tags_range = self.types_store.appendTags(
                    self.scratch.only_in_a_tags.sliceRange(partitioned.only_in_a),
                ) catch return Error.AllocatorError;
                const only_in_a_var = self.fresh(vars, Content{ .structure = FlatType{ .tag_union = .{
                    .tags = only_in_a_tags_range,
                    .ext = a_gathered_tags.ext,
                } } }) catch return Error.AllocatorError;

                // Create a new variable of a tag_union with only b's uniq tags
                // This copies tags from scratch into type_store
                const only_in_b_tags_range = self.types_store.appendTags(
                    self.scratch.only_in_b_tags.sliceRange(partitioned.only_in_b),
                ) catch return Error.AllocatorError;
                const only_in_b_var = self.fresh(vars, Content{ .structure = FlatType{ .tag_union = .{
                    .tags = only_in_b_tags_range,
                    .ext = b_gathered_tags.ext,
                } } }) catch return Error.AllocatorError;

                // Create a new ext var
                const new_ext_var = self.fresh(vars, .{ .flex = Flex.init() }) catch return Error.AllocatorError;

                // Unify the sub tag_unions with exts
                try self.unifyGuarded(a_gathered_tags.ext, only_in_b_var);
                try self.unifyGuarded(only_in_a_var, b_gathered_tags.ext);

                // Unify shared tags
                // This copies tags from scratch into type_store
                try self.unifySharedTags(
                    vars,
                    self.scratch.in_both_tags.sliceRange(partitioned.in_both),
                    self.scratch.only_in_a_tags.sliceRange(partitioned.only_in_a),
                    self.scratch.only_in_b_tags.sliceRange(partitioned.only_in_b),
                    new_ext_var,
                );
            },
        }
    }

    const TagsExtension = enum { exactly_the_same, a_extends_b, b_extends_a, both_extend };

    const GatheredTags = struct { ext: Var, range: TagSafeList.Range };

    /// Recursively unwraps the tags of an extensible tag_union, flattening all visible tags
    /// into `scratch.gathered_tags` and following through:
    /// * aliases (by chasing `.backing_var`)
    /// * tag_union extension chains (via nested `.tag_union.ext`)
    ///
    /// Returns:
    /// * a `Range` indicating the location of the gathered tags in `gathered_tags`
    /// * the final tail extension variable, which is either a flex var or an empty tag_union
    ///
    /// Errors if it encounters a malformed or invalid extension (e.g. a non-tag_union type).
    fn gatherTagUnionTags(self: *Self, tag_union: TagUnion) Error!GatheredTags {
        // first, copy from the store's MultiList record fields array into scratch's
        // regular list, capturing the insertion range
        var range = self.scratch.copyGatherTagsFromMultiList(
            &self.types_store.tags,
            tag_union.tags,
        ) catch return Error.AllocatorError;

        // then loop gathering extensible tags
        var ext_var = tag_union.ext;
        while (true) {
            switch (self.types_store.resolveVar(ext_var).desc.content) {
                .flex => {
                    return .{ .ext = ext_var, .range = range };
                },
                .rigid => {
                    return .{ .ext = ext_var, .range = range };
                },
                .alias => |alias| {
                    ext_var = self.types_store.getAliasBackingVar(alias);
                },
                .structure => |flat_type| {
                    switch (flat_type) {
                        .tag_union => |ext_tag_union| {
                            const next_range = self.scratch.copyGatherTagsFromMultiList(
                                &self.types_store.tags,
                                ext_tag_union.tags,
                            ) catch return Error.AllocatorError;
                            range.count += next_range.count;
                            ext_var = ext_tag_union.ext;
                        },
                        .empty_tag_union => {
                            return .{ .ext = ext_var, .range = range };
                        },
                        else => try self.setUnifyErrAndThrow(.{ .invalid_tag_union_ext = ext_var }),
                    }
                },
                else => try self.setUnifyErrAndThrow(.{ .invalid_tag_union_ext = ext_var }),
            }
        }
    }

    const PartitionedTags = struct {
        only_in_a: TagSafeList.Range,
        only_in_b: TagSafeList.Range,
        in_both: TwoTagsSafeList.Range,
    };

    /// Given two ranges of tag_union tags stored in `scratch.gathered_tags`, this function:
    /// * sorts both slices in-place by field name
    /// * partitions them into three disjoint groups:
    ///     - tags only in `a`
    ///     - tags only in `b`
    ///     - tags present in both (by name)
    ///
    /// These groups are stored into dedicated scratch buffers:
    /// * `only_in_a_tags`
    /// * `only_in_b_tags`
    /// * `in_both_tags`
    ///
    /// The result is a set of ranges that can be used to slice those buffers.
    ///
    /// The caller must not mutate the field ranges between `gatherTagUnionTags` and `partitionTags`.
    fn partitionTags(
        ident_store: *const Ident.Store,
        scratch: *Scratch,
        a_tags_range: TagSafeList.Range,
        b_tags_range: TagSafeList.Range,
    ) std.mem.Allocator.Error!PartitionedTags {
        // First sort the tags
        const a_tags = scratch.gathered_tags.sliceRange(a_tags_range);
        std.mem.sort(Tag, a_tags, ident_store, comptime Tag.sortByNameAsc);
        const b_tags = scratch.gathered_tags.sliceRange(b_tags_range);
        std.mem.sort(Tag, b_tags, ident_store, comptime Tag.sortByNameAsc);

        // Get the start of index of the new range
        const a_tags_start: u32 = @intCast(scratch.only_in_a_tags.len());
        const b_tags_start: u32 = @intCast(scratch.only_in_b_tags.len());
        const both_tags_start: u32 = @intCast(scratch.in_both_tags.len());

        // Iterate over the tags in order, grouping them
        var a_i: usize = 0;
        var b_i: usize = 0;
        while (a_i < a_tags.len and b_i < b_tags.len) {
            const a_next = a_tags[a_i];
            const b_next = b_tags[b_i];
            const ord = Tag.orderByName(ident_store, a_next, b_next);
            switch (ord) {
                .eq => {
                    _ = try scratch.in_both_tags.append(scratch.gpa, TwoTags{ .a = a_next, .b = b_next });
                    a_i = a_i + 1;
                    b_i = b_i + 1;
                },
                .lt => {
                    _ = try scratch.only_in_a_tags.append(scratch.gpa, a_next);
                    a_i = a_i + 1;
                },
                .gt => {
                    _ = try scratch.only_in_b_tags.append(scratch.gpa, b_next);
                    b_i = b_i + 1;
                },
            }
        }

        // If b was shorter, add the extra a elems
        while (a_i < a_tags.len) {
            const a_next = a_tags[a_i];
            _ = try scratch.only_in_a_tags.append(scratch.gpa, a_next);
            a_i = a_i + 1;
        }

        // If a was shorter, add the extra b elems
        while (b_i < b_tags.len) {
            const b_next = b_tags[b_i];
            _ = try scratch.only_in_b_tags.append(scratch.gpa, b_next);
            b_i = b_i + 1;
        }

        // Return the ranges
        return .{
            .only_in_a = scratch.only_in_a_tags.rangeToEnd(a_tags_start),
            .only_in_b = scratch.only_in_b_tags.rangeToEnd(b_tags_start),
            .in_both = scratch.in_both_tags.rangeToEnd(both_tags_start),
        };
    }

    /// Given a list of shared tags & a list of extended tags, unify the shared tags.
    /// Then merge a new tag_union with both shared+extended tags
    fn unifySharedTags(
        self: *Self,
        vars: *const ResolvedVarDescs,
        shared_tags: []TwoTags,
        mb_a_extended_tags: ?[]Tag,
        mb_b_extended_tags: ?[]Tag,
        ext: Var,
    ) Error!void {
        const trace = tracy.trace(@src());
        defer trace.end();

        const range_start: u32 = self.types_store.tags.len();

        for (shared_tags) |tags| {
            const tag_a_args = self.types_store.sliceVars(tags.a.args);
            const tag_b_args = self.types_store.sliceVars(tags.b.args);

            if (tag_a_args.len != tag_b_args.len) return error.TypeMismatch;

            for (tag_a_args, tag_b_args) |a_arg, b_arg| {
                try self.unifyGuarded(a_arg, b_arg);
            }

            _ = self.types_store.appendTags(&[_]Tag{.{
                .name = tags.b.name,
                .args = tags.b.args,
            }}) catch return Error.AllocatorError;
        }

        // Append combined tags
        if (mb_a_extended_tags) |extended_tags| {
            _ = self.types_store.appendTags(extended_tags) catch return Error.AllocatorError;
        }
        if (mb_b_extended_tags) |extended_tags| {
            _ = self.types_store.appendTags(extended_tags) catch return Error.AllocatorError;
        }

        // Merge vars
        self.merge(vars, Content{ .structure = FlatType{ .tag_union = .{
            .tags = self.types_store.tags.rangeToEnd(range_start),
            .ext = ext,
        } } });
    }

    // constraints //

    const ConstraintMergeStrategy = enum {
        /// Take union of all constraints (flex + flex)
        union_all,
        /// Require a ⊆ b, return b's constraints (flex + rigid)
        a_subset_b,
        /// Require b ⊆ a, return a's constraints (rigid + flex)
        b_subset_a,
    };

    fn unifyStaticDispatchConstraints(
        self: *Self,
        a_constraints: StaticDispatchConstraint.SafeList.Range,
        b_constraints: StaticDispatchConstraint.SafeList.Range,
        strategy: ConstraintMergeStrategy,
    ) Error!StaticDispatchConstraint.SafeList.Range {
        const a_len = a_constraints.len();
        const b_len = b_constraints.len();

        // Early exits for empty ranges
        if (a_len == 0 and b_len == 0) {
            return StaticDispatchConstraint.SafeList.Range.empty();
        }
        if (a_len == 0) return if (strategy == .b_subset_a) a_constraints else b_constraints;
        if (b_len == 0) return if (strategy == .a_subset_b) b_constraints else a_constraints;

        // Subset validation
        switch (strategy) {
            .a_subset_b => if (a_len > b_len) return error.TypeMismatch,
            .b_subset_a => if (b_len > a_len) return error.TypeMismatch,
            .union_all => {},
        }

        // Partition constraints
        const partitioned = self.partitionStaticDispatchConstraints(a_constraints, b_constraints) catch return Error.AllocatorError;

        // Check subset requirements
        switch (strategy) {
            .a_subset_b => if (partitioned.only_in_a.len() > 0) {
                // TODO: Throw custom error message
                return error.TypeMismatch;
            },
            .b_subset_a => if (partitioned.only_in_b.len() > 0) {
                // TODO: Throw custom error message
                return error.TypeMismatch;
            },
            .union_all => {},
        }

        // Unify shared constraints
        if (partitioned.in_both.len() > 0) {
            for (self.scratch.in_both_static_dispatch_constraints.sliceRange(partitioned.in_both)) |two_constraints| {
                // TODO: Catch type mismatch and throw a custom error message?
                try self.unifyStaticDispatchConstraint(two_constraints.a, two_constraints.b);
            }
        }

        // Build result based on strategy
        const top: u32 = @intCast(self.types_store.static_dispatch_constraints.len());

        const capacity = partitioned.in_both.len() + switch (strategy) {
            .union_all => partitioned.only_in_a.len() + partitioned.only_in_b.len(),
            .a_subset_b => partitioned.only_in_b.len(),
            .b_subset_a => partitioned.only_in_a.len(),
        };

        self.types_store.static_dispatch_constraints.items.ensureUnusedCapacity(
            self.types_store.gpa,
            capacity,
        ) catch return Error.AllocatorError;

        // Always append shared constraints (using b's version)
        for (self.scratch.in_both_static_dispatch_constraints.sliceRange(partitioned.in_both)) |two_constraints| {
            self.types_store.static_dispatch_constraints.items.appendAssumeCapacity(two_constraints.b);
        }

        // Append unique constraints based on strategy
        switch (strategy) {
            .union_all => {
                for (self.scratch.only_in_a_static_dispatch_constraints.sliceRange(partitioned.only_in_a)) |only_a| {
                    self.types_store.static_dispatch_constraints.items.appendAssumeCapacity(only_a);
                }
                for (self.scratch.only_in_b_static_dispatch_constraints.sliceRange(partitioned.only_in_b)) |only_b| {
                    self.types_store.static_dispatch_constraints.items.appendAssumeCapacity(only_b);
                }
            },
            .a_subset_b => {
                for (self.scratch.only_in_b_static_dispatch_constraints.sliceRange(partitioned.only_in_b)) |only_b| {
                    self.types_store.static_dispatch_constraints.items.appendAssumeCapacity(only_b);
                }
            },
            .b_subset_a => {
                for (self.scratch.only_in_a_static_dispatch_constraints.sliceRange(partitioned.only_in_a)) |only_a| {
                    self.types_store.static_dispatch_constraints.items.appendAssumeCapacity(only_a);
                }
            },
        }

        return self.types_store.static_dispatch_constraints.rangeToEnd(top);
    }

    /// Unify two static dispatch constraints
    fn unifyStaticDispatchConstraint(
        self: *Self,
        a_constraint: StaticDispatchConstraint,
        b_constraint: StaticDispatchConstraint,
    ) Error!void {
        const trace = tracy.trace(@src());
        defer trace.end();

        if (a_constraint.fn_args.nonempty.len() != b_constraint.fn_args.nonempty.len()) {
            return error.TypeMismatch;
        }

        const a_args = self.types_store.sliceVars(a_constraint.fn_args.nonempty);
        const b_args = self.types_store.sliceVars(b_constraint.fn_args.nonempty);
        for (a_args, b_args) |a_arg, b_arg| {
            try self.unifyGuarded(a_arg, b_arg);
        }

        try self.unifyGuarded(a_constraint.fn_ret, b_constraint.fn_ret);
    }

    const PartitionedStaticDispatchConstraints = struct {
        only_in_a: StaticDispatchConstraint.SafeList.Range,
        only_in_b: StaticDispatchConstraint.SafeList.Range,
        in_both: TwoStaticDispatchConstraints.SafeList.Range,
    };

    /// Given two ranges of record fields stored in `scratch.gathered_fields`, this function:
    /// * sorts both slices in-place by field name
    /// * partitions them into three disjoint groups:
    ///     - fields only in `a`
    ///     - fields only in `b`
    ///     - fields present in both (by name)
    ///
    /// These groups are stored into dedicated scratch buffers:
    /// * `only_in_a_fields`
    /// * `only_in_b_fields`
    /// * `in_both_fields`
    ///
    /// The result is a set of ranges that can be used to slice those buffers.
    fn partitionStaticDispatchConstraints(
        self: *const Self,
        a_constraints_range: StaticDispatchConstraint.SafeList.Range,
        b_constraints_range: StaticDispatchConstraint.SafeList.Range,
    ) std.mem.Allocator.Error!PartitionedStaticDispatchConstraints {
        const ident_store = self.module_env.getIdentStore();
        const scratch = self.scratch;

        // First sort the fields
        const a_constraints = self.types_store.static_dispatch_constraints.sliceRange(a_constraints_range);
        std.mem.sort(StaticDispatchConstraint, a_constraints, ident_store, comptime StaticDispatchConstraint.sortByFnNameAsc);
        const b_constraints = self.types_store.static_dispatch_constraints.sliceRange(b_constraints_range);
        std.mem.sort(StaticDispatchConstraint, b_constraints, ident_store, comptime StaticDispatchConstraint.sortByFnNameAsc);

        // Get the start of index of the new range
        const a_constraints_start: u32 = @intCast(scratch.only_in_a_static_dispatch_constraints.len());
        const b_constraints_start: u32 = @intCast(scratch.only_in_b_static_dispatch_constraints.len());
        const both_constraints_start: u32 = @intCast(scratch.in_both_static_dispatch_constraints.len());

        // Iterate over the fields in order, grouping them
        var a_i: usize = 0;
        var b_i: usize = 0;
        while (a_i < a_constraints.len and b_i < b_constraints.len) {
            const a_next = a_constraints[a_i];
            const b_next = b_constraints[b_i];
            const ord = StaticDispatchConstraint.orderByFnName(ident_store, a_next, b_next);
            switch (ord) {
                .eq => {
                    _ = try scratch.in_both_static_dispatch_constraints.append(scratch.gpa, TwoStaticDispatchConstraints{
                        .a = a_next,
                        .b = b_next,
                    });
                    a_i = a_i + 1;
                    b_i = b_i + 1;
                },
                .lt => {
                    _ = try scratch.only_in_a_static_dispatch_constraints.append(scratch.gpa, a_next);
                    a_i = a_i + 1;
                },
                .gt => {
                    _ = try scratch.only_in_b_static_dispatch_constraints.append(scratch.gpa, b_next);
                    b_i = b_i + 1;
                },
            }
        }

        // If b was shorter, add the extra a elems
        while (a_i < a_constraints.len) {
            const a_next = a_constraints[a_i];
            _ = try scratch.only_in_a_static_dispatch_constraints.append(scratch.gpa, a_next);
            a_i = a_i + 1;
        }

        // If a was shorter, add the extra b elems
        while (b_i < b_constraints.len) {
            const b_next = b_constraints[b_i];
            _ = try scratch.only_in_b_static_dispatch_constraints.append(scratch.gpa, b_next);
            b_i = b_i + 1;
        }

        // Return the ranges
        return .{
            .only_in_a = scratch.only_in_a_static_dispatch_constraints.rangeToEnd(a_constraints_start),
            .only_in_b = scratch.only_in_b_static_dispatch_constraints.rangeToEnd(b_constraints_start),
            .in_both = scratch.in_both_static_dispatch_constraints.rangeToEnd(both_constraints_start),
        };
    }

    /// Set error data in scratch & throw
    inline fn setUnifyErrAndThrow(self: *Self, err: UnifyErrCtx) Error!void {
        self.scratch.setUnifyErr(err);
        return error.UnifyErr;
    }
};

/// A fatal occurs error
pub const UnifyErrCtx = union(enum) {
    recursion_infinite: Var,
    recursion_anonymous: Var,
    invalid_number_type: Var,
    invalid_record_ext: Var,
    invalid_tag_union_ext: Var,
};

/// A list of constraint that should apply to concrete type
pub const DeferredConstraintCheck = struct {
    constrained_var: Var,
    concrete_var: Var,
    constraints: StaticDispatchConstraint.SafeList.Range,

    pub const SafeList = MkSafeList(@This());
};

/// Public helper functions for tests
pub fn partitionFields(
    ident_store: *const Ident.Store,
    scratch: *Scratch,
    a_fields_range: RecordFieldSafeList.Range,
    b_fields_range: RecordFieldSafeList.Range,
) std.mem.Allocator.Error!Unifier.PartitionedRecordFields {
    return try Unifier.partitionFields(ident_store, scratch, a_fields_range, b_fields_range);
}

/// Partitions tags from two tag ranges for unification.
pub fn partitionTags(
    ident_store: *const Ident.Store,
    scratch: *Scratch,
    a_tags_range: TagSafeList.Range,
    b_tags_range: TagSafeList.Range,
) std.mem.Allocator.Error!Unifier.PartitionedTags {
    return try Unifier.partitionTags(ident_store, scratch, a_tags_range, b_tags_range);
}

/// A reusable memory arena used across unification calls to avoid per-call allocations.
///
/// `Scratch` owns several typed scratch arrays, each designed to hold a specific type of
/// temporary data needed during unification. These include:
///
/// * `fresh_vars`: type variables created during a unification pass
/// * For records
///   * `gathered_fields`: accumulated record fields from recursive extensions
///   * `only_in_a_fields`, `only_in_b_fields`: disjoint fields after `partitionFields`
///   * `in_both_fields`: shared fields with matching names
/// * For tag unions
///   * `gathered_tags`: accumulated tags from recursive extensions
///   * `only_in_a_tags`, `only_in_b_tags`: disjoint tags after `partitionTags`
///   * `in_both_tags`: shared tags with matching names
/// * For occurs:
///   * `occurs_scratch`: Scratch data need by occurs
/// * For errors:
///   * `err`: Data about the error thrown
///
/// `Scratch` should be initialized once and reused for many unification runs.
/// Each call to `unify` will reset the scratch buffer at the start.
///
/// Note that while the types store uses MultiLists for record fields & tags, this
/// struct uses regular safe list. There are several reasons for this:
/// 1. We have to sort tags/fields during unification, and MultiList doesn't
///    have a great way to do this
/// 2. These allocations are freed after this stage of compilation completes, so
///    while SafeLists waste some space compared to MultiList, the cost isn't too
///    high
///
/// TODO: If canonicalization can ensure that record fields/tags are always sorted
/// then we could switch these to use multi lists.
///
/// TODO: Currently, we capture vars created during unifcation in `fresh_vars`
/// and constraints to check later in `deferred_constraints`. We then copy
/// these values into other arrays in Check.  In the future, we should consider
/// passing in references to arrays by the caller of unify. Then we can write
/// directly into the output arrays and save the extra copying.
pub const Scratch = struct {
    const Self = @This();

    // a scratch allocator.
    gpa: std.mem.Allocator,

    // used by caller of unify
    fresh_vars: VarSafeList,

    // records - used internal by unification
    gathered_fields: RecordFieldSafeList,
    only_in_a_fields: RecordFieldSafeList,
    only_in_b_fields: RecordFieldSafeList,
    in_both_fields: TwoRecordFieldsSafeList,

    // records - used internal by unification
    gathered_tags: TagSafeList,
    only_in_a_tags: TagSafeList,
    only_in_b_tags: TagSafeList,
    in_both_tags: TwoTagsSafeList,

    // constraints
    deferred_constraints: DeferredConstraintCheck.SafeList,
    only_in_a_static_dispatch_constraints: StaticDispatchConstraint.SafeList,
    only_in_b_static_dispatch_constraints: StaticDispatchConstraint.SafeList,
    in_both_static_dispatch_constraints: TwoStaticDispatchConstraints.SafeList,

    // occurs
    occurs_scratch: occurs.Scratch,

    // err
    err: ?UnifyErrCtx,

    /// Init scratch
    pub fn init(gpa: std.mem.Allocator) std.mem.Allocator.Error!Self {
        // TODO: Set these based on the heuristics
        return .{
            .gpa = gpa,
            .fresh_vars = try VarSafeList.initCapacity(gpa, 8),
            .gathered_fields = try RecordFieldSafeList.initCapacity(gpa, 32),
            .only_in_a_fields = try RecordFieldSafeList.initCapacity(gpa, 32),
            .only_in_b_fields = try RecordFieldSafeList.initCapacity(gpa, 32),
            .in_both_fields = try TwoRecordFieldsSafeList.initCapacity(gpa, 32),
            .gathered_tags = try TagSafeList.initCapacity(gpa, 32),
            .only_in_a_tags = try TagSafeList.initCapacity(gpa, 32),
            .only_in_b_tags = try TagSafeList.initCapacity(gpa, 32),
            .in_both_tags = try TwoTagsSafeList.initCapacity(gpa, 32),
            .deferred_constraints = try DeferredConstraintCheck.SafeList.initCapacity(gpa, 32),
            .only_in_a_static_dispatch_constraints = try StaticDispatchConstraint.SafeList.initCapacity(gpa, 32),
            .only_in_b_static_dispatch_constraints = try StaticDispatchConstraint.SafeList.initCapacity(gpa, 32),
            .in_both_static_dispatch_constraints = try TwoStaticDispatchConstraints.SafeList.initCapacity(gpa, 32),
            .occurs_scratch = try occurs.Scratch.init(gpa),
            .err = null,
        };
    }

    /// Deinit scratch
    pub fn deinit(self: *Self) void {
        self.fresh_vars.deinit(self.gpa);
        self.gathered_fields.deinit(self.gpa);
        self.only_in_a_fields.deinit(self.gpa);
        self.only_in_b_fields.deinit(self.gpa);
        self.in_both_fields.deinit(self.gpa);
        self.gathered_tags.deinit(self.gpa);
        self.only_in_a_tags.deinit(self.gpa);
        self.only_in_b_tags.deinit(self.gpa);
        self.in_both_tags.deinit(self.gpa);
        self.deferred_constraints.deinit(self.gpa);
        self.only_in_a_static_dispatch_constraints.deinit(self.gpa);
        self.only_in_b_static_dispatch_constraints.deinit(self.gpa);
        self.in_both_static_dispatch_constraints.deinit(self.gpa);
        self.occurs_scratch.deinit();
    }

    /// Reset the scratch arrays, retaining the allocated memory
    pub fn reset(self: *Scratch) void {
        self.gathered_fields.items.clearRetainingCapacity();
        self.only_in_a_fields.items.clearRetainingCapacity();
        self.only_in_b_fields.items.clearRetainingCapacity();
        self.in_both_fields.items.clearRetainingCapacity();
        self.gathered_tags.items.clearRetainingCapacity();
        self.only_in_a_tags.items.clearRetainingCapacity();
        self.only_in_b_tags.items.clearRetainingCapacity();
        self.in_both_tags.items.clearRetainingCapacity();
        self.deferred_constraints.items.clearRetainingCapacity();
        self.only_in_a_static_dispatch_constraints.items.clearRetainingCapacity();
        self.only_in_b_static_dispatch_constraints.items.clearRetainingCapacity();
        self.in_both_static_dispatch_constraints.items.clearRetainingCapacity();
        self.occurs_scratch.reset();
        self.err = null;
    }

    // helpers //

    /// Given a multi list of record fields and a range, copy from the multi list
    /// into scratch's gathered fields array
    fn copyGatherFieldsFromMultiList(
        self: *Self,
        multi_list: *const RecordFieldSafeMultiList,
        range: RecordFieldSafeMultiList.Range,
    ) std.mem.Allocator.Error!RecordFieldSafeList.Range {
        const start_int = self.gathered_fields.len();
        const record_fields_slice = multi_list.sliceRange(range);
        for (record_fields_slice.items(.name), record_fields_slice.items(.var_)) |name, var_| {
            _ = try self.gathered_fields.append(
                self.gpa,
                RecordField{ .name = name, .var_ = var_ },
            );
        }
        return self.gathered_fields.rangeToEnd(@intCast(start_int));
    }

    /// Given a multi list of tag and a range, copy from the multi list
    /// into scratch's gathered fields array
    fn copyGatherTagsFromMultiList(
        self: *Self,
        multi_list: *const TagSafeMultiList,
        range: TagSafeMultiList.Range,
    ) std.mem.Allocator.Error!TagSafeList.Range {
        const start_int = self.gathered_tags.len();
        const tag_slice = multi_list.sliceRange(range);
        for (tag_slice.items(.name), tag_slice.items(.args)) |ident, args| {
            _ = try self.gathered_tags.append(
                self.gpa,
                Tag{ .name = ident, .args = args },
            );
        }
        return self.gathered_tags.rangeToEnd(@intCast(start_int));
    }

    /// Exposed for tests
    pub fn appendSliceGatheredFields(self: *Self, fields: []const RecordField) std.mem.Allocator.Error!RecordFieldSafeList.Range {
        return try self.gathered_fields.appendSlice(self.gpa, fields);
    }

    /// Exposed for tests
    pub fn appendSliceGatheredTags(self: *Self, fields: []const Tag) std.mem.Allocator.Error!TagSafeList.Range {
        return try self.gathered_tags.appendSlice(self.gpa, fields);
    }

    fn setUnifyErr(self: *Self, err: UnifyErrCtx) void {
        self.err = err;
    }
};<|MERGE_RESOLUTION|>--- conflicted
+++ resolved
@@ -427,6 +427,11 @@
         AllocatorError,
     };
 
+    const NominalDirection = enum {
+        a_is_nominal,
+        b_is_nominal,
+    };
+
     const max_depth_before_occurs = 8;
 
     fn unifyGuarded(self: *Self, a_var: Var, b_var: Var) Error!void {
@@ -808,33 +813,21 @@
                     return;
                 }
 
-<<<<<<< HEAD
-                            try self.unifyNominalType(vars, a_type, b_type);
-                        },
-                        .tag_union => |b_tag_union| {
-                            // Try to unify anonymous tag union (b) with nominal tag union (a)
-                            try self.unifyTagUnionWithNominal(vars, a_type, a_backing_var, a_backing_resolved, b_tag_union, .a_is_nominal);
-                        },
-                        else => return error.TypeMismatch,
-                    }
-                },
-                .fn_pure => |a_func| {
-                    switch (b_flat_type) {
-                        .fn_pure => |b_func| {
-                            try self.unifyFunc(vars, a_func, b_func);
-=======
                 switch (b_flat_type) {
                     .nominal_type => |b_type| {
                         const b_backing_var = self.types_store.getNominalBackingVar(b_type);
                         const b_backing_resolved = self.types_store.resolveVar(b_backing_var);
                         if (b_backing_resolved.desc.content == .err) {
                             // Invalid nominal type - treat as transparent
->>>>>>> d52fd4cd
                             self.merge(vars, vars.a.desc.content);
                             return;
                         }
 
                         try self.unifyNominalType(vars, a_type, b_type);
+                    },
+                    .tag_union => |b_tag_union| {
+                        // Try to unify nominal tag union (a) with anonymous tag union (b)
+                        try self.unifyTagUnionWithNominal(vars, a_type, a_backing_var, a_backing_resolved, b_tag_union, .a_is_nominal);
                     },
                     else => return error.TypeMismatch,
                 }
@@ -972,68 +965,6 @@
                         if (b_fields.len() == 0) {
                             // Both are empty, merge as empty_record
                             self.merge(vars, Content{ .structure = .empty_record });
-<<<<<<< HEAD
-                        },
-                        .record => |b_record| {
-                            if (b_record.fields.len() == 0) {
-                                try self.unifyGuarded(vars.a.var_, b_record.ext);
-                            } else {
-                                return error.TypeMismatch;
-                            }
-                        },
-                        .record_unbound => |b_fields| {
-                            if (b_fields.len() == 0) {
-                                // Both are empty, merge as empty_record
-                                self.merge(vars, Content{ .structure = .empty_record });
-                            } else {
-                                return error.TypeMismatch;
-                            }
-                        },
-                        else => return error.TypeMismatch,
-                    }
-                },
-                .tag_union => |a_tag_union| {
-                    switch (b_flat_type) {
-                        .empty_tag_union => {
-                            if (a_tag_union.tags.len() == 0) {
-                                try self.unifyGuarded(a_tag_union.ext, vars.b.var_);
-                            } else {
-                                return error.TypeMismatch;
-                            }
-                        },
-                        .tag_union => |b_tag_union| {
-                            try self.unifyTwoTagUnions(vars, a_tag_union, b_tag_union);
-                        },
-                        .nominal_type => |b_type| {
-                            // Try to unify anonymous tag union (a) with nominal tag union (b)
-                            const b_backing_var = self.types_store.getNominalBackingVar(b_type);
-                            const b_backing_resolved = self.types_store.resolveVar(b_backing_var);
-                            if (b_backing_resolved.desc.content == .err) {
-                                self.merge(vars, vars.a.desc.content);
-                                return;
-                            }
-                            try self.unifyTagUnionWithNominal(vars, b_type, b_backing_var, b_backing_resolved, a_tag_union, .b_is_nominal);
-                        },
-                        else => return error.TypeMismatch,
-                    }
-                },
-                .empty_tag_union => {
-                    switch (b_flat_type) {
-                        .empty_tag_union => {
-                            self.merge(vars, Content{ .structure = .empty_tag_union });
-                        },
-                        .tag_union => |b_tag_union| {
-                            if (b_tag_union.tags.len() == 0) {
-                                try self.unifyGuarded(vars.a.var_, b_tag_union.ext);
-                            } else {
-                                return error.TypeMismatch;
-                            }
-                        },
-                        else => return error.TypeMismatch,
-                    }
-                },
-            }
-=======
                         } else {
                             return error.TypeMismatch;
                         }
@@ -1052,6 +983,16 @@
                     },
                     .tag_union => |b_tag_union| {
                         try self.unifyTwoTagUnions(vars, a_tag_union, b_tag_union);
+                    },
+                    .nominal_type => |b_type| {
+                        // Try to unify anonymous tag union (a) with nominal tag union (b)
+                        const b_backing_var = self.types_store.getNominalBackingVar(b_type);
+                        const b_backing_resolved = self.types_store.resolveVar(b_backing_var);
+                        if (b_backing_resolved.desc.content == .err) {
+                            self.merge(vars, vars.a.desc.content);
+                            return;
+                        }
+                        try self.unifyTagUnionWithNominal(vars, b_type, b_backing_var, b_backing_resolved, a_tag_union, .b_is_nominal);
                     },
                     else => return error.TypeMismatch,
                 }
@@ -1313,7 +1254,6 @@
                     else => return error.TypeMismatch,
                 }
             },
->>>>>>> d52fd4cd
         }
     }
 
@@ -1984,6 +1924,58 @@
         self.merge(vars, vars.b.desc.content);
     }
 
+    fn unifyTagUnionWithNominal(
+        self: *Self,
+        vars: *const ResolvedVarDescs,
+        nominal_type: NominalType,
+        nominal_backing_var: Var,
+        nominal_backing_resolved: ResolvedVarDesc,
+        anon_tag_union: TagUnion,
+        direction: NominalDirection,
+    ) Error!void {
+        const trace = tracy.trace(@src());
+        defer trace.end();
+
+        _ = nominal_type; // Used for identity in nominal type, but not needed here
+        _ = nominal_backing_var; // We don't unify with backing var directly (see unifyNominalType)
+
+        // Check if the nominal's backing type is a tag union
+        const nominal_backing_content = nominal_backing_resolved.desc.content;
+        if (nominal_backing_content != .structure) {
+            return error.TypeMismatch;
+        }
+
+        const nominal_backing_flat = nominal_backing_content.structure;
+        if (nominal_backing_flat != .tag_union) {
+            // Nominal's backing is not a tag union (could be record, tuple, etc.)
+            // Cannot unify anonymous tag union with non-tag-union nominal
+            return error.TypeMismatch;
+        }
+
+        const nominal_backing_tag_union = nominal_backing_flat.tag_union;
+
+        // Unify the two tag unions directly (without modifying the nominal's backing)
+        // This checks that:
+        // - All tags in the anonymous union exist in the nominal union
+        // - Payload types match
+        // - Extension variables are compatible
+        try self.unifyTwoTagUnions(vars, anon_tag_union, nominal_backing_tag_union);
+
+        // If we get here, unification succeeded!
+        // Merge to the NOMINAL type (not the tag union)
+        // This is the key: the nominal type "wins"
+        switch (direction) {
+            .a_is_nominal => {
+                // Merge to a (which is the nominal)
+                self.merge(vars, vars.a.desc.content);
+            },
+            .b_is_nominal => {
+                // Merge to b (which is the nominal)
+                self.merge(vars, vars.b.desc.content);
+            },
+        }
+    }
+
     /// unify func
     ///
     /// this checks:
@@ -2438,101 +2430,12 @@
             _ = self.types_store.appendRecordFields(extended_fields) catch return Error.AllocatorError;
         }
 
-<<<<<<< HEAD
-        /// Direction indicates which side is nominal
-        const NominalDirection = enum { a_is_nominal, b_is_nominal };
-
-        /// Unify an anonymous tag union with a nominal tag union.
-        /// The nominal type always "wins" - the result is the nominal type.
-        ///
-        /// This allows writing:
-        ///   Foo := [A, B, C]
-        ///   x : Foo
-        ///   x = A  # [A] unifies with Foo
-        ///
-        /// Algorithm:
-        /// 1. Check that nominal's backing is a tag union
-        /// 2. Unify the anonymous tag union with the nominal's backing tag union
-        ///    (WITHOUT modifying the nominal's backing - similar to unifyNominalType)
-        /// 3. If successful, merge to the nominal type (not the anonymous union)
-        fn unifyTagUnionWithNominal(
-            self: *Self,
-            vars: *const ResolvedVarDescs,
-            nominal_type: NominalType,
-            nominal_backing_var: Var,
-            nominal_backing_resolved: ResolvedVarDesc,
-            anon_tag_union: TagUnion,
-            direction: NominalDirection,
-        ) Error!void {
-            const trace = tracy.trace(@src());
-            defer trace.end();
-
-            _ = nominal_type; // Used for identity in nominal type, but not needed here
-            _ = nominal_backing_var; // We don't unify with backing var directly (see unifyNominalType)
-
-            // Check if the nominal's backing type is a tag union
-            const nominal_backing_content = nominal_backing_resolved.desc.content;
-            if (nominal_backing_content != .structure) {
-                return error.TypeMismatch;
-            }
-
-            const nominal_backing_flat = nominal_backing_content.structure;
-            if (nominal_backing_flat != .tag_union) {
-                // Nominal's backing is not a tag union (could be record, tuple, etc.)
-                // Cannot unify anonymous tag union with non-tag-union nominal
-                return error.TypeMismatch;
-            }
-
-            const nominal_backing_tag_union = nominal_backing_flat.tag_union;
-
-            // Unify the two tag unions directly (without modifying the nominal's backing)
-            // This checks that:
-            // - All tags in the anonymous union exist in the nominal union
-            // - Payload types match
-            // - Extension variables are compatible
-            try self.unifyTwoTagUnions(vars, anon_tag_union, nominal_backing_tag_union);
-
-            // If we get here, unification succeeded!
-            // Merge to the NOMINAL type (not the tag union)
-            // This is the key: the nominal type "wins"
-            switch (direction) {
-                .a_is_nominal => {
-                    // Merge to a (which is the nominal)
-                    self.merge(vars, vars.a.desc.content);
-                },
-                .b_is_nominal => {
-                    // Merge to b (which is the nominal)
-                    self.merge(vars, vars.b.desc.content);
-                },
-            }
-        }
-
-        /// unify func
-        ///
-        /// this checks:
-        /// * that the arg arities are the same
-        /// * that parallel args unify
-        /// * that ret unifies
-        fn unifyFunc(
-            self: *Self,
-            _: *const ResolvedVarDescs,
-            a_func: Func,
-            b_func: Func,
-        ) Error!void {
-            const trace = tracy.trace(@src());
-            defer trace.end();
-
-            if (a_func.args.len() != b_func.args.len()) {
-                return error.TypeMismatch;
-            }
-=======
         // Merge vars
         self.merge(vars, Content{ .structure = FlatType{ .record = .{
             .fields = self.types_store.record_fields.rangeToEnd(range_start),
             .ext = ext,
         } } });
     }
->>>>>>> d52fd4cd
 
     /// Unify two extensible tag union.
     ///
