const std = @import("std");
const base = @import("../base.zig");
const tracy = @import("../tracy.zig");
const collections = @import("../collections.zig");
const types_mod = @import("../types.zig");
const can = @import("canonicalize.zig");
const unifier = @import("check_types/unify.zig");
const occurs = @import("check_types/occurs.zig");
const problem = @import("check_types/problem.zig");
const snapshot = @import("check_types/snapshot.zig");
const instantiate = @import("check_types/instantiate.zig");
const CIR = @import("./canonicalize/CIR.zig");
const ModuleEnv = @import("../base/ModuleEnv.zig");

const testing = std.testing;
const Allocator = std.mem.Allocator;
const Ident = base.Ident;
const Region = base.Region;
const ModuleWork = base.ModuleWork;

const Var = types_mod.Var;
const exitOnOom = collections.utils.exitOnOom;

const Self = @This();

gpa: std.mem.Allocator,
// not owned
types: *types_mod.Store,
can_ir: *const CIR,
// owned
snapshots: snapshot.Store,
problems: problem.Store,
unify_scratch: unifier.Scratch,
occurs_scratch: occurs.Scratch,

/// Init type solver
/// Does *not* own types_store or can_ir, but *does* own other fields
pub fn init(
    gpa: std.mem.Allocator,
    types: *types_mod.Store,
    can_ir: *const CIR,
) std.mem.Allocator.Error!Self {
    return .{
        .gpa = gpa,
        .types = types,
        .can_ir = can_ir,
        .snapshots = snapshot.Store.initCapacity(gpa, 512),
        .problems = problem.Store.initCapacity(gpa, 64),
        .unify_scratch = unifier.Scratch.init(gpa),
        .occurs_scratch = occurs.Scratch.init(gpa),
    };
}

/// Deinit owned fields
pub fn deinit(self: *Self) void {
    self.problems.deinit(self.gpa);
    self.snapshots.deinit();
    self.unify_scratch.deinit();
    self.occurs_scratch.deinit();
}

/// Unify two types
pub fn unify(self: *Self, a: Var, b: Var) unifier.Result {
    const trace = tracy.trace(@src());
    defer trace.end();

    return unifier.unify(
        self.can_ir.env,
        self.types,
        &self.problems,
        &self.snapshots,
        &self.unify_scratch,
        &self.occurs_scratch,
        a,
        b,
    );
}

/// Unify two types, but do not modify the `a` type in the types store
///
/// This is used specific places in type checking to avoid variable corruption.
/// For example, when unifying an if condition with the builtin `Bool`, if
/// that  fails we do want to overwrite the builtin `Bool` type variable with
/// an `.err`
pub fn unifyPreserveA(self: *Self, a: Var, b: Var) unifier.Result {
    const trace = tracy.trace(@src());
    defer trace.end();

    return unifier.unifyMode(
        .preserve_a,
        self.can_ir.env,
        self.types,
        &self.problems,
        &self.snapshots,
        &self.unify_scratch,
        &self.occurs_scratch,
        a,
        b,
    );
}

/// Check the types for all defs
pub fn checkDefs(self: *Self) std.mem.Allocator.Error!void {
    const trace = tracy.trace(@src());
    defer trace.end();

    const defs_slice = self.can_ir.store.sliceDefs(self.can_ir.all_defs);
    for (defs_slice) |def_idx| {
        try self.checkDef(def_idx);
    }
}

/// Check the types for a single definition
fn checkDef(self: *Self, def_idx: CIR.Def.Idx) std.mem.Allocator.Error!void {
    const trace = tracy.trace(@src());
    defer trace.end();

    const def = self.can_ir.store.getDef(def_idx);

    try self.checkPattern(def.pattern);
    _ = try self.checkExpr(def.expr);

    // Ensure the def has a type variable slot
    const def_var = try self.can_ir.idxToTypeVar(self.types, def_idx);

    // Special handling for lambda expressions with annotations
    if (def.annotation) |anno_idx| {
        const annotation = self.can_ir.store.getAnnotation(anno_idx);
        const expr = self.can_ir.store.getExpr(def.expr);

        // If the expression is a lambda and we have an annotation, pass the expected type
        if (expr == .e_lambda) {
            _ = try self.checkLambdaWithExpected(def.expr, expr.e_lambda, annotation.signature);
        } else {
            _ = try self.checkExpr(def.expr);
        }

        // Unify the expression with its annotation
        _ = self.unify(try self.can_ir.idxToTypeVar(self.types, def.expr), annotation.signature);
    } else {
        _ = try self.checkExpr(def.expr);
    }

    // Unify the def with its expression
    _ = self.unify(def_var, try self.can_ir.idxToTypeVar(self.types, def.expr));

    // Also unify the pattern with the def - needed so lookups work correctly
    // TODO could we unify directly with the pattern elsewhere, to save a type var and unify() here?
    _ = self.unify(try self.can_ir.idxToTypeVar(self.types, def.pattern), def_var);
}

/// Check the types for an exprexpression. Returns whether evaluating the expr might perform side effects.
pub fn checkExpr(self: *Self, expr_idx: CIR.Expr.Idx) std.mem.Allocator.Error!bool {
    const trace = tracy.trace(@src());
    defer trace.end();

    const expr = self.can_ir.store.getExpr(expr_idx);
    var does_fx = false; // Does this expression potentially perform any side effects?
    switch (expr) {
        .e_int => |_| {},
        .e_frac_f64 => |_| {},
        .e_frac_dec => |_| {},
        .e_dec_small => |_| {},
        .e_str_segment => |_| {},
        .e_str => |_| {},
        .e_lookup_local => |local| {
            // For lookups, we need to connect the lookup expression to the actual variable
            // The lookup expression should have the same type as the pattern it refers to
            const lookup_var = @as(Var, @enumFromInt(@intFromEnum(expr_idx)));
            const pattern_var = @as(Var, @enumFromInt(@intFromEnum(local.pattern_idx)));
            _ = self.unify(lookup_var, pattern_var);
        },
        .e_lookup_external => |external_idx| {
            // For lookups, we need to connect the lookup expression to the actual variable
            // For external lookups, connect to the external declaration's type
            const lookup_var = @as(Var, @enumFromInt(@intFromEnum(expr_idx)));
            const external_decl = self.can_ir.external_decls.items[@intFromEnum(external_idx)];
            _ = self.unify(lookup_var, external_decl.type_var);
        },
        .e_list => |list| {
            const elem_var = @as(Var, @enumFromInt(@intFromEnum(list.elem_var)));
            const elems = self.can_ir.store.exprSlice(list.elems);

            std.debug.assert(elems.len > 0); // Should never be 0 here, because this is not an .empty_list

            // We need to type-check the first element, but we don't need to unify it with
            // anything because we already pre-unified the list's elem var with it.
            const first_elem_idx = elems[0];
            var last_elem_idx: CIR.Expr.Idx = first_elem_idx;
            does_fx = try self.checkExpr(first_elem_idx) or does_fx;

            for (elems[1..], 1..) |elem_expr_id, i| {
                does_fx = try self.checkExpr(elem_expr_id) or does_fx;

                // Unify each element's var with the list's elem var
                const result = self.unify(elem_var, @enumFromInt(@intFromEnum(elem_expr_id)));
                self.setDetailIfTypeMismatch(result, problem.TypeMismatchDetail{ .incompatible_list_elements = .{
                    .last_elem_expr = last_elem_idx,
                    .incompatible_elem_index = @intCast(i),
                    .list_length = @intCast(elems.len),
                } });

                if (!result.isOk()) {
                    // Check remaining elements to catch their individual errors
                    for (elems[i + 1 ..]) |remaining_elem_id| {
                        does_fx = try self.checkExpr(remaining_elem_id) or does_fx;
                    }

                    // Break to avoid cascading errors
                    break;
                }

                last_elem_idx = elem_expr_id;
            }
        },
        .e_empty_list => |_| {},
        .e_match => |match| {
            does_fx = try self.checkMatchExpr(expr_idx, match);
        },
        .e_if => |if_expr| {
            does_fx = try self.checkIfElseExpr(expr_idx, if_expr);
        },
        .e_call => |call| {
            // Get all expressions - first is function, rest are arguments
            const all_exprs = self.can_ir.store.sliceExpr(call.args);

            if (all_exprs.len == 0) return false; // No function to call

            // First expression is the function being called
            const func_expr_idx = all_exprs[0];
            does_fx = try self.checkExpr(func_expr_idx) or does_fx; // There could be some effects done while creating this fn on the fly.

            // Check if the function being called is effectful by looking at its type
            const func_type_var = @as(Var, @enumFromInt(@intFromEnum(func_expr_idx)));
            const resolved_func = self.types.resolveVar(func_type_var);

            // Rest are arguments
            const call_args = all_exprs[1..];
            for (call_args) |arg_expr_idx| {
                does_fx = try self.checkExpr(arg_expr_idx) or does_fx;
            }

            // Handle function calls, being careful about runtime errors in the function position
            if (self.can_ir.store.getExpr(func_expr_idx) != .e_runtime_error) {
                const call_var = @as(Var, @enumFromInt(@intFromEnum(expr_idx)));
                const func_var = @as(Var, @enumFromInt(@intFromEnum(func_expr_idx)));

                // Check if this is an annotated function that needs instantiation
                // We only instantiate if the function actually contains type variables
                const needs_instantiation = switch (resolved_func.desc.content) {
                    .structure => |flat_type| switch (flat_type) {
                        .fn_effectful, .fn_pure, .fn_unbound => self.types.needsInstantiation(func_var),
                        else => false,
                    },
                    .alias => self.types.needsInstantiation(func_var),
                    else => false,
                };

                if (needs_instantiation) {
                    // Instantiate the function type to get fresh variables while preserving structure
                    const instantiated_func = try instantiate.instantiateVar(self.types, func_var, self.gpa);
                    const resolved_inst = self.types.resolveVar(instantiated_func);

                    // Extract the instantiated function structure
                    const func_struct = switch (resolved_inst.desc.content) {
                        .structure => |flat_type| switch (flat_type) {
                            .fn_effectful => |func| blk: {
                                does_fx = true;
                                break :blk func;
                            },
                            .fn_pure, .fn_unbound => |func| func,
                            else => unreachable,
                        },
                        .alias => |alias| blk: {
                            // Resolve through the alias to get the function
                            const backing_var = alias.getBackingVar(instantiated_func);
                            const alias_resolved = self.types.resolveVar(backing_var);
                            break :blk switch (alias_resolved.desc.content) {
                                .structure => |flat_type| switch (flat_type) {
                                    .fn_effectful => |func| inner: {
                                        does_fx = true;
                                        break :inner func;
                                    },
                                    .fn_pure, .fn_unbound => |func| func,
                                    else => unreachable,
                                },
                                else => unreachable,
                            };
                        },
                        else => unreachable,
                    };

<<<<<<< HEAD
                    // Unify instantiated argument types with actual arguments
                    const inst_args = self.types.getFuncArgsSlice(func_struct.args);
                    const arg_vars: []Var = @ptrCast(@alignCast(call_args));
=======
                // Create an unbound function type with the call result as return type
                // The unification will propagate the actual return type to the call
                //
                // TODO: Do we need to insert a CIR placeholder node here as well?
                // What happens if later this type variable has a problem, and we
                // try to look up it's region in CIR?
                const func_content = self.types.mkFuncUnbound(arg_vars, call_var);
                const expected_func_var = self.types.freshFromContent(func_content);
>>>>>>> ffa14d22

                    // Only unify arguments if counts match - otherwise let the normal
                    // unification process handle the arity mismatch error
                    if (inst_args.len == arg_vars.len) {
                        for (inst_args, arg_vars) |inst_arg, actual_arg| {
                            _ = self.unify(inst_arg, actual_arg);
                        }
                        // The call's type is the instantiated return type
                        _ = self.unify(call_var, func_struct.ret);
                    } else {
                        // Fall back to normal unification to get proper error message
                        const func_content = self.types.mkFuncUnbound(arg_vars, call_var);
                        const expected_func_var = self.types.freshFromContent(func_content);
                        _ = self.unify(expected_func_var, func_var);
                    }
                } else {
                    // Fall back to the old behavior for non-annotated functions
                    const arg_vars: []Var = @ptrCast(@alignCast(call_args));
                    const func_content = self.types.mkFuncUnbound(arg_vars, call_var);
                    const expected_func_var = self.types.freshFromContent(func_content);
                    _ = self.unify(expected_func_var, func_var);
                }
            }
        },
        .e_record => |e| {
            // Perform field-by-field unification between the record structure's
            // field type variables and the actual field value expression types.
            //
            // 1. Resolve the expression var to get the record structure
            // 2. Type check each field value expression (to get concrete types)
            // 3. For each field, unify the field type var with the field value type var
            // 4. Unification propagates concrete types through the type system

            const expr_var = @as(Var, @enumFromInt(@intFromEnum(expr_idx)));
            const record_var_resolved = self.types.resolveVar(expr_var);
            const record_var_content = record_var_resolved.desc.content;

            // Process each field
            for (self.can_ir.store.sliceRecordFields(e.fields)) |field_idx| {
                const field = self.can_ir.store.getRecordField(field_idx);

                // STEP 1: Check the field value expression first
                // This ensures the field value has a concrete type to unify with
                does_fx = try self.checkExpr(field.value) or does_fx;

                // STEP 2: Find the corresponding field type in the record structure
                // This only works if record_var_content is .structure.record
                if (record_var_content == .structure and record_var_content.structure == .record) {
                    const record_fields = self.types.getRecordFieldsSlice(record_var_content.structure.record.fields);

                    // STEP 3: Find the field with matching name and unify types
                    const field_names = record_fields.items(.name);
                    const field_vars = record_fields.items(.var_);
                    for (field_names, field_vars) |type_field_name, type_field_var| {
                        if (self.can_ir.env.idents.identsHaveSameText(type_field_name, field.name)) {
                            // Extract the type variable from the field value expression
                            // Different expression types store their type variables in different places
                            const field_expr_type_var = @as(Var, @enumFromInt(@intFromEnum(field.value)));

                            // STEP 4: Unify field type variable with field value type variable
                            // This is where concrete types (like Str, Num) get propagated
                            // from field values to the record structure
                            _ = self.unify(type_field_var, field_expr_type_var);
                            break;
                        }
                    }
                }
                // If record_var_content is NOT .structure.record, unification is skipped
                // This typically happens when canonicalization didn't set the record structure properly
            }
        },
        .e_empty_record => |_| {},
        .e_tag => |_| {},
        .e_zero_argument_tag => |_| {},
        .e_binop => |binop| {
            does_fx = try self.checkBinopExpr(expr_idx, binop);
        },
        .e_block => |block| {
            // Check all statements in the block
            const statements = self.can_ir.store.sliceStatements(block.stmts);
            for (statements) |stmt_idx| {
                const stmt = self.can_ir.store.getStatement(stmt_idx);
                switch (stmt) {
                    .s_decl => |decl_stmt| {
                        // Check pattern and expression, then unify
                        try self.checkPattern(decl_stmt.pattern);
                        does_fx = try self.checkExpr(decl_stmt.expr) or does_fx;

                        // Unify the pattern with the expression
                        const pattern_var: Var = @enumFromInt(@intFromEnum(decl_stmt.pattern));
                        const expr_var: Var = @enumFromInt(@intFromEnum(decl_stmt.expr));
                        _ = self.unify(pattern_var, expr_var);
                    },
                    .s_reassign => |reassign| {
                        does_fx = try self.checkExpr(reassign.expr) or does_fx;
                    },
                    .s_expr => |expr_stmt| {
                        does_fx = try self.checkExpr(expr_stmt.expr) or does_fx;
                    },
                    else => {
                        // Other statement types don't need expression checking
                    },
                }
            }

            // Check the final expression
            does_fx = try self.checkExpr(block.final_expr) or does_fx;

            // Link the root expr with the final expr
            _ = self.unify(
                @enumFromInt(@intFromEnum(expr_idx)),
                @enumFromInt(@intFromEnum(block.final_expr)),
            );
        },
        .e_lambda => |lambda| {
            does_fx = try self.checkLambdaWithExpected(expr_idx, lambda, null);
        },
        .e_tuple => |tuple| {
            // Check tuple elements
            const elems_slice = self.can_ir.store.exprSlice(tuple.elems);
            for (elems_slice) |single_elem_expr_idx| {
                does_fx = try self.checkExpr(single_elem_expr_idx) or does_fx;
            }

            // The tuple type is created in the type store in canonicalize, so
            // nothing more needs to be done here
        },
        .e_dot_access => |dot_access| {
            // Check the receiver expression
            does_fx = try self.checkExpr(dot_access.receiver) or does_fx;

            // Get the type of the receiver
            const receiver_var = @as(Var, @enumFromInt(@intFromEnum(dot_access.receiver)));
            const resolved_receiver = self.types.resolveVar(receiver_var);

            // Handle different receiver types
            switch (resolved_receiver.desc.content) {
                .structure => |structure| switch (structure) {
                    .record => |record| {
                        // Receiver is already a record, find the field
                        const fields = self.types.getRecordFieldsSlice(record.fields);

                        // Find the field with the matching name
                        for (fields.items(.name), fields.items(.var_)) |field_name, field_var| {
                            if (field_name == dot_access.field_name) {
                                // Unify the dot access expression with the field type
                                const dot_access_var = @as(Var, @enumFromInt(@intFromEnum(expr_idx)));
                                _ = self.unify(dot_access_var, field_var);
                                break;
                            }
                        }
                    },
                    .record_unbound => |record_unbound| {
                        // Receiver is an unbound record, find the field
                        const fields = self.types.getRecordFieldsSlice(record_unbound);

                        // Find the field with the matching name
                        for (fields.items(.name), fields.items(.var_)) |field_name, field_var| {
                            if (field_name == dot_access.field_name) {
                                // Unify the dot access expression with the field type
                                const dot_access_var = @as(Var, @enumFromInt(@intFromEnum(expr_idx)));
                                _ = self.unify(dot_access_var, field_var);
                                break;
                            }
                        }
                    },
                    else => {
                        // Receiver is not a record, this is a type error
                        // For now, we'll let unification handle the error
                    },
                },
                .flex_var => {
                    // Receiver is unbound, we need to constrain it to be a record with the field
                    // Create a fresh variable for the field type
                    const field_var = self.types.fresh();
                    const dot_access_var = @as(Var, @enumFromInt(@intFromEnum(expr_idx)));
                    _ = self.unify(dot_access_var, field_var);

                    // Create a record type with this field
                    const field_idx = self.types.appendRecordField(.{
                        .name = dot_access.field_name,
                        .var_ = field_var,
                    });
                    const fields_range = types_mod.RecordField.SafeMultiList.Range{
                        .start = field_idx,
                        .end = @enumFromInt(@intFromEnum(field_idx) + 1),
                    };

                    // Create an extension variable for other possible fields
                    // Create the record content
                    const record_content = types_mod.Content{
                        .structure = .{
                            .record_unbound = fields_range,
                        },
                    };

                    // Unify the receiver with this record type
                    //
                    // TODO: Do we need to insert a CIR placeholder node here as well?
                    // What happens if later this type variable has a problem, and we
                    // try to look up it's region in CIR?
                    const record_var = self.types.freshFromContent(record_content);
                    _ = self.unify(receiver_var, record_var);
                },
                else => {
                    // Other cases (rigid_var, alias, etc.) - let unification handle errors
                },
            }
        },
        .e_runtime_error => {},
    }

    return does_fx;
}

/// Check a lambda expression with an optional expected type
fn checkLambdaWithExpected(self: *Self, expr_idx: CIR.Expr.Idx, lambda: anytype, expected_type: ?Var) std.mem.Allocator.Error!bool {
    const trace = tracy.trace(@src());
    defer trace.end();

    // Get the actual lambda arguments
    const arg_patterns = self.can_ir.store.slicePatterns(lambda.args);

    // Create type variables for each argument pattern
    // Since pattern idx map 1-to-1 to variables, we can get cast the slice to vars
    const arg_vars: []Var = @ptrCast(@alignCast(arg_patterns));

    // If we have an expected type and it's a function, unify parameter types before checking body
    if (expected_type) |expected| {
        const expected_resolved = self.types.resolveVar(expected);
        if (expected_resolved.desc.content == .structure) {
            switch (expected_resolved.desc.content.structure) {
                .fn_pure, .fn_effectful, .fn_unbound => |func| {
                    const expected_args = self.types.getFuncArgsSlice(func.args);
                    if (expected_args.len == arg_patterns.len) {
                        // Unify each pattern with its expected type before checking body
                        for (arg_patterns, expected_args) |pattern_idx, expected_arg| {
                            const pattern_var = @as(Var, @enumFromInt(@intFromEnum(pattern_idx)));
                            _ = self.unify(pattern_var, expected_arg);
                        }
                    }
                },
                else => {},
            }
        }
    }

    // The function is effectful iff the body of the lambda is effectful
    const is_effectful = try self.checkExpr(lambda.body);

    // The return type var is just the body's var
    const return_var = @as(Var, @enumFromInt(@intFromEnum(lambda.body)));
    const fn_var = @as(Var, @enumFromInt(@intFromEnum(expr_idx)));

    if (is_effectful) {
        // If the function body does effects, create an effectful function.
        _ = try self.types.setVarContent(fn_var, self.types.mkFuncEffectful(arg_vars, return_var));
    } else {
        // If the function body does *not* do effects, create an unbound function.
        // (Pure would mean it's *annotated* as pure, but we aren't claiming that here!)
        _ = try self.types.setVarContent(fn_var, self.types.mkFuncUnbound(arg_vars, return_var));
    }

    return is_effectful;
}

// binop //

/// Check the types for an if-else expr
fn checkBinopExpr(self: *Self, expr_idx: CIR.Expr.Idx, binop: CIR.Expr.Binop) Allocator.Error!bool {
    const trace = tracy.trace(@src());
    defer trace.end();

    var does_fx = try self.checkExpr(binop.lhs);
    does_fx = try self.checkExpr(binop.rhs) or does_fx;

    switch (binop.op) {
        .add, .sub, .mul, .div, .rem, .lt, .gt, .le, .ge, .eq, .ne, .pow, .div_trunc => {
            // TODO: These will use static dispact of the lhs, passing in rhs
        },
        .@"and" => {
            const lhs_result = self.unifyPreserveA(@enumFromInt(@intFromEnum(can.BUILTIN_BOOL)), @enumFromInt(@intFromEnum(binop.lhs)));
            self.setDetailIfTypeMismatch(lhs_result, .{ .invalid_bool_binop = .{
                .binop_expr = expr_idx,
                .problem_side = .lhs,
                .binop = .@"and",
            } });

            if (lhs_result.isOk()) {
                const rhs_result = self.unifyPreserveA(@enumFromInt(@intFromEnum(can.BUILTIN_BOOL)), @enumFromInt(@intFromEnum(binop.rhs)));
                self.setDetailIfTypeMismatch(rhs_result, .{ .invalid_bool_binop = .{
                    .binop_expr = expr_idx,
                    .problem_side = .rhs,
                    .binop = .@"and",
                } });
            }
        },
        .@"or" => {
            const lhs_result = self.unifyPreserveA(@enumFromInt(@intFromEnum(can.BUILTIN_BOOL)), @enumFromInt(@intFromEnum(binop.lhs)));
            self.setDetailIfTypeMismatch(lhs_result, .{ .invalid_bool_binop = .{
                .binop_expr = expr_idx,
                .problem_side = .lhs,
                .binop = .@"or",
            } });

            if (lhs_result.isOk()) {
                const rhs_result = self.unifyPreserveA(@enumFromInt(@intFromEnum(can.BUILTIN_BOOL)), @enumFromInt(@intFromEnum(binop.lhs)));
                self.setDetailIfTypeMismatch(rhs_result, .{ .invalid_bool_binop = .{
                    .binop_expr = expr_idx,
                    .problem_side = .rhs,
                    .binop = .@"or",
                } });
            }
        },
        .pipe_forward => {},
        .null_coalesce => {},
    }

    return does_fx;
}

// if-else //

/// Check the types for an if-else expr
fn checkIfElseExpr(self: *Self, if_expr_idx: CIR.Expr.Idx, if_: std.meta.FieldType(CIR.Expr, .e_if)) std.mem.Allocator.Error!bool {
    const trace = tracy.trace(@src());
    defer trace.end();

    const branches = self.can_ir.store.sliceIfBranches(if_.branches);

    // Should never be 0
    std.debug.assert(branches.len > 0);

    // Get the first branch
    const first_branch_idx = branches[0];
    const first_branch = self.can_ir.store.getIfBranch(first_branch_idx);

    // Check the condition of the 1st branch
    var does_fx = try self.checkExpr(first_branch.cond);
    const first_cond_var: Var = @enumFromInt(@intFromEnum(first_branch.cond));
    const first_cond_result = self.unifyPreserveA(@enumFromInt(@intFromEnum(can.BUILTIN_BOOL)), first_cond_var);
    self.setDetailIfTypeMismatch(first_cond_result, .incompatible_if_cond);

    // Then we check the 1st branch's body
    does_fx = try self.checkExpr(first_branch.body) or does_fx;

    // The 1st branch's body is the type all other branches must match
    const branch_var = @as(Var, @enumFromInt(@intFromEnum(first_branch.body)));

    // Total number of branches (including final else)
    const num_branches: u32 = @intCast(branches.len + 1);

    var last_if_branch = first_branch_idx;
    for (branches[1..], 1..) |branch_idx, cur_index| {
        const branch = self.can_ir.store.getIfBranch(branch_idx);

        // Check the branches condition
        does_fx = try self.checkExpr(branch.cond) or does_fx;
        const cond_var: Var = @enumFromInt(@intFromEnum(branch.cond));
        const cond_result = self.unifyPreserveA(@enumFromInt(@intFromEnum(can.BUILTIN_BOOL)), cond_var);
        self.setDetailIfTypeMismatch(cond_result, .incompatible_if_cond);

        // Check the branch body
        does_fx = try self.checkExpr(branch.body) or does_fx;
        const body_var: Var = @enumFromInt(@intFromEnum(branch.body));
        const body_result = self.unify(branch_var, body_var);
        self.setDetailIfTypeMismatch(body_result, problem.TypeMismatchDetail{ .incompatible_if_branches = .{
            .parent_if_expr = if_expr_idx,
            .last_if_branch = last_if_branch,
            .num_branches = num_branches,
            .problem_branch_index = @intCast(cur_index),
        } });

        if (!body_result.isOk()) {
            // Check remaining branches to catch their individual errors
            for (branches[cur_index + 1 ..]) |remaining_branch_idx| {
                const remaining_branch = self.can_ir.store.getIfBranch(remaining_branch_idx);

                does_fx = try self.checkExpr(remaining_branch.cond) or does_fx;
                const remaining_cond_var: Var = @enumFromInt(@intFromEnum(remaining_branch.cond));
                const remaining_cond_result = self.unifyPreserveA(@enumFromInt(@intFromEnum(can.BUILTIN_BOOL)), remaining_cond_var);
                self.setDetailIfTypeMismatch(remaining_cond_result, .incompatible_if_cond);

                does_fx = try self.checkExpr(remaining_branch.body) or does_fx;
                try self.types.setVarContent(@enumFromInt(@intFromEnum(remaining_branch.body)), .err);
            }

            // Break to avoid cascading errors
            break;
        }

        last_if_branch = branch_idx;
    }

    // Check the final else
    does_fx = try self.checkExpr(if_.final_else) or does_fx;
    const final_else_var: Var = @enumFromInt(@intFromEnum(if_.final_else));
    const final_else_result = self.unify(branch_var, final_else_var);
    self.setDetailIfTypeMismatch(final_else_result, problem.TypeMismatchDetail{ .incompatible_if_branches = .{
        .parent_if_expr = if_expr_idx,
        .last_if_branch = last_if_branch,
        .num_branches = num_branches,
        .problem_branch_index = num_branches - 1,
    } });

    return does_fx;
}

// match //

/// Check the types for an if-else expr
fn checkMatchExpr(self: *Self, expr_idx: CIR.Expr.Idx, match: CIR.Expr.Match) Allocator.Error!bool {
    const trace = tracy.trace(@src());
    defer trace.end();

    // Check the match's condition
    var does_fx = try self.checkExpr(match.cond);
    const cond_var: Var = @enumFromInt(@intFromEnum(match.cond));

    // Bail if we somehow have 0 branches
    // TODO: Should this be an error? Here or in Can?
    if (match.branches.span.len == 0) return does_fx;

    // Get slice of branches
    const branch_idxs = self.can_ir.store.sliceMatchBranches(match.branches);

    // Manually check the 1st branch
    // The type of the branch's body becomes the var other branch bodies must unify
    // against.
    const first_branch_idx = branch_idxs[0];
    const first_branch = self.can_ir.store.getMatchBranch(first_branch_idx);

    const first_branch_ptrn_idxs = self.can_ir.store.sliceMatchBranchPatterns(first_branch.patterns);

    for (first_branch_ptrn_idxs, 0..) |branch_ptrn_idx, cur_ptrn_index| {
        const branch_ptrn = self.can_ir.store.getMatchBranchPattern(branch_ptrn_idx);
        try self.checkPattern(branch_ptrn.pattern);
        const branch_ptrn_var: Var = @enumFromInt(@intFromEnum(branch_ptrn.pattern));

        const ptrn_result = self.unify(cond_var, branch_ptrn_var);
        self.setDetailIfTypeMismatch(ptrn_result, problem.TypeMismatchDetail{ .incompatible_match_patterns = .{
            .match_expr = expr_idx,
            .num_branches = @intCast(match.branches.span.len),
            .problem_branch_index = 0,
            .num_patterns = @intCast(first_branch_ptrn_idxs.len),
            .problem_pattern_index = @intCast(cur_ptrn_index),
        } });
    }

    // Check the first branch's value, then use that at the branch_var
    does_fx = try self.checkExpr(first_branch.value) or does_fx;
    const branch_var: Var = @enumFromInt(@intFromEnum(first_branch.value));

    // Then iterate over the rest of the branches
    for (branch_idxs[1..], 1..) |branch_idx, branch_cur_index| {
        const branch = self.can_ir.store.getMatchBranch(branch_idx);

        // First, check the patterns of this branch
        const branch_ptrn_idxs = self.can_ir.store.sliceMatchBranchPatterns(branch.patterns);
        for (branch_ptrn_idxs, 0..) |branch_ptrn_idx, cur_ptrn_index| {
            // Check the pattern's sub types
            const branch_ptrn = self.can_ir.store.getMatchBranchPattern(branch_ptrn_idx);
            try self.checkPattern(branch_ptrn.pattern);

            // Check the pattern against the cond
            const branch_ptrn_var: Var = @enumFromInt(@intFromEnum(branch_ptrn.pattern));
            const ptrn_result = self.unify(cond_var, branch_ptrn_var);
            self.setDetailIfTypeMismatch(ptrn_result, problem.TypeMismatchDetail{ .incompatible_match_patterns = .{
                .match_expr = expr_idx,
                .num_branches = @intCast(match.branches.span.len),
                .problem_branch_index = @intCast(branch_cur_index),
                .num_patterns = @intCast(branch_ptrn_idxs.len),
                .problem_pattern_index = @intCast(cur_ptrn_index),
            } });
        }

        // Then, check the body
        does_fx = try self.checkExpr(branch.value) or does_fx;
        const branch_result = self.unify(branch_var, @enumFromInt(@intFromEnum(branch.value)));
        self.setDetailIfTypeMismatch(branch_result, problem.TypeMismatchDetail{ .incompatible_match_branches = .{
            .match_expr = expr_idx,
            .num_branches = @intCast(match.branches.span.len),
            .problem_branch_index = @intCast(branch_cur_index),
        } });

        if (!branch_result.isOk()) {
            // If there was a body mismatch, do not check other branches to stop
            // cascading errors. But still check each other branch's sub types
            for (branch_idxs[branch_cur_index + 1 ..], branch_cur_index + 1..) |other_branch_idx, other_branch_cur_index| {
                const other_branch = self.can_ir.store.getMatchBranch(other_branch_idx);

                // Still check the other patterns
                const other_branch_ptrn_idxs = self.can_ir.store.sliceMatchBranchPatterns(other_branch.patterns);
                for (other_branch_ptrn_idxs, 0..) |other_branch_ptrn_idx, other_cur_ptrn_index| {
                    // Check the pattern's sub types
                    const other_branch_ptrn = self.can_ir.store.getMatchBranchPattern(other_branch_ptrn_idx);
                    try self.checkPattern(other_branch_ptrn.pattern);

                    // Check the pattern against the cond
                    const other_branch_ptrn_var: Var = @enumFromInt(@intFromEnum(other_branch_ptrn.pattern));
                    const ptrn_result = self.unify(cond_var, other_branch_ptrn_var);
                    self.setDetailIfTypeMismatch(ptrn_result, problem.TypeMismatchDetail{ .incompatible_match_patterns = .{
                        .match_expr = expr_idx,
                        .num_branches = @intCast(match.branches.span.len),
                        .problem_branch_index = @intCast(other_branch_cur_index),
                        .num_patterns = @intCast(other_branch_ptrn_idxs.len),
                        .problem_pattern_index = @intCast(other_cur_ptrn_index),
                    } });
                }

                // Then check the other branch's exprs
                does_fx = try self.checkExpr(other_branch.value) or does_fx;
                try self.types.setVarContent(@enumFromInt(@intFromEnum(other_branch.value)), .err);
            }

            // Then stop type checking for this branch
            break;
        }
    }

    return does_fx;
}

// problems //

/// If the provided result is a type mismatch problem, append the detail to the
/// problem in the store. This allows us to show the user nice, more specific
/// errors than a generic type mismatch
fn setDetailIfTypeMismatch(self: *Self, result: unifier.Result, mismatch_detail: problem.TypeMismatchDetail) void {
    switch (result) {
        .ok => {},
        .problem => |problem_idx| {
            // Unification failed, so we know it appended a type mismatch to self.problems.
            // We'll translate that generic type mismatch between the two elements into
            // a more helpful if-condition-specific error report.

            // Extract snapshots from the type mismatch problem
            switch (self.problems.problems.get(problem_idx)) {
                .type_mismatch => |mismatch| {
                    self.problems.problems.set(problem_idx, .{
                        .type_mismatch = .{
                            .types = mismatch.types,
                            .detail = mismatch_detail,
                        },
                    });
                },
                else => {
                    // For other problem types (e.g., number_does_not_fit), the
                    // original problem is already more specific than our custom
                    // problem, so we should keep it as-is and not replace it.
                },
            }
        },
    }
}

// tests //

test "minimum signed values fit in their respective types" {
    const test_cases = .{
        .{ .value = -128, .type = types_mod.Num.Int.Precision.i8, .should_fit = true },
        .{ .value = -129, .type = types_mod.Num.Int.Precision.i8, .should_fit = false },
        .{ .value = -32768, .type = types_mod.Num.Int.Precision.i16, .should_fit = true },
        .{ .value = -32769, .type = types_mod.Num.Int.Precision.i16, .should_fit = false },
        .{ .value = -2147483648, .type = types_mod.Num.Int.Precision.i32, .should_fit = true },
        .{ .value = -2147483649, .type = types_mod.Num.Int.Precision.i32, .should_fit = false },
        .{ .value = -9223372036854775808, .type = types_mod.Num.Int.Precision.i64, .should_fit = true },
        .{ .value = -9223372036854775809, .type = types_mod.Num.Int.Precision.i64, .should_fit = false },
        .{ .value = -170141183460469231731687303715884105728, .type = types_mod.Num.Int.Precision.i128, .should_fit = true },
    };

    const gpa = std.testing.allocator;

    var module_env = base.ModuleEnv.init(gpa);
    defer module_env.deinit();

    var problems = problem.Store.initCapacity(gpa, 16);
    defer problems.deinit(gpa);

    var snapshots = snapshot.Store.initCapacity(gpa, 16);
    defer snapshots.deinit();

    var unify_scratch = unifier.Scratch.init(gpa);
    defer unify_scratch.deinit();

    var occurs_scratch = occurs.Scratch.init(gpa);
    defer occurs_scratch.deinit();

    inline for (test_cases) |tc| {
        // Calculate the magnitude
        const u128_val: u128 = if (tc.value < 0) @as(u128, @intCast(-(tc.value + 1))) + 1 else @as(u128, @intCast(tc.value));

        // Apply the branchless adjustment for minimum signed values
        const is_negative = @as(u1, @intFromBool(tc.value < 0));
        const is_power_of_2 = @as(u1, @intFromBool(u128_val != 0 and (u128_val & (u128_val - 1)) == 0));
        const is_minimum_signed = is_negative & is_power_of_2;
        const adjusted_val = u128_val - is_minimum_signed;

        // Create requirements based on adjusted value
        const requirements = types_mod.Num.IntRequirements{
            .sign_needed = tc.value < 0,
            .bits_needed = @intFromEnum(types_mod.Num.Int.BitsNeeded.fromValue(adjusted_val)),
        };

        const literal_var = module_env.types.freshFromContent(types_mod.Content{ .structure = .{ .num = .{ .num_unbound = requirements } } });
        const type_var = module_env.types.freshFromContent(types_mod.Content{ .structure = .{ .num = .{ .num_compact = .{ .int = tc.type } } } });

        const result = unifier.unify(
            &module_env,
            &module_env.types,
            &problems,
            &snapshots,
            &unify_scratch,
            &occurs_scratch,
            literal_var,
            type_var,
        );

        if (tc.should_fit) {
            try std.testing.expect(result == .ok);
        } else {
            try std.testing.expect(result == .problem);
        }
    }
}

test "minimum signed values have correct bits_needed" {
    const test_cases = .{
        .{ .value = -128, .expected_bits = types_mod.Num.Int.BitsNeeded.@"7" },
        .{ .value = -129, .expected_bits = types_mod.Num.Int.BitsNeeded.@"8" },
        .{ .value = -32768, .expected_bits = types_mod.Num.Int.BitsNeeded.@"9_to_15" },
        .{ .value = -32769, .expected_bits = types_mod.Num.Int.BitsNeeded.@"16" },
        .{ .value = -2147483648, .expected_bits = types_mod.Num.Int.BitsNeeded.@"17_to_31" },
        .{ .value = -2147483649, .expected_bits = types_mod.Num.Int.BitsNeeded.@"32" },
        .{ .value = -9223372036854775808, .expected_bits = types_mod.Num.Int.BitsNeeded.@"33_to_63" },
        .{ .value = -9223372036854775809, .expected_bits = types_mod.Num.Int.BitsNeeded.@"64" },
        .{ .value = -170141183460469231731687303715884105728, .expected_bits = types_mod.Num.Int.BitsNeeded.@"65_to_127" },
    };

    inline for (test_cases) |tc| {
        // Calculate the magnitude
        const u128_val: u128 = if (tc.value < 0) @as(u128, @intCast(-(tc.value + 1))) + 1 else @as(u128, @intCast(tc.value));

        // Apply the branchless adjustment for minimum signed values
        const is_negative = @as(u1, if (tc.value < 0) 1 else 0);
        const is_power_of_2 = @as(u1, if (u128_val != 0 and (u128_val & (u128_val - 1)) == 0) 1 else 0);
        const is_minimum_signed = is_negative & is_power_of_2;
        const adjusted_val = u128_val - is_minimum_signed;

        const bits_needed = types_mod.Num.Int.BitsNeeded.fromValue(adjusted_val);
        try std.testing.expectEqual(tc.expected_bits, bits_needed);
    }
}

test "branchless minimum signed value detection" {
    const test_cases = .{
        // Minimum signed values (negative powers of 2)
        .{ .value = -1, .is_minimum = true }, // magnitude 1 = 2^0
        .{ .value = -2, .is_minimum = true }, // magnitude 2 = 2^1
        .{ .value = -4, .is_minimum = true }, // magnitude 4 = 2^2
        .{ .value = -8, .is_minimum = true }, // magnitude 8 = 2^3
        .{ .value = -16, .is_minimum = true }, // magnitude 16 = 2^4
        .{ .value = -32, .is_minimum = true }, // magnitude 32 = 2^5
        .{ .value = -64, .is_minimum = true }, // magnitude 64 = 2^6
        .{ .value = -128, .is_minimum = true }, // magnitude 128 = 2^7
        .{ .value = -256, .is_minimum = true }, // magnitude 256 = 2^8
        .{ .value = -32768, .is_minimum = true }, // magnitude 32768 = 2^15
        .{ .value = -2147483648, .is_minimum = true }, // magnitude 2^31

        // Not minimum signed values
        .{ .value = 128, .is_minimum = false }, // positive
        .{ .value = -3, .is_minimum = false }, // magnitude 3 (not power of 2)
        .{ .value = -5, .is_minimum = false }, // magnitude 5 (not power of 2)
        .{ .value = -127, .is_minimum = false }, // magnitude 127 (not power of 2)
        .{ .value = -129, .is_minimum = false }, // magnitude 129 (not power of 2)
        .{ .value = -130, .is_minimum = false }, // magnitude 130 (not power of 2)
        .{ .value = 0, .is_minimum = false }, // zero
    };

    inline for (test_cases) |tc| {
        const value: i128 = tc.value;
        const u128_val: u128 = if (value < 0) @as(u128, @intCast(-(value + 1))) + 1 else @as(u128, @intCast(value));

        const is_negative = @as(u1, @intFromBool(value < 0));
        const is_power_of_2 = @as(u1, @intFromBool(u128_val != 0 and (u128_val & (u128_val - 1)) == 0));
        const is_minimum_signed = is_negative & is_power_of_2;

        const expected: u1 = @intFromBool(tc.is_minimum);
        try std.testing.expectEqual(expected, is_minimum_signed);
    }
}

test "verify -128 produces 7 bits needed" {
    const value: i128 = -128;
    const u128_val: u128 = if (value < 0) @as(u128, @intCast(-(value + 1))) + 1 else @as(u128, @intCast(value));

    // Check intermediate values
    try std.testing.expectEqual(@as(u128, 128), u128_val);

    const is_negative = @as(u1, @intFromBool(value < 0));
    const is_power_of_2 = @as(u1, @intFromBool(u128_val != 0 and (u128_val & (u128_val - 1)) == 0));
    const is_minimum_signed = is_negative & is_power_of_2;

    try std.testing.expectEqual(@as(u1, 1), is_negative);
    try std.testing.expectEqual(@as(u1, 1), is_power_of_2);
    try std.testing.expectEqual(@as(u1, 1), is_minimum_signed);

    const adjusted_val = u128_val - is_minimum_signed;
    try std.testing.expectEqual(@as(u128, 127), adjusted_val);

    // Test that 127 maps to 7 bits
    const bits_needed = types_mod.Num.Int.BitsNeeded.fromValue(adjusted_val);
    try std.testing.expectEqual(types_mod.Num.Int.BitsNeeded.@"7", bits_needed);
    try std.testing.expectEqual(@as(u8, 7), bits_needed.toBits());
}

/// Check the types for the provided pattern
pub fn checkPattern(self: *Self, pattern_idx: CIR.Pattern.Idx) std.mem.Allocator.Error!void {
    const trace = tracy.trace(@src());
    defer trace.end();

    _ = self;
    _ = pattern_idx;
}

test "lambda with record field access infers correct type" {
    // The lambda |x, y| { x: x, y: y }.x should have type a, b -> a
    // And when annotated as I32, I32 -> I32, it should unify correctly.
    // This is a regression test against a bug that previously existed in that scenario.
    const gpa = std.testing.allocator;

    // Create a minimal environment for testing
    var module_env = base.ModuleEnv.init(gpa);
    defer module_env.deinit();

    var can_ir = CIR.init(&module_env);
    defer can_ir.deinit();

    var solver = try Self.init(gpa, &module_env.types, &can_ir);
    defer solver.deinit();

    // Create type variables for the lambda parameters
    const param_x_var = module_env.types.fresh();
    const param_y_var = module_env.types.fresh();

    // Create a record with fields x and y
    var record_fields = std.ArrayList(types_mod.RecordField).init(gpa);
    defer record_fields.deinit();

    const x_ident = module_env.idents.insert(gpa, base.Ident.for_text("x"), base.Region.zero());
    const y_ident = module_env.idents.insert(gpa, base.Ident.for_text("y"), base.Region.zero());

    try record_fields.append(.{ .name = x_ident, .var_ = param_x_var });
    try record_fields.append(.{ .name = y_ident, .var_ = param_y_var });

    const fields_range = module_env.types.appendRecordFields(record_fields.items);
    const ext_var = module_env.types.fresh();
    const record_content = types_mod.Content{
        .structure = .{
            .record = .{
                .fields = fields_range,
                .ext = ext_var,
            },
        },
    };
    _ = module_env.types.freshFromContent(record_content);

    // Simulate field access: record.x
    // The result type should unify with param_x_var
    const field_access_var = module_env.types.fresh();
    _ = solver.unify(field_access_var, param_x_var);

    // Create the lambda type: param_x, param_y -> field_access_result
    const lambda_content = module_env.types.mkFuncUnbound(&[_]types_mod.Var{ param_x_var, param_y_var }, field_access_var);
    const lambda_var = module_env.types.freshFromContent(lambda_content);

    // The lambda should have type a, b -> a (param_x and return type are unified)
    const resolved_lambda = module_env.types.resolveVar(lambda_var);
    try std.testing.expect(resolved_lambda.desc.content == .structure);
    try std.testing.expect(resolved_lambda.desc.content.structure == .fn_unbound);

    const func = resolved_lambda.desc.content.structure.fn_unbound;
    const args = module_env.types.getFuncArgsSlice(func.args);
    try std.testing.expectEqual(@as(usize, 2), args.len);

    // Verify that first parameter and return type resolve to the same variable
    const first_param_resolved = module_env.types.resolveVar(args[0]);
    const return_resolved = module_env.types.resolveVar(func.ret);
    try std.testing.expectEqual(first_param_resolved.var_, return_resolved.var_);

    // Now test with annotation: I32, I32 -> I32
    const i32_content = types_mod.Content{ .structure = .{ .num = .{ .int_precision = .i32 } } };
    const i32_var1 = module_env.types.freshFromContent(i32_content);
    const i32_var2 = module_env.types.freshFromContent(i32_content);
    const i32_var3 = module_env.types.freshFromContent(i32_content);

    const annotated_func = module_env.types.mkFuncPure(&[_]types_mod.Var{ i32_var1, i32_var2 }, i32_var3);
    const annotation_var = module_env.types.freshFromContent(annotated_func);

    // Unify the lambda with its annotation
    const unify_result = solver.unify(lambda_var, annotation_var);
    try std.testing.expect(unify_result == .ok);

    // Verify the lambda now has the concrete type
    const final_resolved = module_env.types.resolveVar(lambda_var);
    try std.testing.expect(final_resolved.desc.content == .structure);
    try std.testing.expect(final_resolved.desc.content.structure == .fn_pure);

    // Test call site: when calling with integer literals
    const num_unbound = types_mod.Content{ .structure = .{ .num = .{ .num_unbound = .{ .sign_needed = false, .bits_needed = 0 } } } };
    const lit1_var = module_env.types.freshFromContent(num_unbound);
    const lit2_var = module_env.types.freshFromContent(num_unbound);
    const call_result_var = module_env.types.fresh();

    const expected_func_content = module_env.types.mkFuncUnbound(&[_]types_mod.Var{ lit1_var, lit2_var }, call_result_var);
    const expected_func_var = module_env.types.freshFromContent(expected_func_content);

    // The critical fix: unify expected with actual (not the other way around)
    const call_unify_result = solver.unify(expected_func_var, lambda_var);
    try std.testing.expect(call_unify_result == .ok);

    // Verify the literals got constrained to I32
    const lit1_resolved = module_env.types.resolveVar(lit1_var);
    try std.testing.expect(lit1_resolved.desc.content == .structure);
    try std.testing.expect(lit1_resolved.desc.content.structure == .num);
    try std.testing.expect(lit1_resolved.desc.content.structure.num == .int_precision);
    try std.testing.expect(lit1_resolved.desc.content.structure.num.int_precision == .i32);
}

test "dot access properly unifies field types with parameters" {
    // This test verifies that e_dot_access correctly handles field access
    // and unifies the field type with the expression result type.

    const gpa = std.testing.allocator;

    // Create a minimal environment for testing
    var module_env = base.ModuleEnv.init(gpa);
    defer module_env.deinit();

    var can_ir = CIR.init(&module_env);
    defer can_ir.deinit();

    var solver = try Self.init(gpa, &module_env.types, &can_ir);
    defer solver.deinit();

    // Create a parameter type variable
    const param_var = module_env.types.fresh();

    // Create a record with field "x" of the same type as the parameter
    var record_fields = std.ArrayList(types_mod.RecordField).init(gpa);
    defer record_fields.deinit();

    const x_ident = module_env.idents.insert(gpa, base.Ident.for_text("x"), base.Region.zero());
    try record_fields.append(.{ .name = x_ident, .var_ = param_var });

    const fields_range = module_env.types.appendRecordFields(record_fields.items);
    const ext_var = module_env.types.fresh();
    const record_content = types_mod.Content{
        .structure = .{
            .record = .{
                .fields = fields_range,
                .ext = ext_var,
            },
        },
    };
    const record_var = module_env.types.freshFromContent(record_content);

    // Create a dot access result variable
    const dot_access_var = module_env.types.fresh();

    // Simulate the dot access logic from checkExpr
    const resolved_record = module_env.types.resolveVar(record_var);
    try std.testing.expect(resolved_record.desc.content == .structure);
    try std.testing.expect(resolved_record.desc.content.structure == .record);

    const record = resolved_record.desc.content.structure.record;
    const fields = module_env.types.getRecordFieldsSlice(record.fields);

    // Find field "x" and unify with dot access result
    var found_field = false;
    for (fields.items(.name), fields.items(.var_)) |field_name, field_var| {
        if (field_name == x_ident) {
            _ = solver.unify(dot_access_var, field_var);
            found_field = true;
            break;
        }
    }
    try std.testing.expect(found_field);

    // Verify that dot_access_var and param_var now resolve to the same variable
    const dot_resolved = module_env.types.resolveVar(dot_access_var);
    const param_resolved = module_env.types.resolveVar(param_var);
    try std.testing.expectEqual(dot_resolved.var_, param_resolved.var_);

    // Test with unbound record
    const unbound_record_content = types_mod.Content{
        .structure = .{
            .record_unbound = fields_range,
        },
    };
    const unbound_record_var = module_env.types.freshFromContent(unbound_record_content);
    const dot_access_var2 = module_env.types.fresh();

    // Same test with record_unbound
    const resolved_unbound = module_env.types.resolveVar(unbound_record_var);
    try std.testing.expect(resolved_unbound.desc.content == .structure);
    try std.testing.expect(resolved_unbound.desc.content.structure == .record_unbound);

    const unbound_record = resolved_unbound.desc.content.structure.record_unbound;
    const unbound_fields = module_env.types.getRecordFieldsSlice(unbound_record);

    found_field = false;
    for (unbound_fields.items(.name), unbound_fields.items(.var_)) |field_name, field_var| {
        if (field_name == x_ident) {
            _ = solver.unify(dot_access_var2, field_var);
            found_field = true;
            break;
        }
    }
    try std.testing.expect(found_field);

    // Verify unification worked
    const dot2_resolved = module_env.types.resolveVar(dot_access_var2);
    try std.testing.expectEqual(dot2_resolved.var_, param_resolved.var_);
}

test "call site unification order matters for concrete vs flexible types" {
    // This test verifies that unification order matters when dealing with
    // concrete types (like I32) and flexible types (like Num(*)).
    //
    // At call sites, we must unify in the correct order:
    // - unify(flexible, concrete) ✓ succeeds - flexible types can be constrained
    // - unify(concrete, flexible) ✗ fails - concrete types cannot become more general
    //
    // The test demonstrates the complete type checking scenario:
    // 1. Unification order matters (concrete→flexible fails, flexible→concrete succeeds)
    // 2. When unifying function types in the correct order, the flexible argument
    //    types are properly constrained to match the concrete parameter types
    // 3. Numeric arguments start as flexible num_unbound types
    // 4. After unification, they become concrete I32 types
    const gpa = std.testing.allocator;

    // Create a minimal environment for testing
    var module_env = base.ModuleEnv.init(gpa);
    defer module_env.deinit();

    var can_ir = CIR.init(&module_env);
    defer can_ir.deinit();

    var solver = try Self.init(gpa, &module_env.types, &can_ir);
    defer solver.deinit();

    // First, verify basic number unification works as expected
    const i32_content = types_mod.Content{ .structure = .{ .num = .{ .int_precision = .i32 } } };
    const i32_test = module_env.types.freshFromContent(i32_content);
    const num_unbound = types_mod.Content{ .structure = .{ .num = .{ .num_unbound = .{ .sign_needed = false, .bits_needed = 0 } } } };
    const flex_test = module_env.types.freshFromContent(num_unbound);

    // Flexible number should unify with concrete I32 and become I32
    const basic_result = solver.unify(flex_test, i32_test);
    try std.testing.expect(basic_result == .ok);

    // Verify the flexible variable was constrained to I32
    const flex_resolved = module_env.types.resolveVar(flex_test);
    switch (flex_resolved.desc.content) {
        .structure => |s| switch (s) {
            .num => |n| switch (n) {
                .int_precision => |prec| {
                    try std.testing.expectEqual(types_mod.Num.Int.Precision.i32, prec);
                },
                else => return error.TestUnexpectedResult,
            },
            else => return error.TestUnexpectedResult,
        },
        else => return error.TestUnexpectedResult,
    }

    // Now test with function types
    // Create a concrete function type: I32, I32 -> I32
    const i32_var1 = module_env.types.freshFromContent(i32_content);
    const i32_var2 = module_env.types.freshFromContent(i32_content);
    const i32_var3 = module_env.types.freshFromContent(i32_content);

    const concrete_func = module_env.types.mkFuncPure(&[_]types_mod.Var{ i32_var1, i32_var2 }, i32_var3);
    const concrete_func_var = module_env.types.freshFromContent(concrete_func);

    // Create flexible argument types (like integer literals)
    const arg1_var = module_env.types.freshFromContent(num_unbound);
    const arg2_var = module_env.types.freshFromContent(num_unbound);
    const result_var = module_env.types.fresh();

    // Create expected function type from arguments
    const expected_func = module_env.types.mkFuncUnbound(&[_]types_mod.Var{ arg1_var, arg2_var }, result_var);
    const expected_func_var = module_env.types.freshFromContent(expected_func);

    // The wrong order: unify(concrete, expected) would fail
    // because I32 can't unify with Num(*)
    const wrong_order_result = solver.unify(concrete_func_var, expected_func_var);
    try std.testing.expect(wrong_order_result == .problem);

    // After failed unification, both variables become error types
    const concrete_after_fail = module_env.types.resolveVar(concrete_func_var);
    const expected_after_fail = module_env.types.resolveVar(expected_func_var);
    try std.testing.expectEqual(types_mod.Content.err, concrete_after_fail.desc.content);
    try std.testing.expectEqual(types_mod.Content.err, expected_after_fail.desc.content);

    // Now simulate a complete type checking scenario for a function call
    // This is what happens when type checking code like: myFunc(1, 2)
    // where myFunc : I32, I32 -> I32

    // Step 1: Create the known function type (I32, I32 -> I32)
    const i32_var4 = module_env.types.freshFromContent(i32_content);
    const i32_var5 = module_env.types.freshFromContent(i32_content);
    const i32_var6 = module_env.types.freshFromContent(i32_content);
    const known_func = module_env.types.mkFuncPure(&[_]types_mod.Var{ i32_var4, i32_var5 }, i32_var6);
    const known_func_var = module_env.types.freshFromContent(known_func);

    // Step 2: Create flexible argument types (representing literals like 1 and 2)
    const call_arg1 = module_env.types.freshFromContent(num_unbound);
    const call_arg2 = module_env.types.freshFromContent(num_unbound);

    // Verify the arguments start as flexible num_unbound types
    const arg1_before = module_env.types.resolveVar(call_arg1);
    const arg2_before = module_env.types.resolveVar(call_arg2);

    switch (arg1_before.desc.content) {
        .structure => |s| switch (s) {
            .num => |n| switch (n) {
                .num_unbound => {}, // Expected
                else => return error.TestUnexpectedResult,
            },
            else => return error.TestUnexpectedResult,
        },
        else => return error.TestUnexpectedResult,
    }

    switch (arg2_before.desc.content) {
        .structure => |s| switch (s) {
            .num => |n| switch (n) {
                .num_unbound => {}, // Expected
                else => return error.TestUnexpectedResult,
            },
            else => return error.TestUnexpectedResult,
        },
        else => return error.TestUnexpectedResult,
    }

    // Step 3: Create the expected function type from the call site
    // This represents the type we expect based on the arguments
    const call_result = module_env.types.fresh();
    const call_func = module_env.types.mkFuncUnbound(&[_]types_mod.Var{ call_arg1, call_arg2 }, call_result);
    const call_func_var = module_env.types.freshFromContent(call_func);

    // Step 4: Unify the expected type with the known type
    // This is the key step - unify(expected, known) in the correct order
    const unify_result = solver.unify(call_func_var, known_func_var);
    try std.testing.expect(unify_result == .ok);

    // Step 5: Verify that the call arguments were constrained to I32
    // This simulates what happens in real type checking - the argument
    // variables used at the call site get constrained by the function type

    // Step 6: Verify that both arguments are now constrained to I32
    for ([_]types_mod.Var{ call_arg1, call_arg2 }) |arg| {
        const arg_resolved = module_env.types.resolveVar(arg);
        switch (arg_resolved.desc.content) {
            .structure => |s| switch (s) {
                .num => |n| switch (n) {
                    .int_precision => |prec| {
                        try std.testing.expectEqual(types_mod.Num.Int.Precision.i32, prec);
                    },
                    .num_compact => |compact| switch (compact) {
                        .int => |prec| {
                            try std.testing.expectEqual(types_mod.Num.Int.Precision.i32, prec);
                        },
                        else => return error.TestUnexpectedResult,
                    },
                    else => return error.TestUnexpectedResult,
                },
                else => return error.TestUnexpectedResult,
            },
            else => return error.TestUnexpectedResult,
        }
    }
}<|MERGE_RESOLUTION|>--- conflicted
+++ resolved
@@ -290,20 +290,9 @@
                         else => unreachable,
                     };
 
-<<<<<<< HEAD
                     // Unify instantiated argument types with actual arguments
                     const inst_args = self.types.getFuncArgsSlice(func_struct.args);
                     const arg_vars: []Var = @ptrCast(@alignCast(call_args));
-=======
-                // Create an unbound function type with the call result as return type
-                // The unification will propagate the actual return type to the call
-                //
-                // TODO: Do we need to insert a CIR placeholder node here as well?
-                // What happens if later this type variable has a problem, and we
-                // try to look up it's region in CIR?
-                const func_content = self.types.mkFuncUnbound(arg_vars, call_var);
-                const expected_func_var = self.types.freshFromContent(func_content);
->>>>>>> ffa14d22
 
                     // Only unify arguments if counts match - otherwise let the normal
                     // unification process handle the arity mismatch error
@@ -322,6 +311,13 @@
                 } else {
                     // Fall back to the old behavior for non-annotated functions
                     const arg_vars: []Var = @ptrCast(@alignCast(call_args));
+
+                    // Create an unbound function type with the call result as return type
+                    // The unification will propagate the actual return type to the call
+                    //
+                    // TODO: Do we need to insert a CIR placeholder node here as well?
+                    // What happens if later this type variable has a problem, and we
+                    // try to look up it's region in CIR?
                     const func_content = self.types.mkFuncUnbound(arg_vars, call_var);
                     const expected_func_var = self.types.freshFromContent(func_content);
                     _ = self.unify(expected_func_var, func_var);
