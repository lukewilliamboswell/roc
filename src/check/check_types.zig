--- conflicted
+++ resolved
@@ -1045,13 +1045,6 @@
 // binop //
 
 /// Check the types for an if-else expr
-<<<<<<< HEAD
-pub fn checkIfElseExpr(
-    self: *Self,
-    if_expr_idx: CIR.Expr.Idx,
-    if_: anytype, // TODO this should restrict to CIR.Expr.if variant, look this up
-) std.mem.Allocator.Error!bool {
-=======
 fn checkBinopExpr(self: *Self, _: CIR.Expr.Idx, binop: CIR.Expr.Binop) Allocator.Error!bool {
     var does_fx = try self.checkExpr(binop.lhs);
     does_fx = try self.checkExpr(binop.rhs) or does_fx;
@@ -1062,8 +1055,7 @@
 // if-else //
 
 /// Check the types for an if-else expr
-fn checkIfElseExpr(self: *Self, if_expr_idx: CIR.Expr.Idx, if_: CIR.If) std.mem.Allocator.Error!bool {
->>>>>>> 0d4d1531
+fn checkIfElseExpr(self: *Self, if_expr_idx: CIR.Expr.Idx, if_: std.meta.FieldType(CIR.Expr, .e_if)) std.mem.Allocator.Error!bool {
     const branches = self.can_ir.store.sliceIfBranches(if_.branches);
 
     // Should never be 0
@@ -1147,7 +1139,7 @@
 // match //
 
 /// Check the types for an if-else expr
-fn checkMatchExpr(self: *Self, expr_idx: CIR.Expr.Idx, match: CIR.Match) Allocator.Error!bool {
+fn checkMatchExpr(self: *Self, expr_idx: CIR.Expr.Idx, match: CIR.Expr.Match) Allocator.Error!bool {
     // Check the match's condition
     var does_fx = try self.checkExpr(match.cond);
     const cond_var: Var = @enumFromInt(@intFromEnum(match.cond));
