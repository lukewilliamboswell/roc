# META
~~~ini
description=Variable scoping with var keyword
type=file
~~~
# SOURCE
~~~roc
module []

# Function showing var vs regular identifier independence
testFunc = |input| {
	sum = input # Regular identifier
	var sum_ = input * 2 # Var with underscore - should not conflict

	sum_ = sum_ + sum # Reassign var - should work
	sum + sum_ # Both should be accessible
}
~~~
# PROBLEMS
NIL
# TOKENS
~~~zig
KwModule(1:1-1:7),OpenSquare(1:8-1:9),CloseSquare(1:9-1:10),Newline(1:1-1:1),
Newline(1:1-1:1),
Newline(3:2-3:58),
LowerIdent(4:1-4:9),OpAssign(4:10-4:11),OpBar(4:12-4:13),LowerIdent(4:13-4:18),OpBar(4:18-4:19),OpenCurly(4:20-4:21),Newline(1:1-1:1),
LowerIdent(5:2-5:5),OpAssign(5:6-5:7),LowerIdent(5:8-5:13),Newline(5:15-5:34),
KwVar(6:2-6:5),LowerIdent(6:6-6:10),OpAssign(6:11-6:12),LowerIdent(6:13-6:18),OpStar(6:19-6:20),Int(6:21-6:22),Newline(6:24-6:66),
Newline(1:1-1:1),
LowerIdent(8:2-8:6),OpAssign(8:7-8:8),LowerIdent(8:9-8:13),OpPlus(8:14-8:15),LowerIdent(8:16-8:19),Newline(8:21-8:48),
LowerIdent(9:2-9:5),OpPlus(9:6-9:7),LowerIdent(9:8-9:12),Newline(9:14-9:40),
CloseCurly(10:1-10:2),EndOfFile(10:2-10:2),
~~~
# PARSE
~~~clojure
(file @1-1-10-2
	(module @1-1-1-10
		(exposes @1-8-1-10))
	(statements
		(s-decl @4-1-10-2
			(p-ident @4-1-4-9 (raw "testFunc"))
			(e-lambda @4-12-10-2
				(args
					(p-ident @4-13-4-18 (raw "input")))
				(e-block @4-20-10-2
					(statements
						(s-decl @5-2-5-13
							(p-ident @5-2-5-5 (raw "sum"))
							(e-ident @5-8-5-13 (qaul "") (raw "input")))
						(s-var @6-2-8-6 (name "sum_")
							(e-binop @6-13-8-6 (op "*")
								(e-ident @6-13-6-18 (qaul "") (raw "input"))
								(e-int @6-21-6-22 (raw "2"))))
						(s-decl @8-2-9-5
							(p-ident @8-2-8-6 (raw "sum_"))
							(e-binop @8-9-9-5 (op "+")
								(e-ident @8-9-8-13 (qaul "") (raw "sum_"))
								(e-ident @8-16-8-19 (qaul "") (raw "sum"))))
						(e-binop @9-2-10-2 (op "+")
							(e-ident @9-2-9-5 (qaul "") (raw "sum"))
							(e-ident @9-8-9-12 (qaul "") (raw "sum_")))))))))
~~~
# FORMATTED
~~~roc
NO CHANGE
~~~
# CANONICALIZE
~~~clojure
(can-ir
<<<<<<< HEAD
	(d-let (id 93)
		(p-assign @4-1-4-9 (ident "testFunc") (id 72))
		(e-lambda @4-12-10-2 (id 92)
=======
	(d-let (id 91)
		(p-assign @4-1-4-9 (ident "testFunc") (id 72))
		(e-lambda @4-12-10-2 (id 90)
>>>>>>> f127b084
			(args
				(p-assign @4-13-4-18 (ident "input") (id 73)))
			(e-block @4-20-10-2
				(s-let @5-2-5-13
					(p-assign @5-2-5-5 (ident "sum") (id 74))
					(e-lookup-local @5-8-5-13 (id 75)
						(pattern (id 73))))
				(s-var @6-2-8-6
					(p-assign @6-2-8-6 (ident "sum_") (id 80))
					(e-binop @6-13-8-6 (op "mul") (id 79)
						(e-lookup-local @6-13-6-18
							(pattern (id 73)))
						(e-int @6-21-6-22 (value "2"))))
				(s-reassign @8-2-8-6
					(p-assign @6-2-8-6 (ident "sum_") (id 80))
					(e-binop @8-9-9-5 (op "add") (id 84)
						(e-lookup-local @8-9-8-13
							(pattern (id 80)))
						(e-lookup-local @8-16-8-19
							(pattern (id 74)))))
				(e-binop @9-2-10-2 (op "add")
					(e-lookup-local @9-2-9-5
						(pattern (id 74)))
					(e-lookup-local @9-8-9-12
						(pattern (id 80))))))))
~~~
# TYPES
~~~clojure
(inferred-types
	(defs
		(d_assign (name "testFunc") (def_var 93) (type "* ? *")))
	(expressions
		(expr @4-12-10-2 (type "* ? *"))))
~~~<|MERGE_RESOLUTION|>--- conflicted
+++ resolved
@@ -67,15 +67,9 @@
 # CANONICALIZE
 ~~~clojure
 (can-ir
-<<<<<<< HEAD
-	(d-let (id 93)
+	(d-let (id 92)
 		(p-assign @4-1-4-9 (ident "testFunc") (id 72))
-		(e-lambda @4-12-10-2 (id 92)
-=======
-	(d-let (id 91)
-		(p-assign @4-1-4-9 (ident "testFunc") (id 72))
-		(e-lambda @4-12-10-2 (id 90)
->>>>>>> f127b084
+		(e-lambda @4-12-10-2 (id 91)
 			(args
 				(p-assign @4-13-4-18 (ident "input") (id 73)))
 			(e-block @4-20-10-2
@@ -106,7 +100,7 @@
 ~~~clojure
 (inferred-types
 	(defs
-		(d_assign (name "testFunc") (def_var 93) (type "* ? *")))
+		(d_assign (name "testFunc") (def_var 92) (type "* ? *")))
 	(expressions
 		(expr @4-12-10-2 (type "* ? *"))))
 ~~~