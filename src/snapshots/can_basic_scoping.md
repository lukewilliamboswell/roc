# META
~~~ini
description=Basic variable scoping behavior
type=file
~~~
# SOURCE
~~~roc
module []

# Top-level variables
x = 5
y = 10

# Function that shadows outer variable
outerFunc = |_| {
    x = 20  # Should shadow top-level x
    innerResult = {
        # Block scope
        z = x + y  # x should resolve to 20, y to 10
        z + 1
    }
    innerResult
}
~~~
# PROBLEMS
**DUPLICATE DEFINITION**
The name `x` is being redeclared in this scope.

The redeclaration is here:
**can_basic_scoping.md:9:5:9:6:**
```roc
    x = 20  # Should shadow top-level x
```

But `x` was already defined here:
**can_basic_scoping.md:4:1:4:2:**
```roc
x = 5
```


# TOKENS
~~~zig
KwModule(1:1-1:7),OpenSquare(1:8-1:9),CloseSquare(1:9-1:10),Newline(1:1-1:1),
Newline(1:1-1:1),
Newline(3:2-3:22),
LowerIdent(4:1-4:2),OpAssign(4:3-4:4),Int(4:5-4:6),Newline(1:1-1:1),
LowerIdent(5:1-5:2),OpAssign(5:3-5:4),Int(5:5-5:7),Newline(1:1-1:1),
Newline(1:1-1:1),
Newline(7:2-7:39),
LowerIdent(8:1-8:10),OpAssign(8:11-8:12),OpBar(8:13-8:14),Underscore(8:14-8:15),OpBar(8:15-8:16),OpenCurly(8:17-8:18),Newline(1:1-1:1),
LowerIdent(9:5-9:6),OpAssign(9:7-9:8),Int(9:9-9:11),Newline(9:14-9:40),
LowerIdent(10:5-10:16),OpAssign(10:17-10:18),OpenCurly(10:19-10:20),Newline(1:1-1:1),
Newline(11:10-11:22),
LowerIdent(12:9-12:10),OpAssign(12:11-12:12),LowerIdent(12:13-12:14),OpPlus(12:15-12:16),LowerIdent(12:17-12:18),Newline(12:21-12:53),
LowerIdent(13:9-13:10),OpPlus(13:11-13:12),Int(13:13-13:14),Newline(1:1-1:1),
CloseCurly(14:5-14:6),Newline(1:1-1:1),
LowerIdent(15:5-15:16),Newline(1:1-1:1),
CloseCurly(16:1-16:2),EndOfFile(16:2-16:2),
~~~
# PARSE
~~~clojure
(file @1-1-16-2
	(module @1-1-1-10
		(exposes @1-8-1-10))
	(statements
		(s-decl @4-1-4-6
			(p-ident @4-1-4-2 (raw "x"))
			(e-int @4-5-4-6 (raw "5")))
		(s-decl @5-1-5-7
			(p-ident @5-1-5-2 (raw "y"))
			(e-int @5-5-5-7 (raw "10")))
		(s-decl @8-1-16-2
			(p-ident @8-1-8-10 (raw "outerFunc"))
			(e-lambda @8-13-16-2
				(args
					(p-underscore))
				(e-block @8-17-16-2
					(statements
						(s-decl @9-5-9-11
							(p-ident @9-5-9-6 (raw "x"))
							(e-int @9-9-9-11 (raw "20")))
						(s-decl @10-5-14-6
							(p-ident @10-5-10-16 (raw "innerResult"))
							(e-block @10-19-14-6
								(statements
									(s-decl @12-9-13-10
										(p-ident @12-9-12-10 (raw "z"))
										(e-binop @12-13-13-10 (op "+")
											(e-ident @12-13-12-14 (qaul "") (raw "x"))
											(e-ident @12-17-12-18 (qaul "") (raw "y"))))
									(e-binop @13-9-14-6 (op "+")
										(e-ident @13-9-13-10 (qaul "") (raw "z"))
										(e-int @13-13-13-14 (raw "1"))))))
						(e-ident @15-5-15-16 (qaul "") (raw "innerResult"))))))))
~~~
# FORMATTED
~~~roc
module []

# Top-level variables
x = 5
y = 10

# Function that shadows outer variable
outerFunc = |_| {
	x = 20 # Should shadow top-level x
	innerResult = {
		# Block scope
		z = x + y # x should resolve to 20, y to 10
		z + 1
	}
	innerResult
}
~~~
# CANONICALIZE
~~~clojure
<<<<<<< HEAD
(can_ir
	(d_let
		(def_pattern
			(p_assign (4:1-4:2)
				(pid 12)
				(ident "x")))
		(def_expr
			(e_int (4:5-4:6)
				(int_var 15)
				(requirements (sign_needed "false") (bits_needed "types.types.Num.Int.BitsNeeded.7"))
				(value "5"))))
	(d_let
		(def_pattern
			(p_assign (5:1-5:2)
				(pid 17)
				(ident "y")))
		(def_expr
			(e_int (5:5-5:7)
				(int_var 20)
				(requirements (sign_needed "false") (bits_needed "types.types.Num.Int.BitsNeeded.7"))
				(value "10"))))
	(d_let
		(def_pattern
			(p_assign (8:1-8:10)
				(pid 22)
				(ident "outerFunc")))
		(def_expr
			(e_lambda (8:13-16:2)
				(args (p_underscore (8:14-8:15) (pid 23)))
				(e_block (8:17-16:2)
					(s_let (9:5-9:11)
						(p_assign (9:5-9:6)
							(pid 24)
							(ident "x"))
						(e_int (9:9-9:11)
							(int_var 28)
							(requirements (sign_needed "false") (bits_needed "types.types.Num.Int.BitsNeeded.7"))
							(value "20")))
					(s_let (10:5-14:6)
						(p_assign (10:5-10:16)
							(pid 30)
							(ident "innerResult"))
						(e_block (10:19-14:6)
							(s_let (12:9-13:10)
								(p_assign (12:9-12:10)
									(pid 31)
									(ident "z"))
								(e_binop (12:13-13:10)
									"add"
									(e_lookup (12:13-12:14) (pid 24))
									(e_lookup (12:17-12:18) (pid 17))))
							(e_binop (13:9-14:6)
								"add"
								(e_lookup (13:9-13:10) (pid 31))
								(e_int (13:13-13:14)
									(int_var 39)
									(requirements (sign_needed "false") (bits_needed "types.types.Num.Int.BitsNeeded.7"))
									(value "1")))))
					(e_lookup (15:5-15:16) (pid 30)))))))
=======
(can-ir
	(d-let (id 76)
		(p-assign @4-1-4-2 (ident "x") (id 72))
		(e-int @4-5-4-6 (int-var 74) (precision-var 73) (literal "5") (value "TODO") (bound "u8") (id 75)))
	(d-let (id 81)
		(p-assign @5-1-5-2 (ident "y") (id 77))
		(e-int @5-5-5-7 (int-var 79) (precision-var 78) (literal "10") (value "TODO") (bound "u8") (id 80)))
	(d-let (id 106)
		(p-assign @8-1-8-10 (ident "outerFunc") (id 82))
		(e-lambda @8-13-16-2 (id 105)
			(args
				(p-underscore @8-14-8-15 (id 83)))
			(e-block @8-17-16-2
				(s-let @9-5-9-11
					(p-assign @9-5-9-6 (ident "x") (id 84))
					(e-int @9-9-9-11 (int-var 87) (precision-var 86) (literal "20") (value "TODO") (bound "u8") (id 88)))
				(s-let @10-5-14-6
					(p-assign @10-5-10-16 (ident "innerResult") (id 90))
					(e-block @10-19-14-6 (id 101)
						(s-let @12-9-13-10
							(p-assign @12-9-12-10 (ident "z") (id 91))
							(e-binop @12-13-13-10 (op "add") (id 94)
								(e-lookup-local @12-13-12-14
									(pattern (id 84)))
								(e-lookup-local @12-17-12-18
									(pattern (id 77)))))
						(e-binop @13-9-14-6 (op "add")
							(e-lookup-local @13-9-13-10
								(pattern (id 91)))
							(e-int @13-13-13-14 (int-var 98) (precision-var 97) (literal "1") (value "TODO") (bound "u8")))))
				(e-lookup-local @15-5-15-16
					(pattern (id 90)))))))
>>>>>>> d72e3f80
~~~
# TYPES
~~~clojure
(inferred-types
	(defs
		(def (name "x") (type "Num(Int(*))"))
		(def (name "y") (type "Num(Int(*))"))
		(def (name "outerFunc") (type "*")))
	(expressions
		(expr @4-5-4-6 (type "Num(Int(*))"))
		(expr @5-5-5-7 (type "Num(Int(*))"))
		(expr @8-13-16-2 (type "*"))))
~~~<|MERGE_RESOLUTION|>--- conflicted
+++ resolved
@@ -115,74 +115,13 @@
 ~~~
 # CANONICALIZE
 ~~~clojure
-<<<<<<< HEAD
-(can_ir
-	(d_let
-		(def_pattern
-			(p_assign (4:1-4:2)
-				(pid 12)
-				(ident "x")))
-		(def_expr
-			(e_int (4:5-4:6)
-				(int_var 15)
-				(requirements (sign_needed "false") (bits_needed "types.types.Num.Int.BitsNeeded.7"))
-				(value "5"))))
-	(d_let
-		(def_pattern
-			(p_assign (5:1-5:2)
-				(pid 17)
-				(ident "y")))
-		(def_expr
-			(e_int (5:5-5:7)
-				(int_var 20)
-				(requirements (sign_needed "false") (bits_needed "types.types.Num.Int.BitsNeeded.7"))
-				(value "10"))))
-	(d_let
-		(def_pattern
-			(p_assign (8:1-8:10)
-				(pid 22)
-				(ident "outerFunc")))
-		(def_expr
-			(e_lambda (8:13-16:2)
-				(args (p_underscore (8:14-8:15) (pid 23)))
-				(e_block (8:17-16:2)
-					(s_let (9:5-9:11)
-						(p_assign (9:5-9:6)
-							(pid 24)
-							(ident "x"))
-						(e_int (9:9-9:11)
-							(int_var 28)
-							(requirements (sign_needed "false") (bits_needed "types.types.Num.Int.BitsNeeded.7"))
-							(value "20")))
-					(s_let (10:5-14:6)
-						(p_assign (10:5-10:16)
-							(pid 30)
-							(ident "innerResult"))
-						(e_block (10:19-14:6)
-							(s_let (12:9-13:10)
-								(p_assign (12:9-12:10)
-									(pid 31)
-									(ident "z"))
-								(e_binop (12:13-13:10)
-									"add"
-									(e_lookup (12:13-12:14) (pid 24))
-									(e_lookup (12:17-12:18) (pid 17))))
-							(e_binop (13:9-14:6)
-								"add"
-								(e_lookup (13:9-13:10) (pid 31))
-								(e_int (13:13-13:14)
-									(int_var 39)
-									(requirements (sign_needed "false") (bits_needed "types.types.Num.Int.BitsNeeded.7"))
-									(value "1")))))
-					(e_lookup (15:5-15:16) (pid 30)))))))
-=======
 (can-ir
 	(d-let (id 76)
 		(p-assign @4-1-4-2 (ident "x") (id 72))
-		(e-int @4-5-4-6 (int-var 74) (precision-var 73) (literal "5") (value "TODO") (bound "u8") (id 75)))
+		(e-int @4-5-4-6 (num-var 75) (sign-needed "false") (bits-needed "7") (value "5") (id 75)))
 	(d-let (id 81)
 		(p-assign @5-1-5-2 (ident "y") (id 77))
-		(e-int @5-5-5-7 (int-var 79) (precision-var 78) (literal "10") (value "TODO") (bound "u8") (id 80)))
+		(e-int @5-5-5-7 (num-var 80) (sign-needed "false") (bits-needed "7") (value "10") (id 80)))
 	(d-let (id 106)
 		(p-assign @8-1-8-10 (ident "outerFunc") (id 82))
 		(e-lambda @8-13-16-2 (id 105)
@@ -191,7 +130,7 @@
 			(e-block @8-17-16-2
 				(s-let @9-5-9-11
 					(p-assign @9-5-9-6 (ident "x") (id 84))
-					(e-int @9-9-9-11 (int-var 87) (precision-var 86) (literal "20") (value "TODO") (bound "u8") (id 88)))
+					(e-int @9-9-9-11 (num-var 88) (sign-needed "false") (bits-needed "7") (value "20") (id 88)))
 				(s-let @10-5-14-6
 					(p-assign @10-5-10-16 (ident "innerResult") (id 90))
 					(e-block @10-19-14-6 (id 101)
@@ -205,10 +144,9 @@
 						(e-binop @13-9-14-6 (op "add")
 							(e-lookup-local @13-9-13-10
 								(pattern (id 91)))
-							(e-int @13-13-13-14 (int-var 98) (precision-var 97) (literal "1") (value "TODO") (bound "u8")))))
+							(e-int @13-13-13-14 (num-var 99) (sign-needed "false") (bits-needed "7") (value "1")))))
 				(e-lookup-local @15-5-15-16
 					(pattern (id 90)))))))
->>>>>>> d72e3f80
 ~~~
 # TYPES
 ~~~clojure
