--- conflicted
+++ resolved
@@ -122,15 +122,9 @@
 	(d-let (id 77)
 		(p-assign @5-1-5-2 (ident "y") (id 75))
 		(e-int @5-5-5-7 (value "10") (id 76)))
-<<<<<<< HEAD
-	(d-let (id 98)
-		(p-assign @8-1-8-10 (ident "outerFunc") (id 78))
-		(e-lambda @8-13-16-2 (id 97)
-=======
 	(d-let (id 99)
 		(p-assign @8-1-8-10 (ident "outerFunc") (id 78))
 		(e-lambda @8-13-16-2 (id 98)
->>>>>>> ee3f8ff9
 			(args
 				(p-underscore @8-14-8-15 (id 79)))
 			(e-block @8-17-16-2
