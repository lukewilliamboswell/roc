--- conflicted
+++ resolved
@@ -25,21 +25,9 @@
 ~~~
 # CANONICALIZE
 ~~~clojure
-<<<<<<< HEAD
-(e_call (1:1-1:9)
-	(e_tag (1:1-1:5)
-		(ext_var 0)
-		(name "Some")
-		(args "TODO"))
-	(e_int (1:6-1:8)
-		(int_var 16)
-		(requirements (sign_needed "false") (bits_needed "types.types.Num.Int.BitsNeeded.7"))
-		(value "42")))
-=======
 (e-call @1-1-1-9 (id 77)
 	(e-tag @1-1-1-5 (ext-var 0) (name "Some") (args "TODO"))
-	(e-int @1-6-1-8 (int-var 75) (precision-var 74) (literal "42") (value "TODO") (bound "u8")))
->>>>>>> d72e3f80
+	(e-int @1-6-1-8 (num-var 76) (sign-needed "false") (bits-needed "7") (value "42")))
 ~~~
 # TYPES
 ~~~clojure
