--- conflicted
+++ resolved
@@ -47,50 +47,20 @@
 ~~~
 # CANONICALIZE
 ~~~clojure
-<<<<<<< HEAD
-(e_block (1:1-5:2)
-	(s_let (2:5-2:11)
-		(p_assign (2:5-2:6)
-			(pid 12)
-			(ident "x"))
-		(e_int (2:9-2:11)
-			(int_var 15)
-			(requirements (sign_needed "false") (bits_needed "types.types.Num.Int.BitsNeeded.7"))
-			(value "42")))
-	(s_let (3:5-4:6)
-		(p_assign (3:5-3:6)
-			(pid 17)
-			(ident "y"))
-		(e_binop (3:9-4:6)
-			"add"
-			(e_lookup (3:9-3:10) (pid 12))
-			(e_int (3:13-3:14)
-				(int_var 21)
-				(requirements (sign_needed "false") (bits_needed "types.types.Num.Int.BitsNeeded.7"))
-				(value "1"))))
-	(e_binop (4:5-5:2)
-		"mul"
-		(e_lookup (4:5-4:6) (pid 17))
-		(e_int (4:9-4:10)
-			(int_var 27)
-			(requirements (sign_needed "false") (bits_needed "types.types.Num.Int.BitsNeeded.7"))
-			(value "2"))))
-=======
 (e-block @1-1-5-2 (id 89)
 	(s-let @2-5-2-11
 		(p-assign @2-5-2-6 (ident "x") (id 72))
-		(e-int @2-9-2-11 (int-var 74) (precision-var 73) (literal "42") (value "TODO") (bound "u8") (id 75)))
+		(e-int @2-9-2-11 (num-var 75) (sign-needed "false") (bits-needed "7") (value "42") (id 75)))
 	(s-let @3-5-4-6
 		(p-assign @3-5-3-6 (ident "y") (id 77))
 		(e-binop @3-9-4-6 (op "add") (id 82)
 			(e-lookup-local @3-9-3-10
 				(pattern (id 72)))
-			(e-int @3-13-3-14 (int-var 80) (precision-var 79) (literal "1") (value "TODO") (bound "u8"))))
+			(e-int @3-13-3-14 (num-var 81) (sign-needed "false") (bits-needed "7") (value "1"))))
 	(e-binop @4-5-5-2 (op "mul")
 		(e-lookup-local @4-5-4-6
 			(pattern (id 77)))
-		(e-int @4-9-4-10 (int-var 86) (precision-var 85) (literal "2") (value "TODO") (bound "u8"))))
->>>>>>> d72e3f80
+		(e-int @4-9-4-10 (num-var 87) (sign-needed "false") (bits-needed "7") (value "2"))))
 ~~~
 # TYPES
 ~~~clojure
