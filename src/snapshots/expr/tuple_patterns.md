--- conflicted
+++ resolved
@@ -252,11 +252,7 @@
 ~~~
 # CANONICALIZE
 ~~~clojure
-<<<<<<< HEAD
-(e-block @1-1-19-2 (id 185)
-=======
-(e-block @1-1-19-2 (id 160)
->>>>>>> 6375798a
+(e-block @1-1-19-2 (id 159)
 	(s-expr @4-5-4-13
 		(e-tuple @4-5-4-11
 			(elems
@@ -334,9 +330,5 @@
 ~~~
 # TYPES
 ~~~clojure
-<<<<<<< HEAD
-(expr (id 185) (type "*"))
-=======
-(expr (id 160) (type "*"))
->>>>>>> 6375798a
+(expr (id 159) (type "*"))
 ~~~