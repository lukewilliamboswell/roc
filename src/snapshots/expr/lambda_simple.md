# META
~~~ini
description=Lambda expression
type=expr
~~~
# SOURCE
~~~roc
|x| x + 1
~~~
# PROBLEMS
NIL
# TOKENS
~~~zig
OpBar(1:1-1:2),LowerIdent(1:2-1:3),OpBar(1:3-1:4),LowerIdent(1:5-1:6),OpPlus(1:7-1:8),Int(1:9-1:10),EndOfFile(1:10-1:10),
~~~
# PARSE
~~~clojure
(e-lambda @1-1-1-10
	(args
		(p-ident @1-2-1-3 (raw "x")))
	(e-binop @1-5-1-10 (op "+")
		(e-ident @1-5-1-6 (qaul "") (raw "x"))
		(e-int @1-9-1-10 (raw "1"))))
~~~
# FORMATTED
~~~roc
NO CHANGE
~~~
# CANONICALIZE
~~~clojure
(e-lambda @1-1-1-10 (id 76)
	(args
		(p-assign @1-2-1-3 (ident "x") (id 72)))
	(e-binop @1-5-1-10 (op "add")
		(e-lookup-local @1-5-1-6
			(pattern (id 72)))
		(e-int @1-9-1-10 (value "1"))))
~~~
# TYPES
~~~clojure
<<<<<<< HEAD
(expr (id 76) (type "*"))
=======
(expr (id 77) (type "* ? *"))
>>>>>>> ee3f8ff9
~~~<|MERGE_RESOLUTION|>--- conflicted
+++ resolved
@@ -28,7 +28,7 @@
 ~~~
 # CANONICALIZE
 ~~~clojure
-(e-lambda @1-1-1-10 (id 76)
+(e-lambda @1-1-1-10 (id 77)
 	(args
 		(p-assign @1-2-1-3 (ident "x") (id 72)))
 	(e-binop @1-5-1-10 (op "add")
@@ -38,9 +38,5 @@
 ~~~
 # TYPES
 ~~~clojure
-<<<<<<< HEAD
-(expr (id 76) (type "*"))
-=======
 (expr (id 77) (type "* ? *"))
->>>>>>> ee3f8ff9
 ~~~