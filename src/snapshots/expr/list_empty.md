# META
~~~ini
description=Empty list literal
type=expr
~~~
# SOURCE
~~~roc
[]
~~~
# PROBLEMS
NIL
# TOKENS
~~~zig
OpenSquare(1:1-1:2),CloseSquare(1:2-1:3),EndOfFile(1:3-1:3),
~~~
# PARSE
~~~clojure
(e-list @1.1-1.3)
~~~
# FORMATTED
~~~roc
NO CHANGE
~~~
# CANONICALIZE
~~~clojure
<<<<<<< HEAD
(e-empty_list @1-1-1-3 (id 72))
~~~
# TYPES
~~~clojure
(expr (id 72) (type "List(*)"))
=======
(e-list @1.1-1.3 (elem-var 73) (id 74)
	(elems))
~~~
# TYPES
~~~clojure
(expr (id 74) (type "List(*)"))
>>>>>>> 259b290c
~~~<|MERGE_RESOLUTION|>--- conflicted
+++ resolved
@@ -23,18 +23,9 @@
 ~~~
 # CANONICALIZE
 ~~~clojure
-<<<<<<< HEAD
-(e-empty_list @1-1-1-3 (id 72))
+(e-empty_list @1.1-1.3 (id 73))
 ~~~
 # TYPES
 ~~~clojure
-(expr (id 72) (type "List(*)"))
-=======
-(e-list @1.1-1.3 (elem-var 73) (id 74)
-	(elems))
-~~~
-# TYPES
-~~~clojure
-(expr (id 74) (type "List(*)"))
->>>>>>> 259b290c
+(expr (id 73) (type "List(*)"))
 ~~~