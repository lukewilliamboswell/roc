--- conflicted
+++ resolved
@@ -27,11 +27,7 @@
 ~~~
 # CANONICALIZE
 ~~~clojure
-<<<<<<< HEAD
-(e-tuple @1-1-1-19 (tuple-var 78) (id 79)
-=======
-(e-tuple @1-1-1-19 (id 79)
->>>>>>> bc21eafa
+(e-tuple @1-1-1-19 (id 78)
 	(elems
 		(e-int @1-2-1-3 (num-var 73) (value "1"))
 		(e-string @1-5-1-12
@@ -40,9 +36,5 @@
 ~~~
 # TYPES
 ~~~clojure
-<<<<<<< HEAD
-(expr (id 79) (type "*"))
-=======
-(expr (id 79) (type "(Num(Int(*)), Str, [True, * *])"))
->>>>>>> bc21eafa
+(expr (id 78) (type "(Num(*), Str, [True, * *])"))
 ~~~