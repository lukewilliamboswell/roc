# META
~~~ini
description=Record with field update
type=expr
~~~
# SOURCE
~~~roc
{ person & age: 31 }
~~~
# PROBLEMS
**UNEXPECTED TOKEN IN EXPRESSION**
The token **& age** is not expected in an expression.
Expressions can be identifiers, literals, function calls, or operators.

Here is the problematic code:
**record_field_update.md:1:10:1:15:**
```roc
{ person & age: 31 }
```


**UNEXPECTED TOKEN IN TYPE ANNOTATION**
The token **31 }** is not expected in a type annotation.
Type annotations should contain types like _Str_, _Num a_, or _List U64_.

Here is the problematic code:
**record_field_update.md:1:17:1:21:**
```roc
{ person & age: 31 }
```


**UNDEFINED VARIABLE**
Nothing is named `person` in this scope.
Is there an `import` or `exposing` missing up-top?

**MALFORMED TYPE**
This type annotation is malformed or contains invalid syntax.

# TOKENS
~~~zig
OpenCurly(1:1-1:2),LowerIdent(1:3-1:9),OpAmpersand(1:10-1:11),LowerIdent(1:12-1:15),OpColon(1:15-1:16),Int(1:17-1:19),CloseCurly(1:20-1:21),EndOfFile(1:21-1:21),
~~~
# PARSE
~~~clojure
(e-block @1-1-1-21
	(statements
		(e-ident @1-3-1-9 (qaul "") (raw "person"))
		(e-malformed @1-10-1-15 (reason "expr_unexpected_token"))
		(s-type-anno @1-12-1-21 (name "age")
			(ty-malformed @1-17-1-21 (tag "ty_anno_unexpected_token")))))
~~~
# FORMATTED
~~~roc
{
	person
	
	age : 
}
~~~
# CANONICALIZE
~~~clojure
<<<<<<< HEAD
(e-block @1-1-1-21 (id 80)
	(s-expr @1-3-1-11
		(e-runtime-error (tag "ident_not_in_scope")))
	(s-type-anno @1-12-1-21 (name "age")
		(ty-malformed @1-17-1-21))
	(e-tuple @1-12-1-21 (tuple-var 78)
=======
(e-block @1-1-1-21 (id 78)
	(s-expr @1-3-1-11
		(e-runtime-error (tag "ident_not_in_scope")))
	(e-tuple @1-12-1-21
>>>>>>> 6375798a
		(elems)))
~~~
# TYPES
~~~clojure
<<<<<<< HEAD
(expr (id 80) (type "*"))
=======
(expr (id 78) (type "*"))
>>>>>>> 6375798a
~~~<|MERGE_RESOLUTION|>--- conflicted
+++ resolved
@@ -60,26 +60,15 @@
 ~~~
 # CANONICALIZE
 ~~~clojure
-<<<<<<< HEAD
-(e-block @1-1-1-21 (id 80)
+(e-block @1-1-1-21 (id 79)
 	(s-expr @1-3-1-11
 		(e-runtime-error (tag "ident_not_in_scope")))
 	(s-type-anno @1-12-1-21 (name "age")
 		(ty-malformed @1-17-1-21))
-	(e-tuple @1-12-1-21 (tuple-var 78)
-=======
-(e-block @1-1-1-21 (id 78)
-	(s-expr @1-3-1-11
-		(e-runtime-error (tag "ident_not_in_scope")))
 	(e-tuple @1-12-1-21
->>>>>>> 6375798a
 		(elems)))
 ~~~
 # TYPES
 ~~~clojure
-<<<<<<< HEAD
-(expr (id 80) (type "*"))
-=======
-(expr (id 78) (type "*"))
->>>>>>> 6375798a
+(expr (id 79) (type "*"))
 ~~~