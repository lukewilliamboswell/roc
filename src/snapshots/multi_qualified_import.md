# META
~~~ini
description=Test multi-level qualified imports and type annotations
type=file
~~~
# SOURCE
~~~roc
module [json_encoder]

import json.Core.Utf8 exposing [Encoder]

json_encoder : Encoder
json_encoder = Json.Core.Utf8.defaultEncoder

# Test with qualified type in annotation
process : json.Core.Utf8.Encoder -> Str
process = |encoder| "processing"

# Test with multiple qualifiers
data : json.Core.Utf8.EncodedData
data = json.Core.Utf8.encode("hello")
~~~
# EXPECTED
UNEXPECTED TOKEN IN EXPRESSION - multi_qualified_import.md:3:17:3:22
UNEXPECTED TOKEN IN EXPRESSION - multi_qualified_import.md:3:23:3:31
UNEXPECTED TOKEN IN EXPRESSION - multi_qualified_import.md:14:12:14:17
UNEXPECTED TOKEN IN EXPRESSION - multi_qualified_import.md:14:17:14:22
UNEXPECTED TOKEN IN EXPRESSION - multi_qualified_import.md:14:22:14:29
INVALID STATEMENT - multi_qualified_import.md:3:17:3:22
INVALID STATEMENT - multi_qualified_import.md:3:23:3:31
INVALID STATEMENT - multi_qualified_import.md:3:32:3:41
UNDECLARED TYPE - multi_qualified_import.md:5:16:5:23
UNDEFINED VARIABLE - multi_qualified_import.md:6:16:6:45
UNUSED VARIABLE - multi_qualified_import.md:10:12:10:19
UNDEFINED VARIABLE - multi_qualified_import.md:14:8:14:12
INVALID STATEMENT - multi_qualified_import.md:14:12:14:17
INVALID STATEMENT - multi_qualified_import.md:14:17:14:22
INVALID STATEMENT - multi_qualified_import.md:14:22:14:29
INVALID STATEMENT - multi_qualified_import.md:14:29:14:38
# PROBLEMS
**UNEXPECTED TOKEN IN EXPRESSION**
The token **.Utf8** is not expected in an expression.
Expressions can be identifiers, literals, function calls, or operators.

Here is the problematic code:
**multi_qualified_import.md:3:17:3:22:**
```roc
import json.Core.Utf8 exposing [Encoder]
```
                ^^^^^


**UNEXPECTED TOKEN IN EXPRESSION**
The token **exposing** is not expected in an expression.
Expressions can be identifiers, literals, function calls, or operators.

Here is the problematic code:
**multi_qualified_import.md:3:23:3:31:**
```roc
import json.Core.Utf8 exposing [Encoder]
```
                      ^^^^^^^^


**UNEXPECTED TOKEN IN EXPRESSION**
The token **.Core** is not expected in an expression.
Expressions can be identifiers, literals, function calls, or operators.

Here is the problematic code:
**multi_qualified_import.md:14:12:14:17:**
```roc
data = json.Core.Utf8.encode("hello")
```
           ^^^^^


**UNEXPECTED TOKEN IN EXPRESSION**
The token **.Utf8** is not expected in an expression.
Expressions can be identifiers, literals, function calls, or operators.

Here is the problematic code:
**multi_qualified_import.md:14:17:14:22:**
```roc
data = json.Core.Utf8.encode("hello")
```
                ^^^^^


**UNEXPECTED TOKEN IN EXPRESSION**
The token **.encode** is not expected in an expression.
Expressions can be identifiers, literals, function calls, or operators.

Here is the problematic code:
**multi_qualified_import.md:14:22:14:29:**
```roc
data = json.Core.Utf8.encode("hello")
```
                     ^^^^^^^


**INVALID STATEMENT**
The statement `expression` is not allowed at the top level.
Only definitions, type annotations, and imports are allowed at the top level.

**multi_qualified_import.md:3:17:3:22:**
```roc
import json.Core.Utf8 exposing [Encoder]
```
                ^^^^^


**INVALID STATEMENT**
The statement `expression` is not allowed at the top level.
Only definitions, type annotations, and imports are allowed at the top level.

**multi_qualified_import.md:3:23:3:31:**
```roc
import json.Core.Utf8 exposing [Encoder]
```
                      ^^^^^^^^


**INVALID STATEMENT**
The statement `expression` is not allowed at the top level.
Only definitions, type annotations, and imports are allowed at the top level.

**multi_qualified_import.md:3:32:3:41:**
```roc
import json.Core.Utf8 exposing [Encoder]
```
                               ^^^^^^^^^


**UNDECLARED TYPE**
The type _Encoder_ is not declared in this scope.

This type is referenced here:
**multi_qualified_import.md:5:16:5:23:**
```roc
json_encoder : Encoder
```
               ^^^^^^^


**UNDEFINED VARIABLE**
Nothing is named `defaultEncoder` in this scope.
Is there an `import` or `exposing` missing up-top?

**multi_qualified_import.md:6:16:6:45:**
```roc
json_encoder = Json.Core.Utf8.defaultEncoder
```
               ^^^^^^^^^^^^^^^^^^^^^^^^^^^^^


<<<<<<< HEAD
**INVALID STATEMENT**
The statement `expression` is not allowed at the top level.
Only definitions, type annotations, and imports are allowed at the top level.

**multi_qualified_import.md:9:15:9:20:**
```roc
process : json.Core.Utf8.Encoder -> Str
```
              ^^^^^


**INVALID STATEMENT**
The statement `expression` is not allowed at the top level.
Only definitions, type annotations, and imports are allowed at the top level.

**multi_qualified_import.md:9:20:9:25:**
```roc
process : json.Core.Utf8.Encoder -> Str
```
                   ^^^^^


**INVALID STATEMENT**
The statement `expression` is not allowed at the top level.
Only definitions, type annotations, and imports are allowed at the top level.

**multi_qualified_import.md:9:25:9:33:**
```roc
process : json.Core.Utf8.Encoder -> Str
```
                        ^^^^^^^^


**INVALID STATEMENT**
The statement `expression` is not allowed at the top level.
Only definitions, type annotations, and imports are allowed at the top level.

**multi_qualified_import.md:9:34:9:36:**
```roc
process : json.Core.Utf8.Encoder -> Str
```
                                 ^^


**INVALID STATEMENT**
The statement `expression` is not allowed at the top level.
Only definitions, type annotations, and imports are allowed at the top level.

**multi_qualified_import.md:10:9:10:10:**
```roc
process = \encoder -> "processing"
```
        ^


**INVALID STATEMENT**
The statement `expression` is not allowed at the top level.
Only definitions, type annotations, and imports are allowed at the top level.

**multi_qualified_import.md:10:11:10:12:**
```roc
process = \encoder -> "processing"
```
          ^


**INVALID STATEMENT**
The statement `expression` is not allowed at the top level.
Only definitions, type annotations, and imports are allowed at the top level.

**multi_qualified_import.md:10:12:10:24:**
```roc
process = \encoder -> "processing"
```
           ^^^^^^^^^^^^


**INVALID STATEMENT**
The statement `expression` is not allowed at the top level.
Only definitions, type annotations, and imports are allowed at the top level.

**multi_qualified_import.md:10:24:10:34:**
```roc
process = \encoder -> "processing"
```
                       ^^^^^^^^^^


**INVALID STATEMENT**
The statement `expression` is not allowed at the top level.
Only definitions, type annotations, and imports are allowed at the top level.

**multi_qualified_import.md:10:34:10:35:**
```roc
process = \encoder -> "processing"
```
                                 ^


**INVALID STATEMENT**
The statement `expression` is not allowed at the top level.
Only definitions, type annotations, and imports are allowed at the top level.

**multi_qualified_import.md:13:12:13:17:**
```roc
data : json.Core.Utf8.EncodedData
```
           ^^^^^


**INVALID STATEMENT**
The statement `expression` is not allowed at the top level.
Only definitions, type annotations, and imports are allowed at the top level.

**multi_qualified_import.md:13:17:13:22:**
```roc
data : json.Core.Utf8.EncodedData
```
                ^^^^^


**INVALID STATEMENT**
The statement `expression` is not allowed at the top level.
Only definitions, type annotations, and imports are allowed at the top level.

**multi_qualified_import.md:13:22:13:34:**
=======
**UNUSED VARIABLE**
Variable `encoder` is not used anywhere in your code.

If you don't need this variable, prefix it with an underscore like _encoder to suppress this warning.
The unused variable is declared here:
**multi_qualified_import.md:10:12:10:19:**
>>>>>>> 6f507757
```roc
process = |encoder| "processing"
```
           ^^^^^^^


**UNDEFINED VARIABLE**
Nothing is named `json` in this scope.
Is there an `import` or `exposing` missing up-top?

**multi_qualified_import.md:14:8:14:12:**
```roc
data = json.Core.Utf8.encode("hello")
```
       ^^^^


**INVALID STATEMENT**
The statement `expression` is not allowed at the top level.
Only definitions, type annotations, and imports are allowed at the top level.

**multi_qualified_import.md:14:12:14:17:**
```roc
data = json.Core.Utf8.encode("hello")
```
           ^^^^^


**INVALID STATEMENT**
The statement `expression` is not allowed at the top level.
Only definitions, type annotations, and imports are allowed at the top level.

**multi_qualified_import.md:14:17:14:22:**
```roc
data = json.Core.Utf8.encode("hello")
```
                ^^^^^


**INVALID STATEMENT**
The statement `expression` is not allowed at the top level.
Only definitions, type annotations, and imports are allowed at the top level.

**multi_qualified_import.md:14:22:14:29:**
```roc
data = json.Core.Utf8.encode("hello")
```
                     ^^^^^^^


**INVALID STATEMENT**
The statement `expression` is not allowed at the top level.
Only definitions, type annotations, and imports are allowed at the top level.

**multi_qualified_import.md:14:29:14:38:**
```roc
data = json.Core.Utf8.encode("hello")
```
                            ^^^^^^^^^


# TOKENS
~~~zig
KwModule(1:1-1:7),OpenSquare(1:8-1:9),LowerIdent(1:9-1:21),CloseSquare(1:21-1:22),
KwImport(3:1-3:7),LowerIdent(3:8-3:12),NoSpaceDotUpperIdent(3:12-3:17),NoSpaceDotUpperIdent(3:17-3:22),KwExposing(3:23-3:31),OpenSquare(3:32-3:33),UpperIdent(3:33-3:40),CloseSquare(3:40-3:41),
LowerIdent(5:1-5:13),OpColon(5:14-5:15),UpperIdent(5:16-5:23),
LowerIdent(6:1-6:13),OpAssign(6:14-6:15),UpperIdent(6:16-6:20),NoSpaceDotUpperIdent(6:20-6:25),NoSpaceDotUpperIdent(6:25-6:30),NoSpaceDotLowerIdent(6:30-6:45),
LowerIdent(9:1-9:8),OpColon(9:9-9:10),LowerIdent(9:11-9:15),NoSpaceDotUpperIdent(9:15-9:20),NoSpaceDotUpperIdent(9:20-9:25),NoSpaceDotUpperIdent(9:25-9:33),OpArrow(9:34-9:36),UpperIdent(9:37-9:40),
LowerIdent(10:1-10:8),OpAssign(10:9-10:10),OpBar(10:11-10:12),LowerIdent(10:12-10:19),OpBar(10:19-10:20),StringStart(10:21-10:22),StringPart(10:22-10:32),StringEnd(10:32-10:33),
LowerIdent(13:1-13:5),OpColon(13:6-13:7),LowerIdent(13:8-13:12),NoSpaceDotUpperIdent(13:12-13:17),NoSpaceDotUpperIdent(13:17-13:22),NoSpaceDotUpperIdent(13:22-13:34),
LowerIdent(14:1-14:5),OpAssign(14:6-14:7),LowerIdent(14:8-14:12),NoSpaceDotUpperIdent(14:12-14:17),NoSpaceDotUpperIdent(14:17-14:22),NoSpaceDotLowerIdent(14:22-14:29),NoSpaceOpenRound(14:29-14:30),StringStart(14:30-14:31),StringPart(14:31-14:36),StringEnd(14:36-14:37),CloseRound(14:37-14:38),EndOfFile(14:38-14:38),
~~~
# PARSE
~~~clojure
(file @1.1-14.38
	(module @1.1-1.22
		(exposes @1.8-1.22
			(exposed-lower-ident @1.9-1.21
				(text "json_encoder"))))
	(statements
		(s-import @3.1-3.17 (raw "json.Core"))
		(e-malformed @3.17-3.22 (reason "expr_unexpected_token"))
		(e-malformed @3.23-3.31 (reason "expr_unexpected_token"))
		(e-list @3.32-3.41
			(e-tag @3.33-3.40 (raw "Encoder")))
		(s-type-anno @5.1-5.23 (name "json_encoder")
			(ty @5.16-5.23 (name "Encoder")))
		(s-decl @6.1-6.45
			(p-ident @6.1-6.13 (raw "json_encoder"))
			(e-ident @6.16-6.45 (raw "Json.Core.Utf8.defaultEncoder")))
		(s-type-anno @9.1-9.40 (name "process")
			(ty-fn @9.11-9.40
				(ty @9.11-9.33 (name "json.Core.Utf8.Encoder"))
				(ty @9.37-9.40 (name "Str"))))
		(s-decl @10.1-10.33
			(p-ident @10.1-10.8 (raw "process"))
			(e-lambda @10.11-10.33
				(args
					(p-ident @10.12-10.19 (raw "encoder")))
				(e-string @10.21-10.33
					(e-string-part @10.22-10.32 (raw "processing")))))
		(s-type-anno @13.1-13.34 (name "data")
			(ty @13.8-13.34 (name "json.Core.Utf8.EncodedData")))
		(s-decl @14.1-14.12
			(p-ident @14.1-14.5 (raw "data"))
			(e-ident @14.8-14.12 (raw "json")))
		(e-malformed @14.12-14.17 (reason "expr_unexpected_token"))
		(e-malformed @14.17-14.22 (reason "expr_unexpected_token"))
		(e-malformed @14.22-14.29 (reason "expr_unexpected_token"))
		(e-tuple @14.29-14.38
			(e-string @14.30-14.37
				(e-string-part @14.31-14.36 (raw "hello"))))))
~~~
# FORMATTED
~~~roc
module [json_encoder]

import json.Core
[Encoder]

json_encoder : Encoder
json_encoder = Json.defaultEncoder

# Test with qualified type in annotation
process : json.Core.Utf8.Encoder -> Str
process = |encoder| "processing"

# Test with multiple qualifiers
data : json.Core.Utf8.EncodedData
data = json
("hello")
~~~
# CANONICALIZE
~~~clojure
(can-ir
	(d-let
		(p-assign @6.1-6.13 (ident "json_encoder"))
		(e-runtime-error (tag "ident_not_in_scope"))
		(annotation @6.1-6.13
			(declared-type
				(ty @5.16-5.23 (name "Encoder")))))
	(d-let
		(p-assign @10.1-10.8 (ident "process"))
		(e-lambda @10.11-10.33
			(args
				(p-assign @10.12-10.19 (ident "encoder")))
			(e-string @10.21-10.33
				(e-literal @10.22-10.32 (string "processing"))))
		(annotation @10.1-10.8
			(declared-type
				(ty-fn @9.11-9.40 (effectful false)
					(ty-lookup-external @9.11-9.33
						(ext-decl @9.11-9.33 (ident "json.Core.Utf8.Encoder") (kind "type")))
					(ty @9.37-9.40 (name "Str"))))))
	(d-let
		(p-assign @14.1-14.5 (ident "data"))
		(e-runtime-error (tag "ident_not_in_scope"))
		(annotation @14.1-14.5
			(declared-type
				(ty-lookup-external @13.8-13.34
					(ext-decl @13.8-13.34 (ident "json.Core.Utf8.EncodedData") (kind "type"))))))
	(s-import @3.1-3.17 (module "json.Core") (qualifier "json")
		(exposes))
	(ext-decl @9.11-9.33 (ident "json.Core.Utf8.Encoder") (kind "type"))
	(ext-decl @13.8-13.34 (ident "json.Core.Utf8.EncodedData") (kind "type")))
~~~
# TYPES
~~~clojure
(inferred-types
	(defs
		(patt @6.1-6.13 (type "Error"))
		(patt @10.1-10.8 (type "json.Core.Utf8.Encoder -> Str"))
		(patt @14.1-14.5 (type "Error")))
	(expressions
		(expr @6.16-6.45 (type "Error"))
		(expr @10.11-10.33 (type "json.Core.Utf8.Encoder -> Str"))
		(expr @14.8-14.12 (type "Error"))))
~~~<|MERGE_RESOLUTION|>--- conflicted
+++ resolved
@@ -153,141 +153,12 @@
                ^^^^^^^^^^^^^^^^^^^^^^^^^^^^^
 
 
-<<<<<<< HEAD
-**INVALID STATEMENT**
-The statement `expression` is not allowed at the top level.
-Only definitions, type annotations, and imports are allowed at the top level.
-
-**multi_qualified_import.md:9:15:9:20:**
-```roc
-process : json.Core.Utf8.Encoder -> Str
-```
-              ^^^^^
-
-
-**INVALID STATEMENT**
-The statement `expression` is not allowed at the top level.
-Only definitions, type annotations, and imports are allowed at the top level.
-
-**multi_qualified_import.md:9:20:9:25:**
-```roc
-process : json.Core.Utf8.Encoder -> Str
-```
-                   ^^^^^
-
-
-**INVALID STATEMENT**
-The statement `expression` is not allowed at the top level.
-Only definitions, type annotations, and imports are allowed at the top level.
-
-**multi_qualified_import.md:9:25:9:33:**
-```roc
-process : json.Core.Utf8.Encoder -> Str
-```
-                        ^^^^^^^^
-
-
-**INVALID STATEMENT**
-The statement `expression` is not allowed at the top level.
-Only definitions, type annotations, and imports are allowed at the top level.
-
-**multi_qualified_import.md:9:34:9:36:**
-```roc
-process : json.Core.Utf8.Encoder -> Str
-```
-                                 ^^
-
-
-**INVALID STATEMENT**
-The statement `expression` is not allowed at the top level.
-Only definitions, type annotations, and imports are allowed at the top level.
-
-**multi_qualified_import.md:10:9:10:10:**
-```roc
-process = \encoder -> "processing"
-```
-        ^
-
-
-**INVALID STATEMENT**
-The statement `expression` is not allowed at the top level.
-Only definitions, type annotations, and imports are allowed at the top level.
-
-**multi_qualified_import.md:10:11:10:12:**
-```roc
-process = \encoder -> "processing"
-```
-          ^
-
-
-**INVALID STATEMENT**
-The statement `expression` is not allowed at the top level.
-Only definitions, type annotations, and imports are allowed at the top level.
-
-**multi_qualified_import.md:10:12:10:24:**
-```roc
-process = \encoder -> "processing"
-```
-           ^^^^^^^^^^^^
-
-
-**INVALID STATEMENT**
-The statement `expression` is not allowed at the top level.
-Only definitions, type annotations, and imports are allowed at the top level.
-
-**multi_qualified_import.md:10:24:10:34:**
-```roc
-process = \encoder -> "processing"
-```
-                       ^^^^^^^^^^
-
-
-**INVALID STATEMENT**
-The statement `expression` is not allowed at the top level.
-Only definitions, type annotations, and imports are allowed at the top level.
-
-**multi_qualified_import.md:10:34:10:35:**
-```roc
-process = \encoder -> "processing"
-```
-                                 ^
-
-
-**INVALID STATEMENT**
-The statement `expression` is not allowed at the top level.
-Only definitions, type annotations, and imports are allowed at the top level.
-
-**multi_qualified_import.md:13:12:13:17:**
-```roc
-data : json.Core.Utf8.EncodedData
-```
-           ^^^^^
-
-
-**INVALID STATEMENT**
-The statement `expression` is not allowed at the top level.
-Only definitions, type annotations, and imports are allowed at the top level.
-
-**multi_qualified_import.md:13:17:13:22:**
-```roc
-data : json.Core.Utf8.EncodedData
-```
-                ^^^^^
-
-
-**INVALID STATEMENT**
-The statement `expression` is not allowed at the top level.
-Only definitions, type annotations, and imports are allowed at the top level.
-
-**multi_qualified_import.md:13:22:13:34:**
-=======
 **UNUSED VARIABLE**
 Variable `encoder` is not used anywhere in your code.
 
-If you don't need this variable, prefix it with an underscore like _encoder to suppress this warning.
+If you don't need this variable, prefix it with an underscore like `_encoder` to suppress this warning.
 The unused variable is declared here:
 **multi_qualified_import.md:10:12:10:19:**
->>>>>>> 6f507757
 ```roc
 process = |encoder| "processing"
 ```
