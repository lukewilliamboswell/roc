--- conflicted
+++ resolved
@@ -79,19 +79,15 @@
 # CANONICALIZE
 ~~~clojure
 (can-ir
-	(d-let (id 100)
+	(d-let (id 99)
 		(p-assign @6-1-6-8 (ident "getUser") (id 78))
-		(e-lambda @1-1-1-1 (id 94)
+		(e-lambda @1-1-1-1 (id 93)
 			(args
 				(p-assign @6-12-6-14 (ident "id") (id 79)))
 			(e-if @1-1-1-1 (cond-var 0) (branch-var 0)
 				(if-branches
 					(if-branch
-<<<<<<< HEAD
-						(e-tuple @6-19-6-28 (tuple-var 84)
-=======
 						(e-tuple @6-19-6-28
->>>>>>> bc21eafa
 							(elems
 								(e-binop @6-20-6-28 (op "gt")
 									(e-lookup-local @6-20-6-22
@@ -102,30 +98,20 @@
 				(if-else
 					(e-string @6-40-6-47
 						(e-literal @6-41-6-46 (string "small"))))))
-		(annotation @6-1-6-8 (signature 98) (id 99)
+		(annotation @6-1-6-8 (signature 97) (id 98)
 			(declared-type
 				(ty-fn @5-11-5-24 (effectful false)
 					(ty @5-11-5-17 (name "UserId"))
 					(ty @5-21-5-24 (name "Str"))))))
-<<<<<<< HEAD
-	(d-let (id 108)
-		(p-assign @8-1-8-6 (ident "main!") (id 101))
-		(e-lambda @8-9-8-25 (id 107)
-=======
-	(d-let (id 109)
-		(p-assign @8-1-8-6 (ident "main!") (id 101))
-		(e-lambda @8-9-8-25 (id 108)
->>>>>>> bc21eafa
+	(d-let (id 107)
+		(p-assign @8-1-8-6 (ident "main!") (id 100))
+		(e-lambda @8-9-8-25 (id 106)
 			(args
-				(p-underscore @8-10-8-11 (id 102)))
+				(p-underscore @8-10-8-11 (id 101)))
 			(e-call @8-13-8-25
 				(e-lookup-local @8-13-8-20
 					(pattern (id 78)))
-<<<<<<< HEAD
-				(e-int @8-21-8-24 (num-var 105) (value "100")))))
-=======
-				(e-int @8-21-8-24 (num-var 106) (sign-needed "false") (bits-needed "7") (value "100")))))
->>>>>>> bc21eafa
+				(e-int @8-21-8-24 (num-var 104) (value "100")))))
 	(s-type-decl @3-1-5-8 (id 74)
 		(ty-header @3-1-3-7 (name "UserId"))
 		(ty @3-10-3-13 (name "U64"))))
