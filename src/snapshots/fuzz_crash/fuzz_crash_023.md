--- conflicted
+++ resolved
@@ -2476,14 +2476,12 @@
 					(branches
 						(branch
 							(patterns
-<<<<<<< HEAD
 								(pattern (degenerate false)
-									(p-runtime-error @1.1-1.1 (tag "not_implemented"))))
-=======
-								(p-applied-tag @85.3-85.7 (degenerate false))
-								(p-applied-tag @85.10-85.15 (degenerate false))
-								(p-applied-tag @85.18-85.21 (degenerate false)))
->>>>>>> 4d54d22a
+									(p-applied-tag @85.3-85.7))
+								(pattern (degenerate false)
+									(p-applied-tag @85.10-85.15))
+								(pattern (degenerate false)
+									(p-applied-tag @85.18-85.21)))
 							(value
 								(e-block @85.25-88.4
 									(s-let @86.4-86.10
@@ -2540,13 +2538,10 @@
 								(e-int @100.4-100.7 (value "100"))))
 						(branch
 							(patterns
-<<<<<<< HEAD
 								(pattern (degenerate false)
-									(p-runtime-error @1.1-1.1 (tag "not_implemented"))))
-=======
-								(p-str @101.3-101.4 (text """) (degenerate false))
-								(p-str @101.11-101.12 (text """) (degenerate false)))
->>>>>>> 4d54d22a
+									(p-str @101.3-101.4 (text """)))
+								(pattern (degenerate false)
+									(p-str @101.11-101.12 (text """))))
 							(value
 								(e-int @101.20-101.23 (value "200"))))
 						(branch
@@ -2593,13 +2588,10 @@
 								(e-int @117.11-117.14 (value "314"))))
 						(branch
 							(patterns
-<<<<<<< HEAD
 								(pattern (degenerate false)
-									(p-runtime-error @1.1-1.1 (tag "not_implemented"))))
-=======
-								(p-small-dec @118.3-118.7 (degenerate false))
-								(p-small-dec @118.10-118.14 (degenerate false)))
->>>>>>> 4d54d22a
+									(p-small-dec @118.3-118.7))
+								(pattern (degenerate false)
+									(p-small-dec @118.10-118.14)))
 							(value
 								(e-int @118.18-118.21 (value "314"))))
 						(branch
@@ -2624,74 +2616,58 @@
 								(e-int @120.20-120.23 (value "123"))))
 						(branch
 							(patterns
-<<<<<<< HEAD
 								(pattern (degenerate false)
-									(p-runtime-error @121.5-121.12 (tag "not_implemented"))))
-=======
-								(p-record-destructure @121.3-121.29 (degenerate false)
-									(destructs
-										(record-destruct @121.5-121.12 (label "foo") (ident "foo")
-											(sub-pattern
-												(p-int @121.10-121.11 (value "1"))))
-										(record-destruct @121.13-121.20 (label "bar") (ident "bar")
-											(sub-pattern
-												(p-int @121.18-121.19 (value "2"))))
-										(record-destruct @121.21-121.29 (label "rest") (ident "rest")
-											(required)))))
->>>>>>> 4d54d22a
+									(p-record-destructure @121.3-121.29
+										(destructs
+											(record-destruct @121.5-121.12 (label "foo") (ident "foo")
+												(sub-pattern
+													(p-int @121.10-121.11 (value "1"))))
+											(record-destruct @121.13-121.20 (label "bar") (ident "bar")
+												(sub-pattern
+													(p-int @121.18-121.19 (value "2"))))
+											(record-destruct @121.21-121.29 (label "rest") (ident "rest")
+												(required))))))
 							(value
 								(e-runtime-error (tag "not_implemented"))))
 						(branch
 							(patterns
-<<<<<<< HEAD
 								(pattern (degenerate false)
-									(p-runtime-error @123.4-125.8 (tag "not_implemented"))))
-=======
-								(p-record-destructure @122.3-129.4 (degenerate false)
-									(destructs
-										(record-destruct @123.4-125.8 (label "foo") (ident "foo")
-											(sub-pattern
-												(p-int @125.6-125.7 (value "1"))))
-										(record-destruct @126.4-126.11 (label "bar") (ident "bar")
-											(sub-pattern
-												(p-int @126.9-126.10 (value "2"))))
-										(record-destruct @127.4-128.10 (label "rest") (ident "rest")
-											(required)))))
->>>>>>> 4d54d22a
+									(p-record-destructure @122.3-129.4
+										(destructs
+											(record-destruct @123.4-125.8 (label "foo") (ident "foo")
+												(sub-pattern
+													(p-int @125.6-125.7 (value "1"))))
+											(record-destruct @126.4-126.11 (label "bar") (ident "bar")
+												(sub-pattern
+													(p-int @126.9-126.10 (value "2"))))
+											(record-destruct @127.4-128.10 (label "rest") (ident "rest")
+												(required))))))
 							(value
 								(e-int @129.8-129.10 (value "12"))))
 						(branch
 							(patterns
-<<<<<<< HEAD
 								(pattern (degenerate false)
-									(p-runtime-error @130.5-130.12 (tag "not_implemented"))))
-=======
-								(p-record-destructure @130.3-130.25 (degenerate false)
-									(destructs
-										(record-destruct @130.5-130.12 (label "foo") (ident "foo")
-											(sub-pattern
-												(p-int @130.10-130.11 (value "1"))))
-										(record-destruct @130.13-130.25 (label "bar") (ident "bar")
-											(sub-pattern
-												(p-runtime-error @1.1-1.1 (tag "not_implemented")))))))
->>>>>>> 4d54d22a
+									(p-record-destructure @130.3-130.25
+										(destructs
+											(record-destruct @130.5-130.12 (label "foo") (ident "foo")
+												(sub-pattern
+													(p-int @130.10-130.11 (value "1"))))
+											(record-destruct @130.13-130.25 (label "bar") (ident "bar")
+												(sub-pattern
+													(p-runtime-error @1.1-1.1 (tag "not_implemented"))))))))
 							(value
 								(e-int @130.29-130.31 (value "12"))))
 						(branch
 							(patterns
-<<<<<<< HEAD
 								(pattern (degenerate false)
-									(p-runtime-error @132.4-132.11 (tag "not_implemented"))))
-=======
-								(p-record-destructure @131.3-134.4 (degenerate false)
-									(destructs
-										(record-destruct @132.4-132.11 (label "foo") (ident "foo")
-											(sub-pattern
-												(p-int @132.9-132.10 (value "1"))))
-										(record-destruct @133.4-133.15 (label "bar") (ident "bar")
-											(sub-pattern
-												(p-runtime-error @1.1-1.1 (tag "not_implemented")))))))
->>>>>>> 4d54d22a
+									(p-record-destructure @131.3-134.4
+										(destructs
+											(record-destruct @132.4-132.11 (label "foo") (ident "foo")
+												(sub-pattern
+													(p-int @132.9-132.10 (value "1"))))
+											(record-destruct @133.4-133.15 (label "bar") (ident "bar")
+												(sub-pattern
+													(p-runtime-error @1.1-1.1 (tag "not_implemented"))))))))
 							(value
 								(e-int @134.8-134.10 (value "12"))))
 						(branch
