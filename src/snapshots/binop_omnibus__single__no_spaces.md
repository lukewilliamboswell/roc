# META
~~~ini
description=Binop omnibus - singleline - no spaces
type=expr
~~~
# SOURCE
~~~roc
Err(foo)??12>5*5 or 13+2<5 and 10-1>=16 or 12<=3/5
~~~
# PROBLEMS
**UNDEFINED VARIABLE**
Nothing is named `foo` in this scope.
Is there an `import` or `exposing` missing up-top?

# TOKENS
~~~zig
UpperIdent(1:1-1:4),NoSpaceOpenRound(1:4-1:5),LowerIdent(1:5-1:8),CloseRound(1:8-1:9),OpDoubleQuestion(1:9-1:11),Int(1:11-1:13),OpGreaterThan(1:13-1:14),Int(1:14-1:15),OpStar(1:15-1:16),Int(1:16-1:17),OpOr(1:18-1:20),Int(1:21-1:23),OpPlus(1:23-1:24),Int(1:24-1:25),OpLessThan(1:25-1:26),Int(1:26-1:27),OpAnd(1:28-1:31),Int(1:32-1:34),OpBinaryMinus(1:34-1:35),Int(1:35-1:36),OpGreaterThanOrEq(1:36-1:38),Int(1:38-1:40),OpOr(1:41-1:43),Int(1:44-1:46),OpLessThanOrEq(1:46-1:48),Int(1:48-1:49),OpSlash(1:49-1:50),Int(1:50-1:51),EndOfFile(1:51-1:51),
~~~
# PARSE
~~~clojure
(e-binop @1-1-1-51 (op "or")
	(e-binop @1-1-1-43 (op "or")
		(e-binop @1-1-1-20 (op ">")
			(e-binop @1-1-1-14 (op "??")
				(e-apply @1-1-1-9
					(e-tag @1-1-1-4 (raw "Err"))
					(e-ident @1-5-1-8 (qaul "") (raw "foo")))
				(e-int @1-11-1-13 (raw "12")))
			(e-binop @1-14-1-20 (op "*")
				(e-int @1-14-1-15 (raw "5"))
				(e-int @1-16-1-17 (raw "5"))))
		(e-binop @1-21-1-43 (op "and")
			(e-binop @1-21-1-31 (op "<")
				(e-binop @1-21-1-26 (op "+")
					(e-int @1-21-1-23 (raw "13"))
					(e-int @1-24-1-25 (raw "2")))
				(e-int @1-26-1-27 (raw "5")))
			(e-binop @1-32-1-43 (op ">=")
				(e-binop @1-32-1-38 (op "-")
					(e-int @1-32-1-34 (raw "10"))
					(e-int @1-35-1-36 (raw "1")))
				(e-int @1-38-1-40 (raw "16")))))
	(e-binop @1-44-1-51 (op "<=")
		(e-int @1-44-1-46 (raw "12"))
		(e-binop @1-48-1-51 (op "/")
			(e-int @1-48-1-49 (raw "3"))
			(e-int @1-50-1-51 (raw "5")))))
~~~
# FORMATTED
~~~roc
Err(foo) ?? 12 > 5 * 5 or 13 + 2 < 5 and 10 - 1 >= 16 or 12 <= 3 / 5
~~~
# CANONICALIZE
~~~clojure
<<<<<<< HEAD
(e-runtime-error (tag "not_implemented") (id 119))
~~~
# TYPES
~~~clojure
(expr (id 119) (type "Error"))
=======
(e-binop @1-1-1-51 (op "or") (id 124)
	(e-binop @1-1-1-43 (op "or")
		(e-binop @1-1-1-20 (op "gt")
			(e-binop @1-1-1-14 (op "null_coalesce")
				(e-call @1-1-1-9
					(e-tag @1-1-1-4 (ext-var 0) (name "Err") (args "TODO"))
					(e-runtime-error (tag "ident_not_in_scope")))
				(e-int @1-11-1-13 (num-var 79) (sign-needed "false") (bits-needed "7") (value "12")))
			(e-binop @1-14-1-20 (op "mul")
				(e-int @1-14-1-15 (num-var 83) (sign-needed "false") (bits-needed "7") (value "5"))
				(e-int @1-16-1-17 (num-var 86) (sign-needed "false") (bits-needed "7") (value "5"))))
		(e-binop @1-21-1-43 (op "and")
			(e-binop @1-21-1-31 (op "lt")
				(e-binop @1-21-1-26 (op "add")
					(e-int @1-21-1-23 (num-var 91) (sign-needed "false") (bits-needed "7") (value "13"))
					(e-int @1-24-1-25 (num-var 94) (sign-needed "false") (bits-needed "7") (value "2")))
				(e-int @1-26-1-27 (num-var 98) (sign-needed "false") (bits-needed "7") (value "5")))
			(e-binop @1-32-1-43 (op "ge")
				(e-binop @1-32-1-38 (op "sub")
					(e-int @1-32-1-34 (num-var 102) (sign-needed "false") (bits-needed "7") (value "10"))
					(e-int @1-35-1-36 (num-var 105) (sign-needed "false") (bits-needed "7") (value "1")))
				(e-int @1-38-1-40 (num-var 109) (sign-needed "false") (bits-needed "7") (value "16")))))
	(e-binop @1-44-1-51 (op "le")
		(e-int @1-44-1-46 (num-var 115) (sign-needed "false") (bits-needed "7") (value "12"))
		(e-binop @1-48-1-51 (op "div")
			(e-int @1-48-1-49 (num-var 118) (sign-needed "false") (bits-needed "7") (value "3"))
			(e-int @1-50-1-51 (num-var 121) (sign-needed "false") (bits-needed "7") (value "5")))))
~~~
# TYPES
~~~clojure
(expr (id 124) (type "*"))
>>>>>>> 0691e26e
~~~<|MERGE_RESOLUTION|>--- conflicted
+++ resolved
@@ -52,43 +52,35 @@
 ~~~
 # CANONICALIZE
 ~~~clojure
-<<<<<<< HEAD
-(e-runtime-error (tag "not_implemented") (id 119))
-~~~
-# TYPES
-~~~clojure
-(expr (id 119) (type "Error"))
-=======
-(e-binop @1-1-1-51 (op "or") (id 124)
+(e-binop @1-1-1-51 (op "or") (id 112)
 	(e-binop @1-1-1-43 (op "or")
 		(e-binop @1-1-1-20 (op "gt")
 			(e-binop @1-1-1-14 (op "null_coalesce")
 				(e-call @1-1-1-9
 					(e-tag @1-1-1-4 (ext-var 0) (name "Err") (args "TODO"))
 					(e-runtime-error (tag "ident_not_in_scope")))
-				(e-int @1-11-1-13 (num-var 79) (sign-needed "false") (bits-needed "7") (value "12")))
+				(e-int @1-11-1-13 (num-var 78) (value "12")))
 			(e-binop @1-14-1-20 (op "mul")
-				(e-int @1-14-1-15 (num-var 83) (sign-needed "false") (bits-needed "7") (value "5"))
-				(e-int @1-16-1-17 (num-var 86) (sign-needed "false") (bits-needed "7") (value "5"))))
+				(e-int @1-14-1-15 (num-var 81) (value "5"))
+				(e-int @1-16-1-17 (num-var 83) (value "5"))))
 		(e-binop @1-21-1-43 (op "and")
 			(e-binop @1-21-1-31 (op "lt")
 				(e-binop @1-21-1-26 (op "add")
-					(e-int @1-21-1-23 (num-var 91) (sign-needed "false") (bits-needed "7") (value "13"))
-					(e-int @1-24-1-25 (num-var 94) (sign-needed "false") (bits-needed "7") (value "2")))
-				(e-int @1-26-1-27 (num-var 98) (sign-needed "false") (bits-needed "7") (value "5")))
+					(e-int @1-21-1-23 (num-var 87) (value "13"))
+					(e-int @1-24-1-25 (num-var 89) (value "2")))
+				(e-int @1-26-1-27 (num-var 92) (value "5")))
 			(e-binop @1-32-1-43 (op "ge")
 				(e-binop @1-32-1-38 (op "sub")
-					(e-int @1-32-1-34 (num-var 102) (sign-needed "false") (bits-needed "7") (value "10"))
-					(e-int @1-35-1-36 (num-var 105) (sign-needed "false") (bits-needed "7") (value "1")))
-				(e-int @1-38-1-40 (num-var 109) (sign-needed "false") (bits-needed "7") (value "16")))))
+					(e-int @1-32-1-34 (num-var 95) (value "10"))
+					(e-int @1-35-1-36 (num-var 97) (value "1")))
+				(e-int @1-38-1-40 (num-var 100) (value "16")))))
 	(e-binop @1-44-1-51 (op "le")
-		(e-int @1-44-1-46 (num-var 115) (sign-needed "false") (bits-needed "7") (value "12"))
+		(e-int @1-44-1-46 (num-var 105) (value "12"))
 		(e-binop @1-48-1-51 (op "div")
-			(e-int @1-48-1-49 (num-var 118) (sign-needed "false") (bits-needed "7") (value "3"))
-			(e-int @1-50-1-51 (num-var 121) (sign-needed "false") (bits-needed "7") (value "5")))))
+			(e-int @1-48-1-49 (num-var 107) (value "3"))
+			(e-int @1-50-1-51 (num-var 109) (value "5")))))
 ~~~
 # TYPES
 ~~~clojure
-(expr (id 124) (type "*"))
->>>>>>> 0691e26e
+(expr (id 112) (type "*"))
 ~~~