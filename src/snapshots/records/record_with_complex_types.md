# META
~~~ini
description=Record construction with complex field types including lists and tag unions
type=expr
~~~
# SOURCE
~~~roc
{
    name: "Alice",
    scores: [95, 87, 92, 78],
    status: Active({ since: "2023-01-15" }),
    preferences: { theme: Dark, notifications: Email("alice@example.com") },
    metadata: Ok({
        tags: ["developer", "senior", "fullstack"],
        permissions: [Read, Write, Admin],
    }),
    callback: |x| x + 1,
    nested: {
        items: [Some("first"), None, Some("third")],
        result: Success({ data: [1, 2, 3], timestamp: "2024-01-01" }),
    },
}
~~~
# PROBLEMS
NIL
# TOKENS
~~~zig
OpenCurly(1:1-1:2),Newline(1:1-1:1),
LowerIdent(2:5-2:9),OpColon(2:9-2:10),StringStart(2:11-2:12),StringPart(2:12-2:17),StringEnd(2:17-2:18),Comma(2:18-2:19),Newline(1:1-1:1),
LowerIdent(3:5-3:11),OpColon(3:11-3:12),OpenSquare(3:13-3:14),Int(3:14-3:16),Comma(3:16-3:17),Int(3:18-3:20),Comma(3:20-3:21),Int(3:22-3:24),Comma(3:24-3:25),Int(3:26-3:28),CloseSquare(3:28-3:29),Comma(3:29-3:30),Newline(1:1-1:1),
LowerIdent(4:5-4:11),OpColon(4:11-4:12),UpperIdent(4:13-4:19),NoSpaceOpenRound(4:19-4:20),OpenCurly(4:20-4:21),LowerIdent(4:22-4:27),OpColon(4:27-4:28),StringStart(4:29-4:30),StringPart(4:30-4:40),StringEnd(4:40-4:41),CloseCurly(4:42-4:43),CloseRound(4:43-4:44),Comma(4:44-4:45),Newline(1:1-1:1),
LowerIdent(5:5-5:16),OpColon(5:16-5:17),OpenCurly(5:18-5:19),LowerIdent(5:20-5:25),OpColon(5:25-5:26),UpperIdent(5:27-5:31),Comma(5:31-5:32),LowerIdent(5:33-5:46),OpColon(5:46-5:47),UpperIdent(5:48-5:53),NoSpaceOpenRound(5:53-5:54),StringStart(5:54-5:55),StringPart(5:55-5:72),StringEnd(5:72-5:73),CloseRound(5:73-5:74),CloseCurly(5:75-5:76),Comma(5:76-5:77),Newline(1:1-1:1),
LowerIdent(6:5-6:13),OpColon(6:13-6:14),UpperIdent(6:15-6:17),NoSpaceOpenRound(6:17-6:18),OpenCurly(6:18-6:19),Newline(1:1-1:1),
LowerIdent(7:9-7:13),OpColon(7:13-7:14),OpenSquare(7:15-7:16),StringStart(7:16-7:17),StringPart(7:17-7:26),StringEnd(7:26-7:27),Comma(7:27-7:28),StringStart(7:29-7:30),StringPart(7:30-7:36),StringEnd(7:36-7:37),Comma(7:37-7:38),StringStart(7:39-7:40),StringPart(7:40-7:49),StringEnd(7:49-7:50),CloseSquare(7:50-7:51),Comma(7:51-7:52),Newline(1:1-1:1),
LowerIdent(8:9-8:20),OpColon(8:20-8:21),OpenSquare(8:22-8:23),UpperIdent(8:23-8:27),Comma(8:27-8:28),UpperIdent(8:29-8:34),Comma(8:34-8:35),UpperIdent(8:36-8:41),CloseSquare(8:41-8:42),Comma(8:42-8:43),Newline(1:1-1:1),
CloseCurly(9:5-9:6),CloseRound(9:6-9:7),Comma(9:7-9:8),Newline(1:1-1:1),
LowerIdent(10:5-10:13),OpColon(10:13-10:14),OpBar(10:15-10:16),LowerIdent(10:16-10:17),OpBar(10:17-10:18),LowerIdent(10:19-10:20),OpPlus(10:21-10:22),Int(10:23-10:24),Comma(10:24-10:25),Newline(1:1-1:1),
LowerIdent(11:5-11:11),OpColon(11:11-11:12),OpenCurly(11:13-11:14),Newline(1:1-1:1),
LowerIdent(12:9-12:14),OpColon(12:14-12:15),OpenSquare(12:16-12:17),UpperIdent(12:17-12:21),NoSpaceOpenRound(12:21-12:22),StringStart(12:22-12:23),StringPart(12:23-12:28),StringEnd(12:28-12:29),CloseRound(12:29-12:30),Comma(12:30-12:31),UpperIdent(12:32-12:36),Comma(12:36-12:37),UpperIdent(12:38-12:42),NoSpaceOpenRound(12:42-12:43),StringStart(12:43-12:44),StringPart(12:44-12:49),StringEnd(12:49-12:50),CloseRound(12:50-12:51),CloseSquare(12:51-12:52),Comma(12:52-12:53),Newline(1:1-1:1),
LowerIdent(13:9-13:15),OpColon(13:15-13:16),UpperIdent(13:17-13:24),NoSpaceOpenRound(13:24-13:25),OpenCurly(13:25-13:26),LowerIdent(13:27-13:31),OpColon(13:31-13:32),OpenSquare(13:33-13:34),Int(13:34-13:35),Comma(13:35-13:36),Int(13:37-13:38),Comma(13:38-13:39),Int(13:40-13:41),CloseSquare(13:41-13:42),Comma(13:42-13:43),LowerIdent(13:44-13:53),OpColon(13:53-13:54),StringStart(13:55-13:56),StringPart(13:56-13:66),StringEnd(13:66-13:67),CloseCurly(13:68-13:69),CloseRound(13:69-13:70),Comma(13:70-13:71),Newline(1:1-1:1),
CloseCurly(14:5-14:6),Comma(14:6-14:7),Newline(1:1-1:1),
CloseCurly(15:1-15:2),EndOfFile(15:2-15:2),
~~~
# PARSE
~~~clojure
(e-record @1.1-15.2
	(field (field "name") (optional false)
		(e-string @2.11-2.18
			(e-string-part @2.12-2.17 (raw "Alice"))))
	(field (field "scores") (optional false)
		(e-list @3.13-3.29
			(e-int @3.14-3.16 (raw "95"))
			(e-int @3.18-3.20 (raw "87"))
			(e-int @3.22-3.24 (raw "92"))
			(e-int @3.26-3.28 (raw "78"))))
	(field (field "status") (optional false)
		(e-apply @4.13-4.44
			(e-tag @4.13-4.19 (raw "Active"))
			(e-record @4.20-4.43
				(field (field "since") (optional false)
					(e-string @4.29-4.41
						(e-string-part @4.30-4.40 (raw "2023-01-15")))))))
	(field (field "preferences") (optional false)
		(e-record @5.18-5.76
			(field (field "theme") (optional false)
				(e-tag @5.27-5.31 (raw "Dark")))
			(field (field "notifications") (optional false)
				(e-apply @5.48-5.74
					(e-tag @5.48-5.53 (raw "Email"))
					(e-string @5.54-5.73
						(e-string-part @5.55-5.72 (raw "alice@example.com")))))))
	(field (field "metadata") (optional false)
		(e-apply @6.15-9.7
			(e-tag @6.15-6.17 (raw "Ok"))
			(e-record @6.18-9.6
				(field (field "tags") (optional false)
					(e-list @7.15-7.51
						(e-string @7.16-7.27
							(e-string-part @7.17-7.26 (raw "developer")))
						(e-string @7.29-7.37
							(e-string-part @7.30-7.36 (raw "senior")))
						(e-string @7.39-7.50
							(e-string-part @7.40-7.49 (raw "fullstack")))))
				(field (field "permissions") (optional false)
					(e-list @8.22-8.42
						(e-tag @8.23-8.27 (raw "Read"))
						(e-tag @8.29-8.34 (raw "Write"))
						(e-tag @8.36-8.41 (raw "Admin")))))))
	(field (field "callback") (optional false)
		(e-lambda @10.15-10.25
			(args
				(p-ident @10.16-10.17 (raw "x")))
			(e-binop @10.19-10.25 (op "+")
				(e-ident @10.19-10.20 (qaul "") (raw "x"))
				(e-int @10.23-10.24 (raw "1")))))
	(field (field "nested") (optional false)
		(e-record @11.13-14.6
			(field (field "items") (optional false)
				(e-list @12.16-12.52
					(e-apply @12.17-12.30
						(e-tag @12.17-12.21 (raw "Some"))
						(e-string @12.22-12.29
							(e-string-part @12.23-12.28 (raw "first"))))
					(e-tag @12.32-12.36 (raw "None"))
					(e-apply @12.38-12.51
						(e-tag @12.38-12.42 (raw "Some"))
						(e-string @12.43-12.50
							(e-string-part @12.44-12.49 (raw "third"))))))
			(field (field "result") (optional false)
				(e-apply @13.17-13.70
					(e-tag @13.17-13.24 (raw "Success"))
					(e-record @13.25-13.69
						(field (field "data") (optional false)
							(e-list @13.33-13.42
								(e-int @13.34-13.35 (raw "1"))
								(e-int @13.37-13.38 (raw "2"))
								(e-int @13.40-13.41 (raw "3"))))
						(field (field "timestamp") (optional false)
							(e-string @13.55-13.67
								(e-string-part @13.56-13.66 (raw "2024-01-01"))))))))))
~~~
# FORMATTED
~~~roc
{
	name: "Alice",
	scores: [95, 87, 92, 78],
	status: Active({ since: "2023-01-15" }),
	preferences: { theme: Dark, notifications: Email("alice@example.com") },
	metadata: Ok(
		{
			tags: ["developer", "senior", "fullstack"],
			permissions: [Read, Write, Admin],
		},
	),
	callback: |x| x + 1,
	nested: {
		items: [Some("first"), None, Some("third")],
		result: Success({ data: [1, 2, 3], timestamp: "2024-01-01" }),
	},
}
~~~
# CANONICALIZE
~~~clojure
<<<<<<< HEAD
(e-record @1-1-15-2 (ext-var 177) (id 178)
=======
(e-record @1.1-15.2 (ext-var 183) (id 184)
>>>>>>> 259b290c
	(fields
		(field (name "name")
			(e-string @2.11-2.18
				(e-literal @2.12-2.17 (string "Alice"))))
		(field (name "scores")
<<<<<<< HEAD
			(e-list @3-13-3-29 (elem-var 75)
=======
			(e-list @3.13-3.29 (elem-var 80)
>>>>>>> 259b290c
				(elems
					(e-int @3.14-3.16 (value "95"))
					(e-int @3.18-3.20 (value "87"))
					(e-int @3.22-3.24 (value "92"))
					(e-int @3.26-3.28 (value "78")))))
		(field (name "status")
<<<<<<< HEAD
			(e-call @4-13-4-44
				(e-tag @4-13-4-19 (ext-var 0) (name "Active") (args "TODO"))
				(e-record @4-20-4-43 (ext-var 86)
=======
			(e-call @4.13-4.44
				(e-tag @4.13-4.19 (ext-var 0) (name "Active") (args "TODO"))
				(e-record @4.20-4.43 (ext-var 88)
>>>>>>> 259b290c
					(fields
						(field (name "since")
							(e-string @4.29-4.41
								(e-literal @4.30-4.40 (string "2023-01-15"))))))))
		(field (name "preferences")
<<<<<<< HEAD
			(e-record @5-18-5-76 (ext-var 102)
=======
			(e-record @5.18-5.76 (ext-var 104)
>>>>>>> 259b290c
				(fields
					(field (name "theme")
						(e-tag @5.27-5.31 (ext-var 0) (name "Dark") (args "TODO")))
					(field (name "notifications")
						(e-call @5.48-5.74
							(e-tag @5.48-5.53 (ext-var 0) (name "Email") (args "TODO"))
							(e-string @5.54-5.73
								(e-literal @5.55-5.72 (string "alice@example.com"))))))))
		(field (name "metadata")
<<<<<<< HEAD
			(e-call @6-15-9-7
				(e-tag @6-15-6-17 (ext-var 0) (name "Ok") (args "TODO"))
				(e-record @6-18-9-6 (ext-var 125)
					(fields
						(field (name "tags")
							(e-list @7-15-7-51 (elem-var 110)
=======
			(e-call @6.15-9.7
				(e-tag @6.15-6.17 (ext-var 0) (name "Ok") (args "TODO"))
				(e-record @6.18-9.6 (ext-var 129)
					(fields
						(field (name "tags")
							(e-list @7.15-7.51 (elem-var 117)
>>>>>>> 259b290c
								(elems
									(e-string @7.16-7.27
										(e-literal @7.17-7.26 (string "developer")))
									(e-string @7.29-7.37
										(e-literal @7.30-7.36 (string "senior")))
									(e-string @7.39-7.50
										(e-literal @7.40-7.49 (string "fullstack"))))))
						(field (name "permissions")
<<<<<<< HEAD
							(e-list @8-22-8-42 (elem-var 118)
=======
							(e-list @8.22-8.42 (elem-var 126)
>>>>>>> 259b290c
								(elems
									(e-tag @8.23-8.27 (ext-var 0) (name "Read") (args "TODO"))
									(e-tag @8.29-8.34 (ext-var 0) (name "Write") (args "TODO"))
									(e-tag @8.36-8.41 (ext-var 0) (name "Admin") (args "TODO")))))))))
		(field (name "callback")
			(e-lambda @10.15-10.25
				(args
<<<<<<< HEAD
					(p-assign @10-16-10-17 (ident "x") (id 132)))
				(e-binop @10-19-10-25 (op "add")
					(e-lookup-local @10-19-10-20
						(pattern (id 132)))
					(e-int @10-23-10-24 (value "1")))))
		(field (name "nested")
			(e-record @11-13-14-6 (ext-var 172)
				(fields
					(field (name "items")
						(e-list @12-16-12-52 (elem-var 144)
=======
					(p-assign @10.16-10.17 (ident "x") (id 136)))
				(e-binop @10.19-10.25 (op "add")
					(e-lookup-local @10.19-10.20
						(pattern (id 136)))
					(e-int @10.23-10.24 (value "1")))))
		(field (name "nested")
			(e-record @11.13-14.6 (ext-var 178)
				(fields
					(field (name "items")
						(e-list @12.16-12.52 (elem-var 157)
>>>>>>> 259b290c
							(elems
								(e-call @12.17-12.30
									(e-tag @12.17-12.21 (ext-var 0) (name "Some") (args "TODO"))
									(e-string @12.22-12.29
										(e-literal @12.23-12.28 (string "first"))))
								(e-tag @12.32-12.36 (ext-var 0) (name "None") (args "TODO"))
								(e-call @12.38-12.51
									(e-tag @12.38-12.42 (ext-var 0) (name "Some") (args "TODO"))
									(e-string @12.43-12.50
										(e-literal @12.44-12.49 (string "third")))))))
					(field (name "result")
<<<<<<< HEAD
						(e-call @13-17-13-70
							(e-tag @13-17-13-24 (ext-var 0) (name "Success") (args "TODO"))
							(e-record @13-25-13-69 (ext-var 165)
								(fields
									(field (name "data")
										(e-list @13-33-13-42 (elem-var 157)
=======
						(e-call @13.17-13.70
							(e-tag @13.17-13.24 (ext-var 0) (name "Success") (args "TODO"))
							(e-record @13.25-13.69 (ext-var 171)
								(fields
									(field (name "data")
										(e-list @13.33-13.42 (elem-var 165)
>>>>>>> 259b290c
											(elems
												(e-int @13.34-13.35 (value "1"))
												(e-int @13.37-13.38 (value "2"))
												(e-int @13.40-13.41 (value "3")))))
									(field (name "timestamp")
										(e-string @13.55-13.67
											(e-literal @13.56-13.66 (string "2024-01-01")))))))))))))
~~~
# TYPES
~~~clojure
<<<<<<< HEAD
(expr (id 178) (type "{ name: Str, scores: List(Num(*)), status: *, preferences: { theme: [Dark, * *], notifications: * }, metadata: *, callback: * ? *, nested: { items: List([None, * *]), result: * } }"))
=======
(expr (id 184) (type "{ name: Str, scores: List(Num(*)), status: *, preferences: { theme: [Dark]*, notifications: * }, metadata: *, callback: * ? *, nested: { items: List([None]*), result: * } }"))
>>>>>>> 259b290c
~~~<|MERGE_RESOLUTION|>--- conflicted
+++ resolved
@@ -141,46 +141,28 @@
 ~~~
 # CANONICALIZE
 ~~~clojure
-<<<<<<< HEAD
-(e-record @1-1-15-2 (ext-var 177) (id 178)
-=======
-(e-record @1.1-15.2 (ext-var 183) (id 184)
->>>>>>> 259b290c
+(e-record @1.1-15.2 (ext-var 178) (id 179)
 	(fields
 		(field (name "name")
 			(e-string @2.11-2.18
 				(e-literal @2.12-2.17 (string "Alice"))))
 		(field (name "scores")
-<<<<<<< HEAD
-			(e-list @3-13-3-29 (elem-var 75)
-=======
-			(e-list @3.13-3.29 (elem-var 80)
->>>>>>> 259b290c
+			(e-list @3.13-3.29 (elem-var 76)
 				(elems
 					(e-int @3.14-3.16 (value "95"))
 					(e-int @3.18-3.20 (value "87"))
 					(e-int @3.22-3.24 (value "92"))
 					(e-int @3.26-3.28 (value "78")))))
 		(field (name "status")
-<<<<<<< HEAD
-			(e-call @4-13-4-44
-				(e-tag @4-13-4-19 (ext-var 0) (name "Active") (args "TODO"))
-				(e-record @4-20-4-43 (ext-var 86)
-=======
 			(e-call @4.13-4.44
 				(e-tag @4.13-4.19 (ext-var 0) (name "Active") (args "TODO"))
-				(e-record @4.20-4.43 (ext-var 88)
->>>>>>> 259b290c
+				(e-record @4.20-4.43 (ext-var 87)
 					(fields
 						(field (name "since")
 							(e-string @4.29-4.41
 								(e-literal @4.30-4.40 (string "2023-01-15"))))))))
 		(field (name "preferences")
-<<<<<<< HEAD
-			(e-record @5-18-5-76 (ext-var 102)
-=======
-			(e-record @5.18-5.76 (ext-var 104)
->>>>>>> 259b290c
+			(e-record @5.18-5.76 (ext-var 103)
 				(fields
 					(field (name "theme")
 						(e-tag @5.27-5.31 (ext-var 0) (name "Dark") (args "TODO")))
@@ -190,21 +172,12 @@
 							(e-string @5.54-5.73
 								(e-literal @5.55-5.72 (string "alice@example.com"))))))))
 		(field (name "metadata")
-<<<<<<< HEAD
-			(e-call @6-15-9-7
-				(e-tag @6-15-6-17 (ext-var 0) (name "Ok") (args "TODO"))
-				(e-record @6-18-9-6 (ext-var 125)
+			(e-call @6.15-9.7
+				(e-tag @6.15-6.17 (ext-var 0) (name "Ok") (args "TODO"))
+				(e-record @6.18-9.6 (ext-var 126)
 					(fields
 						(field (name "tags")
-							(e-list @7-15-7-51 (elem-var 110)
-=======
-			(e-call @6.15-9.7
-				(e-tag @6.15-6.17 (ext-var 0) (name "Ok") (args "TODO"))
-				(e-record @6.18-9.6 (ext-var 129)
-					(fields
-						(field (name "tags")
-							(e-list @7.15-7.51 (elem-var 117)
->>>>>>> 259b290c
+							(e-list @7.15-7.51 (elem-var 111)
 								(elems
 									(e-string @7.16-7.27
 										(e-literal @7.17-7.26 (string "developer")))
@@ -213,11 +186,7 @@
 									(e-string @7.39-7.50
 										(e-literal @7.40-7.49 (string "fullstack"))))))
 						(field (name "permissions")
-<<<<<<< HEAD
-							(e-list @8-22-8-42 (elem-var 118)
-=======
-							(e-list @8.22-8.42 (elem-var 126)
->>>>>>> 259b290c
+							(e-list @8.22-8.42 (elem-var 119)
 								(elems
 									(e-tag @8.23-8.27 (ext-var 0) (name "Read") (args "TODO"))
 									(e-tag @8.29-8.34 (ext-var 0) (name "Write") (args "TODO"))
@@ -225,29 +194,16 @@
 		(field (name "callback")
 			(e-lambda @10.15-10.25
 				(args
-<<<<<<< HEAD
-					(p-assign @10-16-10-17 (ident "x") (id 132)))
-				(e-binop @10-19-10-25 (op "add")
-					(e-lookup-local @10-19-10-20
-						(pattern (id 132)))
-					(e-int @10-23-10-24 (value "1")))))
+					(p-assign @10.16-10.17 (ident "x") (id 133)))
+				(e-binop @10.19-10.25 (op "add")
+					(e-lookup-local @10.19-10.20
+						(pattern (id 133)))
+					(e-int @10.23-10.24 (value "1")))))
 		(field (name "nested")
-			(e-record @11-13-14-6 (ext-var 172)
+			(e-record @11.13-14.6 (ext-var 173)
 				(fields
 					(field (name "items")
-						(e-list @12-16-12-52 (elem-var 144)
-=======
-					(p-assign @10.16-10.17 (ident "x") (id 136)))
-				(e-binop @10.19-10.25 (op "add")
-					(e-lookup-local @10.19-10.20
-						(pattern (id 136)))
-					(e-int @10.23-10.24 (value "1")))))
-		(field (name "nested")
-			(e-record @11.13-14.6 (ext-var 178)
-				(fields
-					(field (name "items")
-						(e-list @12.16-12.52 (elem-var 157)
->>>>>>> 259b290c
+						(e-list @12.16-12.52 (elem-var 145)
 							(elems
 								(e-call @12.17-12.30
 									(e-tag @12.17-12.21 (ext-var 0) (name "Some") (args "TODO"))
@@ -259,21 +215,12 @@
 									(e-string @12.43-12.50
 										(e-literal @12.44-12.49 (string "third")))))))
 					(field (name "result")
-<<<<<<< HEAD
-						(e-call @13-17-13-70
-							(e-tag @13-17-13-24 (ext-var 0) (name "Success") (args "TODO"))
-							(e-record @13-25-13-69 (ext-var 165)
+						(e-call @13.17-13.70
+							(e-tag @13.17-13.24 (ext-var 0) (name "Success") (args "TODO"))
+							(e-record @13.25-13.69 (ext-var 166)
 								(fields
 									(field (name "data")
-										(e-list @13-33-13-42 (elem-var 157)
-=======
-						(e-call @13.17-13.70
-							(e-tag @13.17-13.24 (ext-var 0) (name "Success") (args "TODO"))
-							(e-record @13.25-13.69 (ext-var 171)
-								(fields
-									(field (name "data")
-										(e-list @13.33-13.42 (elem-var 165)
->>>>>>> 259b290c
+										(e-list @13.33-13.42 (elem-var 158)
 											(elems
 												(e-int @13.34-13.35 (value "1"))
 												(e-int @13.37-13.38 (value "2"))
@@ -284,9 +231,5 @@
 ~~~
 # TYPES
 ~~~clojure
-<<<<<<< HEAD
-(expr (id 178) (type "{ name: Str, scores: List(Num(*)), status: *, preferences: { theme: [Dark, * *], notifications: * }, metadata: *, callback: * ? *, nested: { items: List([None, * *]), result: * } }"))
-=======
-(expr (id 184) (type "{ name: Str, scores: List(Num(*)), status: *, preferences: { theme: [Dark]*, notifications: * }, metadata: *, callback: * ? *, nested: { items: List([None]*), result: * } }"))
->>>>>>> 259b290c
+(expr (id 179) (type "{ name: Str, scores: List(Num(*)), status: *, preferences: { theme: [Dark]*, notifications: * }, metadata: *, callback: * ? *, nested: { items: List([None]*), result: * } }"))
 ~~~