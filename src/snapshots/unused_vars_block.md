--- conflicted
+++ resolved
@@ -136,15 +136,9 @@
 # CANONICALIZE
 ~~~clojure
 (can-ir
-<<<<<<< HEAD
-	(d-let (id 97)
-		(p-assign @3-1-3-6 (ident "main!") (id 72))
-		(e-lambda @3-9-19-2 (id 96)
-=======
 	(d-let (id 98)
 		(p-assign @3-1-3-6 (ident "main!") (id 72))
 		(e-lambda @3-9-19-2 (id 97)
->>>>>>> ee3f8ff9
 			(args
 				(p-underscore @3-10-3-11 (id 73)))
 			(e-block @3-13-19-2
