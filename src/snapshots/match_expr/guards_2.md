--- conflicted
+++ resolved
@@ -28,41 +28,28 @@
 UNEXPECTED TOKEN IN EXPRESSION - guards_2.md:4:5:4:6
 UNEXPECTED TOKEN IN PATTERN - guards_2.md:4:7:4:9
 UNDEFINED VARIABLE - guards_2.md:1:7:1:12
-UNKNOWN OPERATOR - :0:0:0:0
+UNKNOWN OPERATOR - guards_2.md:2:50:2:51
 UNUSED VARIABLE - guards_2.md:2:6:2:11
 UNUSED VARIABLE - guards_2.md:1:1:1:1
-<<<<<<< HEAD
-INVALID PATTERN - guards_2.md:2:75:2:77
+INVALID PATTERN - :0:0:0:0
+UNKNOWN OPERATOR - guards_2.md:2:75:2:77
 UNDEFINED VARIABLE - guards_2.md:2:87:2:92
 UNUSED VARIABLE - guards_2.md:2:77:2:86
-INVALID PATTERN - guards_2.md:2:93:2:93
-=======
-INVALID PATTERN - :0:0:0:0
-UNKNOWN OPERATOR - :0:0:0:0
-UNDEFINED VARIABLE - guards_2.md:2:87:2:92
-UNUSED VARIABLE - guards_2.md:2:77:2:86
-INVALID PATTERN - :0:0:0:0
-UNKNOWN OPERATOR - :0:0:0:0
-INVALID PATTERN - :0:0:0:0
->>>>>>> 6f507757
+INVALID PATTERN - :0:0:0:0
+UNKNOWN OPERATOR - guards_2.md:2:93:2:93
+INVALID PATTERN - :0:0:0:0
 UNDEFINED VARIABLE - guards_2.md:3:6:3:7
 UNDEFINED VARIABLE - guards_2.md:3:9:3:10
 INVALID PATTERN - :0:0:0:0
 UNDEFINED VARIABLE - guards_2.md:3:15:3:16
 UNDEFINED VARIABLE - guards_2.md:3:20:3:21
-<<<<<<< HEAD
-INVALID PATTERN - guards_2.md:3:25:3:61
-INVALID PATTERN - guards_2.md:3:62:3:62
-INVALID PATTERN - guards_2.md:4:5:4:6
-=======
-INVALID PATTERN - :0:0:0:0
-UNKNOWN OPERATOR - :0:0:0:0
-INVALID PATTERN - :0:0:0:0
-UNKNOWN OPERATOR - :0:0:0:0
-INVALID PATTERN - :0:0:0:0
-UNKNOWN OPERATOR - :0:0:0:0
-INVALID PATTERN - :0:0:0:0
->>>>>>> 6f507757
+INVALID PATTERN - :0:0:0:0
+UNKNOWN OPERATOR - guards_2.md:3:25:3:61
+INVALID PATTERN - :0:0:0:0
+UNKNOWN OPERATOR - guards_2.md:3:62:3:62
+INVALID PATTERN - :0:0:0:0
+UNKNOWN OPERATOR - guards_2.md:4:5:4:6
+INVALID PATTERN - :0:0:0:0
 # PROBLEMS
 **UNEXPECTED TOKEN IN EXPRESSION**
 The token **=>** is not expected in an expression.
