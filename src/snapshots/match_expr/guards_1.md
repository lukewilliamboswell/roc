--- conflicted
+++ resolved
@@ -287,11 +287,6 @@
 Nothing is named `x` in this scope.
 Is there an `import` or `exposing` missing up-top?
 
-<<<<<<< HEAD
-If you don't need this variable, prefix it with an underscore like `_x` to suppress this warning.
-
-=======
->>>>>>> d1a22cfd
 **guards_1.md:3:5:3:6:**
 ```roc
     x if x < 0 => "negative: ${Num.toStr x}"
@@ -313,18 +308,8 @@
          ^
 
 
-<<<<<<< HEAD
-If you don't need this variable, prefix it with an underscore like `_toStr` to suppress this warning.
-
-**guards_1.md:3:32:3:41:**
-```roc
-    x if x < 0 => "negative: ${Num.toStr x}"
-```
-                               ^^^^^^^^^
-=======
-**INVALID PATTERN**
-This pattern contains invalid syntax or uses unsupported features.
->>>>>>> d1a22cfd
+**INVALID PATTERN**
+This pattern contains invalid syntax or uses unsupported features.
 
 **UNKNOWN OPERATOR**
 This looks like an operator, but it's not one I recognize!
