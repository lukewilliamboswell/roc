--- conflicted
+++ resolved
@@ -28,38 +28,25 @@
 UNEXPECTED TOKEN IN EXPRESSION - guards_1.md:4:5:4:6
 UNEXPECTED TOKEN IN PATTERN - guards_1.md:4:7:4:9
 UNDEFINED VARIABLE - guards_1.md:1:7:1:12
-UNKNOWN OPERATOR - :0:0:0:0
+UNKNOWN OPERATOR - guards_1.md:2:19:2:20
 UNUSED VARIABLE - guards_1.md:2:5:2:6
-<<<<<<< HEAD
-INVALID PATTERN - guards_1.md:2:30:2:32
+INVALID PATTERN - :0:0:0:0
+UNKNOWN OPERATOR - guards_1.md:2:30:2:32
 UNDEFINED VARIABLE - guards_1.md:2:42:2:43
 UNUSED VARIABLE - guards_1.md:2:32:2:41
-INVALID PATTERN - guards_1.md:2:44:2:44
-=======
-INVALID PATTERN - :0:0:0:0
-UNKNOWN OPERATOR - :0:0:0:0
-UNDEFINED VARIABLE - guards_1.md:2:42:2:43
-UNUSED VARIABLE - guards_1.md:2:32:2:41
-INVALID PATTERN - :0:0:0:0
-UNKNOWN OPERATOR - :0:0:0:0
-INVALID PATTERN - :0:0:0:0
->>>>>>> 6f507757
+INVALID PATTERN - :0:0:0:0
+UNKNOWN OPERATOR - guards_1.md:2:44:2:44
+INVALID PATTERN - :0:0:0:0
 UNDEFINED VARIABLE - guards_1.md:3:5:3:6
 INVALID PATTERN - :0:0:0:0
 UNDEFINED VARIABLE - guards_1.md:3:10:3:11
-<<<<<<< HEAD
-INVALID PATTERN - guards_1.md:3:19:3:43
-INVALID PATTERN - guards_1.md:3:44:3:44
-INVALID PATTERN - guards_1.md:4:5:4:6
-=======
-INVALID PATTERN - :0:0:0:0
-UNKNOWN OPERATOR - :0:0:0:0
-INVALID PATTERN - :0:0:0:0
-UNKNOWN OPERATOR - :0:0:0:0
-INVALID PATTERN - :0:0:0:0
-UNKNOWN OPERATOR - :0:0:0:0
-INVALID PATTERN - :0:0:0:0
->>>>>>> 6f507757
+INVALID PATTERN - :0:0:0:0
+UNKNOWN OPERATOR - guards_1.md:3:19:3:43
+INVALID PATTERN - :0:0:0:0
+UNKNOWN OPERATOR - guards_1.md:3:44:3:44
+INVALID PATTERN - :0:0:0:0
+UNKNOWN OPERATOR - guards_1.md:4:5:4:6
+INVALID PATTERN - :0:0:0:0
 # PROBLEMS
 **UNEXPECTED TOKEN IN EXPRESSION**
 The token **=>** is not expected in an expression.
