# META
~~~ini
description=Qualified type canonicalization
type=file
~~~
# SOURCE
~~~roc
module [
    Color,
    ModuleA.ModuleB.TypeC,
    Result,
    ExternalModule,
]

import Basics.Result
import Color
import ModuleA.ModuleB exposing [TypeC]
import ExternalModule as ExtMod

# Simple qualified type
simpleQualified : Color.RGB
simpleQualified = Color.RGB({ r: 255, g: 0, b: 0 })

# Aliased qualified type
aliasedQualified : ExtMod.DataType
aliasedQualified = ExtMod.DataType.Default

# Multi-level qualified type
multiLevelQualified : ModuleA.ModuleB.TypeC
multiLevelQualified = TypeC.new

# Using qualified type with generics
resultType : Result.Result(I32, Str)
resultType = Result.Ok(42)

# Function returning qualified type
getColor : {} -> Color.RGB
getColor = |_| Color.RGB({ r: 0, g: 255, b: 0 })

# Function accepting qualified type
processColor : Color.RGB -> Str
processColor = |color|
    "Color processed"

# Multiple qualified types in a function signature
transform : Result.Result(Color.RGB, ExtMod.Error) -> ModuleA.ModuleB.TypeC
transform = |result|
    match result {
        Result.Ok(rgb) => TypeC.fromColor(rgb)
        Result.Err(err) => TypeC.default
    }
~~~
# EXPECTED
PARSE ERROR - qualified_type_canonicalization.md:8:1:8:7
PARSE ERROR - qualified_type_canonicalization.md:8:14:8:21
UNEXPECTED TOKEN IN EXPRESSION - qualified_type_canonicalization.md:10:15:10:23
UNEXPECTED TOKEN IN EXPRESSION - qualified_type_canonicalization.md:10:24:10:32
INVALID STATEMENT - qualified_type_canonicalization.md:10:15:10:23
INVALID STATEMENT - qualified_type_canonicalization.md:10:24:10:32
INVALID STATEMENT - qualified_type_canonicalization.md:10:33:10:40
UNDEFINED VARIABLE - qualified_type_canonicalization.md:15:19:15:24
UNDEFINED VARIABLE - qualified_type_canonicalization.md:19:26:19:35
UNDEFINED VARIABLE - qualified_type_canonicalization.md:23:23:23:32
UNDEFINED VARIABLE - qualified_type_canonicalization.md:31:16:31:21
UNUSED VARIABLE - qualified_type_canonicalization.md:35:17:35:22
UNDEFINED VARIABLE - qualified_type_canonicalization.md:42:27:42:42
UNDEFINED VARIABLE - qualified_type_canonicalization.md:43:28:43:41
UNUSED VARIABLE - qualified_type_canonicalization.md:43:20:43:23
# PROBLEMS
**PARSE ERROR**
A parsing error occurred: `import_exposing_no_close`
This is an unexpected parsing error. Please check your syntax.

Here is the problematic code:
**qualified_type_canonicalization.md:8:1:8:7:**
```roc
import Basics.Result
```
^^^^^^


**PARSE ERROR**
Type applications require parentheses around their type arguments.

I found a type followed by what looks like a type argument, but they need to be connected with parentheses.

Instead of:
    **List U8**

Use:
    **List(U8)**

Other valid examples:
    `Dict(Str, Num)`
    `Result(a, Str)`
    `Maybe(List(U64))`

Here is the problematic code:
**qualified_type_canonicalization.md:8:14:8:21:**
```roc
import Basics.Result
```
             ^^^^^^^


**UNEXPECTED TOKEN IN EXPRESSION**
The token **.ModuleB** is not expected in an expression.
Expressions can be identifiers, literals, function calls, or operators.

Here is the problematic code:
**qualified_type_canonicalization.md:10:15:10:23:**
```roc
import ModuleA.ModuleB exposing [TypeC]
```
              ^^^^^^^^


**UNEXPECTED TOKEN IN EXPRESSION**
The token **exposing** is not expected in an expression.
Expressions can be identifiers, literals, function calls, or operators.

Here is the problematic code:
**qualified_type_canonicalization.md:10:24:10:32:**
```roc
import ModuleA.ModuleB exposing [TypeC]
```
                       ^^^^^^^^


**INVALID STATEMENT**
The statement `expression` is not allowed at the top level.
Only definitions, type annotations, and imports are allowed at the top level.

**qualified_type_canonicalization.md:10:15:10:23:**
```roc
import ModuleA.ModuleB exposing [TypeC]
```
              ^^^^^^^^


**INVALID STATEMENT**
The statement `expression` is not allowed at the top level.
Only definitions, type annotations, and imports are allowed at the top level.

**qualified_type_canonicalization.md:10:24:10:32:**
```roc
import ModuleA.ModuleB exposing [TypeC]
```
                       ^^^^^^^^


**INVALID STATEMENT**
The statement `expression` is not allowed at the top level.
Only definitions, type annotations, and imports are allowed at the top level.

**qualified_type_canonicalization.md:10:33:10:40:**
```roc
import ModuleA.ModuleB exposing [TypeC]
```
                                ^^^^^^^


**UNDEFINED VARIABLE**
Nothing is named `Color` in this scope.
Is there an `import` or `exposing` missing up-top?

**qualified_type_canonicalization.md:15:19:15:24:**
```roc
simpleQualified = Color.RGB({ r: 255, g: 0, b: 0 })
```
                  ^^^^^


<<<<<<< HEAD
**INVALID STATEMENT**
The statement `expression` is not allowed at the top level.
Only definitions, type annotations, and imports are allowed at the top level.

**qualified_type_canonicalization.md:15:29:15:51:**
```roc
simpleQualified = Color.RGB { r: 255, g: 0, b: 0 }
```
                            ^^^^^^^^^^^^^^^^^^^^^^


=======
>>>>>>> 6f507757
**UNDEFINED VARIABLE**
Nothing is named `DataType` in this scope.
Is there an `import` or `exposing` missing up-top?

**qualified_type_canonicalization.md:19:26:19:35:**
```roc
aliasedQualified = ExtMod.DataType.Default
```
                         ^^^^^^^^^


**UNDEFINED VARIABLE**
Nothing is named `new` in this scope.
Is there an `import` or `exposing` missing up-top?

**qualified_type_canonicalization.md:23:23:23:32:**
```roc
multiLevelQualified = TypeC.new
```
                      ^^^^^^^^^


<<<<<<< HEAD
**INVALID STATEMENT**
The statement `expression` is not allowed at the top level.
Only definitions, type annotations, and imports are allowed at the top level.

**qualified_type_canonicalization.md:27:24:27:26:**
```roc
resultType = Result.Ok 42
```
                       ^^


**UNKNOWN OPERATOR**
This looks like an operator, but it's not one I recognize!

**qualified_type_canonicalization.md:31:12:31:13:**
```roc
getColor = \{} -> Color.RGB { r: 0, g: 255, b: 0 }
```
           ^

Check the spelling and make sure you're using a valid Roc operator like `+`, `-`, `==`.

**INVALID STATEMENT**
The statement `expression` is not allowed at the top level.
Only definitions, type annotations, and imports are allowed at the top level.

**qualified_type_canonicalization.md:31:13:31:24:**
```roc
getColor = \{} -> Color.RGB { r: 0, g: 255, b: 0 }
```
            ^^^^^^^^^^^


**INVALID STATEMENT**
The statement `expression` is not allowed at the top level.
Only definitions, type annotations, and imports are allowed at the top level.

**qualified_type_canonicalization.md:31:24:31:28:**
```roc
getColor = \{} -> Color.RGB { r: 0, g: 255, b: 0 }
```
                       ^^^^


**INVALID STATEMENT**
The statement `expression` is not allowed at the top level.
Only definitions, type annotations, and imports are allowed at the top level.

**qualified_type_canonicalization.md:31:29:31:51:**
```roc
getColor = \{} -> Color.RGB { r: 0, g: 255, b: 0 }
```
                            ^^^^^^^^^^^^^^^^^^^^^^


**UNKNOWN OPERATOR**
This looks like an operator, but it's not one I recognize!

**qualified_type_canonicalization.md:35:16:35:17:**
```roc
processColor = \color ->
```
               ^

Check the spelling and make sure you're using a valid Roc operator like `+`, `-`, `==`.

**INVALID STATEMENT**
The statement `expression` is not allowed at the top level.
Only definitions, type annotations, and imports are allowed at the top level.

**qualified_type_canonicalization.md:35:17:36:6:**
```roc
processColor = \color ->
    "Color processed"
```


**INVALID STATEMENT**
The statement `expression` is not allowed at the top level.
Only definitions, type annotations, and imports are allowed at the top level.

**qualified_type_canonicalization.md:36:6:36:21:**
```roc
    "Color processed"
```
     ^^^^^^^^^^^^^^^


**INVALID STATEMENT**
The statement `expression` is not allowed at the top level.
Only definitions, type annotations, and imports are allowed at the top level.

**qualified_type_canonicalization.md:36:21:36:22:**
```roc
    "Color processed"
```
                    ^


**INVALID STATEMENT**
The statement `expression` is not allowed at the top level.
Only definitions, type annotations, and imports are allowed at the top level.

**qualified_type_canonicalization.md:39:50:39:52:**
```roc
transform : Result.Result Color.RGB ExtMod.Error -> ModuleA.ModuleB.TypeC
```
                                                 ^^


**INVALID STATEMENT**
The statement `expression` is not allowed at the top level.
Only definitions, type annotations, and imports are allowed at the top level.

**qualified_type_canonicalization.md:39:68:39:74:**
```roc
transform : Result.Result Color.RGB ExtMod.Error -> ModuleA.ModuleB.TypeC
```
                                                                   ^^^^^^


**UNKNOWN OPERATOR**
This looks like an operator, but it's not one I recognize!

**qualified_type_canonicalization.md:40:13:40:14:**
```roc
transform = \result ->
```
            ^

Check the spelling and make sure you're using a valid Roc operator like `+`, `-`, `==`.

**INVALID STATEMENT**
The statement `expression` is not allowed at the top level.
Only definitions, type annotations, and imports are allowed at the top level.

**qualified_type_canonicalization.md:40:14:41:9:**
```roc
transform = \result ->
    when result is
```


**INVALID STATEMENT**
The statement `expression` is not allowed at the top level.
Only definitions, type annotations, and imports are allowed at the top level.
=======
**UNDEFINED VARIABLE**
Nothing is named `Color` in this scope.
Is there an `import` or `exposing` missing up-top?
>>>>>>> 6f507757

**qualified_type_canonicalization.md:31:16:31:21:**
```roc
getColor = |_| Color.RGB({ r: 0, g: 255, b: 0 })
```
               ^^^^^


<<<<<<< HEAD
**INVALID STATEMENT**
The statement `expression` is not allowed at the top level.
Only definitions, type annotations, and imports are allowed at the top level.
=======
**UNUSED VARIABLE**
Variable `color` is not used anywhere in your code.
>>>>>>> 6f507757

If you don't need this variable, prefix it with an underscore like _color to suppress this warning.
The unused variable is declared here:
**qualified_type_canonicalization.md:35:17:35:22:**
```roc
processColor = |color|
```
                ^^^^^


<<<<<<< HEAD
**INVALID STATEMENT**
The statement `expression` is not allowed at the top level.
Only definitions, type annotations, and imports are allowed at the top level.
=======
**UNDEFINED VARIABLE**
Nothing is named `fromColor` in this scope.
Is there an `import` or `exposing` missing up-top?
>>>>>>> 6f507757

**qualified_type_canonicalization.md:42:27:42:42:**
```roc
        Result.Ok(rgb) => TypeC.fromColor(rgb)
```
                          ^^^^^^^^^^^^^^^


<<<<<<< HEAD
**INVALID STATEMENT**
The statement `expression` is not allowed at the top level.
Only definitions, type annotations, and imports are allowed at the top level.
=======
**UNDEFINED VARIABLE**
Nothing is named `default` in this scope.
Is there an `import` or `exposing` missing up-top?
>>>>>>> 6f507757

**qualified_type_canonicalization.md:43:28:43:41:**
```roc
        Result.Err(err) => TypeC.default
```
                           ^^^^^^^^^^^^^


<<<<<<< HEAD
**INVALID STATEMENT**
The statement `expression` is not allowed at the top level.
Only definitions, type annotations, and imports are allowed at the top level.
=======
**UNUSED VARIABLE**
Variable `err` is not used anywhere in your code.
>>>>>>> 6f507757

If you don't need this variable, prefix it with an underscore like _err to suppress this warning.
The unused variable is declared here:
**qualified_type_canonicalization.md:43:20:43:23:**
```roc
        Result.Err(err) => TypeC.default
```
                   ^^^


# TOKENS
~~~zig
KwModule(1:1-1:7),OpenSquare(1:8-1:9),
UpperIdent(2:5-2:10),Comma(2:10-2:11),
UpperIdent(3:5-3:12),NoSpaceDotUpperIdent(3:12-3:20),NoSpaceDotUpperIdent(3:20-3:26),Comma(3:26-3:27),
UpperIdent(4:5-4:11),Comma(4:11-4:12),
UpperIdent(5:5-5:19),Comma(5:19-5:20),
CloseSquare(6:1-6:2),
KwImport(8:1-8:7),UpperIdent(8:8-8:14),NoSpaceDotUpperIdent(8:14-8:21),
KwImport(9:1-9:7),UpperIdent(9:8-9:13),
KwImport(10:1-10:7),UpperIdent(10:8-10:15),NoSpaceDotUpperIdent(10:15-10:23),KwExposing(10:24-10:32),OpenSquare(10:33-10:34),UpperIdent(10:34-10:39),CloseSquare(10:39-10:40),
KwImport(11:1-11:7),UpperIdent(11:8-11:22),KwAs(11:23-11:25),UpperIdent(11:26-11:32),
LowerIdent(14:1-14:16),OpColon(14:17-14:18),UpperIdent(14:19-14:24),NoSpaceDotUpperIdent(14:24-14:28),
LowerIdent(15:1-15:16),OpAssign(15:17-15:18),UpperIdent(15:19-15:24),NoSpaceDotUpperIdent(15:24-15:28),NoSpaceOpenRound(15:28-15:29),OpenCurly(15:29-15:30),LowerIdent(15:31-15:32),OpColon(15:32-15:33),Int(15:34-15:37),Comma(15:37-15:38),LowerIdent(15:39-15:40),OpColon(15:40-15:41),Int(15:42-15:43),Comma(15:43-15:44),LowerIdent(15:45-15:46),OpColon(15:46-15:47),Int(15:48-15:49),CloseCurly(15:50-15:51),CloseRound(15:51-15:52),
LowerIdent(18:1-18:17),OpColon(18:18-18:19),UpperIdent(18:20-18:26),NoSpaceDotUpperIdent(18:26-18:35),
LowerIdent(19:1-19:17),OpAssign(19:18-19:19),UpperIdent(19:20-19:26),NoSpaceDotUpperIdent(19:26-19:35),NoSpaceDotUpperIdent(19:35-19:43),
LowerIdent(22:1-22:20),OpColon(22:21-22:22),UpperIdent(22:23-22:30),NoSpaceDotUpperIdent(22:30-22:38),NoSpaceDotUpperIdent(22:38-22:44),
LowerIdent(23:1-23:20),OpAssign(23:21-23:22),UpperIdent(23:23-23:28),NoSpaceDotLowerIdent(23:28-23:32),
LowerIdent(26:1-26:11),OpColon(26:12-26:13),UpperIdent(26:14-26:20),NoSpaceDotUpperIdent(26:20-26:27),NoSpaceOpenRound(26:27-26:28),UpperIdent(26:28-26:31),Comma(26:31-26:32),UpperIdent(26:33-26:36),CloseRound(26:36-26:37),
LowerIdent(27:1-27:11),OpAssign(27:12-27:13),UpperIdent(27:14-27:20),NoSpaceDotUpperIdent(27:20-27:23),NoSpaceOpenRound(27:23-27:24),Int(27:24-27:26),CloseRound(27:26-27:27),
LowerIdent(30:1-30:9),OpColon(30:10-30:11),OpenCurly(30:12-30:13),CloseCurly(30:13-30:14),OpArrow(30:15-30:17),UpperIdent(30:18-30:23),NoSpaceDotUpperIdent(30:23-30:27),
LowerIdent(31:1-31:9),OpAssign(31:10-31:11),OpBar(31:12-31:13),Underscore(31:13-31:14),OpBar(31:14-31:15),UpperIdent(31:16-31:21),NoSpaceDotUpperIdent(31:21-31:25),NoSpaceOpenRound(31:25-31:26),OpenCurly(31:26-31:27),LowerIdent(31:28-31:29),OpColon(31:29-31:30),Int(31:31-31:32),Comma(31:32-31:33),LowerIdent(31:34-31:35),OpColon(31:35-31:36),Int(31:37-31:40),Comma(31:40-31:41),LowerIdent(31:42-31:43),OpColon(31:43-31:44),Int(31:45-31:46),CloseCurly(31:47-31:48),CloseRound(31:48-31:49),
LowerIdent(34:1-34:13),OpColon(34:14-34:15),UpperIdent(34:16-34:21),NoSpaceDotUpperIdent(34:21-34:25),OpArrow(34:26-34:28),UpperIdent(34:29-34:32),
LowerIdent(35:1-35:13),OpAssign(35:14-35:15),OpBar(35:16-35:17),LowerIdent(35:17-35:22),OpBar(35:22-35:23),
StringStart(36:5-36:6),StringPart(36:6-36:21),StringEnd(36:21-36:22),
LowerIdent(39:1-39:10),OpColon(39:11-39:12),UpperIdent(39:13-39:19),NoSpaceDotUpperIdent(39:19-39:26),NoSpaceOpenRound(39:26-39:27),UpperIdent(39:27-39:32),NoSpaceDotUpperIdent(39:32-39:36),Comma(39:36-39:37),UpperIdent(39:38-39:44),NoSpaceDotUpperIdent(39:44-39:50),CloseRound(39:50-39:51),OpArrow(39:52-39:54),UpperIdent(39:55-39:62),NoSpaceDotUpperIdent(39:62-39:70),NoSpaceDotUpperIdent(39:70-39:76),
LowerIdent(40:1-40:10),OpAssign(40:11-40:12),OpBar(40:13-40:14),LowerIdent(40:14-40:20),OpBar(40:20-40:21),
KwMatch(41:5-41:10),LowerIdent(41:11-41:17),OpenCurly(41:18-41:19),
UpperIdent(42:9-42:15),NoSpaceDotUpperIdent(42:15-42:18),NoSpaceOpenRound(42:18-42:19),LowerIdent(42:19-42:22),CloseRound(42:22-42:23),OpFatArrow(42:24-42:26),UpperIdent(42:27-42:32),NoSpaceDotLowerIdent(42:32-42:42),NoSpaceOpenRound(42:42-42:43),LowerIdent(42:43-42:46),CloseRound(42:46-42:47),
UpperIdent(43:9-43:15),NoSpaceDotUpperIdent(43:15-43:19),NoSpaceOpenRound(43:19-43:20),LowerIdent(43:20-43:23),CloseRound(43:23-43:24),OpFatArrow(43:25-43:27),UpperIdent(43:28-43:33),NoSpaceDotLowerIdent(43:33-43:41),
CloseCurly(44:5-44:6),EndOfFile(44:6-44:6),
~~~
# PARSE
~~~clojure
(file @1.1-44.6
	(malformed-header @8.1-8.7 (tag "import_exposing_no_close"))
	(statements
		(s-malformed @8.8-8.21 (tag "expected_colon_after_type_annotation"))
		(s-import @9.1-9.13 (raw "Color"))
		(s-import @10.1-10.15 (raw "ModuleA"))
		(e-malformed @10.15-10.23 (reason "expr_unexpected_token"))
		(e-malformed @10.24-10.32 (reason "expr_unexpected_token"))
		(e-list @10.33-10.40
			(e-tag @10.34-10.39 (raw "TypeC")))
		(s-import @11.1-11.32 (raw "ExternalModule") (alias "ExtMod"))
		(s-type-anno @14.1-14.28 (name "simpleQualified")
			(ty @14.19-14.28 (name "Color.RGB")))
		(s-decl @15.1-15.52
			(p-ident @15.1-15.16 (raw "simpleQualified"))
			(e-apply @15.19-15.52
				(e-tag @15.19-15.28 (raw "Color.RGB"))
				(e-record @15.29-15.51
					(field (field "r")
						(e-int @15.34-15.37 (raw "255")))
					(field (field "g")
						(e-int @15.42-15.43 (raw "0")))
					(field (field "b")
						(e-int @15.48-15.49 (raw "0"))))))
		(s-type-anno @18.1-18.35 (name "aliasedQualified")
			(ty @18.20-18.35 (name "ExtMod.DataType")))
		(s-decl @19.1-19.43
			(p-ident @19.1-19.17 (raw "aliasedQualified"))
			(e-tag @19.20-19.43 (raw "ExtMod.DataType.Default")))
		(s-type-anno @22.1-22.44 (name "multiLevelQualified")
			(ty @22.23-22.44 (name "ModuleA.ModuleB.TypeC")))
		(s-decl @23.1-23.32
			(p-ident @23.1-23.20 (raw "multiLevelQualified"))
			(e-ident @23.23-23.32 (raw "TypeC.new")))
		(s-type-anno @26.1-26.37 (name "resultType")
			(ty-apply @26.14-26.37
				(ty @26.14-26.27 (name "Result.Result"))
				(ty @26.28-26.31 (name "I32"))
				(ty @26.33-26.36 (name "Str"))))
		(s-decl @27.1-27.27
			(p-ident @27.1-27.11 (raw "resultType"))
			(e-apply @27.14-27.27
				(e-tag @27.14-27.23 (raw "Result.Ok"))
				(e-int @27.24-27.26 (raw "42"))))
		(s-type-anno @30.1-30.27 (name "getColor")
			(ty-fn @30.12-30.27
				(ty-record @30.12-30.14)
				(ty @30.18-30.27 (name "Color.RGB"))))
		(s-decl @31.1-31.49
			(p-ident @31.1-31.9 (raw "getColor"))
			(e-lambda @31.12-31.49
				(args
					(p-underscore))
				(e-apply @31.16-31.49
					(e-tag @31.16-31.25 (raw "Color.RGB"))
					(e-record @31.26-31.48
						(field (field "r")
							(e-int @31.31-31.32 (raw "0")))
						(field (field "g")
							(e-int @31.37-31.40 (raw "255")))
						(field (field "b")
							(e-int @31.45-31.46 (raw "0")))))))
		(s-type-anno @34.1-34.32 (name "processColor")
			(ty-fn @34.16-34.32
				(ty @34.16-34.25 (name "Color.RGB"))
				(ty @34.29-34.32 (name "Str"))))
		(s-decl @35.1-36.22
			(p-ident @35.1-35.13 (raw "processColor"))
			(e-lambda @35.16-36.22
				(args
					(p-ident @35.17-35.22 (raw "color")))
				(e-string @36.5-36.22
					(e-string-part @36.6-36.21 (raw "Color processed")))))
		(s-type-anno @39.1-39.76 (name "transform")
			(ty-fn @39.13-39.76
				(ty-apply @39.13-39.51
					(ty @39.13-39.26 (name "Result.Result"))
					(ty @39.27-39.36 (name "Color.RGB"))
					(ty @39.38-39.50 (name "ExtMod.Error")))
				(ty @39.55-39.76 (name "ModuleA.ModuleB.TypeC"))))
		(s-decl @40.1-44.6
			(p-ident @40.1-40.10 (raw "transform"))
			(e-lambda @40.13-44.6
				(args
					(p-ident @40.14-40.20 (raw "result")))
				(e-match
					(e-ident @41.11-41.17 (raw "result"))
					(branches
						(branch @42.9-42.47
							(p-tag @42.9-42.23 (raw ".Ok")
								(p-ident @42.19-42.22 (raw "rgb")))
							(e-apply @42.27-42.47
								(e-ident @42.27-42.42 (raw "TypeC.fromColor"))
								(e-ident @42.43-42.46 (raw "rgb"))))
						(branch @43.9-43.41
							(p-tag @43.9-43.24 (raw ".Err")
								(p-ident @43.20-43.23 (raw "err")))
							(e-ident @43.28-43.41 (raw "TypeC.default")))))))))
~~~
# FORMATTED
~~~roc



import Color
import ModuleA
[TypeC]
import ExternalModule as ExtMod

# Simple qualified type
simpleQualified : Color.RGB
simpleQualified = Color.RGB({r: 255, g: 0, b: 0})

# Aliased qualified type
aliasedQualified : ExtMod.DataType
aliasedQualified = ExtMod.DataType.Default

# Multi-level qualified type
multiLevelQualified : ModuleA.ModuleB.TypeC
multiLevelQualified = TypeC.new

# Using qualified type with generics
resultType : Result.Result(I32, Str)
resultType = Result.Ok(42)

# Function returning qualified type
getColor : {} -> Color.RGB
getColor = |_| Color.RGB({r: 0, g: 255, b: 0})

# Function accepting qualified type
processColor : Color.RGB -> Str
processColor = |color|
	"Color processed"

# Multiple qualified types in a function signature
transform : Result.Result(Color.RGB, ExtMod.Error) -> ModuleA.ModuleB.TypeC
transform = |result|
	match result {
		Ok(rgb) => TypeC.fromColor(rgb)
		Err(err) => TypeC.default
	}
~~~
# CANONICALIZE
~~~clojure
(can-ir
	(d-let
		(p-assign @15.1-15.16 (ident "simpleQualified"))
		(e-runtime-error (tag "ident_not_in_scope"))
		(annotation @15.1-15.16
			(declared-type
				(ty-lookup-external @14.19-14.28
					(ext-decl @14.19-14.28 (ident "Color.RGB") (kind "type"))))))
	(d-let
		(p-assign @19.1-19.17 (ident "aliasedQualified"))
		(e-runtime-error (tag "ident_not_in_scope"))
		(annotation @19.1-19.17
			(declared-type
				(ty-lookup-external @18.20-18.35
					(ext-decl @18.20-18.35 (ident "ExtMod.DataType") (kind "type"))))))
	(d-let
		(p-assign @23.1-23.20 (ident "multiLevelQualified"))
		(e-runtime-error (tag "ident_not_in_scope"))
		(annotation @23.1-23.20
			(declared-type
				(ty-lookup-external @22.23-22.44
					(ext-decl @22.23-22.44 (ident "ModuleA.ModuleB.TypeC") (kind "type"))))))
	(d-let
		(p-assign @27.1-27.11 (ident "resultType"))
		(e-nominal @27.14-27.20 (nominal "<malformed>")
			(e-tag @27.14-27.23 (name "Ok")
				(args
					(e-int @27.24-27.26 (value "42")))))
		(annotation @27.1-27.11
			(declared-type
				(ty-apply @26.14-26.37 (symbol "Result.Result")
					(ty @26.28-26.31 (name "I32"))
					(ty @26.33-26.36 (name "Str"))))))
	(d-let
		(p-assign @31.1-31.9 (ident "getColor"))
		(e-lambda @31.12-31.49
			(args
				(p-underscore @31.13-31.14))
			(e-runtime-error (tag "ident_not_in_scope")))
		(annotation @31.1-31.9
			(declared-type
				(ty-fn @30.12-30.27 (effectful false)
					(ty-record @30.12-30.14)
					(ty-lookup-external @30.18-30.27
						(ext-decl @30.18-30.27 (ident "Color.RGB") (kind "type")))))))
	(d-let
		(p-assign @35.1-35.13 (ident "processColor"))
		(e-lambda @35.16-36.22
			(args
				(p-assign @35.17-35.22 (ident "color")))
			(e-string @36.5-36.22
				(e-literal @36.6-36.21 (string "Color processed"))))
		(annotation @35.1-35.13
			(declared-type
				(ty-fn @34.16-34.32 (effectful false)
					(ty-lookup-external @34.16-34.25
						(ext-decl @34.16-34.25 (ident "Color.RGB") (kind "type")))
					(ty @34.29-34.32 (name "Str"))))))
	(d-let
		(p-assign @40.1-40.10 (ident "transform"))
		(e-lambda @40.13-44.6
			(args
				(p-assign @40.14-40.20 (ident "result")))
			(e-match @41.5-44.6
				(match @41.5-44.6
					(cond
						(e-lookup-local @41.11-41.17
							(p-assign @40.14-40.20 (ident "result"))))
					(branches
						(branch
							(patterns
								(pattern (degenerate false)
									(p-applied-tag @42.9-42.23)))
							(value
								(e-call @42.27-42.47
									(e-runtime-error (tag "ident_not_in_scope"))
									(e-lookup-local @42.43-42.46
										(p-assign @42.19-42.22 (ident "rgb"))))))
						(branch
							(patterns
								(pattern (degenerate false)
									(p-applied-tag @43.9-43.24)))
							(value
								(e-runtime-error (tag "ident_not_in_scope"))))))))
		(annotation @40.1-40.10
			(declared-type
				(ty-fn @39.13-39.76 (effectful false)
					(ty-apply @39.13-39.51 (symbol "Result.Result")
						(ty-lookup-external @39.27-39.36
							(ext-decl @39.27-39.36 (ident "Color.RGB") (kind "type")))
						(ty-lookup-external @39.38-39.50
							(ext-decl @39.38-39.50 (ident "ExtMod.Error") (kind "type"))))
					(ty-lookup-external @39.55-39.76
						(ext-decl @39.55-39.76 (ident "ModuleA.ModuleB.TypeC") (kind "type")))))))
	(s-import @9.1-9.13 (module "Color")
		(exposes))
	(s-import @10.1-10.15 (module "ModuleA")
		(exposes))
	(s-import @11.1-11.32 (module "ExternalModule") (alias "ExtMod")
		(exposes))
	(ext-decl @14.19-14.28 (ident "Color.RGB") (kind "type"))
	(ext-decl @18.20-18.35 (ident "ExtMod.DataType") (kind "type"))
	(ext-decl @22.23-22.44 (ident "ModuleA.ModuleB.TypeC") (kind "type"))
	(ext-decl @26.14-26.27 (ident "Result.Result") (kind "type"))
	(ext-decl @30.18-30.27 (ident "Color.RGB") (kind "type"))
	(ext-decl @34.16-34.25 (ident "Color.RGB") (kind "type"))
	(ext-decl @39.13-39.26 (ident "Result.Result") (kind "type"))
	(ext-decl @39.27-39.36 (ident "Color.RGB") (kind "type"))
	(ext-decl @39.38-39.50 (ident "ExtMod.Error") (kind "type"))
	(ext-decl @39.55-39.76 (ident "ModuleA.ModuleB.TypeC") (kind "type")))
~~~
# TYPES
~~~clojure
(inferred-types
	(defs
		(patt @15.1-15.16 (type "Error"))
		(patt @19.1-19.17 (type "Error"))
		(patt @23.1-23.20 (type "Error"))
		(patt @27.1-27.11 (type "Error"))
		(patt @31.1-31.9 (type "{  } -> Error"))
		(patt @35.1-35.13 (type "Color.RGB -> Str"))
		(patt @40.1-40.10 (type "Error -> Error")))
	(expressions
		(expr @15.19-15.24 (type "Error"))
		(expr @19.26-19.35 (type "Error"))
		(expr @23.23-23.32 (type "Error"))
		(expr @27.14-27.20 (type "Error"))
		(expr @31.12-31.49 (type "{  } -> Error"))
		(expr @35.16-36.22 (type "Color.RGB -> Str"))
		(expr @40.13-44.6 (type "Error -> Error"))))
~~~<|MERGE_RESOLUTION|>--- conflicted
+++ resolved
@@ -171,20 +171,6 @@
                   ^^^^^
 
 
-<<<<<<< HEAD
-**INVALID STATEMENT**
-The statement `expression` is not allowed at the top level.
-Only definitions, type annotations, and imports are allowed at the top level.
-
-**qualified_type_canonicalization.md:15:29:15:51:**
-```roc
-simpleQualified = Color.RGB { r: 255, g: 0, b: 0 }
-```
-                            ^^^^^^^^^^^^^^^^^^^^^^
-
-
-=======
->>>>>>> 6f507757
 **UNDEFINED VARIABLE**
 Nothing is named `DataType` in this scope.
 Is there an `import` or `exposing` missing up-top?
@@ -207,158 +193,9 @@
                       ^^^^^^^^^
 
 
-<<<<<<< HEAD
-**INVALID STATEMENT**
-The statement `expression` is not allowed at the top level.
-Only definitions, type annotations, and imports are allowed at the top level.
-
-**qualified_type_canonicalization.md:27:24:27:26:**
-```roc
-resultType = Result.Ok 42
-```
-                       ^^
-
-
-**UNKNOWN OPERATOR**
-This looks like an operator, but it's not one I recognize!
-
-**qualified_type_canonicalization.md:31:12:31:13:**
-```roc
-getColor = \{} -> Color.RGB { r: 0, g: 255, b: 0 }
-```
-           ^
-
-Check the spelling and make sure you're using a valid Roc operator like `+`, `-`, `==`.
-
-**INVALID STATEMENT**
-The statement `expression` is not allowed at the top level.
-Only definitions, type annotations, and imports are allowed at the top level.
-
-**qualified_type_canonicalization.md:31:13:31:24:**
-```roc
-getColor = \{} -> Color.RGB { r: 0, g: 255, b: 0 }
-```
-            ^^^^^^^^^^^
-
-
-**INVALID STATEMENT**
-The statement `expression` is not allowed at the top level.
-Only definitions, type annotations, and imports are allowed at the top level.
-
-**qualified_type_canonicalization.md:31:24:31:28:**
-```roc
-getColor = \{} -> Color.RGB { r: 0, g: 255, b: 0 }
-```
-                       ^^^^
-
-
-**INVALID STATEMENT**
-The statement `expression` is not allowed at the top level.
-Only definitions, type annotations, and imports are allowed at the top level.
-
-**qualified_type_canonicalization.md:31:29:31:51:**
-```roc
-getColor = \{} -> Color.RGB { r: 0, g: 255, b: 0 }
-```
-                            ^^^^^^^^^^^^^^^^^^^^^^
-
-
-**UNKNOWN OPERATOR**
-This looks like an operator, but it's not one I recognize!
-
-**qualified_type_canonicalization.md:35:16:35:17:**
-```roc
-processColor = \color ->
-```
-               ^
-
-Check the spelling and make sure you're using a valid Roc operator like `+`, `-`, `==`.
-
-**INVALID STATEMENT**
-The statement `expression` is not allowed at the top level.
-Only definitions, type annotations, and imports are allowed at the top level.
-
-**qualified_type_canonicalization.md:35:17:36:6:**
-```roc
-processColor = \color ->
-    "Color processed"
-```
-
-
-**INVALID STATEMENT**
-The statement `expression` is not allowed at the top level.
-Only definitions, type annotations, and imports are allowed at the top level.
-
-**qualified_type_canonicalization.md:36:6:36:21:**
-```roc
-    "Color processed"
-```
-     ^^^^^^^^^^^^^^^
-
-
-**INVALID STATEMENT**
-The statement `expression` is not allowed at the top level.
-Only definitions, type annotations, and imports are allowed at the top level.
-
-**qualified_type_canonicalization.md:36:21:36:22:**
-```roc
-    "Color processed"
-```
-                    ^
-
-
-**INVALID STATEMENT**
-The statement `expression` is not allowed at the top level.
-Only definitions, type annotations, and imports are allowed at the top level.
-
-**qualified_type_canonicalization.md:39:50:39:52:**
-```roc
-transform : Result.Result Color.RGB ExtMod.Error -> ModuleA.ModuleB.TypeC
-```
-                                                 ^^
-
-
-**INVALID STATEMENT**
-The statement `expression` is not allowed at the top level.
-Only definitions, type annotations, and imports are allowed at the top level.
-
-**qualified_type_canonicalization.md:39:68:39:74:**
-```roc
-transform : Result.Result Color.RGB ExtMod.Error -> ModuleA.ModuleB.TypeC
-```
-                                                                   ^^^^^^
-
-
-**UNKNOWN OPERATOR**
-This looks like an operator, but it's not one I recognize!
-
-**qualified_type_canonicalization.md:40:13:40:14:**
-```roc
-transform = \result ->
-```
-            ^
-
-Check the spelling and make sure you're using a valid Roc operator like `+`, `-`, `==`.
-
-**INVALID STATEMENT**
-The statement `expression` is not allowed at the top level.
-Only definitions, type annotations, and imports are allowed at the top level.
-
-**qualified_type_canonicalization.md:40:14:41:9:**
-```roc
-transform = \result ->
-    when result is
-```
-
-
-**INVALID STATEMENT**
-The statement `expression` is not allowed at the top level.
-Only definitions, type annotations, and imports are allowed at the top level.
-=======
 **UNDEFINED VARIABLE**
 Nothing is named `Color` in this scope.
 Is there an `import` or `exposing` missing up-top?
->>>>>>> 6f507757
 
 **qualified_type_canonicalization.md:31:16:31:21:**
 ```roc
@@ -367,16 +204,10 @@
                ^^^^^
 
 
-<<<<<<< HEAD
-**INVALID STATEMENT**
-The statement `expression` is not allowed at the top level.
-Only definitions, type annotations, and imports are allowed at the top level.
-=======
 **UNUSED VARIABLE**
 Variable `color` is not used anywhere in your code.
->>>>>>> 6f507757
-
-If you don't need this variable, prefix it with an underscore like _color to suppress this warning.
+
+If you don't need this variable, prefix it with an underscore like `_color` to suppress this warning.
 The unused variable is declared here:
 **qualified_type_canonicalization.md:35:17:35:22:**
 ```roc
@@ -385,15 +216,9 @@
                 ^^^^^
 
 
-<<<<<<< HEAD
-**INVALID STATEMENT**
-The statement `expression` is not allowed at the top level.
-Only definitions, type annotations, and imports are allowed at the top level.
-=======
 **UNDEFINED VARIABLE**
 Nothing is named `fromColor` in this scope.
 Is there an `import` or `exposing` missing up-top?
->>>>>>> 6f507757
 
 **qualified_type_canonicalization.md:42:27:42:42:**
 ```roc
@@ -402,15 +227,9 @@
                           ^^^^^^^^^^^^^^^
 
 
-<<<<<<< HEAD
-**INVALID STATEMENT**
-The statement `expression` is not allowed at the top level.
-Only definitions, type annotations, and imports are allowed at the top level.
-=======
 **UNDEFINED VARIABLE**
 Nothing is named `default` in this scope.
 Is there an `import` or `exposing` missing up-top?
->>>>>>> 6f507757
 
 **qualified_type_canonicalization.md:43:28:43:41:**
 ```roc
@@ -419,16 +238,10 @@
                            ^^^^^^^^^^^^^
 
 
-<<<<<<< HEAD
-**INVALID STATEMENT**
-The statement `expression` is not allowed at the top level.
-Only definitions, type annotations, and imports are allowed at the top level.
-=======
 **UNUSED VARIABLE**
 Variable `err` is not used anywhere in your code.
->>>>>>> 6f507757
-
-If you don't need this variable, prefix it with an underscore like _err to suppress this warning.
+
+If you don't need this variable, prefix it with an underscore like `_err` to suppress this warning.
 The unused variable is declared here:
 **qualified_type_canonicalization.md:43:20:43:23:**
 ```roc
