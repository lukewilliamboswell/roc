--- conflicted
+++ resolved
@@ -96,15 +96,9 @@
 # CANONICALIZE
 ~~~clojure
 (can-ir
-<<<<<<< HEAD
-	(d-let (id 87)
-		(p-assign @4-1-4-14 (ident "redeclareTest") (id 72))
-		(e-lambda @4-17-9-2 (id 86)
-=======
 	(d-let (id 88)
 		(p-assign @4-1-4-14 (ident "redeclareTest") (id 72))
 		(e-lambda @4-17-9-2 (id 87)
->>>>>>> ee3f8ff9
 			(args
 				(p-underscore @4-18-4-19 (id 73)))
 			(e-block @4-21-9-2
@@ -119,15 +113,9 @@
 					(e-int @7-7-7-9 (value "15") (id 81)))
 				(e-lookup-local @8-2-8-4
 					(pattern (id 75))))))
-<<<<<<< HEAD
-	(d-let (id 92)
-		(p-assign @11-1-11-7 (ident "result") (id 88))
-		(e-call @11-10-11-27 (id 91)
-=======
 	(d-let (id 94)
 		(p-assign @11-1-11-7 (ident "result") (id 89))
 		(e-call @11-10-11-27 (id 93)
->>>>>>> ee3f8ff9
 			(e-lookup-local @11-10-11-23
 				(pattern (id 72)))
 			(e-empty_record @11-24-11-26))))
