# META
~~~ini
description=Multiple type variables in a single type annotation
type=file
~~~
# SOURCE
~~~roc
app [main!] { pf: platform "../basic-cli/platform.roc" }

# Multiple type variables 'a' and 'b' introduced in annotation
swap : (a, b) -> (b, a)
swap = |pair| {
    (first, second) = pair
    (second, first)
}

main! = |_| {}
~~~
# PROBLEMS
**UNEXPECTED TOKEN IN EXPRESSION**
The token **= pair** is not expected in an expression.
Expressions can be identifiers, literals, function calls, or operators.

Here is the problematic code:
**type_var_multiple.md:6:21:6:27:**
```roc
    (first, second) = pair
```


**UNDEFINED VARIABLE**
Nothing is named `first` in this scope.
Is there an `import` or `exposing` missing up-top?

**UNDEFINED VARIABLE**
Nothing is named `second` in this scope.
Is there an `import` or `exposing` missing up-top?

**UNDEFINED VARIABLE**
Nothing is named `second` in this scope.
Is there an `import` or `exposing` missing up-top?

**UNDEFINED VARIABLE**
Nothing is named `first` in this scope.
Is there an `import` or `exposing` missing up-top?

# TOKENS
~~~zig
KwApp(1:1-1:4),OpenSquare(1:5-1:6),LowerIdent(1:6-1:11),CloseSquare(1:11-1:12),OpenCurly(1:13-1:14),LowerIdent(1:15-1:17),OpColon(1:17-1:18),KwPlatform(1:19-1:27),StringStart(1:28-1:29),StringPart(1:29-1:54),StringEnd(1:54-1:55),CloseCurly(1:56-1:57),Newline(1:1-1:1),
Newline(1:1-1:1),
Newline(3:2-3:63),
LowerIdent(4:1-4:5),OpColon(4:6-4:7),OpenRound(4:8-4:9),LowerIdent(4:9-4:10),Comma(4:10-4:11),LowerIdent(4:12-4:13),CloseRound(4:13-4:14),OpArrow(4:15-4:17),OpenRound(4:18-4:19),LowerIdent(4:19-4:20),Comma(4:20-4:21),LowerIdent(4:22-4:23),CloseRound(4:23-4:24),Newline(1:1-1:1),
LowerIdent(5:1-5:5),OpAssign(5:6-5:7),OpBar(5:8-5:9),LowerIdent(5:9-5:13),OpBar(5:13-5:14),OpenCurly(5:15-5:16),Newline(1:1-1:1),
OpenRound(6:5-6:6),LowerIdent(6:6-6:11),Comma(6:11-6:12),LowerIdent(6:13-6:19),CloseRound(6:19-6:20),OpAssign(6:21-6:22),LowerIdent(6:23-6:27),Newline(1:1-1:1),
OpenRound(7:5-7:6),LowerIdent(7:6-7:12),Comma(7:12-7:13),LowerIdent(7:14-7:19),CloseRound(7:19-7:20),Newline(1:1-1:1),
CloseCurly(8:1-8:2),Newline(1:1-1:1),
Newline(1:1-1:1),
LowerIdent(10:1-10:6),OpAssign(10:7-10:8),OpBar(10:9-10:10),Underscore(10:10-10:11),OpBar(10:11-10:12),OpenCurly(10:13-10:14),CloseCurly(10:14-10:15),EndOfFile(10:15-10:15),
~~~
# PARSE
~~~clojure
(file @1-1-10-15
	(app @1-1-1-57
		(provides @1-6-1-12
			(exposed-lower-ident (text "main!")))
		(record-field @1-15-1-57 (name "pf")
			(e-string @1-28-1-55
				(e-string-part @1-29-1-54 (raw "../basic-cli/platform.roc"))))
		(packages @1-13-1-57
			(record-field @1-15-1-57 (name "pf")
				(e-string @1-28-1-55
					(e-string-part @1-29-1-54 (raw "../basic-cli/platform.roc"))))))
	(statements
		(s-type-anno @4-1-5-5 (name "swap")
			(ty-fn @4-8-4-24
				(ty-tuple @4-8-4-14
					(ty-var @4-9-4-10 (raw "a"))
					(ty-var @4-12-4-13 (raw "b")))
				(ty-tuple @4-18-4-24
					(ty-var @4-19-4-20 (raw "b"))
					(ty-var @4-22-4-23 (raw "a")))))
		(s-decl @5-1-8-2
			(p-ident @5-1-5-5 (raw "swap"))
			(e-lambda @5-8-8-2
				(args
					(p-ident @5-9-5-13 (raw "pair")))
				(e-block @5-15-8-2
					(statements
						(e-tuple @6-5-6-20
							(e-ident @6-6-6-11 (qaul "") (raw "first"))
							(e-ident @6-13-6-19 (qaul "") (raw "second")))
						(e-malformed @6-21-6-27 (reason "expr_unexpected_token"))
						(e-ident @6-23-6-27 (qaul "") (raw "pair"))
						(e-tuple @7-5-7-20
							(e-ident @7-6-7-12 (qaul "") (raw "second"))
							(e-ident @7-14-7-19 (qaul "") (raw "first")))))))
		(s-decl @10-1-10-15
			(p-ident @10-1-10-6 (raw "main!"))
			(e-lambda @10-9-10-15
				(args
					(p-underscore))
				(e-record @10-13-10-15)))))
~~~
# FORMATTED
~~~roc
app [main!] { pf: platform "../basic-cli/platform.roc" }

# Multiple type variables 'a' and 'b' introduced in annotation
swap : (a, b) -> (b, a)
swap = |pair| {
	(first, second)
	
	pair
	(second, first)
}

main! = |_| {}
~~~
# CANONICALIZE
~~~clojure
(can-ir
	(d-let (id 105)
		(p-assign @5-1-5-5 (ident "swap") (id 83))
		(e-lambda @5-8-8-2 (id 99)
			(args
				(p-assign @5-9-5-13 (ident "pair") (id 84)))
			(e-block @5-15-8-2
				(s-expr @6-5-6-22
					(e-tuple @6-5-6-20
						(elems
							(e-runtime-error (tag "ident_not_in_scope"))
							(e-runtime-error (tag "ident_not_in_scope")))))
				(s-expr @6-23-7-6
					(e-lookup-local @6-23-6-27
						(pattern (id 84))))
				(e-tuple @7-5-7-20
					(elems
						(e-runtime-error (tag "ident_not_in_scope"))
						(e-runtime-error (tag "ident_not_in_scope"))))))
		(annotation @5-1-5-5 (signature 103) (id 104)
			(declared-type
				(ty-fn @4-8-4-24 (effectful false)
					(ty-tuple @4-8-4-14
						(ty-var @4-9-4-10 (name "a"))
						(ty-var @4-12-4-13 (name "b")))
					(ty-tuple @4-18-4-24
						(ty-var @4-19-4-20 (name "b"))
						(ty-var @4-22-4-23 (name "a")))))))
<<<<<<< HEAD
	(d-let (id 112)
		(p-assign @10-1-10-6 (ident "main!") (id 108))
		(e-lambda @10-9-10-15 (id 111)
			(args
				(p-underscore @10-10-10-11 (id 109)))
			(e-empty_record @10-13-10-15))))
=======
	(d-let (id 111)
		(p-assign @10-1-10-6 (ident "main!") (id 106))
		(e-lambda @10-9-10-15 (id 110)
			(args
				(p-underscore @10-10-10-11 (id 107)))
			(e-runtime-error (tag "not_implemented")))))
>>>>>>> 6375798a
~~~
# TYPES
~~~clojure
(inferred-types
	(defs
		(def (name "swap") (type "*"))
		(def (name "main!") (type "*")))
	(expressions
		(expr @5-8-8-2 (type "*"))
		(expr @10-9-10-15 (type "*"))))
~~~<|MERGE_RESOLUTION|>--- conflicted
+++ resolved
@@ -146,21 +146,12 @@
 					(ty-tuple @4-18-4-24
 						(ty-var @4-19-4-20 (name "b"))
 						(ty-var @4-22-4-23 (name "a")))))))
-<<<<<<< HEAD
-	(d-let (id 112)
-		(p-assign @10-1-10-6 (ident "main!") (id 108))
-		(e-lambda @10-9-10-15 (id 111)
-			(args
-				(p-underscore @10-10-10-11 (id 109)))
-			(e-empty_record @10-13-10-15))))
-=======
-	(d-let (id 111)
+	(d-let (id 110)
 		(p-assign @10-1-10-6 (ident "main!") (id 106))
-		(e-lambda @10-9-10-15 (id 110)
+		(e-lambda @10-9-10-15 (id 109)
 			(args
 				(p-underscore @10-10-10-11 (id 107)))
-			(e-runtime-error (tag "not_implemented")))))
->>>>>>> 6375798a
+			(e-empty_record @10-13-10-15))))
 ~~~
 # TYPES
 ~~~clojure
