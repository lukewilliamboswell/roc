--- conflicted
+++ resolved
@@ -913,14 +913,9 @@
     }
 
     /// Set an element by copying from a source StackValue
-    pub fn setElement(self: TupleAccessor, index: usize, source: StackValue, ops: *RocOps) !void {
-<<<<<<< HEAD
+    pub fn setElement(self: TupleAccessor, index: usize, source: StackValue) !void {
         const dest_ptr = try self.getElementPtr(index);
-        try source.copyToPtr(self.layout_cache, dest_ptr, ops);
-=======
-        const dest_element = try self.getElement(index);
-        try source.copyToPtr(self.layout_cache, dest_element.ptr.?);
->>>>>>> 36d68c97
+        try source.copyToPtr(self.layout_cache, dest_ptr);
     }
 
     /// Find the sorted element index corresponding to an original tuple position
@@ -1208,14 +1203,9 @@
     }
 
     /// Set a field by copying from a source StackValue
-    pub fn setFieldByIndex(self: RecordAccessor, index: usize, source: StackValue, ops: *RocOps) !void {
-<<<<<<< HEAD
+    pub fn setFieldByIndex(self: RecordAccessor, index: usize, source: StackValue) !void {
         const dest_field = try self.getFieldByIndex(index, source.rt_var);
-        try source.copyToPtr(self.layout_cache, dest_field.ptr.?, ops);
-=======
-        const dest_field = try self.getFieldByIndex(index);
         try source.copyToPtr(self.layout_cache, dest_field.ptr.?);
->>>>>>> 36d68c97
     }
 
     /// Get the number of fields in this record
