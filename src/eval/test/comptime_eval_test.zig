--- conflicted
+++ resolved
@@ -1820,7 +1820,6 @@
 // the interpreter state after an eval error may not allow continuing evaluation
 // of subsequent definitions that share the same evaluation context.
 
-<<<<<<< HEAD
 test "comptime eval - recursive nominal: simple IntList Nil" {
     const src =
         \\IntList := [Nil, Cons(I64, IntList)]
@@ -2584,19 +2583,6 @@
     try testing.expectEqual(@as(u32, 0), summary.crashed);
 }
 
-test "encode - custom format type definition for Str.encode static dispatch" {
-    // Test that a custom format type can be defined with an encode_str method
-    // that matches the signature required by Str.encode's where clause:
-    //   where [fmt.encode_str : fmt, Str -> List(U8)]
-    //
-    // This demonstrates how users can create custom encoding formats
-    // that work with the Str.encode and List.encode static dispatch pattern.
-    const src =
-        \\# Define a format type with encode_str method matching Str.encode's requirement
-        \\LineSep := [Format].{
-        \\    encode_str : LineSep, Str -> List(U8)
-        \\    encode_str = |_format, str| Str.to_utf8(str)
-=======
 test "encode - custom format type with infallible encoding (empty error type)" {
     // Test that a custom format type can define an encode_str method that can't fail.
     // Using [] as the error type means encoding always succeeds.
@@ -2607,7 +2593,6 @@
         \\Utf8 := [].{
         \\    encode_str : Str -> Try(List(U8), [])
         \\    encode_str = |str| Ok(Str.to_utf8(str))
->>>>>>> b6762184
         \\}
         \\
         \\fmt = Utf8
