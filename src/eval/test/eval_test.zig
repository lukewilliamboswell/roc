--- conflicted
+++ resolved
@@ -1839,7 +1839,6 @@
 //     , &[_]i64{ 104, 105 }, .no_trace);
 // }
 
-<<<<<<< HEAD
 test "issue 8831: self-referential value definition should produce error, not crash" {
     // Regression test for GitHub issue #8831
     // A self-referential value definition like `a = a` should produce a
@@ -1868,7 +1867,8 @@
         \\    a
         \\}
     , error.Crash, .no_trace);
-=======
+}
+
 test "recursive function with record - stack memory restoration (issue #8813)" {
     // Test that recursive closure calls don't leak stack memory.
     // If stack memory is not properly restored after closure returns,
@@ -1884,5 +1884,4 @@
         \\    f(1000)
         \\}
     , 500500, .no_trace);
->>>>>>> cf04726c
 }