--- conflicted
+++ resolved
@@ -1407,7 +1407,6 @@
     , "3", .no_trace);
 }
 
-<<<<<<< HEAD
 test "type annotation on var declaration - regression issue8660" {
     // Regression test for issue #8660: Type annotation on var produced duplicate definition error
     // The syntax `$foo : U8` followed by `var $foo = 42` should work correctly
@@ -1418,7 +1417,8 @@
         \\    $foo
         \\}
     , 42, .no_trace);
-=======
+}
+
 test "record destructuring with assignment - regression" {
     // Regression test for GitHub issue #8647
     // Record destructuring should not cause TypeMismatch error during evaluation
@@ -1440,5 +1440,4 @@
         \\    rec.name
         \\}
     , "test", .no_trace);
->>>>>>> 19f5162a
 }