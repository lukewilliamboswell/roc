//! Tests for the expression evaluator
const std = @import("std");
const parse = @import("parse");
const types = @import("types");
const base = @import("base");
const can = @import("can");
const check = @import("check");
const builtins = @import("builtins");
const collections = @import("collections");
const serialization = @import("serialization");
const compiled_builtins = @import("compiled_builtins");

const helpers = @import("helpers.zig");
const builtin_loading = @import("../builtin_loading.zig");
const TestEnv = @import("TestEnv.zig");
const Interpreter = @import("../interpreter.zig").Interpreter;
const BuiltinTypes = @import("../builtins.zig").BuiltinTypes;

const Can = can.Can;
const Check = check.Check;
const ModuleEnv = can.ModuleEnv;
const CompactWriter = collections.CompactWriter;
const testing = std.testing;
const test_allocator = testing.allocator;

const runExpectInt = helpers.runExpectInt;
const runExpectBool = helpers.runExpectBool;
const runExpectError = helpers.runExpectError;
const runExpectStr = helpers.runExpectStr;
const runExpectRecord = helpers.runExpectRecord;
const runExpectListI64 = helpers.runExpectListI64;
const ExpectedField = helpers.ExpectedField;

const TraceWriterState = struct {
    buffer: [256]u8 = undefined,
    writer: std.fs.File.Writer = undefined,

    fn init() TraceWriterState {
        var state = TraceWriterState{};
        state.writer = std.fs.File.stderr().writer(&state.buffer);
        return state;
    }
};

test "eval simple number" {
    try runExpectInt("1", 1, .no_trace);
    try runExpectInt("42", 42, .no_trace);
    try runExpectInt("-1234", -1234, .no_trace);
}

test "if-else" {
    try runExpectInt("if (1 == 1) 42 else 99", 42, .no_trace);
    try runExpectInt("if (1 == 2) 42 else 99", 99, .no_trace);
    try runExpectInt("if (5 > 3) 100 else 200", 100, .no_trace);
    try runExpectInt("if (3 > 5) 100 else 200", 200, .no_trace);
}

test "nested if-else" {
    try runExpectInt("if (1 == 1) (if (2 == 2) 100 else 200) else 300", 100, .no_trace);
    try runExpectInt("if (1 == 1) (if (2 == 3) 100 else 200) else 300", 200, .no_trace);
    try runExpectInt("if (1 == 2) (if (2 == 2) 100 else 200) else 300", 300, .no_trace);
}

test "eval single element record" {
    try runExpectInt("{x: 42}.x", 42, .no_trace);
    try runExpectInt("{foo: 100}.foo", 100, .no_trace);
    try runExpectInt("{bar: 1 + 2}.bar", 3, .no_trace);
}

test "eval multi-field record" {
    try runExpectInt("{x: 10, y: 20}.x", 10, .no_trace);
    try runExpectInt("{x: 10, y: 20}.y", 20, .no_trace);
    try runExpectInt("{a: 1, b: 2, c: 3}.a", 1, .no_trace);
    try runExpectInt("{a: 1, b: 2, c: 3}.b", 2, .no_trace);
    try runExpectInt("{a: 1, b: 2, c: 3}.c", 3, .no_trace);
}

test "nested record access" {
    try runExpectInt("{outer: {inner: 42}}.outer.inner", 42, .no_trace);
    try runExpectInt("{a: {b: {c: 100}}}.a.b.c", 100, .no_trace);
}

test "record field order independence" {
    try runExpectInt("{x: 1, y: 2}.x + {y: 2, x: 1}.x", 2, .no_trace);
    try runExpectInt("{a: 10, b: 20, c: 30}.b", 20, .no_trace);
    try runExpectInt("{c: 30, a: 10, b: 20}.b", 20, .no_trace);
}

test "arithmetic binops" {
    try runExpectInt("1 + 2", 3, .no_trace);
    try runExpectInt("5 - 3", 2, .no_trace);
    try runExpectInt("4 * 5", 20, .no_trace);
    try runExpectInt("10 // 2", 5, .no_trace);
    try runExpectInt("7 % 3", 1, .no_trace);
}

test "comparison binops" {
    try runExpectInt("if 1 < 2 100 else 200", 100, .no_trace);
    try runExpectInt("if 2 < 1 100 else 200", 200, .no_trace);
    try runExpectInt("if 5 > 3 100 else 200", 100, .no_trace);
    try runExpectInt("if 3 > 5 100 else 200", 200, .no_trace);
    try runExpectInt("if 10 <= 10 100 else 200", 100, .no_trace);
    try runExpectInt("if 10 <= 9 100 else 200", 200, .no_trace);
    try runExpectInt("if 10 >= 10 100 else 200", 100, .no_trace);
    try runExpectInt("if 9 >= 10 100 else 200", 200, .no_trace);
    try runExpectInt("if 5 == 5 100 else 200", 100, .no_trace);
    try runExpectInt("if 5 == 6 100 else 200", 200, .no_trace);
    try runExpectInt("if 5 != 6 100 else 200", 100, .no_trace);
    try runExpectInt("if 5 != 5 100 else 200", 200, .no_trace);
}

test "unary minus" {
    try runExpectInt("-5", -5, .no_trace);
    try runExpectInt("-(-10)", 10, .no_trace);
    try runExpectInt("-(3 + 4)", -7, .no_trace);
    try runExpectInt("-0", 0, .no_trace);
}

test "parentheses and precedence" {
    try runExpectInt("2 + 3 * 4", 14, .no_trace);
    try runExpectInt("(2 + 3) * 4", 20, .no_trace);
    try runExpectInt("100 - 20 - 10", 70, .no_trace);
    try runExpectInt("100 - (20 - 10)", 90, .no_trace);
}

test "operator associativity - addition" {
    // Left associative: a + b + c should parse as (a + b) + c
    try runExpectInt("100 + 20 + 10", 130, .no_trace); // (100 + 20) + 10 = 130
    try runExpectInt("100 + (20 + 10)", 130, .no_trace); // Same result, but explicitly grouped

    // More complex case
    try runExpectInt("10 + 20 + 30 + 40", 100, .no_trace); // ((10 + 20) + 30) + 40 = 100
}

test "operator associativity - subtraction" {
    // Left associative: a - b - c should parse as (a - b) - c
    try runExpectInt("100 - 20 - 10", 70, .no_trace); // (100 - 20) - 10 = 70
    try runExpectInt("100 - (20 - 10)", 90, .no_trace); // Different result with explicit grouping

    // More complex case showing the difference
    try runExpectInt("100 - 50 - 25 - 5", 20, .no_trace); // ((100 - 50) - 25) - 5 = 20
    try runExpectInt("100 - (50 - (25 - 5))", 70, .no_trace); // Right associative would give 70
}

test "operator associativity - mixed addition and subtraction" {
    // Regression test: + and - should have equal precedence and be left-associative
    // Previously + had higher precedence than -, causing 1 - 2 + 3 to parse as 1 - (2 + 3) = -4
    try runExpectInt("1 - 2 + 3", 2, .no_trace); // (1 - 2) + 3 = 2, NOT 1 - (2 + 3) = -4
    try runExpectInt("5 + 3 - 2", 6, .no_trace); // (5 + 3) - 2 = 6
    try runExpectInt("10 - 5 + 3 - 2", 6, .no_trace); // ((10 - 5) + 3) - 2 = 6
    try runExpectInt("1 + 2 - 3 + 4 - 5", -1, .no_trace); // (((1 + 2) - 3) + 4) - 5 = -1
}

test "operator associativity - multiplication" {
    // Left associative: a * b * c should parse as (a * b) * c
    try runExpectInt("2 * 3 * 4", 24, .no_trace); // (2 * 3) * 4 = 24
    try runExpectInt("2 * (3 * 4)", 24, .no_trace); // Same result for multiplication

    // Chain of multiplications
    try runExpectInt("2 * 3 * 4 * 5", 120, .no_trace); // ((2 * 3) * 4) * 5 = 120
}

test "operator associativity - division" {
    // Left associative: a / b / c should parse as (a / b) / c
    // Note: Using integer division (//) for predictable integer results
    try runExpectInt("100 // 20 // 2", 2, .no_trace); // (100 // 20) // 2 = 5 // 2 = 2
    try runExpectInt("100 // (20 // 2)", 10, .no_trace); // Different result: 100 // 10 = 10

    // More complex case showing the difference
    // Using small numbers to avoid Dec overflow with multiple divisions
    try runExpectInt("80 // 8 // 2", 5, .no_trace); // ((80 // 8) // 2) = (10 // 2) = 5
    try runExpectInt("80 // (8 // 2)", 20, .no_trace); // 80 // 4 = 20
}

test "operator associativity - modulo" {
    // Left associative: a % b % c should parse as (a % b) % c
    try runExpectInt("100 % 30 % 7", 3, .no_trace); // (100 % 30) % 7 = 10 % 7 = 3
    try runExpectInt("100 % (30 % 7)", 0, .no_trace); // Different result: 100 % 2 = 0

    // Another example
    try runExpectInt("50 % 20 % 6", 4, .no_trace); // (50 % 20) % 6 = 10 % 6 = 4
    try runExpectInt("50 % (20 % 6)", 0, .no_trace); // Right associative: 50 % 2 = 0
}

test "operator associativity - mixed precedence" {
    // Verify that precedence still works correctly with fixed associativity
    try runExpectInt("2 + 3 * 4", 14, .no_trace); // 2 + (3 * 4) = 14
    try runExpectInt("2 * 3 + 4", 10, .no_trace); // (2 * 3) + 4 = 10

    // More complex mixed operations
    try runExpectInt("10 - 2 * 3", 4, .no_trace); // 10 - (2 * 3) = 4
    try runExpectInt("100 // 5 + 10", 30, .no_trace); // (100 // 5) + 10 = 30
    try runExpectInt("100 // 5 % 3", 2, .no_trace); // (100 // 5) % 3 = 20 % 3 = 2
}

test "operator associativity - edge cases" {
    // Very long chains to ensure associativity is consistent
    try runExpectInt("1000 - 100 - 50 - 25 - 10 - 5", 810, .no_trace);
    // ((((1000 - 100) - 50) - 25) - 10) - 5 = 810

    // Complex nested expressions
    try runExpectInt("(100 - 50) - (30 - 10)", 30, .no_trace); // 50 - 20 = 30
    try runExpectInt("100 - (50 - 30) - 10", 70, .no_trace); // 100 - 20 - 10 = 70

    // Division chains that would overflow if right-associative
    // Using very small numbers to avoid Dec overflow with chained divisions
    try runExpectInt("80 // 4 // 2", 10, .no_trace);
    // (((80 // 4) // 2) = (20 // 2) = 10

    // Modulo chains
    try runExpectInt("1000 % 300 % 40 % 7", 6, .no_trace);
    // ((1000 % 300) % 40) % 7 = (100 % 40) % 7 = 20 % 7 = 6
}

test "comparison operators - non-associative" {
    // Comparison operators should be non-associative
    // These should work with parentheses
    try runExpectBool("(5 > 3)", true, .no_trace); // true
    try runExpectBool("(10 < 20)", true, .no_trace); // true
    try runExpectBool("(5 >= 5)", true, .no_trace); // true
    try runExpectBool("(10 <= 9)", false, .no_trace); // false

    // But chaining without parentheses should fail to parse
    // We can't test parse errors in eval tests, so we just verify the operators work
}

test "operator associativity - documentation" {
    // This test documents the expected associativity behavior after fixes

    // LEFT ASSOCIATIVE (most arithmetic operators)
    // a op b op c = (a op b) op c
    try runExpectInt("8 - 4 - 2", 2, .no_trace); // (8-4)-2 = 2, NOT 8-(4-2) = 6
    try runExpectInt("16 // 4 // 2", 2, .no_trace); // (16//4)//2 = 2, NOT 16//(4//2) = 8

    // NON-ASSOCIATIVE (comparison operators)
    // Can't chain without parentheses
    try runExpectBool("(5 > 3) and (3 > 1)", true, .no_trace); // Must use parentheses

    // RIGHT ASSOCIATIVE (logical operators)
    // a op b op c = a op (b op c)
    // Note: the boolean keywords `and` and `or` are right associative in Roc
    // This is mostly relevant for short-circuiting behavior
}

test "error test - divide by zero" {
    try runExpectError("5 // 0", error.DivisionByZero, .no_trace);
    try runExpectError("10 % 0", error.DivisionByZero, .no_trace);
}

test "simple lambda with if-else" {
    try runExpectInt("(|x| if x > 0 x else 0)(5)", 5, .no_trace);
    try runExpectInt("(|x| if x > 0 x else 0)(-3)", 0, .no_trace);
}

test "crash in else branch inside lambda" {
    // Test crash in else branch evaluated at runtime
    try runExpectError(
        \\(|x| if x > 0 x else {
        \\    crash "crash in else!"
        \\    0
        \\})(-5)
    , error.Crash, .no_trace);
}

test "crash NOT taken when condition true" {
    // Test that crash in else branch is NOT executed when if branch is taken
    try runExpectInt(
        \\(|x| if x > 0 x else {
        \\    crash "this should not execute"
        \\    0
        \\})(10)
    , 10, .no_trace);
}

test "error test - crash statement" {
    // Test crash statement in a block (crash is a statement, not an expression)
    try runExpectError(
        \\{
        \\    crash "test"
        \\    0
        \\}
    , error.Crash, .no_trace);

    // Test crash in block with final expression
    try runExpectError(
        \\{
        \\    crash "This is a crash statement"
        \\    42
        \\}
    , error.Crash, .no_trace);
}

test "crash message storage and retrieval - host-managed context" {
    // Verify the crash callback stores the message in the host CrashContext
    const test_message = "Direct API test message";

    var test_env_instance = TestEnv.init(testing.allocator);
    defer test_env_instance.deinit();

    try testing.expect(test_env_instance.crashState() == .did_not_crash);

    const crash_args = builtins.host_abi.RocCrashed{
        .utf8_bytes = @constCast(test_message.ptr),
        .len = test_message.len,
    };

    const ops = test_env_instance.get_ops();
    ops.roc_crashed(&crash_args, ops.env);

    switch (test_env_instance.crashState()) {
        .did_not_crash => return error.TestUnexpectedResult,
        .crashed => |msg| try testing.expectEqualStrings(test_message, msg),
    }
}

test "tuples" {
    // 2-tuple
    const expected_elements1 = &[_]helpers.ExpectedElement{
        .{ .index = 0, .value = 10 },
        .{ .index = 1, .value = 20 },
    };
    try helpers.runExpectTuple("(10, 20)", expected_elements1, .no_trace);

    // Tuple with elements from arithmetic expressions
    const expected_elements3 = &[_]helpers.ExpectedElement{
        .{ .index = 0, .value = 6 },
        .{ .index = 1, .value = 15 },
    };
    try helpers.runExpectTuple("(5 + 1, 5 * 3)", expected_elements3, .no_trace);
}

test "simple lambdas" {
    try runExpectInt("(|x| x + 1)(5)", 6, .no_trace);
    try runExpectInt("(|x| x * 2 + 1)(10)", 21, .no_trace);
    try runExpectInt("(|x| x - 3)(8)", 5, .no_trace);
    try runExpectInt("(|x| 100 - x)(25)", 75, .no_trace);
    try runExpectInt("(|x| 5)(99)", 5, .no_trace);
    try runExpectInt("(|x| x + x)(7)", 14, .no_trace);
}

test "multi-parameter lambdas" {
    try runExpectInt("(|x, y| x + y)(3, 4)", 7, .no_trace);
    // Using smaller numbers to avoid Dec overflow in multiplication
    try runExpectInt("(|x, y| x * y)(5, 6)", 30, .no_trace);
    try runExpectInt("(|a, b, c| a + b + c)(1, 2, 3)", 6, .no_trace);
}

test "lambdas with if-then bodies" {
    try runExpectInt("(|x| if x > 0 x else 0)(5)", 5, .no_trace);
    try runExpectInt("(|x| if x > 0 x else 0)(-3)", 0, .no_trace);
    try runExpectInt("(|x| if x == 0 1 else x)(0)", 1, .no_trace);
    try runExpectInt("(|x| if x == 0 1 else x)(42)", 42, .no_trace);
}

test "lambdas with unary minus" {
    try runExpectInt("(|x| -x)(5)", -5, .no_trace);
    try runExpectInt("(|x| -x)(0)", 0, .no_trace);
    try runExpectInt("(|x| -x)(-3)", 3, .no_trace);
    try runExpectInt("(|x| -5)(999)", -5, .no_trace);
    try runExpectInt("(|x| if True -x else 0)(5)", -5, .no_trace);
    try runExpectInt("(|x| if True -10 else x)(999)", -10, .no_trace);
}

test "lambdas closures" {
    // Curried functions still have interpreter issues with TypeMismatch
    // try runExpectInt("(|a| |b| a * b)(5)(10)", 50, .no_trace);
    // try runExpectInt("(((|a| |b| |c| a + b + c)(100))(20))(3)", 123, .no_trace);
    // try runExpectInt("(|a, b, c| |d| a + b + c + d)(10, 20, 5)(7)", 42, .no_trace);
    // try runExpectInt("(|y| (|x| (|z| x + y + z)(3))(2))(1)", 6, .no_trace);
}

test "lambdas with capture" {
    try runExpectInt(
        \\{
        \\    x = 10
        \\    f = |y| x + y
        \\    f(5)
        \\}
    , 15, .no_trace);

    try runExpectInt(
        \\{
        \\    x = 20
        \\    y = 30
        \\    f = |z| x + y + z
        \\    f(10)
        \\}
    , 60, .no_trace);
}

test "lambdas nested closures" {
    // Nested closures still have interpreter issues with TypeMismatch
    // try runExpectInt(
    //     \\(((|a| {
    //     \\    a_loc = a * 2
    //     \\    |b| {
    //     \\        b_loc = a_loc + b
    //     \\        |c| b_loc + c
    //     \\    }
    //     \\})(100))(20))(3)
    // , 223, .no_trace);
}

// Helper function to test that evaluation succeeds without checking specific values
fn runExpectSuccess(src: []const u8, should_trace: enum { trace, no_trace }) !void {
    var test_env_instance = TestEnv.init(testing.allocator);
    defer test_env_instance.deinit();

    const resources = try helpers.parseAndCanonicalizeExpr(std.testing.allocator, src);
    defer helpers.cleanupParseAndCanonical(std.testing.allocator, resources);

    var interpreter = try Interpreter.init(testing.allocator, resources.module_env, resources.builtin_types, resources.builtin_module.env, &[_]*const can.ModuleEnv{}, &resources.checker.import_mapping, null);
    defer interpreter.deinit();

    const enable_trace = should_trace == .trace;
    if (enable_trace) {
        interpreter.startTrace();
    }
    defer if (enable_trace) interpreter.endTrace();

    const ops = test_env_instance.get_ops();
    const result = try interpreter.eval(resources.expr_idx, ops);
    const layout_cache = &interpreter.runtime_layout_store;
    defer result.decref(layout_cache, ops);

    // Minimal smoke check: the helper only succeeds if evaluation produced a value without crashing.
    try std.testing.expect(test_env_instance.crashState() == .did_not_crash);
}

test "integer type evaluation" {
    // Test integer types to verify basic evaluation works
    // This should help us debug why 255u8 shows as 42 in REPL
    try runExpectInt("255u8", 255, .no_trace);
    try runExpectInt("42i32", 42, .no_trace);
    try runExpectInt("123i64", 123, .no_trace);
}

test "decimal literal evaluation" {
    // Test basic decimal literals - these should be parsed and evaluated correctly
    try runExpectSuccess("1.5dec", .no_trace);
    try runExpectSuccess("0.0dec", .no_trace);
    try runExpectSuccess("123.456dec", .no_trace);
    try runExpectSuccess("-1.5dec", .no_trace);
}

test "float literal evaluation" {
    // Test float literals - these should work correctly
    try runExpectSuccess("3.14f64", .no_trace);
    try runExpectSuccess("2.5f32", .no_trace);
    try runExpectSuccess("-3.14f64", .no_trace);
    try runExpectSuccess("0.0f32", .no_trace);
}

test "comprehensive integer literal formats" {
    // Test various integer literal formats and precisions

    // Unsigned integers
    try runExpectInt("0u8", 0, .no_trace);
    try runExpectInt("255u8", 255, .no_trace);
    try runExpectInt("1000u16", 1000, .no_trace);
    try runExpectInt("65535u16", 65535, .no_trace);
    try runExpectInt("100000u32", 100000, .no_trace);
    try runExpectInt("999999999u64", 999999999, .no_trace);

    // Signed integers
    try runExpectInt("-128i8", -128, .no_trace);
    try runExpectInt("127i8", 127, .no_trace);
    try runExpectInt("-32768i16", -32768, .no_trace);
    try runExpectInt("32767i16", 32767, .no_trace);
    try runExpectInt("-2147483648i32", -2147483648, .no_trace);
    try runExpectInt("2147483647i32", 2147483647, .no_trace);
    try runExpectInt("-999999999i64", -999999999, .no_trace);
    try runExpectInt("999999999i64", 999999999, .no_trace);

    // Default integer type (i64)
    try runExpectInt("42", 42, .no_trace);
    try runExpectInt("-1234", -1234, .no_trace);
    try runExpectInt("0", 0, .no_trace);
}

test "hexadecimal and binary integer literals" {
    // Test alternative number bases
    try runExpectInt("0xFF", 255, .no_trace);
    try runExpectInt("0x10", 16, .no_trace);
    try runExpectInt("0xDEADBEEF", 3735928559, .no_trace);
    try runExpectInt("0b1010", 10, .no_trace);
    try runExpectInt("0b11111111", 255, .no_trace);
    try runExpectInt("0b0", 0, .no_trace);
}

test "scientific notation literals" {
    // Test scientific notation - these get parsed as decimals or floats
    try runExpectSuccess("1e5", .no_trace);
    try runExpectSuccess("2.5e10", .no_trace);
    try runExpectSuccess("1.5e-5", .no_trace);
    try runExpectSuccess("-1.5e-5", .no_trace);
}

test "string literals and interpolation" {
    // Test basic string literals
    try runExpectSuccess("\"Hello, World!\"", .no_trace);
    try runExpectSuccess("\"\"", .no_trace);
    try runExpectSuccess("\"Roc\"", .no_trace);

    // Test string interpolation
    try runExpectSuccess(
        \\{
        \\    hello = "Hello"
        \\    world = "World"
        \\    "${hello} ${world}"
        \\}
    , .no_trace);
}

test "string refcount - basic literal" {
    // Test basic string literal creation and cleanup
    try runExpectStr("\"Hello, World!\"", "Hello, World!", .no_trace);
}

test "polymorphic identity function" {
    // Test the identity function with different types
    const code =
        \\{
        \\    identity = |val| val
        \\    num = identity(5)
        \\    str = identity("Hello")
        \\    if (num > 0) str else ""
        \\}
    ;
    try runExpectStr(code, "Hello", .no_trace);
}

test "direct polymorphic function usage" {
    // Test that polymorphic functions work correctly when used directly
    // This is valid in rank-1 Hindley-Milner type systems
    const code =
        \\{
        \\    id = |x| x
        \\
        \\    # Direct calls to identity with different types
        \\    num1 = id(10)
        \\    str1 = id("Test")
        \\    num2 = id(20)
        \\
        \\    # Verify all values are correct
        \\    if (num1 == 10)
        \\        if (num2 == 20)
        \\            str1
        \\        else
        \\            "Failed2"
        \\    else
        \\        "Failed1"
        \\}
    ;
    try runExpectStr(code, "Test", .no_trace);
}

test "multiple polymorphic instantiations" {
    // Test that let-bound polymorphic values can be instantiated multiple times
    // This tests valid rank-1 polymorphism patterns
    const code =
        \\{
        \\    id = |x| x
        \\
        \\    # Test polymorphic identity with different types
        \\    num1 = id(42)
        \\    str1 = id("Hello")
        \\    num2 = id(100)
        \\
        \\    # Verify all results
        \\    if (num1 == 42)
        \\        if (num2 == 100)
        \\            str1
        \\        else
        \\            "Failed2"
        \\    else
        \\        "Failed1"
        \\}
    ;
    try runExpectStr(code, "Hello", .no_trace);
}

test "string refcount - large string literal" {
    // Test large string that requires heap allocation and reference counting
    // This string is longer than SMALL_STR_MAX_LENGTH to trigger heap allocation
    const large_str = "This is a very long string that definitely exceeds the small string optimization limit in RocStr and will require heap allocation with reference counting";
    try runExpectStr("\"This is a very long string that definitely exceeds the small string optimization limit in RocStr and will require heap allocation with reference counting\"", large_str, .no_trace);
}

test "string refcount - heap allocated string" {
    // Test another large string to exercise reference counting with heap allocation
    const large_str = "This is a very long string that definitely exceeds the small string optimization limit and requires heap allocation";

    // Test the large string without trace since it's working
    try runExpectStr("\"This is a very long string that definitely exceeds the small string optimization limit and requires heap allocation\"", large_str, .no_trace);
}

test "string refcount - small string optimization" {
    // Test small string (≤23 bytes) that uses inline storage instead of heap allocation
    // This should show different behavior in the trace (no heap allocation)
    try runExpectStr("\"Small string test\"", "Small string test", .no_trace);
}

test "string refcount - empty string" {
    // Test empty string as a special case for reference counting
    // Empty strings are typically optimized differently
    try runExpectStr("\"\"", "", .no_trace);
}

test "string refcount - boundary case 25 bytes" {
    // Test string that's 25 bytes - should trigger heap allocation (>23 bytes)
    const boundary_str = "1234567890123456789012345"; // 25 bytes - should be big
    try runExpectStr("\"1234567890123456789012345\"", boundary_str, .no_trace);
}

test "string refcount - max small string 23 bytes" {
    // Test string that's exactly 23 bytes - should still use small string optimization
    const max_small_str = "12345678901234567890123"; // 23 bytes - should be small
    try runExpectStr("\"12345678901234567890123\"", max_small_str, .no_trace);
}

test "string refcount - conditional strings" {
    // Test string reference counting with conditional expressions
    // This exercises reference counting when strings are used in if-else branches
    try runExpectStr("if True \"This is a large string that exceeds small string optimization\" else \"Short\"", "This is a large string that exceeds small string optimization", .no_trace);
}

test "string refcount - simpler record test" {
    // Test record containing integers first to see if the issue is record-specific or string-specific
    try runExpectInt("{foo: 42}.foo", 42, .no_trace);
}

test "string refcount - mixed string sizes" {
    // Test mixture of small and large strings in conditional expressions
    // Exercise reference counting across different string storage types
    try runExpectStr("if False \"Small\" else \"This is a very long string that definitely exceeds the small string optimization limit and requires heap allocation\"", "This is a very long string that definitely exceeds the small string optimization limit and requires heap allocation", .no_trace);
}

test "string refcount - nested conditionals with strings" {
    // Test nested conditional expressions with strings to exercise complex control flow
    // This tests reference counting when strings are created and destroyed in nested scopes
    try runExpectStr("if True (if False \"Inner small\" else \"Inner large string that exceeds small string optimization\") else \"Outer\"", "Inner large string that exceeds small string optimization", .no_trace);
}

test "string refcount - record field access small string" {
    // Test record field access with small strings (uses inline storage)
    try runExpectStr("{foo: \"Hello\"}.foo", "Hello", .no_trace);
}

test "string refcount - record field access large string" {
    // Test record field access with large strings (uses heap allocation)
    const large_str = "This is a very long string that definitely exceeds the small string optimization limit";
    try runExpectStr("{foo: \"This is a very long string that definitely exceeds the small string optimization limit\"}.foo", large_str, .no_trace);
}

test "string refcount - record with empty string" {
    // Test record field access with empty string (special case)
    try runExpectStr("{empty: \"\"}.empty", "", .no_trace);
}

test "string refcount - simple integer closure" {
    // Test basic closure with integer first to see if the issue is closure-specific
    try runExpectInt("(|x| x)(42)", 42, .no_trace);
}

test "string refcount - simple string closure" {
    try runExpectStr("(|s| s)(\"Test\")", "Test", .no_trace);
}

test "recursive factorial function" {
    // Test standalone evaluation of recursive factorial without comptime
    try runExpectInt(
        \\{
        \\    factorial = |n|
        \\        if n <= 1
        \\            1
        \\        else
        \\            n * factorial(n - 1)
        \\    factorial(5)
        \\}
    , 120, .no_trace);
}

test "ModuleEnv serialization and interpreter evaluation" {
    // This test demonstrates that a ModuleEnv can be successfully:
    // 1. Created and used with the Interpreter to evaluate expressions
    // 2. Serialized to bytes and written to disk
    // 3. Deserialized from those bytes read back from disk
    // 4. Used with a new Interpreter to evaluate the same expressions with identical results
    //
    // This verifies the complete round-trip of compilation state preservation
    // through serialization, which is critical for incremental compilation
    // and distributed build systems.
    //
    const source = "5 + 8";

    const gpa = test_allocator;
    var test_env_instance = TestEnv.init(gpa);
    defer test_env_instance.deinit();

    // Load builtin module
    const builtin_indices = try builtin_loading.deserializeBuiltinIndices(gpa, compiled_builtins.builtin_indices_bin);
    const builtin_source = compiled_builtins.builtin_source;
    var builtin_module = try builtin_loading.loadCompiledModule(gpa, compiled_builtins.builtin_bin, "Builtin", builtin_source);
    defer builtin_module.deinit();

    // Create original ModuleEnv
    var original_env = try ModuleEnv.init(gpa, source);
    defer original_env.deinit();

    original_env.common.source = source;
    original_env.module_name = "TestModule";
    try original_env.common.calcLineStarts(original_env.gpa);

    // Parse the source code
    var parse_ast = try parse.parseExpr(&original_env.common, original_env.gpa);
    defer parse_ast.deinit(gpa);

    // Empty scratch space (required before canonicalization)
    parse_ast.store.emptyScratch();

    // Initialize CIR fields in ModuleEnv
    try original_env.initCIRFields("test");

    // Get Bool and Try statement indices from builtin module
    const bool_stmt_in_builtin_module = builtin_indices.bool_type;
    const try_stmt_in_builtin_module = builtin_indices.try_type;
    const str_stmt_in_builtin_module = builtin_indices.str_type;

    const builtin_ctx: Check.BuiltinContext = .{
        .module_name = try original_env.insertIdent(base.Ident.for_text("test")),
        .bool_stmt = bool_stmt_in_builtin_module,
        .try_stmt = try_stmt_in_builtin_module,
        .str_stmt = str_stmt_in_builtin_module,
        .builtin_module = builtin_module.env,
        .builtin_indices = builtin_indices,
    };

    // Create module_envs map for canonicalization (enables qualified calls)
    var module_envs_map = std.AutoHashMap(base.Ident.Idx, Can.AutoImportedType).init(gpa);
    defer module_envs_map.deinit();
    const builtin_ident = try original_env.insertIdent(base.Ident.for_text("Builtin"));
    const builtin_qualified_ident = try builtin_module.env.common.insertIdent(builtin_module.env.gpa, base.Ident.for_text("Builtin"));
    try module_envs_map.put(builtin_ident, .{ .env = builtin_module.env, .qualified_type_ident = builtin_qualified_ident });

    // Create canonicalizer with module_envs_map for qualified name resolution
    var czer = try Can.init(&original_env, &parse_ast, &module_envs_map);
    defer czer.deinit();

    // Canonicalize the expression
    const expr_idx: parse.AST.Expr.Idx = @enumFromInt(parse_ast.root_node_idx);
    const canonicalized_expr_idx = try czer.canonicalizeExpr(expr_idx) orelse {
        return error.CanonicalizeFailure;
    };

    // Type check the expression - pass Builtin as imported module
    const imported_envs = [_]*const ModuleEnv{builtin_module.env};

    // Resolve imports - map each import to its index in imported_envs
    original_env.imports.resolveImports(&original_env, &imported_envs);

    var checker = try Check.init(gpa, &original_env.types, &original_env, &imported_envs, &module_envs_map, &original_env.store.regions, builtin_ctx);
    defer checker.deinit();

    _ = try checker.checkExprRepl(canonicalized_expr_idx.get_idx());

    // Test 1: Evaluate with the original ModuleEnv
    {
        const builtin_types_local = BuiltinTypes.init(builtin_indices, builtin_module.env, builtin_module.env, builtin_module.env);
        var interpreter = try Interpreter.init(gpa, &original_env, builtin_types_local, builtin_module.env, &[_]*const can.ModuleEnv{}, &checker.import_mapping, null);
        defer interpreter.deinit();

        const ops = test_env_instance.get_ops();
        const result = try interpreter.eval(canonicalized_expr_idx.get_idx(), ops);
        const layout_cache = &interpreter.runtime_layout_store;
        defer result.decref(layout_cache, ops);

        // Extract integer value (handles both integer and Dec types)
        const int_value = if (result.layout.tag == .scalar and result.layout.data.scalar.tag == .int) blk: {
            break :blk result.asI128();
        } else blk: {
            const dec_value = result.asDec();
            const RocDec = builtins.dec.RocDec;
            break :blk @divTrunc(dec_value.num, RocDec.one_point_zero_i128);
        };
        try testing.expectEqual(@as(i128, 13), int_value);
    }

    // Test 2: Full serialization and deserialization with interpreter evaluation
    {
        var serialization_arena = std.heap.ArenaAllocator.init(gpa);
        defer serialization_arena.deinit();
        const arena_alloc = serialization_arena.allocator();

        var tmp_dir = testing.tmpDir(.{});
        defer tmp_dir.cleanup();
        const tmp_file = try tmp_dir.dir.createFile("test_module_env.compact", .{ .read = true });
        defer tmp_file.close();

        var writer = CompactWriter{
            .iovecs = .{},
            .total_bytes = 0,
            .allocated_memory = .{},
        };
        defer writer.deinit(arena_alloc);

        // Allocate space for ModuleEnv and serialize
        const env_ptr = try writer.appendAlloc(arena_alloc, ModuleEnv);
        const env_start_offset = writer.total_bytes - @sizeOf(ModuleEnv);
        const serialized_ptr = @as(*ModuleEnv.Serialized, @ptrCast(@alignCast(env_ptr)));
        try serialized_ptr.serialize(&original_env, arena_alloc, &writer);

        // Write to file
        try writer.writeGather(arena_alloc, tmp_file);

        // Read back from file
        const file_size = try tmp_file.getEndPos();
        const buffer = try gpa.alignedAlloc(u8, std.mem.Alignment.fromByteUnits(@alignOf(ModuleEnv)), @intCast(file_size));
        defer gpa.free(buffer);
        _ = try tmp_file.pread(buffer, 0);

        // Deserialize the ModuleEnv
        const deserialized_ptr = @as(*ModuleEnv.Serialized, @ptrCast(@alignCast(buffer.ptr + env_start_offset)));
        var deserialized_env = try deserialized_ptr.deserialize(@as(i64, @intCast(@intFromPtr(buffer.ptr))), gpa, source, "TestModule");
        // Free the imports map that was allocated during deserialization
        defer deserialized_env.imports.map.deinit(gpa);

        // Verify basic deserialization worked
        try testing.expectEqualStrings("TestModule", deserialized_env.module_name);
        try testing.expectEqualStrings(source, deserialized_env.common.source);

        // Test 3: Verify the deserialized ModuleEnv has the correct structure
        try testing.expect(deserialized_env.types.len() > 0);
        try testing.expect(deserialized_env.store.nodes.items.len > 0);

        // Verify that the deserialized data matches the original data
        try testing.expectEqual(original_env.types.len(), deserialized_env.types.len());
        try testing.expectEqual(original_env.store.nodes.items.len, deserialized_env.store.nodes.items.len);
        try testing.expectEqual(original_env.common.idents.interner.bytes.len(), deserialized_env.common.idents.interner.bytes.len());

        // Test 4: Evaluate the same expression using the deserialized ModuleEnv
        // The original expression index should still be valid since the NodeStore structure is preserved
        {
            const builtin_types_local = BuiltinTypes.init(builtin_indices, builtin_module.env, builtin_module.env, builtin_module.env);
            var interpreter = try Interpreter.init(gpa, deserialized_env, builtin_types_local, builtin_module.env, &[_]*const can.ModuleEnv{}, &checker.import_mapping, null);
            defer interpreter.deinit();

            const ops = test_env_instance.get_ops();
            const result = try interpreter.eval(canonicalized_expr_idx.get_idx(), ops);
            const layout_cache = &interpreter.runtime_layout_store;
            defer result.decref(layout_cache, ops);

            // Verify we get the same result from the deserialized ModuleEnv
            // Extract integer value (handles both integer and Dec types)
            const int_value = if (result.layout.tag == .scalar and result.layout.data.scalar.tag == .int) blk: {
                break :blk result.asI128();
            } else blk: {
                const dec_value = result.asDec();
                const RocDec = builtins.dec.RocDec;
                break :blk @divTrunc(dec_value.num, RocDec.one_point_zero_i128);
            };
            try testing.expectEqual(@as(i128, 13), int_value);
        }
    }
}

// Tests for anonymous type equality (is_eq on records, tuples, and tag unions)

test "anonymous record equality" {
    // Same records should be equal
    try runExpectBool("{ x: 1, y: 2 } == { x: 1, y: 2 }", true, .no_trace);
    // Different values should not be equal
    try runExpectBool("{ x: 1, y: 2 } == { x: 1, y: 3 }", false, .no_trace);
    // Field order shouldn't matter
    try runExpectBool("{ x: 1, y: 2 } == { y: 2, x: 1 }", true, .no_trace);
}

test "anonymous tuple equality" {
    // Same tuples should be equal
    try runExpectBool("(1, 2) == (1, 2)", true, .no_trace);
    // Different values should not be equal
    try runExpectBool("(1, 2) == (1, 3)", false, .no_trace);
}

test "empty record equality" {
    try runExpectBool("{} == {}", true, .no_trace);
}

test "string field equality" {
    try runExpectBool("{ name: \"hello\" } == { name: \"hello\" }", true, .no_trace);
    try runExpectBool("{ name: \"hello\" } == { name: \"world\" }", false, .no_trace);
}

test "nested record equality" {
    try runExpectBool("{ a: { x: 1 }, b: 2 } == { a: { x: 1 }, b: 2 }", true, .no_trace);
    try runExpectBool("{ a: { x: 1 }, b: 2 } == { a: { x: 2 }, b: 2 }", false, .no_trace);
    try runExpectBool("{ outer: { inner: { deep: 42 } } } == { outer: { inner: { deep: 42 } } }", true, .no_trace);
    try runExpectBool("{ outer: { inner: { deep: 42 } } } == { outer: { inner: { deep: 99 } } }", false, .no_trace);
}

test "bool field equality" {
    // Use comparison expressions to produce boolean values for record fields
    try runExpectBool("{ flag: (1 == 1) } == { flag: (1 == 1) }", true, .no_trace);
    try runExpectBool("{ flag: (1 == 1) } == { flag: (1 != 1) }", false, .no_trace);
}

test "nested tuple equality" {
    try runExpectBool("((1, 2), 3) == ((1, 2), 3)", true, .no_trace);
    try runExpectBool("((1, 2), 3) == ((1, 9), 3)", false, .no_trace);
    try runExpectBool("(1, (2, 3)) == (1, (2, 3))", true, .no_trace);
    try runExpectBool("(1, (2, 3)) == (1, (2, 9))", false, .no_trace);
}

// This test is disabled because it takes too long to run, and we already know
// the interpreter is stack-safe!
//
// test "stack safety - deep recursion reports graceful error" {
//     // Test that deep recursive function calls report a graceful StackOverflow error
//     // rather than crashing with a native stack overflow (SIGSEGV).
//     // This verifies the stack-safe interpreter is working correctly.
//     const code =
//         \\{
//         \\    countdown = |n|
//         \\        if n == 0
//         \\            0
//         \\        else
//         \\            countdown(n - 1)
//         \\    countdown(100000)
//         \\}
//     ;
//     try runExpectError(code, error.StackOverflow, .no_trace);
// }

// This test is disabled because it takes too long to run, and we already know
// the interpreter is stack-safe!
//
// test "stack safety - deep fibonacci reports graceful error" {
//     // Test that deep recursive fibonacci reports a graceful StackOverflow error
//     // rather than crashing with a native stack overflow (SIGSEGV).
//     // The tree recursion pattern creates very deep call stacks.
//     const code =
//         \\{
//         \\    fib = |n|
//         \\        if n <= 1
//         \\            n
//         \\        else
//         \\            fib(n - 1) + fib(n - 2)
//         \\    fib(30)
//         \\}
//     ;
//     try runExpectError(code, error.StackOverflow, .no_trace);
// }

// Tests for nominal type equality (is_eq method dispatch)
// These tests exercise dispatchNominalIsEq which resolves and calls is_eq methods on nominal types

test "nominal type equality - Bool" {
    // Bool is a nominal type wrapping [False, True]
    // These test that is_eq is properly dispatched for Bool
    try runExpectBool("Bool.True == Bool.True", true, .no_trace);
    try runExpectBool("Bool.False == Bool.False", true, .no_trace);
    try runExpectBool("Bool.True == Bool.False", false, .no_trace);
    try runExpectBool("Bool.False == Bool.True", false, .no_trace);
}

test "nominal type equality - Bool in expressions" {
    // Bool comparisons within larger expressions
    try runExpectBool("(1 == 1) == (2 == 2)", true, .no_trace);
    try runExpectBool("(1 == 1) == (1 == 2)", false, .no_trace);
    try runExpectBool("(1 != 2) == (3 != 4)", true, .no_trace);
}

test "nominal type equality - records containing Bool" {
    // Records with Bool fields - exercises roc_ops threading through structural equality
    try runExpectBool("{ flag: Bool.True } == { flag: Bool.True }", true, .no_trace);
    try runExpectBool("{ flag: Bool.True } == { flag: Bool.False }", false, .no_trace);
    try runExpectBool("{ a: Bool.True, b: Bool.False } == { a: Bool.True, b: Bool.False }", true, .no_trace);
    try runExpectBool("{ a: Bool.True, b: Bool.False } == { a: Bool.False, b: Bool.True }", false, .no_trace);
}

test "nominal type equality - tuples containing Bool" {
    // Tuples with Bool elements
    try runExpectBool("(Bool.True, Bool.False) == (Bool.True, Bool.False)", true, .no_trace);
    try runExpectBool("(Bool.True, Bool.False) == (Bool.False, Bool.True)", false, .no_trace);
    try runExpectBool("(1, Bool.True, 2) == (1, Bool.True, 2)", true, .no_trace);
}

test "nominal type equality - nested structures with Bool" {
    // Nested records/tuples containing Bool - tests deep roc_ops threading
    try runExpectBool("{ outer: { inner: Bool.True } } == { outer: { inner: Bool.True } }", true, .no_trace);
    try runExpectBool("{ outer: { inner: Bool.True } } == { outer: { inner: Bool.False } }", false, .no_trace);
    try runExpectBool("((Bool.True, Bool.False), Bool.True) == ((Bool.True, Bool.False), Bool.True)", true, .no_trace);
}

// Tests for List.fold with record accumulators
// This exercises record state management within fold operations

test "List.fold with record accumulator - sum and count" {
    // Test folding a list while accumulating sum and count in a record
    const expected_fields = [_]ExpectedField{
        .{ .name = "sum", .value = 6 },
        .{ .name = "count", .value = 3 },
    };
    try runExpectRecord(
        "List.fold([1, 2, 3], {sum: 0, count: 0}, |acc, item| {sum: acc.sum + item, count: acc.count + 1})",
        &expected_fields,
        .no_trace,
    );
}

test "List.fold with record accumulator - empty list" {
    // Folding an empty list should return the initial record unchanged
    const expected_fields = [_]ExpectedField{
        .{ .name = "sum", .value = 0 },
        .{ .name = "count", .value = 0 },
    };
    try runExpectRecord(
        "List.fold([], {sum: 0, count: 0}, |acc, item| {sum: acc.sum + item, count: acc.count + 1})",
        &expected_fields,
        .no_trace,
    );
}

test "List.fold with record accumulator - single field" {
    // Test with a single-field record accumulator
    const expected_fields = [_]ExpectedField{
        .{ .name = "total", .value = 10 },
    };
    try runExpectRecord(
        "List.fold([1, 2, 3, 4], {total: 0}, |acc, item| {total: acc.total + item})",
        &expected_fields,
        .no_trace,
    );
}

test "List.fold with record accumulator - record update syntax" {
    // Test using record update syntax { ..acc, field: newValue }
    const expected_fields = [_]ExpectedField{
        .{ .name = "sum", .value = 6 },
        .{ .name = "count", .value = 3 },
    };
    try runExpectRecord(
        "List.fold([1, 2, 3], {sum: 0, count: 0}, |acc, item| {..acc, sum: acc.sum + item, count: acc.count + 1})",
        &expected_fields,
        .no_trace,
    );
}

test "List.fold with record accumulator - partial update" {
    // Test updating only one field while keeping others
    const expected_fields = [_]ExpectedField{
        .{ .name = "sum", .value = 10 },
        .{ .name = "multiplier", .value = 2 },
    };
    try runExpectRecord(
        "List.fold([1, 2, 3, 4], {sum: 0, multiplier: 2}, |acc, item| {..acc, sum: acc.sum + item})",
        &expected_fields,
        .no_trace,
    );
}

test "List.fold with record accumulator - nested field access" {
    // Test accessing nested record fields in accumulator
    const expected_fields = [_]ExpectedField{
        .{ .name = "value", .value = 6 },
    };
    try runExpectRecord(
        "List.fold([1, 2, 3], {value: 0}, |acc, item| {value: acc.value + item})",
        &expected_fields,
        .no_trace,
    );
}

test "List.fold with record accumulator - three fields" {
    // Test with more fields to exercise record layout handling
    const expected_fields = [_]ExpectedField{
        .{ .name = "sum", .value = 10 },
        .{ .name = "count", .value = 4 },
        .{ .name = "product", .value = 24 },
    };
    try runExpectRecord(
        "List.fold([1, 2, 3, 4], {sum: 0, count: 0, product: 1}, |acc, item| {sum: acc.sum + item, count: acc.count + 1, product: acc.product * item})",
        &expected_fields,
        .no_trace,
    );
}

test "List.fold with record accumulator - conditional update" {
    // Test conditional logic inside the fold with record accumulator
    const expected_fields = [_]ExpectedField{
        .{ .name = "evens", .value = 6 },
        .{ .name = "odds", .value = 4 },
    };
    try runExpectRecord(
        "List.fold([1, 2, 3, 4], {evens: 0, odds: 0}, |acc, item| if item % 2 == 0 {evens: acc.evens + item, odds: acc.odds} else {evens: acc.evens, odds: acc.odds + item})",
        &expected_fields,
        .no_trace,
    );
}

test "List.fold with record accumulator - string list" {
    // Test folding over strings with a record accumulator (count only)
    const expected_fields = [_]ExpectedField{
        .{ .name = "count", .value = 3 },
    };
    try runExpectRecord(
        "List.fold([\"a\", \"bb\", \"ccc\"], {count: 0}, |acc, _| {count: acc.count + 1})",
        &expected_fields,
        .no_trace,
    );
}

test "List.fold with record accumulator - record equality comparison" {
    // Test comparing the result of a fold that produces a record
    // This exercises the record equality code path
    try runExpectBool(
        "List.fold([1, 2, 3], {sum: 0}, |acc, item| {sum: acc.sum + item}) == {sum: 6}",
        true,
        .no_trace,
    );
}

test "List.fold with record accumulator - record inequality comparison" {
    // Test that fold result can be compared for inequality
    try runExpectBool(
        "List.fold([1, 2, 3], {sum: 0}, |acc, item| {sum: acc.sum + item}) == {sum: 5}",
        false,
        .no_trace,
    );
}

test "List.fold with record accumulator - multi-field record equality" {
    // Test equality comparison with multi-field record result
    try runExpectBool(
        "List.fold([1, 2], {a: 0, b: 10}, |acc, item| {a: acc.a + item, b: acc.b - item}) == {a: 3, b: 7}",
        true,
        .no_trace,
    );
}

// Tests for List.fold with record accumulators and list/record destructuring
// This exercises pattern matching within fold operations

test "List.fold with record accumulator - record destructuring in lambda" {
    // Test folding over a list of records, destructuring each record in the lambda
    const expected_fields = [_]ExpectedField{
        .{ .name = "total_x", .value = 6 },
        .{ .name = "total_y", .value = 15 },
    };
    try runExpectRecord(
        "List.fold([{x: 1, y: 2}, {x: 2, y: 5}, {x: 3, y: 8}], {total_x: 0, total_y: 0}, |acc, {x, y}| {total_x: acc.total_x + x, total_y: acc.total_y + y})",
        &expected_fields,
        .no_trace,
    );
}

test "List.fold with record accumulator - partial record destructuring" {
    // Test destructuring only some fields from records
    const expected_fields = [_]ExpectedField{
        .{ .name = "sum", .value = 6 },
    };
    try runExpectRecord(
        "List.fold([{a: 1, b: 100}, {a: 2, b: 200}, {a: 3, b: 300}], {sum: 0}, |acc, {a}| {sum: acc.sum + a})",
        &expected_fields,
        .no_trace,
    );
}

test "List.fold with record accumulator - single field record destructuring" {
    // Test destructuring single-field records
    const expected_fields = [_]ExpectedField{
        .{ .name = "total", .value = 10 },
    };
    try runExpectRecord(
        "List.fold([{val: 1}, {val: 2}, {val: 3}, {val: 4}], {total: 0}, |acc, {val}| {total: acc.total + val})",
        &expected_fields,
        .no_trace,
    );
}

// List destructuring tests in lambda params - these previously leaked memory
// Fixed by adding decref after successful patternMatchesBind in for_loop_iterate

test "List.fold with list destructuring - simple first element" {
    // Simplest case: just extract the first element
    try runExpectInt(
        "List.fold([[10], [20], [30]], 0, |acc, [x]| acc + x)",
        60,
        .no_trace,
    );
}

test "List.fold with list destructuring - two element exact match" {
    // Extract exactly two elements
    try runExpectInt(
        "List.fold([[1, 2], [3, 4]], 0, |acc, [a, b]| acc + a + b)",
        10,
        .no_trace,
    );
}

// Test that list destructuring works in match (not in lambda params) - this should work
test "match with list destructuring - baseline" {
    // This tests list destructuring in a match context, not lambda params
    try runExpectInt(
        "match [1, 2, 3] { [a, b, c] => a + b + c, _ => 0 }",
        6,
        .no_trace,
    );
}

// List destructuring tests with record accumulators

test "List.fold with record accumulator - list destructuring in lambda" {
    // Test folding over a list of lists, destructuring each inner list
    // [1, 2], [3, 4], [5, 6] -> first elements are 1, 3, 5 -> sum is 9
    const expected_fields = [_]ExpectedField{
        .{ .name = "first_sum", .value = 9 },
        .{ .name = "count", .value = 3 },
    };
    try runExpectRecord(
        "List.fold([[1, 2], [3, 4], [5, 6]], {first_sum: 0, count: 0}, |acc, [first, ..]| {first_sum: acc.first_sum + first, count: acc.count + 1})",
        &expected_fields,
        .no_trace,
    );
}

test "List.fold with record accumulator - destructure two elements" {
    // Test destructuring first two elements from each inner list
    const expected_fields = [_]ExpectedField{
        .{ .name = "sum_firsts", .value = 9 },
        .{ .name = "sum_seconds", .value = 12 },
    };
    try runExpectRecord(
        "List.fold([[1, 2, 100], [3, 4, 200], [5, 6, 300]], {sum_firsts: 0, sum_seconds: 0}, |acc, [a, b, ..]| {sum_firsts: acc.sum_firsts + a, sum_seconds: acc.sum_seconds + b})",
        &expected_fields,
        .no_trace,
    );
}

test "List.fold with record accumulator - exact list pattern" {
    // Test exact list pattern matching (no rest pattern)
    const expected_fields = [_]ExpectedField{
        .{ .name = "total", .value = 21 },
    };
    try runExpectRecord(
        "List.fold([[1, 2], [3, 4], [5, 6]], {total: 0}, |acc, [a, b]| {total: acc.total + a + b})",
        &expected_fields,
        .no_trace,
    );
}

test "List.fold with record accumulator - nested list and record" {
    // Test combining list destructuring with record accumulator updates
    // Using ".. as tail" syntax for the rest pattern
    const expected_fields = [_]ExpectedField{
        .{ .name = "head_sum", .value = 6 },
        .{ .name = "tail_count", .value = 6 },
    };
    try runExpectRecord(
        "List.fold([[1, 10, 20], [2, 30, 40], [3, 50, 60]], {head_sum: 0, tail_count: 0}, |acc, [head, .. as tail]| {head_sum: acc.head_sum + head, tail_count: acc.tail_count + List.len(tail)})",
        &expected_fields,
        .no_trace,
    );
}

// Tests for List.map

test "List.map - basic identity" {
    // Map with identity function
    try runExpectListI64(
        "List.map([1i64, 2i64, 3i64], |x| x)",
        &[_]i64{ 1, 2, 3 },
        .no_trace,
    );
}

test "List.map - single element" {
    // Map on single element list
    try runExpectListI64(
        "List.map([42i64], |x| x)",
        &[_]i64{42},
        .no_trace,
    );
}

test "List.map - longer list with squaring" {
    // Check that map on a longer list with squaring works
    try runExpectListI64(
        "List.map([1i64, 2i64, 3i64, 4i64, 5i64], |x| x * x)",
        &[_]i64{ 1, 4, 9, 16, 25 },
        .no_trace,
    );
}

test "List.map - doubling" {
    // Map with doubling function
    try runExpectListI64(
        "List.map([1i64, 2i64, 3i64], |x| x * 2i64)",
        &[_]i64{ 2, 4, 6 },
        .no_trace,
    );
}

test "List.map - adding" {
    // Map with adding function
    try runExpectListI64(
        "List.map([10i64, 20i64], |x| x + 5i64)",
        &[_]i64{ 15, 25 },
        .no_trace,
    );
}

// Bug regression tests - interpreter crash issues

test "match with tag containing pattern-bound variable - regression" {
    // Regression test for GitHub issue: interpreter crash when creating a tag
    // with a payload that contains a variable bound by a match pattern.
    //
    // In isolated eval tests this works, but when running as a full app with
    // platform integration it crashes with "e_closure: failed to resolve capture value".
    // The issue is specific to module management in full app execution.
    //
    // This test ensures the basic case works in the eval context.
    // Full reproduction requires running as: `roc run <app-with-platform.roc>`
    try runExpectSuccess(
        \\match Some("x") {
        \\    Some(a) => Tagged(a)
        \\    None => Tagged("")
        \\}
    , .no_trace);
}

test "nested match with Result type - regression" {
    // Regression test for interpreter crash when using nested match expressions
    // with Result types (Ok/Err).
    //
    // Original bug report:
    //   match ["x"] {
    //       [a] => {
    //           match Ok(a) {
    //               Ok(val) => Ok(val),
    //               _ => Err(Oops)
    //           }
    //       }
    //   }
    //
    // Like the above test, this works in isolation but crashes in full app execution.
    try runExpectSuccess(
        \\match ["x"] {
        \\    [a] => {
        \\        match Ok(a) {
        \\            Ok(val) => Ok(val),
        \\            _ => Err(Oops)
        \\        }
        \\    }
        \\}
    , .no_trace);
}

// Bug regression tests - segfault issues from bug reports

test "list equality - single element list - regression" {
    try runExpectBool("[1] == [1]", true, .no_trace);
}

test "list equality - nested lists - regression" {
    try runExpectBool("[[1, 2]] == [[1, 2]]", true, .no_trace);
}

test "list equality - single string element list - regression" {
    try runExpectBool("[\"hello\"] == [\"hello\"]", true, .no_trace);
}

test "if block with local bindings - regression" {
    // Regression test for segfault in if block with local variable bindings
    // Bug report: `main! = || { if True { x = 0 _y = x } }`
    try runExpectInt(
        \\if True {
        \\    x = 0
        \\    _y = x
        \\    x
        \\}
        \\else 99
    , 0, .no_trace);
}

test "List.len returns proper U64 nominal type for method calls - regression" {
    // Regression test for InvalidMethodReceiver when calling methods on List.len result
    // Bug report: `n = List.len([]); _str = n.to_str()` crashed with InvalidMethodReceiver
    // The issue was that List.len created a fresh runtime type variable instead of using
    // the return_rt_var parameter, which prevented method resolution from finding the
    // U64 nominal type information needed to look up .to_str()
    try runExpectStr(
        \\{
        \\    n = List.len([])
        \\    n.to_str()
        \\}
    , "0", .no_trace);

    // Also test with non-empty list
    try runExpectStr(
        \\{
        \\    n = List.len([1, 2, 3])
        \\    n.to_str()
        \\}
    , "3", .no_trace);
}

<<<<<<< HEAD
test "List.get method dispatch on Try type - issue 8665" {
    // Regression test for issue #8665: InvalidMethodReceiver crash when calling
    // ok_or() method on the result of List.get() using dot notation.
    // The function call syntax works: Try.ok_or(List.get(list, 0), "fallback")
    // But method syntax crashes: List.get(list, 0).ok_or("fallback")
    try runExpectStr(
        \\{
        \\    list = ["hello"]
        \\    List.get(list, 0).ok_or("fallback")
        \\}
    , "hello", .no_trace);
=======
test "record destructuring with assignment - regression" {
    // Regression test for GitHub issue #8647
    // Record destructuring should not cause TypeMismatch error during evaluation
    try runExpectInt(
        \\{
        \\    rec = { x: 1, y: 2 }
        \\    { x, y } = rec
        \\    x + y
        \\}
    , 3, .no_trace);
}

test "record field access - regression 8647" {
    // Regression test for GitHub issue #8647
    // Record field access should work properly
    try runExpectStr(
        \\{
        \\    rec = { name: "test" }
        \\    rec.name
        \\}
    , "test", .no_trace);
>>>>>>> 19f5162a
}<|MERGE_RESOLUTION|>--- conflicted
+++ resolved
@@ -1407,7 +1407,6 @@
     , "3", .no_trace);
 }
 
-<<<<<<< HEAD
 test "List.get method dispatch on Try type - issue 8665" {
     // Regression test for issue #8665: InvalidMethodReceiver crash when calling
     // ok_or() method on the result of List.get() using dot notation.
@@ -1419,7 +1418,8 @@
         \\    List.get(list, 0).ok_or("fallback")
         \\}
     , "hello", .no_trace);
-=======
+}
+
 test "record destructuring with assignment - regression" {
     // Regression test for GitHub issue #8647
     // Record destructuring should not cause TypeMismatch error during evaluation
@@ -1441,5 +1441,4 @@
         \\    rec.name
         \\}
     , "test", .no_trace);
->>>>>>> 19f5162a
 }