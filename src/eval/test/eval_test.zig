--- conflicted
+++ resolved
@@ -55,12 +55,6 @@
 test "eval unary not operator" {
     try runExpectBool("!True", false, .no_trace);
     try runExpectBool("!False", true, .no_trace);
-}
-
-test "Bool.not qualified call" {
-    // Test qualified method calls for Bool
-    try runExpectBool("Bool.not(True)", false, .no_trace);
-    try runExpectBool("Bool.not(False)", true, .no_trace);
 }
 
 test "eval double negation" {
@@ -749,8 +743,8 @@
 
     // Load builtin modules (following TestEnv.zig pattern)
     const builtin_indices = try builtin_loading.deserializeBuiltinIndices(gpa, compiled_builtins.builtin_indices_bin);
-    const bool_source = compiled_builtins.bool_source;
-    const result_source = compiled_builtins.result_source;
+    const bool_source = "Bool := [True, False].{}\n";
+    const result_source = "Result(ok, err) := [Ok(ok), Err(err)].{}\n";
     const str_source = compiled_builtins.str_source;
     var bool_module = try builtin_loading.loadCompiledModule(gpa, compiled_builtins.bool_bin, "Bool", bool_source);
     defer bool_module.deinit();
@@ -807,8 +801,8 @@
         return error.CanonicalizeFailure;
     };
 
-    // Type check the expression - pass Bool, Result, and Str as imported modules
-    const imported_envs = [_]*const ModuleEnv{ bool_module.env, result_module.env, str_module.env };
+    // Type check the expression - pass Bool and Result as imported modules
+    const imported_envs = [_]*const ModuleEnv{ bool_module.env, result_module.env };
     var checker = try Check.init(gpa, &original_env.types, &original_env, &imported_envs, &module_envs_map, &original_env.store.regions, common_idents);
     defer checker.deinit();
 
@@ -816,13 +810,8 @@
 
     // Test 1: Evaluate with the original ModuleEnv
     {
-<<<<<<< HEAD
         const builtin_types_local = BuiltinTypes.init(builtin_indices, bool_module.env, result_module.env, str_module.env);
-        var interpreter = try Interpreter.init(gpa, &original_env, builtin_types_local, null);
-=======
-        const builtin_types_local = BuiltinTypes.init(builtin_indices, bool_module.env, result_module.env);
         var interpreter = try Interpreter.init(gpa, &original_env, builtin_types_local, &[_]*const can.ModuleEnv{});
->>>>>>> a15b0418
         defer interpreter.deinit();
 
         const ops = test_env_instance.get_ops();
@@ -888,13 +877,8 @@
         // Test 4: Evaluate the same expression using the deserialized ModuleEnv
         // The original expression index should still be valid since the NodeStore structure is preserved
         {
-<<<<<<< HEAD
             const builtin_types_local = BuiltinTypes.init(builtin_indices, bool_module.env, result_module.env, str_module.env);
-            var interpreter = try Interpreter.init(gpa, deserialized_env, builtin_types_local, null);
-=======
-            const builtin_types_local = BuiltinTypes.init(builtin_indices, bool_module.env, result_module.env);
             var interpreter = try Interpreter.init(gpa, deserialized_env, builtin_types_local, &[_]*const can.ModuleEnv{});
->>>>>>> a15b0418
             defer interpreter.deinit();
 
             const ops = test_env_instance.get_ops();
@@ -906,62 +890,4 @@
             try testing.expectEqual(@as(i128, 13), result.asI128());
         }
     }
-}
-
-test "Str.is_empty qualified call" {
-    // Test qualified call: Str.is_empty("foo") should return False
-    try runExpectBool("Str.is_empty(\"foo\")", false, .no_trace);
-    try runExpectBool("Str.is_empty(\"\")", false, .no_trace);
-    try runExpectBool("Str.is_empty(\"hello world\")", false, .no_trace);
-}
-
-test "Str.is_empty static dispatch - direct" {
-    return error.SkipZigTest; // Static dispatch not yet implemented in interpreter
-    // Test static dispatch: "blah".is_empty() should return False
-    // try runExpectBool("\"blah\".is_empty()", false, .no_trace);
-    // try runExpectBool("\"\".is_empty()", false, .no_trace);
-    // try runExpectBool("\"x\".is_empty()", false, .no_trace);
-}
-
-test "Str.is_empty static dispatch - variable" {
-    return error.SkipZigTest; // Static dispatch not yet implemented in interpreter
-    // Test static dispatch with variable: x = "blah" x.is_empty()
-    // try runExpectBool("x = \"blah\"\nx.is_empty()", false, .no_trace);
-    // try runExpectBool("str = \"\"\nstr.is_empty()", false, .no_trace);
-    // try runExpectBool("myString = \"test\"\nmyString.is_empty()", false, .no_trace);
-}
-
-test "Str.is_empty static dispatch - nested" {
-    return error.SkipZigTest; // Static dispatch not yet implemented in interpreter
-    // Test static dispatch with more complex expressions
-    // try runExpectBool("(\"nested\").is_empty()", false, .no_trace);
-}
-
-test "Str.contains qualified call" {
-    // Test qualified call: Str.contains("foo", "o") should return True
-    try runExpectBool("Str.contains(\"foo\", \"o\")", true, .no_trace);
-    try runExpectBool("Str.contains(\"hello\", \"world\")", true, .no_trace);
-    try runExpectBool("Str.contains(\"\", \"\")", true, .no_trace);
-}
-
-test "Str.contains static dispatch - direct" {
-    return error.SkipZigTest; // Static dispatch not yet implemented in interpreter
-    // Test static dispatch: "foo".contains("o") should return True
-    // try runExpectBool("\"foo\".contains(\"o\")", true, .no_trace);
-    // try runExpectBool("\"hello\".contains(\"ell\")", true, .no_trace);
-    // try runExpectBool("\"test\".contains(\"x\")", true, .no_trace);
-}
-
-test "Str.contains static dispatch - variable" {
-    return error.SkipZigTest; // Static dispatch not yet implemented in interpreter
-    // Test static dispatch with variable
-    // try runExpectBool("x = \"foo\"\nx.contains(\"o\")", true, .no_trace);
-    // try runExpectBool("str = \"hello world\"\nstr.contains(\"world\")", true, .no_trace);
-    // try runExpectBool("myStr = \"test\"\nmyStr.contains(\"es\")", true, .no_trace);
-}
-
-test "Str.contains static dispatch - nested" {
-    return error.SkipZigTest; // Static dispatch not yet implemented in interpreter
-    // Test static dispatch with more complex expressions
-    // try runExpectBool("(\"nested\").contains(\"est\")", true, .no_trace);
 }