//! Tests for e_low_level_lambda runtime evaluation in the interpreter
//!
//! These tests verify that low-level operations (like Str.is_empty, List.concat) that are defined
//! as e_low_level_lambda nodes correctly dispatch to their builtin implementations
//! when called at compile-time, producing the correct runtime values.

const std = @import("std");
const parse = @import("parse");
const base = @import("base");
const can = @import("can");
const check = @import("check");
const collections = @import("collections");
const compiled_builtins = @import("compiled_builtins");

const ComptimeEvaluator = @import("../comptime_evaluator.zig").ComptimeEvaluator;
const BuiltinTypes = @import("../builtins.zig").BuiltinTypes;
const builtin_loading = @import("../builtin_loading.zig");
const Interpreter = @import("../interpreter.zig").Interpreter;
const helpers = @import("helpers.zig");

const Can = can.Can;
const Check = check.Check;
const ModuleEnv = can.ModuleEnv;
const testing = std.testing;
const test_allocator = testing.allocator;

fn parseCheckAndEvalModule(src: []const u8) !struct {
    module_env: *ModuleEnv,
    evaluator: ComptimeEvaluator,
    problems: *check.problem.Store,
    builtin_module: builtin_loading.LoadedModule,
    checker: *Check,
} {
    const gpa = test_allocator;

    const module_env = try gpa.create(ModuleEnv);
    errdefer gpa.destroy(module_env);
    module_env.* = try ModuleEnv.init(gpa, src);
    errdefer module_env.deinit();

    module_env.common.source = src;
    module_env.module_name = "TestModule";
    try module_env.common.calcLineStarts(module_env.gpa);

    var parse_ast = try parse.parse(&module_env.common, module_env.gpa);
    defer parse_ast.deinit(gpa);

    parse_ast.store.emptyScratch();

    const builtin_indices = try builtin_loading.deserializeBuiltinIndices(gpa, compiled_builtins.builtin_indices_bin);
    const builtin_source = compiled_builtins.builtin_source;
    var builtin_module = try builtin_loading.loadCompiledModule(gpa, compiled_builtins.builtin_bin, "Builtin", builtin_source);
    errdefer builtin_module.deinit();

    try module_env.initCIRFields(gpa, "test");
    const builtin_ctx: Check.BuiltinContext = .{
        .module_name = try module_env.insertIdent(base.Ident.for_text("test")),
        .bool_stmt = builtin_indices.bool_type,
        .try_stmt = builtin_indices.try_type,
        .str_stmt = builtin_indices.str_type,
        .builtin_module = builtin_module.env,
        .builtin_indices = builtin_indices,
    };

    // Create module_envs map for canonicalization (enables qualified calls to Str, List, etc.)
    var module_envs_map = std.AutoHashMap(base.Ident.Idx, Can.AutoImportedType).init(gpa);
    defer module_envs_map.deinit();

    // Use shared function to populate ALL builtin types - ensures Builtin.roc is single source of truth
    try Can.populateModuleEnvs(
        &module_envs_map,
        module_env,
        builtin_module.env,
        builtin_indices,
    );

    var czer = try Can.init(module_env, &parse_ast, &module_envs_map);
    defer czer.deinit();

    try czer.canonicalizeFile();

    const imported_envs = [_]*const ModuleEnv{builtin_module.env};

    // Resolve imports - map each import to its index in imported_envs
    module_env.imports.resolveImports(module_env, &imported_envs);

    const checker = try gpa.create(Check);
    errdefer gpa.destroy(checker);
    checker.* = try Check.init(gpa, &module_env.types, module_env, &imported_envs, null, &module_env.store.regions, builtin_ctx);
    errdefer checker.deinit();

    try checker.checkFile();

    const problems = try gpa.create(check.problem.Store);
    problems.* = .{};

    const builtin_types = BuiltinTypes.init(builtin_indices, builtin_module.env, builtin_module.env, builtin_module.env);
    const evaluator = try ComptimeEvaluator.init(gpa, module_env, &imported_envs, problems, builtin_types, builtin_module.env, &checker.import_mapping);

    return .{
        .module_env = module_env,
        .evaluator = evaluator,
        .problems = problems,
        .builtin_module = builtin_module,
        .checker = checker,
    };
}

fn cleanupEvalModule(result: anytype) void {
    var evaluator_mut = result.evaluator;
    evaluator_mut.deinit();

    var problems_mut = result.problems;
    problems_mut.deinit(test_allocator);
    test_allocator.destroy(result.problems);

    // Deinit checker (must happen after evaluator since evaluator holds pointer to import_mapping)
    var checker_mut = result.checker;
    checker_mut.deinit();
    test_allocator.destroy(result.checker);

    result.module_env.deinit();
    test_allocator.destroy(result.module_env);

    var builtin_module_mut = result.builtin_module;
    builtin_module_mut.deinit();
}

/// Helper to evaluate multi-declaration modules and get the integer value of a specific declaration
fn evalModuleAndGetInt(src: []const u8, decl_index: usize) !i128 {
    var result = try parseCheckAndEvalModule(src);
    defer cleanupEvalModule(&result);

    // Get all declarations
    const defs = result.module_env.store.sliceDefs(result.module_env.all_defs);
    if (decl_index >= defs.len) {
        return error.DeclarationIndexOutOfBounds;
    }

    const ops = result.evaluator.get_ops();

    // Evaluate all declarations up to and including the one we want, in order
    // This ensures earlier declarations (like x = ...) are available when evaluating later ones (like len = List.len(x))
    var i: usize = 0;
    while (i <= decl_index) : (i += 1) {
        const def = result.module_env.store.getDef(defs[i]);
        const stack_value = try result.evaluator.interpreter.eval(def.expr, ops);

        // Store the value in bindings so later declarations can reference it
        try result.evaluator.interpreter.bindings.append(.{
            .pattern_idx = def.pattern,
            .value = stack_value,
            .expr_idx = def.expr,
            .source_env = result.module_env,
        });

        // Return the value if this is the declaration we want
        if (i == decl_index) {
            defer stack_value.decref(&result.evaluator.interpreter.runtime_layout_store, ops);
            return stack_value.asI128();
        }
    }

    unreachable;
}

/// Helper to evaluate multi-declaration modules and get the string representation of a specific declaration
fn evalModuleAndGetString(src: []const u8, decl_index: usize, _: std.mem.Allocator) ![]u8 {
    var result = try parseCheckAndEvalModule(src);
    defer cleanupEvalModule(&result);

    // Get all declarations
    const defs = result.module_env.store.sliceDefs(result.module_env.all_defs);
    if (decl_index >= defs.len) {
        return error.DeclarationIndexOutOfBounds;
    }

    const ops = result.evaluator.get_ops();

    // Evaluate all declarations up to and including the one we want, in order
    var i: usize = 0;
    while (i <= decl_index) : (i += 1) {
        const def = result.module_env.store.getDef(defs[i]);
        const stack_value = try result.evaluator.interpreter.eval(def.expr, ops);

        // Store the value in bindings so later declarations can reference it
        try result.evaluator.interpreter.bindings.append(.{
            .pattern_idx = def.pattern,
            .value = stack_value,
            .expr_idx = def.expr,
            .source_env = result.module_env,
        });

        // Return the rendered value if this is the declaration we want
        if (i == decl_index) {
            defer stack_value.decref(&result.evaluator.interpreter.runtime_layout_store, ops);
            const rt_var = try result.evaluator.interpreter.translateTypeVar(result.module_env, can.ModuleEnv.varFrom(def.expr));
            return try result.evaluator.interpreter.renderValueRocWithType(stack_value, rt_var);
        }
    }

    unreachable;
}

test "e_low_level_lambda - Str.is_empty returns True for empty string" {
    const src =
        \\x = Str.is_empty("")
    ;
    const value = try evalModuleAndGetString(src, 0, test_allocator);
    defer test_allocator.free(value);
    try testing.expectEqualStrings("True", value);
}

test "e_low_level_lambda - Str.is_empty returns False for non-empty string" {
    const src =
        \\x = Str.is_empty("hello")
    ;
    const value = try evalModuleAndGetString(src, 0, test_allocator);
    defer test_allocator.free(value);
    try testing.expectEqualStrings("False", value);
}

test "e_low_level_lambda - Str.is_empty in conditional" {
    const src =
        \\x = if True {
        \\    Str.is_empty("")
        \\} else {
        \\    False
        \\}
    ;
    const value = try evalModuleAndGetString(src, 0, test_allocator);
    defer test_allocator.free(value);
    try testing.expectEqualStrings("True", value);
}

test "e_low_level_lambda - Str.concat with two non-empty strings" {
    const src =
        \\x = Str.concat("hello", "world")
    ;
    const value = try evalModuleAndGetString(src, 0, test_allocator);
    defer test_allocator.free(value);
    try testing.expectEqualStrings("\"helloworld\"", value);
}

test "e_low_level_lambda - Str.concat with empty and non-empty string" {
    const src =
        \\x = Str.concat("", "test")
    ;
    const value = try evalModuleAndGetString(src, 0, test_allocator);
    defer test_allocator.free(value);
    try testing.expectEqualStrings("\"test\"", value);
}

test "e_low_level_lambda - Str.concat with non-empty and empty string" {
    const src =
        \\x = Str.concat("test", "")
    ;
    const value = try evalModuleAndGetString(src, 0, test_allocator);
    defer test_allocator.free(value);
    try testing.expectEqualStrings("\"test\"", value);
}

test "e_low_level_lambda - Str.concat with two empty strings" {
    const src =
        \\x = Str.concat("", "")
    ;
    const value = try evalModuleAndGetString(src, 0, test_allocator);
    defer test_allocator.free(value);
    try testing.expectEqualStrings("\"\"", value);
}

test "e_low_level_lambda - Str.concat with special characters" {
    const src =
        \\x = Str.concat("hello ", "world!")
    ;
    const value = try evalModuleAndGetString(src, 0, test_allocator);
    defer test_allocator.free(value);
    try testing.expectEqualStrings("\"hello world!\"", value);
}

test "e_low_level_lambda - Str.concat with longer strings" {
    const src =
        \\x = Str.concat("This is a longer string that contains about one hundred characters for testing concatenation.", " This is the second string that also has many characters in it for testing longer string operations.")
    ;
    const value = try evalModuleAndGetString(src, 0, test_allocator);
    defer test_allocator.free(value);
    try testing.expectEqualStrings("\"This is a longer string that contains about one hundred characters for testing concatenation. This is the second string that also has many characters in it for testing longer string operations.\"", value);
}

test "e_low_level_lambda - Str.contains with substring in middle" {
    const src =
        \\x = Str.contains("foobarbaz", "bar")
    ;
    const value = try evalModuleAndGetString(src, 0, test_allocator);
    defer test_allocator.free(value);
    try testing.expectEqualStrings("True", value);
}

test "e_low_level_lambda - Str.contains with non-matching strings" {
    const src =
        \\x = Str.contains("apple", "orange")
    ;
    const value = try evalModuleAndGetString(src, 0, test_allocator);
    defer test_allocator.free(value);
    try testing.expectEqualStrings("False", value);
}

test "e_low_level_lambda - Str.contains with empty needle" {
    const src =
        \\x = Str.contains("anything", "")
    ;
    const value = try evalModuleAndGetString(src, 0, test_allocator);
    defer test_allocator.free(value);
    try testing.expectEqualStrings("True", value);
}

test "e_low_level_lambda - Str.contains with substring at start" {
    const src =
        \\x = Str.contains("hello world", "hello")
    ;
    const value = try evalModuleAndGetString(src, 0, test_allocator);
    defer test_allocator.free(value);
    try testing.expectEqualStrings("True", value);
}

test "e_low_level_lambda - Str.contains with substring at end" {
    const src =
        \\x = Str.contains("hello world", "world")
    ;
    const value = try evalModuleAndGetString(src, 0, test_allocator);
    defer test_allocator.free(value);
    try testing.expectEqualStrings("True", value);
}

test "e_low_level_lambda - Str.contains with empty haystack" {
    const src =
        \\x = Str.contains("", "hello")
    ;
    const value = try evalModuleAndGetString(src, 0, test_allocator);
    defer test_allocator.free(value);
    try testing.expectEqualStrings("False", value);
}

test "e_low_level_lambda - Str.contains with identical strings" {
    const src =
        \\x = Str.contains("test", "test")
    ;
    const value = try evalModuleAndGetString(src, 0, test_allocator);
    defer test_allocator.free(value);
    try testing.expectEqualStrings("True", value);
}

test "e_low_level_lambda - Str.caseless_ascii_equals with equal strings" {
    const src =
        \\x = Str.caseless_ascii_equals("hello", "hello")
    ;
    const value = try evalModuleAndGetString(src, 0, test_allocator);
    defer test_allocator.free(value);
    try testing.expectEqualStrings("True", value);
}

test "e_low_level_lambda - Str.caseless_ascii_equals with different case" {
    const src =
        \\x = Str.caseless_ascii_equals("hello", "HELLO")
    ;
    const value = try evalModuleAndGetString(src, 0, test_allocator);
    defer test_allocator.free(value);
    try testing.expectEqualStrings("True", value);
}

test "e_low_level_lambda - Str.caseless_ascii_equals with different strings" {
    const src =
        \\x = Str.caseless_ascii_equals("hello", "world")
    ;
    const value = try evalModuleAndGetString(src, 0, test_allocator);
    defer test_allocator.free(value);
    try testing.expectEqualStrings("False", value);
}

test "e_low_level_lambda - Str.caseless_ascii_equals with empty strings" {
    const src =
        \\x = Str.caseless_ascii_equals("", "")
    ;
    const value = try evalModuleAndGetString(src, 0, test_allocator);
    defer test_allocator.free(value);
    try testing.expectEqualStrings("True", value);
}

test "e_low_level_lambda - Str.caseless_ascii_equals with empty and non-empty string" {
    const src =
        \\x = Str.caseless_ascii_equals("", "test")
    ;
    const value = try evalModuleAndGetString(src, 0, test_allocator);
    defer test_allocator.free(value);
    try testing.expectEqualStrings("False", value);
}

test "e_low_level_lambda - Str.caseless_ascii_equals with longer strings" {
    const src =
        \\x = Str.caseless_ascii_equals("This is a longer string that contains about one hundred characters for testing purposes.", "THIS IS A LONGER STRING THAT CONTAINS ABOUT ONE HUNDRED CHARACTERS FOR TESTING purposes.")
    ;
    const value = try evalModuleAndGetString(src, 0, test_allocator);
    defer test_allocator.free(value);
    try testing.expectEqualStrings("True", value);
}

test "e_low_level_lambda - Str.caseless_ascii_equals long and small strings" {
    const src =
        \\x = Str.caseless_ascii_equals("THIS IS A LONGER STRING THAT CONTAINS ABOUT ONE HUNDRED CHARACTERS FOR TESTING purposes.", "This")
    ;
    const value = try evalModuleAndGetString(src, 0, test_allocator);
    defer test_allocator.free(value);
    try testing.expectEqualStrings("False", value);
}

test "e_low_level_lambda - Str.caseless_ascii_equals small and long strings" {
    const src =
        \\x = Str.caseless_ascii_equals("This", "THIS IS A LONGER STRING THAT CONTAINS ABOUT ONE HUNDRED CHARACTERS FOR TESTING purposes.")
    ;
    const value = try evalModuleAndGetString(src, 0, test_allocator);
    defer test_allocator.free(value);
    try testing.expectEqualStrings("False", value);
}

test "e_low_level_lambda - Str.caseless_ascii_equals eq with non-ascii chars" {
    const src =
        \\x = Str.caseless_ascii_equals("COFFÉ", "coffÉ")
    ;
    const value = try evalModuleAndGetString(src, 0, test_allocator);
    defer test_allocator.free(value);
    try testing.expectEqualStrings("True", value);
}

test "e_low_level_lambda - Str.caseless_ascii_equals non-ascii casing difference" {
    const src =
        \\x = Str.caseless_ascii_equals("coffé", "coffÉ")
    ;
    const value = try evalModuleAndGetString(src, 0, test_allocator);
    defer test_allocator.free(value);
    try testing.expectEqualStrings("False", value);
}

test "e_low_level_lambda - Str.with_ascii_lowercased with mixed case" {
    const src =
        \\x = Str.with_ascii_lowercased("HeLLo")
    ;
    const value = try evalModuleAndGetString(src, 0, test_allocator);
    defer test_allocator.free(value);
    try testing.expectEqualStrings("\"hello\"", value);
}

test "e_low_level_lambda - Str.with_ascii_lowercased with already lowercase" {
    const src =
        \\x = Str.with_ascii_lowercased("hello")
    ;
    const value = try evalModuleAndGetString(src, 0, test_allocator);
    defer test_allocator.free(value);
    try testing.expectEqualStrings("\"hello\"", value);
}

test "e_low_level_lambda - Str.with_ascii_lowercased with empty string" {
    const src =
        \\x = Str.with_ascii_lowercased("")
    ;
    const value = try evalModuleAndGetString(src, 0, test_allocator);
    defer test_allocator.free(value);
    try testing.expectEqualStrings("\"\"", value);
}

test "e_low_level_lambda - Str.with_ascii_lowercased with non-ascii chars" {
    const src =
        \\x = Str.with_ascii_lowercased("COFFÉ")
    ;
    const value = try evalModuleAndGetString(src, 0, test_allocator);
    defer test_allocator.free(value);
    try testing.expectEqualStrings("\"coffÉ\"", value);
}

test "e_low_level_lambda - Str.with_ascii_uppercased with mixed case" {
    const src =
        \\x = Str.with_ascii_uppercased("HeLLo")
    ;
    const value = try evalModuleAndGetString(src, 0, test_allocator);
    defer test_allocator.free(value);
    try testing.expectEqualStrings("\"HELLO\"", value);
}

test "e_low_level_lambda - Str.with_ascii_uppercased with already uppercase" {
    const src =
        \\x = Str.with_ascii_uppercased("HELLO")
    ;
    const value = try evalModuleAndGetString(src, 0, test_allocator);
    defer test_allocator.free(value);
    try testing.expectEqualStrings("\"HELLO\"", value);
}

test "e_low_level_lambda - Str.with_ascii_uppercased with empty string" {
    const src =
        \\x = Str.with_ascii_uppercased("")
    ;
    const value = try evalModuleAndGetString(src, 0, test_allocator);
    defer test_allocator.free(value);
    try testing.expectEqualStrings("\"\"", value);
}

test "e_low_level_lambda - Str.with_ascii_uppercased with non-ascii chars" {
    const src =
        \\x = Str.with_ascii_uppercased("coffÉ")
    ;
    const value = try evalModuleAndGetString(src, 0, test_allocator);
    defer test_allocator.free(value);
    try testing.expectEqualStrings("\"COFFÉ\"", value);
}

test "e_low_level_lambda - Str.with_ascii_uppercased long text" {
    const src =
        \\x = Str.with_ascii_uppercased("coffÉ coffÉ coffÉ coffÉ coffÉ coffÉ coffÉ coffÉ coffÉ coffÉ coffÉ coffÉ coffÉ")
    ;
    const value = try evalModuleAndGetString(src, 0, test_allocator);
    defer test_allocator.free(value);
    try testing.expectEqualStrings("\"COFFÉ COFFÉ COFFÉ COFFÉ COFFÉ COFFÉ COFFÉ COFFÉ COFFÉ COFFÉ COFFÉ COFFÉ COFFÉ\"", value);
}

test "e_low_level_lambda - Str.trim with an empty string" {
    const src =
        \\x = Str.trim("")
    ;
    const value = try evalModuleAndGetString(src, 0, test_allocator);
    defer test_allocator.free(value);
    try testing.expectEqualStrings("\"\"", value);
}

test "e_low_level_lambda - Str.trim with a whitespace string" {
    const src =
        \\x = Str.trim("   ")
    ;
    const value = try evalModuleAndGetString(src, 0, test_allocator);
    defer test_allocator.free(value);
    try testing.expectEqualStrings("\"\"", value);
}

test "e_low_level_lambda - Str.trim with a non-whitespace string" {
    const src =
        \\x = Str.trim("  hello  ")
    ;
    const value = try evalModuleAndGetString(src, 0, test_allocator);
    defer test_allocator.free(value);
    try testing.expectEqualStrings("\"hello\"", value);
}

test "e_low_level_lambda - Str.trim_start with an empty string" {
    const src =
        \\x = Str.trim_start("")
    ;
    const value = try evalModuleAndGetString(src, 0, test_allocator);
    defer test_allocator.free(value);
    try testing.expectEqualStrings("\"\"", value);
}

test "e_low_level_lambda - Str.trim_start with a whitespace string" {
    const src =
        \\x = Str.trim_start("   ")
    ;
    const value = try evalModuleAndGetString(src, 0, test_allocator);
    defer test_allocator.free(value);
    try testing.expectEqualStrings("\"\"", value);
}

test "e_low_level_lambda - Str.trim_start with a non-whitespace string" {
    const src =
        \\x = Str.trim_start("  hello  ")
    ;
    const value = try evalModuleAndGetString(src, 0, test_allocator);
    defer test_allocator.free(value);
    try testing.expectEqualStrings("\"hello  \"", value);
}

test "e_low_level_lambda - Str.trim_end with an empty string" {
    const src =
        \\x = Str.trim_end("")
    ;
    const value = try evalModuleAndGetString(src, 0, test_allocator);
    defer test_allocator.free(value);
    try testing.expectEqualStrings("\"\"", value);
}

test "e_low_level_lambda - Str.trim_end with a whitespace string" {
    const src =
        \\x = Str.trim_end("   ")
    ;
    const value = try evalModuleAndGetString(src, 0, test_allocator);
    defer test_allocator.free(value);
    try testing.expectEqualStrings("\"\"", value);
}

test "e_low_level_lambda - Str.trim_end with a non-whitespace string" {
    const src =
        \\x = Str.trim_end("  hello  ")
    ;
    const value = try evalModuleAndGetString(src, 0, test_allocator);
    defer test_allocator.free(value);
    try testing.expectEqualStrings("\"  hello\"", value);
}

test "e_low_level_lambda - List.concat with two non-empty lists" {
    const src =
        \\x = List.concat([1, 2], [3, 4])
        \\len = List.len(x)
    ;

    // Get the value of the second declaration (len), which should be 4
    const len_value = try evalModuleAndGetInt(src, 1);
    try testing.expectEqual(@as(i128, 4), len_value);
}

test "e_low_level_lambda - List.concat with empty and non-empty list" {
    const src =
        \\x = List.concat([], [1, 2, 3])
        \\len = List.len(x)
    ;

    const len_value = try evalModuleAndGetInt(src, 1);
    try testing.expectEqual(@as(i128, 3), len_value);
}

test "e_low_level_lambda - List.concat with two empty lists" {
    const src =
        \\x : List(U64)
        \\x = List.concat([], [])
        \\len = List.len(x)
    ;

    const len_value = try evalModuleAndGetInt(src, 1);
    try testing.expectEqual(@as(i128, 0), len_value);
}

test "e_low_level_lambda - List.concat preserves order" {
    const src =
        \\x = List.concat([10, 20], [30, 40, 50])
        \\first = List.first(x)
    ;

    const first_value = try evalModuleAndGetString(src, 1, test_allocator);
    defer test_allocator.free(first_value);
    try testing.expectEqualStrings("Ok(10)", first_value);
}

test "e_low_level_lambda - List.concat with strings (refcounted elements)" {
    const src =
        \\x = List.concat(["hello", "world"], ["foo", "bar"])
        \\len = List.len(x)
    ;

    const len_value = try evalModuleAndGetInt(src, 1);
    try testing.expectEqual(@as(i128, 4), len_value);
}

test "e_low_level_lambda - List.concat with nested lists (refcounted elements)" {
    const src =
        \\x = List.concat([[1, 2], [3]], [[4, 5, 6]])
        \\len = List.len(x)
    ;

    const len_value = try evalModuleAndGetInt(src, 1);
    try testing.expectEqual(@as(i128, 3), len_value);
}

test "e_low_level_lambda - List.concat with empty string list" {
    const src =
        \\x = List.concat([], ["a", "b", "c"])
        \\len = List.len(x)
    ;

    const len_value = try evalModuleAndGetInt(src, 1);
    try testing.expectEqual(@as(i128, 3), len_value);
}

<<<<<<< HEAD
test "e_low_level_lambda - List.append on non-empty list" {
    const src =
        \\x = List.append([0, 1, 2, 3], 4)
=======
test "e_low_level_lambda - List.concat with zero-sized type" {
    const src =
        \\x : List({})
        \\x = List.concat([{}, {}], [{}, {}, {}])
>>>>>>> 7ac22c81
        \\len = List.len(x)
    ;

    const len_value = try evalModuleAndGetInt(src, 1);
    try testing.expectEqual(@as(i128, 5), len_value);
}

<<<<<<< HEAD
test "e_low_level_lambda - List.append on empty list" {
    const src =
        \\x = List.append([], 0)
=======
test "e_low_level_lambda - List.with_capacity of non refcounted elements creates empty list" {
    const src =
        \\x : List(U64)
        \\x = List.with_capacity(10)
>>>>>>> 7ac22c81
        \\len = List.len(x)
    ;

    const len_value = try evalModuleAndGetInt(src, 1);
<<<<<<< HEAD
    try testing.expectEqual(@as(i128, 1), len_value);
}

test "e_low_level_lambda - List.append a list on empty list" {
    const src =
        \\x = List.append([], [])
=======
    try testing.expectEqual(@as(i128, 0), len_value);
}

test "e_low_level_lambda - List.with_capacity of str (refcounted elements) creates empty list" {
    const src =
        \\x : List(Str)
        \\x = List.with_capacity(10)
>>>>>>> 7ac22c81
        \\len = List.len(x)
    ;

    const len_value = try evalModuleAndGetInt(src, 1);
<<<<<<< HEAD
    try testing.expectEqual(@as(i128, 1), len_value);
}

test "e_low_level_lambda - List.append for strings" {
    const src =
        \\x = List.append(["cat", "chases"], "rat")
        \\len = List.len(x)
    ;

    const len_value = try evalModuleAndGetInt(src, 1);
    try testing.expectEqual(@as(i128, 3), len_value);
}

test "e_low_level_lambda - List.append for list of lists" {
    const src =
        \\x = List.append([[0, 1], [2, 3, 4], [5, 6, 7]], [8,9])
        \\len = List.len(x)
    ;

    const len_value = try evalModuleAndGetInt(src, 1);
    try testing.expectEqual(@as(i128, 4), len_value);
}

test "e_low_level_lambda - List.append for already refcounted elt" {
    const src =
        \\new = [8, 9]
        \\w = [new, new, new, [10, 11]]
        \\x = List.append([[0, 1], [2, 3, 4], [5, 6, 7]], new)
        \\len = List.len(x)
    ;

    const len_value = try evalModuleAndGetInt(src, 3);
    try testing.expectEqual(@as(i128, 4), len_value);
=======
    try testing.expectEqual(@as(i128, 0), len_value);
}

test "e_low_level_lambda - List.with_capacity of non refcounted elements can concat" {
    const src =
        \\y : List(U64)
        \\y = List.with_capacity(10)
        \\x = List.concat(y, [1])
        \\len = List.len(x)
    ;

    const len_value = try evalModuleAndGetInt(src, 2);
    try testing.expectEqual(@as(i128, 1), len_value);
}

test "e_low_level_lambda - List.with_capacity of str (refcounted elements) can concat" {
    const src =
        \\y : List(Str)
        \\y = List.with_capacity(10)
        \\x = List.concat(y, ["hello", "world"])
        \\len = List.len(x)
    ;

    const len_value = try evalModuleAndGetInt(src, 2);
    try testing.expectEqual(@as(i128, 2), len_value);
}

test "e_low_level_lambda - List.with_capacity without capacity, of str (refcounted elements) can concat" {
    const src =
        \\y : List(Str)
        \\y = List.with_capacity(0)
        \\x = List.concat(y, ["hello", "world"])
        \\len = List.len(x)
    ;

    const len_value = try evalModuleAndGetInt(src, 2);
    try testing.expectEqual(@as(i128, 2), len_value);
}

test "e_low_level_lambda - List.with_capacity of zero-sized type creates empty list" {
    const src =
        \\x : List({})
        \\x = List.with_capacity(10)
        \\len = List.len(x)
    ;

    const len_value = try evalModuleAndGetInt(src, 1);
    try testing.expectEqual(@as(i128, 0), len_value);
>>>>>>> 7ac22c81
}

test "e_low_level_lambda - Dec.to_str returns string representation of decimal" {
    const src =
        \\a : Dec
        \\a = 123.45dec
        \\x = Dec.to_str(a)
    ;
    const value = try evalModuleAndGetString(src, 1, test_allocator);
    defer test_allocator.free(value);
    try testing.expectEqualStrings("\"123.45\"", value);
}

test "e_low_level_lambda - Dec.to_str with negative decimal" {
    const src =
        \\a : Dec
        \\a = -456.78dec
        \\x = Dec.to_str(a)
    ;
    const value = try evalModuleAndGetString(src, 1, test_allocator);
    defer test_allocator.free(value);
    try testing.expectEqualStrings("\"-456.78\"", value);
}

test "e_low_level_lambda - Dec.to_str with zero" {
    const src =
        \\a : Dec
        \\a = 0.0dec
        \\x = Dec.to_str(a)
    ;
    const value = try evalModuleAndGetString(src, 1, test_allocator);
    defer test_allocator.free(value);
    try testing.expectEqualStrings("\"0.0\"", value);
}

// Integer to_str tests

test "e_low_level_lambda - U8.to_str" {
    const src =
        \\a : U8
        \\a = 42u8
        \\x = U8.to_str(a)
    ;
    const value = try evalModuleAndGetString(src, 1, test_allocator);
    defer test_allocator.free(value);
    try testing.expectEqualStrings("\"42\"", value);
}

test "e_low_level_lambda - I8.to_str with negative" {
    const src =
        \\a : I8
        \\a = -42i8
        \\x = I8.to_str(a)
    ;
    const value = try evalModuleAndGetString(src, 1, test_allocator);
    defer test_allocator.free(value);
    try testing.expectEqualStrings("\"-42\"", value);
}

test "e_low_level_lambda - U16.to_str" {
    const src =
        \\a : U16
        \\a = 1000u16
        \\x = U16.to_str(a)
    ;
    const value = try evalModuleAndGetString(src, 1, test_allocator);
    defer test_allocator.free(value);
    try testing.expectEqualStrings("\"1000\"", value);
}

test "e_low_level_lambda - I16.to_str with negative" {
    const src =
        \\a : I16
        \\a = -500i16
        \\x = I16.to_str(a)
    ;
    const value = try evalModuleAndGetString(src, 1, test_allocator);
    defer test_allocator.free(value);
    try testing.expectEqualStrings("\"-500\"", value);
}

test "e_low_level_lambda - U32.to_str" {
    const src =
        \\a : U32
        \\a = 100000u32
        \\x = U32.to_str(a)
    ;
    const value = try evalModuleAndGetString(src, 1, test_allocator);
    defer test_allocator.free(value);
    try testing.expectEqualStrings("\"100000\"", value);
}

test "e_low_level_lambda - I32.to_str with negative" {
    const src =
        \\a : I32
        \\a = -12345i32
        \\x = I32.to_str(a)
    ;
    const value = try evalModuleAndGetString(src, 1, test_allocator);
    defer test_allocator.free(value);
    try testing.expectEqualStrings("\"-12345\"", value);
}

test "e_low_level_lambda - U64.to_str" {
    const src =
        \\a : U64
        \\a = 9876543210u64
        \\x = U64.to_str(a)
    ;
    const value = try evalModuleAndGetString(src, 1, test_allocator);
    defer test_allocator.free(value);
    try testing.expectEqualStrings("\"9876543210\"", value);
}

test "e_low_level_lambda - I64.to_str with negative" {
    const src =
        \\a : I64
        \\a = -9876543210i64
        \\x = I64.to_str(a)
    ;
    const value = try evalModuleAndGetString(src, 1, test_allocator);
    defer test_allocator.free(value);
    try testing.expectEqualStrings("\"-9876543210\"", value);
}

test "e_low_level_lambda - U128.to_str" {
    const src =
        \\a : U128
        \\a = 12345678901234567890u128
        \\x = U128.to_str(a)
    ;
    const value = try evalModuleAndGetString(src, 1, test_allocator);
    defer test_allocator.free(value);
    try testing.expectEqualStrings("\"12345678901234567890\"", value);
}

test "e_low_level_lambda - I128.to_str with negative" {
    const src =
        \\a : I128
        \\a = -12345678901234567890i128
        \\x = I128.to_str(a)
    ;
    const value = try evalModuleAndGetString(src, 1, test_allocator);
    defer test_allocator.free(value);
    try testing.expectEqualStrings("\"-12345678901234567890\"", value);
}

// Float to_str tests

test "e_low_level_lambda - F32.to_str" {
    const src =
        \\a : F32
        \\a = 3.14f32
        \\x = F32.to_str(a)
    ;
    const value = try evalModuleAndGetString(src, 1, test_allocator);
    defer test_allocator.free(value);
    // F32 has limited precision, so we just check it starts correctly
    try testing.expect(std.mem.startsWith(u8, value, "\"3.14"));
}

test "e_low_level_lambda - F64.to_str" {
    const src =
        \\a : F64
        \\a = 3.14159265359f64
        \\x = F64.to_str(a)
    ;
    const value = try evalModuleAndGetString(src, 1, test_allocator);
    defer test_allocator.free(value);
    // F64 has more precision than F32
    try testing.expect(std.mem.startsWith(u8, value, "\"3.141592"));
}

test "e_low_level_lambda - F32.to_str with negative" {
    const src =
        \\a : F32
        \\a = -2.5f32
        \\x = F32.to_str(a)
    ;
    const value = try evalModuleAndGetString(src, 1, test_allocator);
    defer test_allocator.free(value);
    try testing.expect(std.mem.startsWith(u8, value, "\"-2.5"));
}

test "e_low_level_lambda - F64.to_str with negative" {
    const src =
        \\a : F64
        \\a = -123.456f64
        \\x = F64.to_str(a)
    ;
    const value = try evalModuleAndGetString(src, 1, test_allocator);
    defer test_allocator.free(value);
    try testing.expect(std.mem.startsWith(u8, value, "\"-123.456"));
}

// Str.starts_with tests

test "e_low_level_lambda - Str.starts_with returns True for matching prefix" {
    const src =
        \\x = Str.starts_with("hello world", "hello")
    ;
    const value = try evalModuleAndGetString(src, 0, test_allocator);
    defer test_allocator.free(value);
    try testing.expectEqualStrings("True", value);
}

test "e_low_level_lambda - Str.starts_with returns False for non-matching prefix" {
    const src =
        \\x = Str.starts_with("hello world", "world")
    ;
    const value = try evalModuleAndGetString(src, 0, test_allocator);
    defer test_allocator.free(value);
    try testing.expectEqualStrings("False", value);
}

test "e_low_level_lambda - Str.starts_with with empty prefix" {
    const src =
        \\x = Str.starts_with("hello", "")
    ;
    const value = try evalModuleAndGetString(src, 0, test_allocator);
    defer test_allocator.free(value);
    try testing.expectEqualStrings("True", value);
}

test "e_low_level_lambda - Str.starts_with with empty string and empty prefix" {
    const src =
        \\x = Str.starts_with("", "")
    ;
    const value = try evalModuleAndGetString(src, 0, test_allocator);
    defer test_allocator.free(value);
    try testing.expectEqualStrings("True", value);
}

test "e_low_level_lambda - Str.starts_with with prefix longer than string" {
    const src =
        \\x = Str.starts_with("hi", "hello")
    ;
    const value = try evalModuleAndGetString(src, 0, test_allocator);
    defer test_allocator.free(value);
    try testing.expectEqualStrings("False", value);
}

// Str.ends_with tests

test "e_low_level_lambda - Str.ends_with returns True for matching suffix" {
    const src =
        \\x = Str.ends_with("hello world", "world")
    ;
    const value = try evalModuleAndGetString(src, 0, test_allocator);
    defer test_allocator.free(value);
    try testing.expectEqualStrings("True", value);
}

test "e_low_level_lambda - Str.ends_with returns False for non-matching suffix" {
    const src =
        \\x = Str.ends_with("hello world", "hello")
    ;
    const value = try evalModuleAndGetString(src, 0, test_allocator);
    defer test_allocator.free(value);
    try testing.expectEqualStrings("False", value);
}

test "e_low_level_lambda - Str.ends_with with empty suffix" {
    const src =
        \\x = Str.ends_with("hello", "")
    ;
    const value = try evalModuleAndGetString(src, 0, test_allocator);
    defer test_allocator.free(value);
    try testing.expectEqualStrings("True", value);
}

test "e_low_level_lambda - Str.ends_with with empty string and empty suffix" {
    const src =
        \\x = Str.ends_with("", "")
    ;
    const value = try evalModuleAndGetString(src, 0, test_allocator);
    defer test_allocator.free(value);
    try testing.expectEqualStrings("True", value);
}

test "e_low_level_lambda - Str.ends_with with suffix longer than string" {
    const src =
        \\x = Str.ends_with("hi", "hello")
    ;
    const value = try evalModuleAndGetString(src, 0, test_allocator);
    defer test_allocator.free(value);
    try testing.expectEqualStrings("False", value);
}

// Str.repeat tests

test "e_low_level_lambda - Str.repeat basic repetition" {
    const src =
        \\x = Str.repeat("ab", 3)
    ;
    const value = try evalModuleAndGetString(src, 0, test_allocator);
    defer test_allocator.free(value);
    try testing.expectEqualStrings("\"ababab\"", value);
}

test "e_low_level_lambda - Str.repeat with zero count" {
    const src =
        \\x = Str.repeat("hello", 0)
    ;
    const value = try evalModuleAndGetString(src, 0, test_allocator);
    defer test_allocator.free(value);
    try testing.expectEqualStrings("\"\"", value);
}

test "e_low_level_lambda - Str.repeat with one count" {
    const src =
        \\x = Str.repeat("hello", 1)
    ;
    const value = try evalModuleAndGetString(src, 0, test_allocator);
    defer test_allocator.free(value);
    try testing.expectEqualStrings("\"hello\"", value);
}

test "e_low_level_lambda - Str.repeat empty string" {
    const src =
        \\x = Str.repeat("", 5)
    ;
    const value = try evalModuleAndGetString(src, 0, test_allocator);
    defer test_allocator.free(value);
    try testing.expectEqualStrings("\"\"", value);
}

// Str.with_prefix tests

test "e_low_level_lambda - Str.with_prefix basic" {
    const src =
        \\x = Str.with_prefix("world", "hello ")
    ;
    const value = try evalModuleAndGetString(src, 0, test_allocator);
    defer test_allocator.free(value);
    try testing.expectEqualStrings("\"hello world\"", value);
}

test "e_low_level_lambda - Str.with_prefix empty prefix" {
    const src =
        \\x = Str.with_prefix("hello", "")
    ;
    const value = try evalModuleAndGetString(src, 0, test_allocator);
    defer test_allocator.free(value);
    try testing.expectEqualStrings("\"hello\"", value);
}

test "e_low_level_lambda - Str.with_prefix empty string" {
    const src =
        \\x = Str.with_prefix("", "prefix")
    ;
    const value = try evalModuleAndGetString(src, 0, test_allocator);
    defer test_allocator.free(value);
    try testing.expectEqualStrings("\"prefix\"", value);
}

test "e_low_level_lambda - Str.with_prefix both empty" {
    const src =
        \\x = Str.with_prefix("", "")
    ;
    const value = try evalModuleAndGetString(src, 0, test_allocator);
    defer test_allocator.free(value);
    try testing.expectEqualStrings("\"\"", value);
}

// Str.drop_prefix tests

test "e_low_level_lambda - Str.drop_prefix removes matching prefix" {
    const src =
        \\x = Str.drop_prefix("hello world", "hello ")
    ;
    const value = try evalModuleAndGetString(src, 0, test_allocator);
    defer test_allocator.free(value);
    try testing.expectEqualStrings("\"world\"", value);
}

test "e_low_level_lambda - Str.drop_prefix returns original when no match" {
    const src =
        \\x = Str.drop_prefix("hello world", "goodbye ")
    ;
    const value = try evalModuleAndGetString(src, 0, test_allocator);
    defer test_allocator.free(value);
    try testing.expectEqualStrings("\"hello world\"", value);
}

test "e_low_level_lambda - Str.drop_prefix with empty prefix" {
    const src =
        \\x = Str.drop_prefix("hello", "")
    ;
    const value = try evalModuleAndGetString(src, 0, test_allocator);
    defer test_allocator.free(value);
    try testing.expectEqualStrings("\"hello\"", value);
}

test "e_low_level_lambda - Str.drop_prefix removes entire string" {
    const src =
        \\x = Str.drop_prefix("hello", "hello")
    ;
    const value = try evalModuleAndGetString(src, 0, test_allocator);
    defer test_allocator.free(value);
    try testing.expectEqualStrings("\"\"", value);
}

test "e_low_level_lambda - Str.drop_prefix prefix longer than string" {
    const src =
        \\x = Str.drop_prefix("hi", "hello")
    ;
    const value = try evalModuleAndGetString(src, 0, test_allocator);
    defer test_allocator.free(value);
    try testing.expectEqualStrings("\"hi\"", value);
}

// Str.drop_suffix tests

test "e_low_level_lambda - Str.drop_suffix removes matching suffix" {
    const src =
        \\x = Str.drop_suffix("hello world", " world")
    ;
    const value = try evalModuleAndGetString(src, 0, test_allocator);
    defer test_allocator.free(value);
    try testing.expectEqualStrings("\"hello\"", value);
}

test "e_low_level_lambda - Str.drop_suffix returns original when no match" {
    const src =
        \\x = Str.drop_suffix("hello world", " goodbye")
    ;
    const value = try evalModuleAndGetString(src, 0, test_allocator);
    defer test_allocator.free(value);
    try testing.expectEqualStrings("\"hello world\"", value);
}

test "e_low_level_lambda - Str.drop_suffix with empty suffix" {
    const src =
        \\x = Str.drop_suffix("hello", "")
    ;
    const value = try evalModuleAndGetString(src, 0, test_allocator);
    defer test_allocator.free(value);
    try testing.expectEqualStrings("\"hello\"", value);
}

test "e_low_level_lambda - Str.drop_suffix removes entire string" {
    const src =
        \\x = Str.drop_suffix("hello", "hello")
    ;
    const value = try evalModuleAndGetString(src, 0, test_allocator);
    defer test_allocator.free(value);
    try testing.expectEqualStrings("\"\"", value);
}

test "e_low_level_lambda - Str.drop_suffix suffix longer than string" {
    const src =
        \\x = Str.drop_suffix("hi", "hello")
    ;
    const value = try evalModuleAndGetString(src, 0, test_allocator);
    defer test_allocator.free(value);
    try testing.expectEqualStrings("\"hi\"", value);
}
// U8 conversion tests

test "e_low_level_lambda - U8.to_i16 safe widening" {
    const src =
        \\a : U8
        \\a = 200u8
        \\x = U8.to_i16(a)
    ;
    const value = try evalModuleAndGetInt(src, 1);
    try testing.expectEqual(@as(i128, 200), value);
}

test "e_low_level_lambda - U8.to_i32 safe widening" {
    const src =
        \\a : U8
        \\a = 255u8
        \\x = U8.to_i32(a)
    ;
    const value = try evalModuleAndGetInt(src, 1);
    try testing.expectEqual(@as(i128, 255), value);
}

test "e_low_level_lambda - U8.to_i64 safe widening" {
    const src =
        \\a : U8
        \\a = 128u8
        \\x = U8.to_i64(a)
    ;
    const value = try evalModuleAndGetInt(src, 1);
    try testing.expectEqual(@as(i128, 128), value);
}

test "e_low_level_lambda - U8.to_i128 safe widening" {
    const src =
        \\a : U8
        \\a = 100u8
        \\x = U8.to_i128(a)
    ;
    const value = try evalModuleAndGetInt(src, 1);
    try testing.expectEqual(@as(i128, 100), value);
}

test "e_low_level_lambda - U8.to_u16 safe widening" {
    const src =
        \\a : U8
        \\a = 200u8
        \\x = U8.to_u16(a)
    ;
    const value = try evalModuleAndGetInt(src, 1);
    try testing.expectEqual(@as(i128, 200), value);
}

test "e_low_level_lambda - U8.to_u32 safe widening" {
    const src =
        \\a : U8
        \\a = 255u8
        \\x = U8.to_u32(a)
    ;
    const value = try evalModuleAndGetInt(src, 1);
    try testing.expectEqual(@as(i128, 255), value);
}

test "e_low_level_lambda - U8.to_u64 safe widening" {
    const src =
        \\a : U8
        \\a = 128u8
        \\x = U8.to_u64(a)
    ;
    const value = try evalModuleAndGetInt(src, 1);
    try testing.expectEqual(@as(i128, 128), value);
}

test "e_low_level_lambda - U8.to_u128 safe widening" {
    const src =
        \\a : U8
        \\a = 50u8
        \\x = U8.to_u128(a)
    ;
    const value = try evalModuleAndGetInt(src, 1);
    try testing.expectEqual(@as(i128, 50), value);
}

test "e_low_level_lambda - U8.to_i8_wrap in range" {
    const src =
        \\a : U8
        \\a = 100u8
        \\x = U8.to_i8_wrap(a)
    ;
    const value = try evalModuleAndGetInt(src, 1);
    try testing.expectEqual(@as(i128, 100), value);
}

test "e_low_level_lambda - U8.to_i8_wrap out of range wraps" {
    const src =
        \\a : U8
        \\a = 200u8
        \\x = U8.to_i8_wrap(a)
    ;
    const value = try evalModuleAndGetInt(src, 1);
    // 200 as u8 wraps to -56 as i8 (200 - 256 = -56)
    try testing.expectEqual(@as(i128, -56), value);
}

test "e_low_level_lambda - U8.to_i8_try in range returns Ok" {
    const src =
        \\a : U8
        \\a = 100u8
        \\x = U8.to_i8_try(a)
    ;
    const value = try evalModuleAndGetString(src, 1, test_allocator);
    defer test_allocator.free(value);
    try testing.expectEqualStrings("Ok(100)", value);
}

test "e_low_level_lambda - U8.to_i8_try out of range returns Err" {
    const src =
        \\a : U8
        \\a = 200u8
        \\x = U8.to_i8_try(a)
    ;
    const value = try evalModuleAndGetString(src, 1, test_allocator);
    defer test_allocator.free(value);
    try testing.expectEqualStrings("Err(OutOfRange)", value);
}

test "e_low_level_lambda - U8.to_f32" {
    const src =
        \\a : U8
        \\a = 42u8
        \\x = U8.to_f32(a)
    ;
    const value = try evalModuleAndGetString(src, 1, test_allocator);
    defer test_allocator.free(value);
    try testing.expect(std.mem.startsWith(u8, value, "42"));
}

test "e_low_level_lambda - U8.to_f64" {
    const src =
        \\a : U8
        \\a = 255u8
        \\x = U8.to_f64(a)
    ;
    const value = try evalModuleAndGetString(src, 1, test_allocator);
    defer test_allocator.free(value);
    try testing.expect(std.mem.startsWith(u8, value, "255"));
}

test "e_low_level_lambda - U8.to_dec" {
    const src =
        \\a : U8
        \\a = 123u8
        \\x = U8.to_dec(a)
        \\y = Dec.to_str(x)
    ;
    const value = try evalModuleAndGetString(src, 2, test_allocator);
    defer test_allocator.free(value);
    try testing.expectEqualStrings("\"123.0\"", value);
}

// I8 conversion tests

test "e_low_level_lambda - I8.to_i16 safe widening positive" {
    const src =
        \\a : I8
        \\a = 100i8
        \\x = I8.to_i16(a)
    ;
    const value = try evalModuleAndGetInt(src, 1);
    try testing.expectEqual(@as(i128, 100), value);
}

test "e_low_level_lambda - I8.to_i16 safe widening negative" {
    const src =
        \\a : I8
        \\a = -50i8
        \\x = I8.to_i16(a)
    ;
    const value = try evalModuleAndGetInt(src, 1);
    try testing.expectEqual(@as(i128, -50), value);
}

test "e_low_level_lambda - I8.to_i32 safe widening" {
    const src =
        \\a : I8
        \\a = -128i8
        \\x = I8.to_i32(a)
    ;
    const value = try evalModuleAndGetInt(src, 1);
    try testing.expectEqual(@as(i128, -128), value);
}

test "e_low_level_lambda - I8.to_i64 safe widening" {
    const src =
        \\a : I8
        \\a = 127i8
        \\x = I8.to_i64(a)
    ;
    const value = try evalModuleAndGetInt(src, 1);
    try testing.expectEqual(@as(i128, 127), value);
}

test "e_low_level_lambda - I8.to_i128 safe widening" {
    const src =
        \\a : I8
        \\a = -1i8
        \\x = I8.to_i128(a)
    ;
    const value = try evalModuleAndGetInt(src, 1);
    try testing.expectEqual(@as(i128, -1), value);
}

test "e_low_level_lambda - I8.to_u8_wrap in range" {
    const src =
        \\a : I8
        \\a = 50i8
        \\x = I8.to_u8_wrap(a)
    ;
    const value = try evalModuleAndGetInt(src, 1);
    try testing.expectEqual(@as(i128, 50), value);
}

test "e_low_level_lambda - I8.to_u8_wrap negative wraps" {
    const src =
        \\a : I8
        \\a = -1i8
        \\x = I8.to_u8_wrap(a)
    ;
    const value = try evalModuleAndGetInt(src, 1);
    // -1 as i8 wraps to 255 as u8
    try testing.expectEqual(@as(i128, 255), value);
}

test "e_low_level_lambda - I8.to_u8_try in range returns Ok" {
    const src =
        \\a : I8
        \\a = 100i8
        \\x = I8.to_u8_try(a)
    ;
    const value = try evalModuleAndGetString(src, 1, test_allocator);
    defer test_allocator.free(value);
    try testing.expectEqualStrings("Ok(100)", value);
}

test "e_low_level_lambda - I8.to_u8_try negative returns Err" {
    const src =
        \\a : I8
        \\a = -10i8
        \\x = I8.to_u8_try(a)
    ;
    const value = try evalModuleAndGetString(src, 1, test_allocator);
    defer test_allocator.free(value);
    try testing.expectEqualStrings("Err(OutOfRange)", value);
}

test "e_low_level_lambda - I8.to_u16_wrap positive" {
    const src =
        \\a : I8
        \\a = 100i8
        \\x = I8.to_u16_wrap(a)
    ;
    const value = try evalModuleAndGetInt(src, 1);
    try testing.expectEqual(@as(i128, 100), value);
}

test "e_low_level_lambda - I8.to_u16_wrap negative wraps" {
    const src =
        \\a : I8
        \\a = -1i8
        \\x = I8.to_u16_wrap(a)
    ;
    const value = try evalModuleAndGetInt(src, 1);
    // -1 as i8 sign-extends to u16 as 65535
    try testing.expectEqual(@as(i128, 65535), value);
}

test "e_low_level_lambda - I8.to_u16_try in range returns Ok" {
    const src =
        \\a : I8
        \\a = 50i8
        \\x = I8.to_u16_try(a)
    ;
    const value = try evalModuleAndGetString(src, 1, test_allocator);
    defer test_allocator.free(value);
    try testing.expectEqualStrings("Ok(50)", value);
}

test "e_low_level_lambda - I8.to_u16_try negative returns Err" {
    const src =
        \\a : I8
        \\a = -5i8
        \\x = I8.to_u16_try(a)
    ;
    const value = try evalModuleAndGetString(src, 1, test_allocator);
    defer test_allocator.free(value);
    try testing.expectEqualStrings("Err(OutOfRange)", value);
}

test "e_low_level_lambda - I8.to_u32_try negative returns Err" {
    const src =
        \\a : I8
        \\a = -100i8
        \\x = I8.to_u32_try(a)
    ;
    const value = try evalModuleAndGetString(src, 1, test_allocator);
    defer test_allocator.free(value);
    try testing.expectEqualStrings("Err(OutOfRange)", value);
}

test "e_low_level_lambda - I8.to_u64_try positive returns Ok" {
    const src =
        \\a : I8
        \\a = 127i8
        \\x = I8.to_u64_try(a)
    ;
    const value = try evalModuleAndGetString(src, 1, test_allocator);
    defer test_allocator.free(value);
    try testing.expectEqualStrings("Ok(127)", value);
}

test "e_low_level_lambda - I8.to_u128_try zero returns Ok" {
    const src =
        \\a : I8
        \\a = 0i8
        \\x = I8.to_u128_try(a)
    ;
    const value = try evalModuleAndGetString(src, 1, test_allocator);
    defer test_allocator.free(value);
    try testing.expectEqualStrings("Ok(0)", value);
}

test "e_low_level_lambda - I8.to_f32 positive" {
    const src =
        \\a : I8
        \\a = 42i8
        \\x = I8.to_f32(a)
    ;
    const value = try evalModuleAndGetString(src, 1, test_allocator);
    defer test_allocator.free(value);
    try testing.expect(std.mem.startsWith(u8, value, "42"));
}

test "e_low_level_lambda - I8.to_f64 negative" {
    const src =
        \\a : I8
        \\a = -100i8
        \\x = I8.to_f64(a)
    ;
    const value = try evalModuleAndGetString(src, 1, test_allocator);
    defer test_allocator.free(value);
    try testing.expect(std.mem.startsWith(u8, value, "-100"));
}

test "e_low_level_lambda - I8.to_dec positive" {
    const src =
        \\a : I8
        \\a = 50i8
        \\x = I8.to_dec(a)
        \\y = Dec.to_str(x)
    ;
    const value = try evalModuleAndGetString(src, 2, test_allocator);
    defer test_allocator.free(value);
    try testing.expectEqualStrings("\"50.0\"", value);
}

test "e_low_level_lambda - I8.to_dec negative" {
    const src =
        \\a : I8
        \\a = -25i8
        \\x = I8.to_dec(a)
        \\y = Dec.to_str(x)
    ;
    const value = try evalModuleAndGetString(src, 2, test_allocator);
    defer test_allocator.free(value);
    try testing.expectEqualStrings("\"-25.0\"", value);
}

// count_utf8_bytes tests
test "e_low_level_lambda - Str.count_utf8_bytes empty string" {
    const src =
        \\x = Str.count_utf8_bytes("")
    ;
    const value = try evalModuleAndGetInt(src, 0);
    try testing.expectEqual(@as(i128, 0), value);
}

test "e_low_level_lambda - Str.count_utf8_bytes ASCII string" {
    const src =
        \\x = Str.count_utf8_bytes("hello")
    ;
    const value = try evalModuleAndGetInt(src, 0);
    try testing.expectEqual(@as(i128, 5), value);
}

test "e_low_level_lambda - Str.count_utf8_bytes multi-byte UTF-8" {
    const src =
        \\x = Str.count_utf8_bytes("é")
    ;
    const value = try evalModuleAndGetInt(src, 0);
    try testing.expectEqual(@as(i128, 2), value);
}

test "e_low_level_lambda - Str.count_utf8_bytes emoji" {
    const src =
        \\x = Str.count_utf8_bytes("🎉")
    ;
    const value = try evalModuleAndGetInt(src, 0);
    try testing.expectEqual(@as(i128, 4), value);
}

// with_capacity tests
test "e_low_level_lambda - Str.with_capacity returns empty string" {
    const src =
        \\x = Str.with_capacity(0)
    ;
    const value = try evalModuleAndGetString(src, 0, test_allocator);
    defer test_allocator.free(value);
    try testing.expectEqualStrings("\"\"", value);
}

test "e_low_level_lambda - Str.with_capacity with capacity returns empty string" {
    const src =
        \\x = Str.with_capacity(100)
    ;
    const value = try evalModuleAndGetString(src, 0, test_allocator);
    defer test_allocator.free(value);
    try testing.expectEqualStrings("\"\"", value);
}

// reserve tests
test "e_low_level_lambda - Str.reserve preserves content" {
    const src =
        \\x = Str.reserve("hello", 100)
    ;
    const value = try evalModuleAndGetString(src, 0, test_allocator);
    defer test_allocator.free(value);
    try testing.expectEqualStrings("\"hello\"", value);
}

test "e_low_level_lambda - Str.reserve empty string" {
    const src =
        \\x = Str.reserve("", 50)
    ;
    const value = try evalModuleAndGetString(src, 0, test_allocator);
    defer test_allocator.free(value);
    try testing.expectEqualStrings("\"\"", value);
}

// release_excess_capacity tests
test "e_low_level_lambda - Str.release_excess_capacity preserves content" {
    const src =
        \\x = Str.release_excess_capacity("hello")
    ;
    const value = try evalModuleAndGetString(src, 0, test_allocator);
    defer test_allocator.free(value);
    try testing.expectEqualStrings("\"hello\"", value);
}

test "e_low_level_lambda - Str.release_excess_capacity empty string" {
    const src =
        \\x = Str.release_excess_capacity("")
    ;
    const value = try evalModuleAndGetString(src, 0, test_allocator);
    defer test_allocator.free(value);
    try testing.expectEqualStrings("\"\"", value);
}

// to_utf8 tests (using List.len to verify)
test "e_low_level_lambda - Str.to_utf8 empty string" {
    const src =
        \\x = List.len(Str.to_utf8(""))
    ;
    const value = try evalModuleAndGetInt(src, 0);
    try testing.expectEqual(@as(i128, 0), value);
}

test "e_low_level_lambda - Str.to_utf8 ASCII string" {
    const src =
        \\x = List.len(Str.to_utf8("hello"))
    ;
    const value = try evalModuleAndGetInt(src, 0);
    try testing.expectEqual(@as(i128, 5), value);
}

test "e_low_level_lambda - Str.to_utf8 multi-byte UTF-8" {
    const src =
        \\x = List.len(Str.to_utf8("é"))
    ;
    const value = try evalModuleAndGetInt(src, 0);
    try testing.expectEqual(@as(i128, 2), value);
}

// from_utf8_lossy tests (roundtrip through to_utf8)
test "e_low_level_lambda - Str.from_utf8_lossy roundtrip ASCII" {
    const src =
        \\x = Str.from_utf8_lossy(Str.to_utf8("hello"))
    ;
    const value = try evalModuleAndGetString(src, 0, test_allocator);
    defer test_allocator.free(value);
    try testing.expectEqualStrings("\"hello\"", value);
}

test "e_low_level_lambda - Str.from_utf8_lossy roundtrip empty" {
    const src =
        \\x = Str.from_utf8_lossy(Str.to_utf8(""))
    ;
    const value = try evalModuleAndGetString(src, 0, test_allocator);
    defer test_allocator.free(value);
    try testing.expectEqualStrings("\"\"", value);
}

test "e_low_level_lambda - Str.from_utf8_lossy roundtrip UTF-8" {
    const src =
        \\x = Str.from_utf8_lossy(Str.to_utf8("hello 🎉 world"))
    ;
    const value = try evalModuleAndGetString(src, 0, test_allocator);
    defer test_allocator.free(value);
    try testing.expectEqualStrings("\"hello 🎉 world\"", value);
}

// split_on tests
test "e_low_level_lambda - Str.split_on basic split count" {
    const src =
        \\x = List.len(Str.split_on("hello world", " "))
    ;
    const value = try evalModuleAndGetInt(src, 0);
    try testing.expectEqual(@as(i128, 2), value);
}

test "e_low_level_lambda - Str.split_on basic split first element" {
    const src =
        \\parts = Str.split_on("hello world", " ")
        \\first = List.first(parts)
    ;
    const value = try evalModuleAndGetString(src, 1, test_allocator);
    defer test_allocator.free(value);
    try testing.expectEqualStrings("Ok(\"hello\")", value);
}

test "e_low_level_lambda - Str.split_on multiple delimiters count" {
    const src =
        \\x = List.len(Str.split_on("a,b,c,d", ","))
    ;
    const value = try evalModuleAndGetInt(src, 0);
    try testing.expectEqual(@as(i128, 4), value);
}

test "e_low_level_lambda - Str.split_on multiple delimiters first element" {
    const src =
        \\parts = Str.split_on("a,b,c,d", ",")
        \\first = List.first(parts)
    ;
    const value = try evalModuleAndGetString(src, 1, test_allocator);
    defer test_allocator.free(value);
    try testing.expectEqualStrings("Ok(\"a\")", value);
}

test "e_low_level_lambda - Str.split_on no match" {
    const src =
        \\parts = Str.split_on("hello", "x")
        \\first = List.first(parts)
    ;
    const value = try evalModuleAndGetString(src, 1, test_allocator);
    defer test_allocator.free(value);
    try testing.expectEqualStrings("Ok(\"hello\")", value);
}

test "e_low_level_lambda - Str.split_on empty string" {
    const src =
        \\x = List.len(Str.split_on("", ","))
    ;
    const value = try evalModuleAndGetInt(src, 0);
    try testing.expectEqual(@as(i128, 1), value);
}

// join_with tests
test "e_low_level_lambda - Str.join_with basic join" {
    const src =
        \\x = Str.join_with(["hello", "world"], " ")
    ;
    const value = try evalModuleAndGetString(src, 0, test_allocator);
    defer test_allocator.free(value);
    try testing.expectEqualStrings("\"hello world\"", value);
}

test "e_low_level_lambda - Str.join_with multiple elements" {
    const src =
        \\x = Str.join_with(["a", "b", "c", "d"], ",")
    ;
    const value = try evalModuleAndGetString(src, 0, test_allocator);
    defer test_allocator.free(value);
    try testing.expectEqualStrings("\"a,b,c,d\"", value);
}

test "e_low_level_lambda - Str.join_with single element" {
    const src =
        \\x = Str.join_with(["hello"], "-")
    ;
    const value = try evalModuleAndGetString(src, 0, test_allocator);
    defer test_allocator.free(value);
    try testing.expectEqualStrings("\"hello\"", value);
}

test "e_low_level_lambda - Str.join_with empty list" {
    const src =
        \\x = Str.join_with([], ",")
    ;
    const value = try evalModuleAndGetString(src, 0, test_allocator);
    defer test_allocator.free(value);
    try testing.expectEqualStrings("\"\"", value);
}

test "e_low_level_lambda - Str.join_with roundtrip with split_on" {
    const src =
        \\x = Str.join_with(Str.split_on("hello world", " "), " ")
    ;
    const value = try evalModuleAndGetString(src, 0, test_allocator);
    defer test_allocator.free(value);
    try testing.expectEqualStrings("\"hello world\"", value);
}

test "e_low_level_lambda - U8.plus basic" {
    const src =
        \\a : U8
        \\a = 5
        \\b : U8
        \\b = 3
        \\x : U8
        \\x = U8.plus(a, b)
    ;
    const value = try evalModuleAndGetInt(src, 2);
    try testing.expectEqual(@as(i128, 8), value);
}

test "e_low_level_lambda - U8.plus method call syntax" {
    const src =
        \\a : U8
        \\a = 5
        \\b : U8
        \\b = 3
        \\x : U8
        \\x = a.plus(b)
    ;
    const value = try evalModuleAndGetInt(src, 2);
    try testing.expectEqual(@as(i128, 8), value);
}

// =============================================================================
// List.sort_with tests
// =============================================================================

test "e_low_level_lambda - List.sort_with basic ascending sort" {
    const src =
        \\x = List.sort_with([3, 1, 2], |a, b| if a < b LT else if a > b GT else EQ)
        \\first = List.first(x)
    ;

    const first_value = try evalModuleAndGetString(src, 1, test_allocator);
    defer test_allocator.free(first_value);
    try testing.expectEqualStrings("Ok(1)", first_value);
}

test "e_low_level_lambda - List.sort_with preserves length" {
    const src =
        \\x = List.sort_with([5, 2, 8, 1, 9], |a, b| if a < b LT else if a > b GT else EQ)
        \\len = List.len(x)
    ;

    const len_value = try evalModuleAndGetInt(src, 1);
    try testing.expectEqual(@as(i128, 5), len_value);
}

test "e_low_level_lambda - List.sort_with with larger list" {
    const src =
        \\x = List.sort_with([5, 2, 8, 1, 9, 3, 7, 4, 6], |a, b| if a < b LT else if a > b GT else EQ)
        \\first = List.first(x)
    ;

    const first_value = try evalModuleAndGetString(src, 1, test_allocator);
    defer test_allocator.free(first_value);
    try testing.expectEqualStrings("Ok(1)", first_value);
}

test "e_low_level_lambda - List.sort_with with two elements" {
    const src =
        \\x = List.sort_with([2, 1], |a, b| if a < b LT else if a > b GT else EQ)
        \\first = List.first(x)
    ;

    const first_value = try evalModuleAndGetString(src, 1, test_allocator);
    defer test_allocator.free(first_value);
    try testing.expectEqualStrings("Ok(1)", first_value);
}

test "e_low_level_lambda - List.sort_with descending order" {
    const src =
        \\x = List.sort_with([1, 3, 2], |a, b| if a > b LT else if a < b GT else EQ)
        \\first = List.first(x)
    ;

    const first_value = try evalModuleAndGetString(src, 1, test_allocator);
    defer test_allocator.free(first_value);
    // Descending sort of [1, 3, 2] should give [3, 2, 1], first = 3
    try testing.expectEqualStrings("Ok(3)", first_value);
}

test "e_low_level_lambda - List.sort_with empty list" {
    const src =
        \\x : List(U64)
        \\x = List.sort_with([], |a, b| if a < b LT else if a > b GT else EQ)
        \\len = List.len(x)
    ;

    const len_value = try evalModuleAndGetInt(src, 1);
    try testing.expectEqual(@as(i128, 0), len_value);
}

test "e_low_level_lambda - List.sort_with single element" {
    const src =
        \\x = List.sort_with([42], |a, b| if a < b LT else if a > b GT else EQ)
        \\first = List.first(x)
    ;

    const first_value = try evalModuleAndGetString(src, 1, test_allocator);
    defer test_allocator.free(first_value);
    try testing.expectEqualStrings("Ok(42)", first_value);
}

test "e_low_level_lambda - List.sort_with with duplicates" {
    const src =
        \\x = List.sort_with([3, 1, 2, 1, 3], |a, b| if a < b LT else if a > b GT else EQ)
        \\first = List.first(x)
        \\len = List.len(x)
    ;

    const first_value = try evalModuleAndGetString(src, 1, test_allocator);
    defer test_allocator.free(first_value);
    try testing.expectEqualStrings("Ok(1)", first_value);

    const len_value = try evalModuleAndGetInt(src, 2);
    try testing.expectEqual(@as(i128, 5), len_value);
}

test "e_low_level_lambda - List.sort_with already sorted" {
    const src =
        \\x = List.sort_with([1, 2, 3, 4, 5], |a, b| if a < b LT else if a > b GT else EQ)
        \\first = List.first(x)
    ;

    const first_value = try evalModuleAndGetString(src, 1, test_allocator);
    defer test_allocator.free(first_value);
    try testing.expectEqualStrings("Ok(1)", first_value);
}

test "e_low_level_lambda - List.sort_with reverse sorted" {
    const src =
        \\x = List.sort_with([5, 4, 3, 2, 1], |a, b| if a < b LT else if a > b GT else EQ)
        \\first = List.first(x)
    ;

    const first_value = try evalModuleAndGetString(src, 1, test_allocator);
    defer test_allocator.free(first_value);
    try testing.expectEqualStrings("Ok(1)", first_value);
}<|MERGE_RESOLUTION|>--- conflicted
+++ resolved
@@ -675,16 +675,10 @@
     try testing.expectEqual(@as(i128, 3), len_value);
 }
 
-<<<<<<< HEAD
-test "e_low_level_lambda - List.append on non-empty list" {
-    const src =
-        \\x = List.append([0, 1, 2, 3], 4)
-=======
 test "e_low_level_lambda - List.concat with zero-sized type" {
     const src =
         \\x : List({})
         \\x = List.concat([{}, {}], [{}, {}, {}])
->>>>>>> 7ac22c81
         \\len = List.len(x)
     ;
 
@@ -692,28 +686,14 @@
     try testing.expectEqual(@as(i128, 5), len_value);
 }
 
-<<<<<<< HEAD
-test "e_low_level_lambda - List.append on empty list" {
-    const src =
-        \\x = List.append([], 0)
-=======
 test "e_low_level_lambda - List.with_capacity of non refcounted elements creates empty list" {
     const src =
         \\x : List(U64)
         \\x = List.with_capacity(10)
->>>>>>> 7ac22c81
         \\len = List.len(x)
     ;
 
     const len_value = try evalModuleAndGetInt(src, 1);
-<<<<<<< HEAD
-    try testing.expectEqual(@as(i128, 1), len_value);
-}
-
-test "e_low_level_lambda - List.append a list on empty list" {
-    const src =
-        \\x = List.append([], [])
-=======
     try testing.expectEqual(@as(i128, 0), len_value);
 }
 
@@ -721,12 +701,87 @@
     const src =
         \\x : List(Str)
         \\x = List.with_capacity(10)
->>>>>>> 7ac22c81
         \\len = List.len(x)
     ;
 
     const len_value = try evalModuleAndGetInt(src, 1);
-<<<<<<< HEAD
+    try testing.expectEqual(@as(i128, 0), len_value);
+}
+
+test "e_low_level_lambda - List.with_capacity of non refcounted elements can concat" {
+    const src =
+        \\y : List(U64)
+        \\y = List.with_capacity(10)
+        \\x = List.concat(y, [1])
+        \\len = List.len(x)
+    ;
+
+    const len_value = try evalModuleAndGetInt(src, 2);
+    try testing.expectEqual(@as(i128, 1), len_value);
+}
+
+test "e_low_level_lambda - List.with_capacity of str (refcounted elements) can concat" {
+    const src =
+        \\y : List(Str)
+        \\y = List.with_capacity(10)
+        \\x = List.concat(y, ["hello", "world"])
+        \\len = List.len(x)
+    ;
+
+    const len_value = try evalModuleAndGetInt(src, 2);
+    try testing.expectEqual(@as(i128, 2), len_value);
+}
+
+test "e_low_level_lambda - List.with_capacity without capacity, of str (refcounted elements) can concat" {
+    const src =
+        \\y : List(Str)
+        \\y = List.with_capacity(0)
+        \\x = List.concat(y, ["hello", "world"])
+        \\len = List.len(x)
+    ;
+
+    const len_value = try evalModuleAndGetInt(src, 2);
+    try testing.expectEqual(@as(i128, 2), len_value);
+}
+
+test "e_low_level_lambda - List.with_capacity of zero-sized type creates empty list" {
+    const src =
+        \\x : List({})
+        \\x = List.with_capacity(10)
+        \\len = List.len(x)
+    ;
+
+    const len_value = try evalModuleAndGetInt(src, 1);
+    try testing.expectEqual(@as(i128, 0), len_value);
+}
+
+test "e_low_level_lambda - List.append on non-empty list" {
+    const src =
+        \\x = List.append([0, 1, 2, 3], 4)
+        \\len = List.len(x)
+    ;
+
+    const len_value = try evalModuleAndGetInt(src, 1);
+    try testing.expectEqual(@as(i128, 5), len_value);
+}
+
+test "e_low_level_lambda - List.append on empty list" {
+    const src =
+        \\x = List.append([], 0)
+        \\len = List.len(x)
+    ;
+
+    const len_value = try evalModuleAndGetInt(src, 1);
+    try testing.expectEqual(@as(i128, 1), len_value);
+}
+
+test "e_low_level_lambda - List.append a list on empty list" {
+    const src =
+        \\x = List.append([], [])
+        \\len = List.len(x)
+    ;
+
+    const len_value = try evalModuleAndGetInt(src, 1);
     try testing.expectEqual(@as(i128, 1), len_value);
 }
 
@@ -760,56 +815,6 @@
 
     const len_value = try evalModuleAndGetInt(src, 3);
     try testing.expectEqual(@as(i128, 4), len_value);
-=======
-    try testing.expectEqual(@as(i128, 0), len_value);
-}
-
-test "e_low_level_lambda - List.with_capacity of non refcounted elements can concat" {
-    const src =
-        \\y : List(U64)
-        \\y = List.with_capacity(10)
-        \\x = List.concat(y, [1])
-        \\len = List.len(x)
-    ;
-
-    const len_value = try evalModuleAndGetInt(src, 2);
-    try testing.expectEqual(@as(i128, 1), len_value);
-}
-
-test "e_low_level_lambda - List.with_capacity of str (refcounted elements) can concat" {
-    const src =
-        \\y : List(Str)
-        \\y = List.with_capacity(10)
-        \\x = List.concat(y, ["hello", "world"])
-        \\len = List.len(x)
-    ;
-
-    const len_value = try evalModuleAndGetInt(src, 2);
-    try testing.expectEqual(@as(i128, 2), len_value);
-}
-
-test "e_low_level_lambda - List.with_capacity without capacity, of str (refcounted elements) can concat" {
-    const src =
-        \\y : List(Str)
-        \\y = List.with_capacity(0)
-        \\x = List.concat(y, ["hello", "world"])
-        \\len = List.len(x)
-    ;
-
-    const len_value = try evalModuleAndGetInt(src, 2);
-    try testing.expectEqual(@as(i128, 2), len_value);
-}
-
-test "e_low_level_lambda - List.with_capacity of zero-sized type creates empty list" {
-    const src =
-        \\x : List({})
-        \\x = List.with_capacity(10)
-        \\len = List.len(x)
-    ;
-
-    const len_value = try evalModuleAndGetInt(src, 1);
-    try testing.expectEqual(@as(i128, 0), len_value);
->>>>>>> 7ac22c81
 }
 
 test "e_low_level_lambda - Dec.to_str returns string representation of decimal" {
