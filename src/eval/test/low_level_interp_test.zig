--- conflicted
+++ resolved
@@ -60,9 +60,6 @@
         .builtin_module = builtin_module.env,
     };
 
-<<<<<<< HEAD
-    var czer = try Can.init(module_env, &parse_ast, null, false);
-=======
     // Create module_envs map for canonicalization (enables qualified calls to Str, List, etc.)
     var module_envs_map = std.AutoHashMap(base.Ident.Idx, Can.AutoImportedType).init(gpa);
     defer module_envs_map.deinit();
@@ -97,7 +94,6 @@
     });
 
     var czer = try Can.init(module_env, &parse_ast, &module_envs_map);
->>>>>>> a55b048d
     defer czer.deinit();
 
     try czer.canonicalizeFile();
