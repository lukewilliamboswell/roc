//! Interpreter implementing the type-carrying architecture.

const std = @import("std");
const builtin = @import("builtin");
const build_options = @import("build_options");
const trace_eval = build_options.trace_eval;
const base_pkg = @import("base");
const types = @import("types");
const import_mapping_mod = types.import_mapping;
const layout = @import("layout");
const can = @import("can");
const TypeScope = types.TypeScope;
const Content = types.Content;
const HashMap = std.hash_map.HashMap;
const unify = @import("check").unifier;
const problem_mod = @import("check").problem;
const snapshot_mod = @import("check").snapshot;
const stack = @import("stack.zig");
const StackValue = @import("StackValue.zig");
const render_helpers = @import("render_helpers.zig");
const builtins = @import("builtins");
const RocOps = builtins.host_abi.RocOps;
const RocExpectFailed = builtins.host_abi.RocExpectFailed;
const RocCrashed = builtins.host_abi.RocCrashed;
const RocStr = builtins.str.RocStr;
const RocDec = builtins.dec.RocDec;
const RocList = builtins.list.RocList;
const utils = builtins.utils;
const Layout = layout.Layout;
const helpers = @import("test/helpers.zig");
const builtin_loading = @import("builtin_loading.zig");
const compiled_builtins = @import("compiled_builtins");
const BuiltinTypes = @import("builtins.zig").BuiltinTypes;

/// Context structure for inc/dec callbacks in list operations
const RefcountContext = struct {
    layout_store: *layout.Store,
    elem_layout: Layout,
    roc_ops: *RocOps,
};

/// Increment callback for list operations - increments refcount of element via StackValue
fn listElementInc(context_opaque: ?*anyopaque, elem_ptr: ?[*]u8) callconv(.c) void {
    const context: *RefcountContext = @ptrCast(@alignCast(context_opaque.?));
    const elem_value = StackValue{
        .layout = context.elem_layout,
        .ptr = @ptrCast(elem_ptr),
        .is_initialized = true,
    };
    elem_value.incref();
}

/// Decrement callback for list operations - decrements refcount of element via StackValue
fn listElementDec(context_opaque: ?*anyopaque, elem_ptr: ?[*]u8) callconv(.c) void {
    const context: *RefcountContext = @ptrCast(@alignCast(context_opaque.?));
    const elem_value = StackValue{
        .layout = context.elem_layout,
        .ptr = @ptrCast(elem_ptr),
        .is_initialized = true,
    };
    elem_value.decref(context.layout_store, context.roc_ops);
}

/// Compare two layouts for equality
/// For lists, this compares the element layout index, so two lists with
/// different element types (e.g., List(Dec) vs List(generic_num)) will be different.
fn layoutsEqual(a: Layout, b: Layout) bool {
    if (a.tag != b.tag) return false;
    return switch (a.tag) {
        .scalar => std.meta.eql(a.data.scalar, b.data.scalar),
        .list => a.data.list == b.data.list,
        .list_of_zst => true,
        .box => a.data.box == b.data.box,
        .box_of_zst => true,
        .record => std.meta.eql(a.data.record, b.data.record),
        .tuple => std.meta.eql(a.data.tuple, b.data.tuple),
        .closure => std.meta.eql(a.data.closure, b.data.closure),
        .zst => true,
    };
}

fn interpreterLookupModuleEnv(
    ctx: ?*const anyopaque,
    module_ident: base_pkg.Ident.Idx,
) ?*const can.ModuleEnv {
    const map_ptr = ctx orelse return null;
    const map: *const std.AutoHashMapUnmanaged(base_pkg.Ident.Idx, *const can.ModuleEnv) =
        @ptrCast(@alignCast(map_ptr));

    if (map.*.get(module_ident)) |entry| {
        return entry;
    }
    return null;
}

/// Interpreter that evaluates canonical Roc expressions against runtime types/layouts.
pub const Interpreter = struct {
    pub const Error = error{
        Crash,
        DivisionByZero,
        IntegerOverflow,
        InvalidMethodReceiver,
        InvalidNumExt,
        InvalidTagExt,
        ListIndexOutOfBounds,
        MethodLookupFailed,
        MethodNotFound,
        NoSpaceLeft,
        NotNumeric,
        NullStackPointer,
        RecordIndexOutOfBounds,
        StringOrderingNotSupported,
        StackOverflow,
        TupleIndexOutOfBounds,
        TypeMismatch,
        ZeroSizedType,
    } || std.mem.Allocator.Error || layout.LayoutError;
    const PolyKey = struct {
        module_id: u32,
        func_id: u32,
        args_len: u32,
        args_ptr: [*]const types.Var,

        fn slice(self: PolyKey) []const types.Var {
            if (self.args_len == 0) return &.{};
            return self.args_ptr[0..self.args_len];
        }

        fn init(module_id: u32, func_id: u32, args: []const types.Var) PolyKey {
            return .{
                .module_id = module_id,
                .func_id = func_id,
                .args_len = @intCast(args.len),
                .args_ptr = if (args.len == 0) undefined else args.ptr,
            };
        }
    };

    const PolyEntry = struct {
        return_var: types.Var,
        return_layout_slot: u32,
        args: []const types.Var,
    };

    const PolyKeyCtx = struct {
        pub fn hash(_: PolyKeyCtx, k: PolyKey) u64 {
            var h = std.hash.Wyhash.init(0);
            h.update(std.mem.asBytes(&k.module_id));
            h.update(std.mem.asBytes(&k.func_id));
            h.update(std.mem.asBytes(&k.args_len));
            if (k.args_len > 0) {
                var i: usize = 0;
                while (i < k.args_len) : (i += 1) {
                    const v_int: u32 = @intFromEnum(k.args_ptr[i]);
                    h.update(std.mem.asBytes(&v_int));
                }
            }
            return h.final();
        }
        pub fn eql(_: PolyKeyCtx, a: PolyKey, b: PolyKey) bool {
            if (a.module_id != b.module_id or a.func_id != b.func_id or a.args_len != b.args_len) return false;
            // Compare type variable indices element-wise
            for (0..a.args_len) |i| {
                if (a.args_ptr[i] != b.args_ptr[i]) return false;
            }
            return true;
        }
    };
    const Binding = struct {
        pattern_idx: can.CIR.Pattern.Idx,
        value: StackValue,
        expr_idx: can.CIR.Expr.Idx,
        /// The source module environment where this binding was created.
        /// Used to distinguish bindings from different modules with the same pattern_idx.
        source_env: *const can.ModuleEnv,
    };
    const DefInProgress = struct {
        pattern_idx: can.CIR.Pattern.Idx,
        expr_idx: can.CIR.Expr.Idx,
        value: ?StackValue,
    };
    allocator: std.mem.Allocator,
    runtime_types: *types.store.Store,
    runtime_layout_store: layout.Store,
    // O(1) Var -> Layout slot cache (0 = unset, else layout_idx + 1)
    var_to_layout_slot: std.array_list.Managed(u32),
    // Empty scope used when converting runtime vars to layouts
    empty_scope: TypeScope,
    // Translation cache: (env_ptr, compile_var) -> runtime_var
    translate_cache: std.AutoHashMap(u64, types.Var),
    // Rigid variable substitution context for generic function instantiation
    // Maps rigid type variables to their concrete instantiations
    rigid_subst: std.AutoHashMap(types.Var, types.Var),

    // Polymorphic instantiation cache

    poly_cache: HashMap(PolyKey, PolyEntry, PolyKeyCtx, 80),

    // Runtime unification context
    env: *can.ModuleEnv,
    /// Root module used for method idents (is_lt, is_eq, etc.) - never changes during execution
    root_env: *can.ModuleEnv,
    builtin_module_env: ?*const can.ModuleEnv,
    /// Array of all module environments, indexed by resolved module index
    /// Used to resolve imports via pre-resolved indices in env.imports.resolved_modules
    all_module_envs: []const *const can.ModuleEnv,
    module_envs: std.AutoHashMapUnmanaged(base_pkg.Ident.Idx, *const can.ModuleEnv),
    module_ids: std.AutoHashMapUnmanaged(base_pkg.Ident.Idx, u32),
    import_envs: std.AutoHashMapUnmanaged(can.CIR.Import.Idx, *const can.ModuleEnv),
    current_module_id: u32,
    next_module_id: u32,
    problems: problem_mod.Store,
    snapshots: snapshot_mod.Store,
    import_mapping: *const import_mapping_mod.ImportMapping,
    unify_scratch: unify.Scratch,

    // Minimal eval support
    stack_memory: stack.Stack,
    bindings: std.array_list.Managed(Binding),
    // Track active closures during calls (for capture lookup)
    active_closures: std.array_list.Managed(StackValue),
    canonical_bool_rt_var: ?types.Var,
    // Used to unwrap extensible tags
    scratch_tags: std.array_list.Managed(types.Tag),
    /// Builtin types required by the interpreter (Bool, Try, etc.)
    builtins: BuiltinTypes,
    def_stack: std.array_list.Managed(DefInProgress),
    /// Target type for num_from_numeral (set by callLowLevelBuiltinWithTargetType)
    num_literal_target_type: ?types.Var,
    /// Last error message from num_from_numeral when payload area is too small
    last_error_message: ?[]const u8,

    pub fn init(allocator: std.mem.Allocator, env: *can.ModuleEnv, builtin_types: BuiltinTypes, builtin_module_env: ?*const can.ModuleEnv, other_envs: []const *const can.ModuleEnv, import_mapping: *const import_mapping_mod.ImportMapping) !Interpreter {
        // Build maps from Ident.Idx to ModuleEnv and module ID
        var module_envs = std.AutoHashMapUnmanaged(base_pkg.Ident.Idx, *const can.ModuleEnv){};
        errdefer module_envs.deinit(allocator);
        var module_ids = std.AutoHashMapUnmanaged(base_pkg.Ident.Idx, u32){};
        errdefer module_ids.deinit(allocator);
        var import_envs = std.AutoHashMapUnmanaged(can.CIR.Import.Idx, *const can.ModuleEnv){};
        errdefer import_envs.deinit(allocator);

        var next_id: u32 = 1; // Start at 1, reserve 0 for current module

        // Safely access import count
        const import_count = if (env.imports.imports.items.items.len > 0)
            env.imports.imports.items.items.len
        else
            0;

        if (other_envs.len > 0 and import_count > 0) {
            // Allocate capacity for all imports (even if some are duplicates)
            try module_envs.ensureTotalCapacity(allocator, @intCast(other_envs.len));
            try module_ids.ensureTotalCapacity(allocator, @intCast(other_envs.len));
            try import_envs.ensureTotalCapacity(allocator, @intCast(import_count));

            // Process ALL imports using pre-resolved module indices
            // Note: Some imports may be unresolved (e.g., platform modules in test context).
            // We skip unresolved imports here - errors will occur at point-of-use if the
            // code actually tries to access an unresolved import.
            for (0..import_count) |i| {
                const import_idx: can.CIR.Import.Idx = @enumFromInt(i);

                // Use pre-resolved module index - skip if not resolved
                const resolved_idx = env.imports.getResolvedModule(import_idx) orelse continue;

                if (resolved_idx >= other_envs.len) continue;

                const module_env = other_envs[resolved_idx];

                // Store in import_envs (always, for every import)
                // This is the critical mapping that e_lookup_external needs!
                import_envs.putAssumeCapacity(import_idx, module_env);

                // Also add to module_envs/module_ids for module lookups (optional, only if ident exists)
                // Use pre-stored ident index instead of string lookup
                if (env.imports.getIdentIdx(import_idx)) |idx| {
                    // Only add to module_envs/module_ids if not already present (to avoid duplicates)
                    if (!module_envs.contains(idx)) {
                        module_envs.putAssumeCapacity(idx, module_env);
                        module_ids.putAssumeCapacity(idx, next_id);
                        next_id += 1;
                    }
                }
            }
        }

        return initWithModuleEnvs(allocator, env, other_envs, module_envs, module_ids, import_envs, next_id, builtin_types, builtin_module_env, import_mapping);
    }

    /// Deinit the interpreter and also free the module maps if they were allocated by init()
    pub fn deinitAndFreeOtherEnvs(self: *Interpreter) void {
        self.deinit();
    }

    pub fn initWithModuleEnvs(
        allocator: std.mem.Allocator,
        env: *can.ModuleEnv,
        all_module_envs: []const *const can.ModuleEnv,
        module_envs: std.AutoHashMapUnmanaged(base_pkg.Ident.Idx, *const can.ModuleEnv),
        module_ids: std.AutoHashMapUnmanaged(base_pkg.Ident.Idx, u32),
        import_envs: std.AutoHashMapUnmanaged(can.CIR.Import.Idx, *const can.ModuleEnv),
        next_module_id: u32,
        builtin_types: BuiltinTypes,
        builtin_module_env: ?*const can.ModuleEnv,
        import_mapping: *const import_mapping_mod.ImportMapping,
    ) !Interpreter {
        const rt_types_ptr = try allocator.create(types.store.Store);
        rt_types_ptr.* = try types.store.Store.initCapacity(allocator, 1024, 512);
        var slots = try std.array_list.Managed(u32).initCapacity(allocator, 1024);
        slots.appendNTimesAssumeCapacity(0, 1024);
        const scope = TypeScope.init(allocator);
        var result = Interpreter{
            .allocator = allocator,
            .runtime_types = rt_types_ptr,
            .runtime_layout_store = undefined, // set below to point at result.runtime_types
            .var_to_layout_slot = slots,
            .empty_scope = scope,
            .translate_cache = std.AutoHashMap(u64, types.Var).init(allocator),
            .rigid_subst = std.AutoHashMap(types.Var, types.Var).init(allocator),
            .poly_cache = HashMap(PolyKey, PolyEntry, PolyKeyCtx, 80).init(allocator),
            .env = env,
            .root_env = env, // Root env is the original env passed to init - used for method idents
            .builtin_module_env = builtin_module_env,
            .all_module_envs = all_module_envs,
            .module_envs = module_envs,
            .module_ids = module_ids,
            .import_envs = import_envs,
            .current_module_id = 0, // Current module always gets ID 0
            .next_module_id = next_module_id,
            .problems = try problem_mod.Store.initCapacity(allocator, 64),
            .snapshots = try snapshot_mod.Store.initCapacity(allocator, 256),
            .import_mapping = import_mapping,
            .unify_scratch = try unify.Scratch.init(allocator),
            .stack_memory = try stack.Stack.initCapacity(allocator, 8 * 1024 * 1024), // 8MB stack
            .bindings = try std.array_list.Managed(Binding).initCapacity(allocator, 8),
            .active_closures = try std.array_list.Managed(StackValue).initCapacity(allocator, 4),
            .canonical_bool_rt_var = null,
            .scratch_tags = try std.array_list.Managed(types.Tag).initCapacity(allocator, 8),
            .builtins = builtin_types,
            .def_stack = try std.array_list.Managed(DefInProgress).initCapacity(allocator, 4),
            .num_literal_target_type = null,
            .last_error_message = null,
        };

        // Use the pre-interned "Builtin.Str" identifier from the module env
        result.runtime_layout_store = try layout.Store.init(env, result.runtime_types, env.idents.builtin_str);

        return result;
    }

    // Minimal evaluator for subset: string literals, lambdas without captures, and lambda calls
    pub fn evalMinimal(self: *Interpreter, expr_idx: can.CIR.Expr.Idx, roc_ops: *RocOps) Error!StackValue {
        return try self.evalExprMinimal(expr_idx, roc_ops, null);
    }

    pub fn registerDefValue(self: *Interpreter, expr_idx: can.CIR.Expr.Idx, value: StackValue) void {
        if (self.def_stack.items.len == 0) return;
        var top = &self.def_stack.items[self.def_stack.items.len - 1];
        if (top.expr_idx == expr_idx and top.value == null) {
            top.value = value;
        }
    }

    pub fn startTrace(self: *Interpreter) void {
        _ = self;
    }

    pub fn endTrace(self: *Interpreter) void {
        _ = self;
    }

    pub fn evaluateExpression(
        self: *Interpreter,
        expr_idx: can.CIR.Expr.Idx,
        ret_ptr: *anyopaque,
        roc_ops: *RocOps,
        arg_ptr: ?*anyopaque,
    ) Error!void {
        if (arg_ptr) |args_ptr| {
            const func_val = try self.evalMinimal(expr_idx, roc_ops);
            defer func_val.decref(&self.runtime_layout_store, roc_ops);

            if (func_val.layout.tag != .closure) {
                self.triggerCrash("evalEntry: expected closure layout, got something else", false, roc_ops);
                return error.Crash;
            }

            const header: *const layout.Closure = @ptrCast(@alignCast(func_val.ptr.?));

            // Switch to the closure's source module for correct expression evaluation.
            // This is critical because pattern indices and expression indices in the closure
            // are relative to the source module where the closure was defined, not the
            // current module. Without this switch, bindings created in the closure body
            // would have the wrong source_env and lookups would fail.
            const saved_env = self.env;
            self.env = @constCast(header.source_env);
            defer self.env = saved_env;

            const params = self.env.store.slicePatterns(header.params);

            try self.active_closures.append(func_val);
            defer _ = self.active_closures.pop();

            const base_binding_len = self.bindings.items.len;

            var temp_binds = try std.array_list.AlignedManaged(Binding, null).initCapacity(self.allocator, params.len);
            defer {
                self.trimBindingList(&temp_binds, 0, roc_ops);
                temp_binds.deinit();
            }

            var param_rt_vars = try self.allocator.alloc(types.Var, params.len);
            defer self.allocator.free(param_rt_vars);

            var param_layouts: []layout.Layout = &.{};
            if (params.len > 0) {
                param_layouts = try self.allocator.alloc(layout.Layout, params.len);
            }
            defer if (param_layouts.len > 0) self.allocator.free(param_layouts);

            var args_tuple_value: StackValue = undefined;
            var args_accessor: StackValue.TupleAccessor = undefined;
            if (params.len > 0) {
                var i: usize = 0;
                while (i < params.len) : (i += 1) {
                    const param_idx = params[i];
                    const param_var = can.ModuleEnv.varFrom(param_idx);
                    const rt_var = try self.translateTypeVar(self.env, param_var);
                    param_rt_vars[i] = rt_var;
                    param_layouts[i] = try self.getRuntimeLayout(rt_var);
                }

                const tuple_idx = try self.runtime_layout_store.putTuple(param_layouts);
                const tuple_layout = self.runtime_layout_store.getLayout(tuple_idx);
                args_tuple_value = StackValue{ .layout = tuple_layout, .ptr = args_ptr, .is_initialized = true };
                args_accessor = try args_tuple_value.asTuple(&self.runtime_layout_store);

                var j: usize = 0;
                while (j < params.len) : (j += 1) {
                    // getElement expects original index and converts to sorted internally
                    const arg_value = try args_accessor.getElement(j);
                    const matched = try self.patternMatchesBind(params[j], arg_value, param_rt_vars[j], roc_ops, &temp_binds, @enumFromInt(0));
                    if (!matched) return error.TypeMismatch;
                }
            }

            if (params.len == 0) {
                // Nothing to bind for zero-argument functions
            } else {
                for (temp_binds.items) |binding| {
                    try self.bindings.append(binding);
                }
                temp_binds.items.len = 0;
            }

            defer self.trimBindingList(&self.bindings, base_binding_len, roc_ops);

            const result_value = try self.evalExprMinimal(header.body_idx, roc_ops, null);
            defer result_value.decref(&self.runtime_layout_store, roc_ops);

            // Only copy result if the result type is compatible with ret_ptr
            if (try self.shouldCopyResult(result_value, ret_ptr, roc_ops)) {
                try result_value.copyToPtr(&self.runtime_layout_store, ret_ptr, roc_ops);
            }
            return;
        }

        const result = try self.evalMinimal(expr_idx, roc_ops);
        defer result.decref(&self.runtime_layout_store, roc_ops);

        // Only copy result if the result type is compatible with ret_ptr
        if (try self.shouldCopyResult(result, ret_ptr, roc_ops)) {
            try result.copyToPtr(&self.runtime_layout_store, ret_ptr, roc_ops);
        }
    }

    /// Check if the result should be copied to ret_ptr based on the result's layout.
    /// Returns false for zero-sized types (nothing to copy).
    /// Validates that ret_ptr is properly aligned for the result type.
    fn shouldCopyResult(self: *Interpreter, result: StackValue, ret_ptr: *anyopaque, _: *RocOps) !bool {
        const result_size = self.runtime_layout_store.layoutSize(result.layout);
        if (result_size == 0) {
            // Zero-sized types don't need copying
            return false;
        }

        // Validate alignment: ret_ptr must be properly aligned for the result type.
        // A mismatch here indicates a type error between what the platform expects
        // and what the Roc code returns. This should have been caught at compile
        // time, but if the type checking didn't enforce the constraint, we catch
        // it here at runtime.
        const required_alignment = result.layout.alignment(self.runtime_layout_store.targetUsize());
        const ret_addr = @intFromPtr(ret_ptr);
        if (ret_addr % required_alignment.toByteUnits() != 0) {
            return error.TypeMismatch;
        }

        return true;
    }

    fn evalExprMinimal(
        self: *Interpreter,
        expr_idx: can.CIR.Expr.Idx,
        roc_ops: *RocOps,
        expected_rt_var: ?types.Var,
    ) Error!StackValue {
        const expr = self.env.store.getExpr(expr_idx);
        switch (expr) {
            .e_block => |blk| {
                // New scope for bindings
                const original_len = self.bindings.items.len;
                defer self.trimBindingList(&self.bindings, original_len, roc_ops);

                const stmts = self.env.store.sliceStatements(blk.stmts);

                // First pass: add placeholders for all decl/var lambdas/closures (mutual recursion support)
                for (stmts) |stmt_idx| {
                    const stmt = self.env.store.getStatement(stmt_idx);
                    const Placeholder = struct {
                        fn exists(self_interp: *Interpreter, start: usize, pattern_idx: can.CIR.Pattern.Idx) bool {
                            var i: usize = self_interp.bindings.items.len;
                            while (i > start) {
                                i -= 1;
                                if (self_interp.bindings.items[i].pattern_idx == pattern_idx) return true;
                            }
                            return false;
                        }
                        fn add(self_interp: *Interpreter, patt_idx: can.CIR.Pattern.Idx, rhs_expr: can.CIR.Expr.Idx) !void {
                            const patt_ct_var = can.ModuleEnv.varFrom(patt_idx);
                            const patt_rt_var = try self_interp.translateTypeVar(self_interp.env, patt_ct_var);
                            const closure_layout = try self_interp.getRuntimeLayout(patt_rt_var);
                            if (closure_layout.tag != .closure) return; // only closures get placeholders
                            const lam_or = self_interp.env.store.getExpr(rhs_expr);
                            var body_idx: can.CIR.Expr.Idx = rhs_expr;
                            var params: can.CIR.Pattern.Span = .{ .span = .{ .start = 0, .len = 0 } };
                            if (lam_or == .e_lambda) {
                                body_idx = lam_or.e_lambda.body;
                                params = lam_or.e_lambda.args;
                            } else if (lam_or == .e_closure) {
                                const lam_expr = self_interp.env.store.getExpr(lam_or.e_closure.lambda_idx);
                                if (lam_expr == .e_lambda) {
                                    body_idx = lam_expr.e_lambda.body;
                                    params = lam_expr.e_lambda.args;
                                }
                            } else return;
                            const ph = try self_interp.pushRaw(closure_layout, 0);
                            if (ph.ptr) |ptr| {
                                const header: *layout.Closure = @ptrCast(@alignCast(ptr));
                                header.* = .{
                                    .body_idx = body_idx,
                                    .params = params,
                                    .captures_pattern_idx = @enumFromInt(@as(u32, 0)),
                                    .captures_layout_idx = closure_layout.data.closure.captures_layout_idx,
                                    .lambda_expr_idx = rhs_expr,
                                    .source_env = self_interp.env,
                                };
                            }
                            try self_interp.bindings.append(.{ .pattern_idx = patt_idx, .value = ph, .expr_idx = rhs_expr, .source_env = self_interp.env });
                        }
                    };
                    switch (stmt) {
                        .s_decl => |d| {
                            const patt = self.env.store.getPattern(d.pattern);
                            if (patt != .assign) continue;
                            const rhs = self.env.store.getExpr(d.expr);
                            if ((rhs == .e_lambda or rhs == .e_closure) and !Placeholder.exists(self, original_len, d.pattern)) {
                                try Placeholder.add(self, d.pattern, d.expr);
                            }
                        },
                        .s_decl_gen => |d| {
                            const patt = self.env.store.getPattern(d.pattern);
                            if (patt != .assign) continue;
                            const rhs = self.env.store.getExpr(d.expr);
                            if ((rhs == .e_lambda or rhs == .e_closure) and !Placeholder.exists(self, original_len, d.pattern)) {
                                try Placeholder.add(self, d.pattern, d.expr);
                            }
                        },
                        .s_var => |v| {
                            const patt = self.env.store.getPattern(v.pattern_idx);
                            if (patt != .assign) continue;
                            const rhs = self.env.store.getExpr(v.expr);
                            if ((rhs == .e_lambda or rhs == .e_closure) and !Placeholder.exists(self, original_len, v.pattern_idx)) {
                                try Placeholder.add(self, v.pattern_idx, v.expr);
                            }
                        },
                        else => {},
                    }
                }

                // Second pass: evaluate statements, updating placeholders
                for (stmts) |stmt_idx| {
                    const stmt = self.env.store.getStatement(stmt_idx);
                    switch (stmt) {
                        .s_decl => |d| {
                            const expr_ct_var = can.ModuleEnv.varFrom(d.expr);
                            const expr_rt_var = try self.translateTypeVar(self.env, expr_ct_var);
                            var temp_binds = try std.array_list.AlignedManaged(Binding, null).initCapacity(self.allocator, 4);
                            defer {
                                self.trimBindingList(&temp_binds, 0, roc_ops);
                                temp_binds.deinit();
                            }

                            const val = try self.evalExprMinimal(d.expr, roc_ops, expr_rt_var);
                            defer val.decref(&self.runtime_layout_store, roc_ops);

                            if (!try self.patternMatchesBind(d.pattern, val, expr_rt_var, roc_ops, &temp_binds, d.expr)) {
                                return error.TypeMismatch;
                            }

                            for (temp_binds.items) |binding| {
                                try self.upsertBinding(binding, original_len, roc_ops);
                            }
                            temp_binds.items.len = 0;
                        },
                        .s_decl_gen => |d| {
                            const expr_ct_var = can.ModuleEnv.varFrom(d.expr);
                            const expr_rt_var = try self.translateTypeVar(self.env, expr_ct_var);
                            var temp_binds = try std.array_list.AlignedManaged(Binding, null).initCapacity(self.allocator, 4);
                            defer {
                                self.trimBindingList(&temp_binds, 0, roc_ops);
                                temp_binds.deinit();
                            }

                            const val = try self.evalExprMinimal(d.expr, roc_ops, expr_rt_var);
                            defer val.decref(&self.runtime_layout_store, roc_ops);

                            if (!try self.patternMatchesBind(d.pattern, val, expr_rt_var, roc_ops, &temp_binds, d.expr)) {
                                return error.TypeMismatch;
                            }

                            for (temp_binds.items) |binding| {
                                try self.upsertBinding(binding, original_len, roc_ops);
                            }
                            temp_binds.items.len = 0;
                        },
                        .s_var => |v| {
                            const expr_ct_var = can.ModuleEnv.varFrom(v.expr);
                            const expr_rt_var = try self.translateTypeVar(self.env, expr_ct_var);
                            var temp_binds = try std.array_list.AlignedManaged(Binding, null).initCapacity(self.allocator, 4);
                            defer {
                                self.trimBindingList(&temp_binds, 0, roc_ops);
                                temp_binds.deinit();
                            }

                            const val = try self.evalExprMinimal(v.expr, roc_ops, expr_rt_var);
                            defer val.decref(&self.runtime_layout_store, roc_ops);

                            if (!try self.patternMatchesBind(v.pattern_idx, val, expr_rt_var, roc_ops, &temp_binds, v.expr)) {
                                return error.TypeMismatch;
                            }

                            for (temp_binds.items) |binding| {
                                try self.upsertBinding(binding, original_len, roc_ops);
                            }
                            temp_binds.items.len = 0;
                        },
                        .s_reassign => |r| {
                            const patt = self.env.store.getPattern(r.pattern_idx);
                            if (patt != .assign) {
                                self.triggerCrash("s_reassign: pattern is not an assign pattern", false, roc_ops);
                                return error.Crash;
                            }
                            const new_val = try self.evalExprMinimal(r.expr, roc_ops, null);
                            // Search through all bindings, not just current block scope
                            // This allows reassigning variables from outer scopes (e.g., in for loops)
                            var j: usize = self.bindings.items.len;
                            while (j > 0) {
                                j -= 1;
                                if (self.bindings.items[j].pattern_idx == r.pattern_idx) {
                                    self.bindings.items[j].value.decref(&self.runtime_layout_store, roc_ops);
                                    self.bindings.items[j].value = new_val;
                                    break;
                                }
                            }
                        },
                        .s_crash => |c| {
                            const msg = self.env.getString(c.msg);
                            self.triggerCrash(msg, false, roc_ops);
                            return error.Crash;
                        },
                        .s_expect => |expect_stmt| {
                            const bool_rt_var = try self.getCanonicalBoolRuntimeVar();
                            const cond_val = try self.evalExprMinimal(expect_stmt.body, roc_ops, bool_rt_var);
                            const is_true = boolValueEquals(true, cond_val);
                            if (!is_true) {
                                self.handleExpectFailure(expect_stmt.body, roc_ops);
                                return error.Crash;
                            }
                        },
                        .s_expr => |sx| {
                            _ = try self.evalExprMinimal(sx.expr, roc_ops, null);
                        },
                        .s_dbg => |dbg_stmt| {
                            const inner_ct_var = can.ModuleEnv.varFrom(dbg_stmt.expr);
                            const inner_rt_var = try self.translateTypeVar(self.env, inner_ct_var);
                            const value = try self.evalExprMinimal(dbg_stmt.expr, roc_ops, inner_rt_var);
                            defer value.decref(&self.runtime_layout_store, roc_ops);
                            const rendered = try self.renderValueRocWithType(value, inner_rt_var);
                            defer self.allocator.free(rendered);
                            roc_ops.dbg(rendered);
                        },
                        .s_for => |for_stmt| {
                            // Evaluate the list expression
                            const expr_ct_var = can.ModuleEnv.varFrom(for_stmt.expr);
                            const expr_rt_var = try self.translateTypeVar(self.env, expr_ct_var);
                            const list_value = try self.evalExprMinimal(for_stmt.expr, roc_ops, expr_rt_var);
                            defer list_value.decref(&self.runtime_layout_store, roc_ops);

                            // Get the list layout
                            if (list_value.layout.tag != .list) {
                                return error.TypeMismatch;
                            }
                            const elem_layout_idx = list_value.layout.data.list;
                            const elem_layout = self.runtime_layout_store.getLayout(elem_layout_idx);
                            const elem_size: usize = @intCast(self.runtime_layout_store.layoutSize(elem_layout));

                            // Get the RocList header
                            const list_header: *const RocList = @ptrCast(@alignCast(list_value.ptr.?));
                            const list_len = list_header.len();

                            // Get the element type for binding
                            const patt_ct_var = can.ModuleEnv.varFrom(for_stmt.patt);
                            const patt_rt_var = try self.translateTypeVar(self.env, patt_ct_var);

                            // Iterate over each element
                            var i: usize = 0;
                            while (i < list_len) : (i += 1) {
                                // Get pointer to element
                                const elem_ptr = if (list_header.bytes) |buffer|
                                    buffer + i * elem_size
                                else
                                    return error.TypeMismatch;

                                // Create a StackValue from the element
                                var elem_value = StackValue{
                                    .ptr = elem_ptr,
                                    .layout = elem_layout,
                                    .is_initialized = true,
                                };

                                // Increment refcount since we're creating a new reference
                                elem_value.incref();

                                // Bind the pattern to the element value
                                var temp_binds = try std.array_list.AlignedManaged(Binding, null).initCapacity(self.allocator, 4);
                                defer {
                                    self.trimBindingList(&temp_binds, 0, roc_ops);
                                    temp_binds.deinit();
                                }

                                if (!try self.patternMatchesBind(for_stmt.patt, elem_value, patt_rt_var, roc_ops, &temp_binds, @enumFromInt(0))) {
                                    elem_value.decref(&self.runtime_layout_store, roc_ops);
                                    return error.TypeMismatch;
                                }

                                // Add bindings to the environment
                                const loop_bindings_start = self.bindings.items.len;
                                for (temp_binds.items) |binding| {
                                    try self.bindings.append(binding);
                                }

                                // Evaluate the body
                                const body_result = try self.evalExprMinimal(for_stmt.body, roc_ops, null);
                                body_result.decref(&self.runtime_layout_store, roc_ops);

                                // Clean up bindings for this iteration
                                self.trimBindingList(&self.bindings, loop_bindings_start, roc_ops);

                                // Decrement the element reference (it was incremented above)
                                elem_value.decref(&self.runtime_layout_store, roc_ops);
                            }
                        },
                        .s_while => |while_stmt| {
                            // Loop until condition becomes false
                            while (true) {
                                // 1. EVALUATE CONDITION
                                const cond_ct_var = can.ModuleEnv.varFrom(while_stmt.cond);
                                const cond_rt_var = try self.translateTypeVar(self.env, cond_ct_var);
                                const cond_value = try self.evalExprMinimal(while_stmt.cond, roc_ops, cond_rt_var);

                                // 2. CHECK IF CONDITION IS TRUE
                                const cond_is_true = boolValueEquals(true, cond_value);

                                // 3. EXIT LOOP IF CONDITION IS FALSE
                                if (!cond_is_true) {
                                    break;
                                }

                                // 4. EVALUATE BODY
                                const body_result = try self.evalExprMinimal(while_stmt.body, roc_ops, null);
                                defer body_result.decref(&self.runtime_layout_store, roc_ops);

                                // Body result is {} (empty record), so nothing to do with it
                                // Loop continues to next iteration
                            }

                            // While loop completes and returns {} (implicitly)
                        },
                        else => {
                            self.triggerCrash("e_block: unhandled statement type", false, roc_ops);
                            return error.Crash;
                        },
                    }
                }

                return try self.evalExprMinimal(blk.final_expr, roc_ops, null);
            },
            .e_num => |num_lit| {
                // Use runtime type to choose layout
                const rt_var = expected_rt_var orelse blk: {
                    const ct_var = can.ModuleEnv.varFrom(expr_idx);
                    break :blk try self.translateTypeVar(self.env, ct_var);
                };
                const layout_val = try self.getRuntimeLayout(rt_var);
                var value = try self.pushRaw(layout_val, 0);
                // Write integer as i128 respecting precision via StackValue
                value.is_initialized = false;
                switch (layout_val.tag) {
                    .scalar => switch (layout_val.data.scalar.tag) {
                        .int => try value.setIntFromBytes(num_lit.value.bytes, num_lit.value.kind == .u128),
                        .frac => switch (layout_val.data.scalar.data.frac) {
                            .f32 => {
                                const ptr = @as(*f32, @ptrCast(@alignCast(value.ptr.?)));
                                // For u128 values, convert from the raw bytes
                                if (num_lit.value.kind == .u128) {
                                    const u128_val: u128 = @bitCast(num_lit.value.bytes);
                                    ptr.* = @floatFromInt(u128_val);
                                } else {
                                    ptr.* = @floatFromInt(num_lit.value.toI128());
                                }
                            },
                            .f64 => {
                                const ptr = @as(*f64, @ptrCast(@alignCast(value.ptr.?)));
                                if (num_lit.value.kind == .u128) {
                                    const u128_val: u128 = @bitCast(num_lit.value.bytes);
                                    ptr.* = @floatFromInt(u128_val);
                                } else {
                                    ptr.* = @floatFromInt(num_lit.value.toI128());
                                }
                            },
                            .dec => {
                                const ptr = @as(*RocDec, @ptrCast(@alignCast(value.ptr.?)));
                                ptr.* = .{ .num = num_lit.value.toI128() * RocDec.one_point_zero_i128 };
                            },
                        },
                        else => return error.TypeMismatch,
                    },
                    else => return error.TypeMismatch,
                }
                value.is_initialized = true;
                return value;
            },
            .e_unary_minus => |unary_minus| {
                // Desugar `-a` to `a.negate()`
                // Use root_env.idents because method idents must be consistent across all modules
                return try self.dispatchUnaryOpMethod(self.root_env.idents.negate, unary_minus.expr, roc_ops);
            },
            .e_unary_not => |unary_not| {
                // Desugar `!a` to `a.not()`
                // Use root_env.idents because method idents must be consistent across all modules
                return try self.dispatchUnaryOpMethod(self.root_env.idents.not, unary_not.expr, roc_ops);
            },
            .e_binop => |binop| {
                // Use root_env.idents for all method dispatches because method idents must be
                // consistent across all modules. Different modules may have different ident
                // indices for the same strings, so we always use the root module's indices.
                switch (binop.op) {
                    .add => {
                        // Desugar `a + b` to `a.plus(b)`
                        return try self.dispatchBinaryOpMethod(self.root_env.idents.plus, binop.lhs, binop.rhs, roc_ops);
                    },
                    .sub => {
                        // Desugar `a - b` to `a.minus(b)`
                        return try self.dispatchBinaryOpMethod(self.root_env.idents.minus, binop.lhs, binop.rhs, roc_ops);
                    },
                    .mul => {
                        // Desugar `a * b` to `a.times(b)`
                        return try self.dispatchBinaryOpMethod(self.root_env.idents.times, binop.lhs, binop.rhs, roc_ops);
                    },
                    .div => {
                        // Desugar `a / b` to `a.div_by(b)`
                        return try self.dispatchBinaryOpMethod(self.root_env.idents.div_by, binop.lhs, binop.rhs, roc_ops);
                    },
                    .div_trunc => {
                        // Desugar `a // b` to `a.div_trunc_by(b)`
                        return try self.dispatchBinaryOpMethod(self.root_env.idents.div_trunc_by, binop.lhs, binop.rhs, roc_ops);
                    },
                    .rem => {
                        // Desugar `a % b` to `a.rem_by(b)`
                        return try self.dispatchBinaryOpMethod(self.root_env.idents.rem_by, binop.lhs, binop.rhs, roc_ops);
                    },
                    .lt => {
                        // Desugar `a < b` to `a.is_lt(b)`
                        return try self.dispatchBinaryOpMethod(self.root_env.idents.is_lt, binop.lhs, binop.rhs, roc_ops);
                    },
                    .le => {
                        // Desugar `a <= b` to `a.is_lte(b)`
                        return try self.dispatchBinaryOpMethod(self.root_env.idents.is_lte, binop.lhs, binop.rhs, roc_ops);
                    },
                    .gt => {
                        // Desugar `a > b` to `a.is_gt(b)`
                        return try self.dispatchBinaryOpMethod(self.root_env.idents.is_gt, binop.lhs, binop.rhs, roc_ops);
                    },
                    .ge => {
                        // Desugar `a >= b` to `a.is_gte(b)`
                        return try self.dispatchBinaryOpMethod(self.root_env.idents.is_gte, binop.lhs, binop.rhs, roc_ops);
                    },
                    .eq => {
                        // Desugar `a == b` to `a.is_eq(b)`
                        return try self.dispatchBinaryOpMethod(self.root_env.idents.is_eq, binop.lhs, binop.rhs, roc_ops);
                    },
                    .ne => {
<<<<<<< HEAD
                        // Desugar `a != b` to `a.is_eq(b).not()` (i.e., the negation of equality)
                        var eq_result = try self.dispatchBinaryOpMethod(self.env.is_eq_ident, binop.lhs, binop.rhs, roc_ops);
                        defer eq_result.decref(&self.runtime_layout_store, roc_ops);
                        // Negate the boolean result
                        return try self.makeBoolValue(!boolValueEquals(true, eq_result));
=======
                        // Desugar `a != b` to `a.is_ne(b)`
                        return try self.dispatchBinaryOpMethod(self.root_env.idents.is_ne, binop.lhs, binop.rhs, roc_ops);
>>>>>>> 4b811d2d
                    },
                    .@"or" => {
                        var lhs = try self.evalExprMinimal(binop.lhs, roc_ops, null);
                        defer lhs.decref(&self.runtime_layout_store, roc_ops);
                        if (boolValueEquals(true, lhs)) {
                            return try self.makeBoolValue(true);
                        }

                        var rhs = try self.evalExprMinimal(binop.rhs, roc_ops, null);
                        defer rhs.decref(&self.runtime_layout_store, roc_ops);
                        return try self.makeBoolValue(boolValueEquals(true, rhs));
                    },
                    .@"and" => {
                        var lhs = try self.evalExprMinimal(binop.lhs, roc_ops, null);
                        defer lhs.decref(&self.runtime_layout_store, roc_ops);
                        if (boolValueEquals(false, lhs)) {
                            return try self.makeBoolValue(false);
                        }

                        var rhs = try self.evalExprMinimal(binop.rhs, roc_ops, null);
                        defer rhs.decref(&self.runtime_layout_store, roc_ops);
                        return try self.makeBoolValue(boolValueEquals(true, rhs));
                    },
                }
            },
            .e_if => |if_expr| {
                const branches = self.env.store.sliceIfBranches(if_expr.branches);
                // Evaluate branches in order; pick first true condition
                var i: usize = 0;
                while (i < branches.len) : (i += 1) {
                    const br = self.env.store.getIfBranch(branches[i]);
                    const cond_val = try self.evalExprMinimal(br.cond, roc_ops, null);
                    const cond_is_true = boolValueEquals(true, cond_val);
                    if (cond_is_true) {
                        return try self.evalExprMinimal(br.body, roc_ops, null);
                    }
                }
                // No condition matched; evaluate final else
                return try self.evalExprMinimal(if_expr.final_else, roc_ops, null);
            },
            .e_str => |str_expr| {
                const segments = self.env.store.sliceExpr(str_expr.span);
                if (segments.len == 0) {
                    const value = try self.pushStr("");
                    const roc_str_ptr: *RocStr = @ptrCast(@alignCast(value.ptr.?));
                    roc_str_ptr.* = RocStr.empty();
                    return value;
                }

                var segment_strings = std.array_list.AlignedManaged(RocStr, null).init(self.allocator);
                defer {
                    for (segment_strings.items) |segment_str| {
                        segment_str.decref(roc_ops);
                    }
                    segment_strings.deinit();
                }

                var total_len: usize = 0;
                for (segments) |seg_idx| {
                    const seg_expr = self.env.store.getExpr(seg_idx);
                    if (seg_expr == .e_str_segment) {
                        const content = self.env.getString(seg_expr.e_str_segment.literal);
                        var literal_str = RocStr.fromSlice(content, roc_ops);
                        total_len += literal_str.asSlice().len;
                        try segment_strings.append(literal_str);
                        continue;
                    }

                    const seg_ct_var = can.ModuleEnv.varFrom(seg_idx);
                    const seg_rt_var = try self.translateTypeVar(self.env, seg_ct_var);
                    const seg_value = try self.evalExprMinimal(seg_idx, roc_ops, seg_rt_var);
                    const segment_str = try self.stackValueToRocStr(seg_value, seg_rt_var, roc_ops);
                    seg_value.decref(&self.runtime_layout_store, roc_ops);
                    total_len += segment_str.asSlice().len;
                    try segment_strings.append(segment_str);
                }

                const result_str: RocStr = if (total_len == 0)
                    RocStr.empty()
                else blk: {
                    const buffer = try self.allocator.alloc(u8, total_len);
                    defer self.allocator.free(buffer);
                    var offset: usize = 0;
                    for (segment_strings.items) |segment_str| {
                        const slice = segment_str.asSlice();
                        std.mem.copyForwards(u8, buffer[offset .. offset + slice.len], slice);
                        offset += slice.len;
                    }
                    break :blk RocStr.fromSlice(buffer, roc_ops);
                };

                const value = try self.pushStr("");
                const roc_str_ptr: *RocStr = @ptrCast(@alignCast(value.ptr.?));
                roc_str_ptr.* = result_str;
                return value;
            },
            .e_str_segment => |seg| {
                const content = self.env.getString(seg.literal);
                const value = try self.pushStr(content);
                const roc_str: *RocStr = @ptrCast(@alignCast(value.ptr.?));
                roc_str.* = RocStr.fromSlice(content, roc_ops);
                return value;
            },
            .e_frac_f32 => |lit| {
                const rt_var = expected_rt_var orelse blk: {
                    const ct_var = can.ModuleEnv.varFrom(expr_idx);
                    break :blk try self.translateTypeVar(self.env, ct_var);
                };
                const layout_val = try self.getRuntimeLayout(rt_var);
                const value = try self.pushRaw(layout_val, 0);
                if (value.ptr) |ptr| {
                    const typed_ptr: *f32 = @ptrCast(@alignCast(ptr));
                    typed_ptr.* = lit.value;
                }
                return value;
            },
            .e_frac_f64 => |lit| {
                const rt_var = expected_rt_var orelse blk: {
                    const ct_var = can.ModuleEnv.varFrom(expr_idx);
                    break :blk try self.translateTypeVar(self.env, ct_var);
                };
                const layout_val = try self.getRuntimeLayout(rt_var);
                const value = try self.pushRaw(layout_val, 0);
                if (value.ptr) |ptr| {
                    const typed_ptr: *f64 = @ptrCast(@alignCast(ptr));
                    typed_ptr.* = lit.value;
                }
                return value;
            },
            .e_dec => |dec_lit| {
                const rt_var = expected_rt_var orelse blk: {
                    const ct_var = can.ModuleEnv.varFrom(expr_idx);
                    break :blk try self.translateTypeVar(self.env, ct_var);
                };
                const layout_val = try self.getRuntimeLayout(rt_var);
                const value = try self.pushRaw(layout_val, 0);
                if (value.ptr) |ptr| {
                    const typed_ptr: *RocDec = @ptrCast(@alignCast(ptr));
                    typed_ptr.* = dec_lit.value;
                }
                return value;
            },
            .e_dec_small => |small| {
                const rt_var = expected_rt_var orelse blk: {
                    const ct_var = can.ModuleEnv.varFrom(expr_idx);
                    break :blk try self.translateTypeVar(self.env, ct_var);
                };
                const layout_val = try self.getRuntimeLayout(rt_var);
                const value = try self.pushRaw(layout_val, 0);
                if (value.ptr) |ptr| {
                    const typed_ptr: *RocDec = @ptrCast(@alignCast(ptr));
                    const scale_factor = std.math.pow(i128, 10, RocDec.decimal_places - small.value.denominator_power_of_ten);
                    const scaled = @as(i128, small.value.numerator) * scale_factor;
                    typed_ptr.* = RocDec{ .num = scaled };
                }
                return value;
            },
            .e_tuple => |tup| {
                // Evaluate all elements first to drive runtime unification
                const elems = self.env.store.sliceExpr(tup.elems);
                var values = try std.array_list.AlignedManaged(StackValue, null).initCapacity(self.allocator, elems.len);
                defer values.deinit();
                for (elems) |e_idx| {
                    const v = try self.evalExprMinimal(e_idx, roc_ops, null);
                    try values.append(v);
                }

                // Compute tuple layout from concrete element value layouts
                var elem_layouts = try self.allocator.alloc(Layout, values.items.len);
                defer self.allocator.free(elem_layouts);
                for (values.items, 0..) |v, ii| elem_layouts[ii] = v.layout;
                const tuple_layout_idx = try self.runtime_layout_store.putTuple(elem_layouts);
                const tuple_layout = self.runtime_layout_store.getLayout(tuple_layout_idx);
                var dest = try self.pushRaw(tuple_layout, 0);
                var accessor = try dest.asTuple(&self.runtime_layout_store);

                if (values.items.len != accessor.getElementCount()) return error.TypeMismatch;
                var i: usize = 0;
                while (i < values.items.len) : (i += 1) {
                    // Pass the original index - setElement->getElement will convert to sorted internally
                    try accessor.setElement(i, values.items[i], roc_ops);
                }
                return dest;
            },
            .e_list => |list_expr| {
                const elem_indices = self.env.store.sliceExpr(list_expr.elems);
                const list_rt_var = expected_rt_var orelse blk: {
                    const ct_var = can.ModuleEnv.varFrom(expr_idx);
                    break :blk try self.translateTypeVar(self.env, ct_var);
                };

                // Get the first element's variables, which is representative of all the element vars
                const elems = self.env.store.sliceExpr(list_expr.elems);
                std.debug.assert(elems.len > 0);
                const first_elem_var: types.Var = @enumFromInt(@intFromEnum(elems[0]));

                const elem_rt_var = try self.translateTypeVar(self.env, first_elem_var);

                var values = try std.array_list.AlignedManaged(StackValue, null).initCapacity(self.allocator, elem_indices.len);
                defer {
                    // Decref temporary element values after they've been copied into the list.
                    // copyToPtr increfs refcounted values, so we need to release the temporary references.
                    for (values.items) |val| {
                        val.decref(&self.runtime_layout_store, roc_ops);
                    }
                    values.deinit();
                }

                for (elem_indices) |elem_idx| {
                    const val = try self.evalExprMinimal(elem_idx, roc_ops, elem_rt_var);
                    try values.append(val);
                }

                // Handle empty list case first
                if (values.items.len == 0) {
                    const list_layout = try self.getRuntimeLayout(list_rt_var);
                    const dest = try self.pushRaw(list_layout, 0);
                    if (dest.ptr == null) return dest;
                    const header: *RocList = @ptrCast(@alignCast(dest.ptr.?));
                    header.* = RocList.empty();
                    return dest;
                }

                // Use the actual layout from the first evaluated element, not the type-variable-derived layout.
                // This is critical because type variables may be flex vars that get defaulted to Dec,
                // but the actual elements (e.g., strings) have their concrete layout from evaluation.
                const actual_elem_layout = values.items[0].layout;

                // Create the list layout with the correct element layout
                const correct_elem_idx = try self.runtime_layout_store.insertLayout(actual_elem_layout);
                const actual_list_layout = Layout{ .tag = .list, .data = .{ .list = correct_elem_idx } };

                const dest = try self.pushRaw(actual_list_layout, 0);
                if (dest.ptr == null) return dest;
                const header: *RocList = @ptrCast(@alignCast(dest.ptr.?));
                const elem_alignment = actual_elem_layout.alignment(self.runtime_layout_store.targetUsize()).toByteUnits();
                const elem_alignment_u32: u32 = @intCast(elem_alignment);
                const elem_size: usize = @intCast(self.runtime_layout_store.layoutSize(actual_elem_layout));
                const elements_refcounted = actual_elem_layout.isRefcounted();

                var runtime_list = RocList.allocateExact(
                    elem_alignment_u32,
                    values.items.len,
                    elem_size,
                    elements_refcounted,
                    roc_ops,
                );

                if (elem_size > 0) {
                    if (runtime_list.bytes) |buffer| {
                        var i: usize = 0;
                        while (i < values.items.len) : (i += 1) {
                            const dest_ptr = buffer + i * elem_size;
                            try values.items[i].copyToPtr(&self.runtime_layout_store, dest_ptr, roc_ops);
                        }
                    }
                }

                markListElementCount(&runtime_list, elements_refcounted);
                header.* = runtime_list;
                return dest;
            },
            .e_record => |rec| {
                // Allocate record and fill fields
                const ct_var = can.ModuleEnv.varFrom(expr_idx);
                const rt_var = try self.translateTypeVar(self.env, ct_var);

                var union_names = std.array_list.AlignedManaged(base_pkg.Ident.Idx, null).init(self.allocator);
                defer union_names.deinit();
                var union_layouts = std.array_list.AlignedManaged(layout.Layout, null).init(self.allocator);
                defer union_layouts.deinit();
                var union_indices = std.AutoHashMap(u32, usize).init(self.allocator);
                defer union_indices.deinit();

                var field_values = std.array_list.AlignedManaged(StackValue, null).init(self.allocator);
                defer {
                    for (field_values.items) |val| {
                        val.decref(&self.runtime_layout_store, roc_ops);
                    }
                    field_values.deinit();
                }

                const upsert = struct {
                    fn go(
                        names: *std.array_list.AlignedManaged(base_pkg.Ident.Idx, null),
                        layouts: *std.array_list.AlignedManaged(layout.Layout, null),
                        indices: *std.AutoHashMap(u32, usize),
                        name: base_pkg.Ident.Idx,
                        layout_value: layout.Layout,
                    ) !void {
                        const key: u32 = @bitCast(name);
                        if (indices.get(key)) |idx_ptr| {
                            layouts.items[idx_ptr] = layout_value;
                            names.items[idx_ptr] = name;
                        } else {
                            try layouts.append(layout_value);
                            try names.append(name);
                            try indices.put(key, layouts.items.len - 1);
                        }
                    }
                }.go;

                var base_accessor_opt: ?StackValue.RecordAccessor = null;

                if (rec.ext) |ext_idx| {
                    const ext_ct_var = can.ModuleEnv.varFrom(ext_idx);
                    const ext_rt_var = try self.translateTypeVar(self.env, ext_ct_var);
                    var base_value = try self.evalExprMinimal(ext_idx, roc_ops, ext_rt_var);
                    if (base_value.layout.tag != .record) {
                        base_value.decref(&self.runtime_layout_store, roc_ops);
                        return error.TypeMismatch;
                    }
                    defer base_value.decref(&self.runtime_layout_store, roc_ops);
                    var base_accessor = try base_value.asRecord(&self.runtime_layout_store);
                    base_accessor_opt = base_accessor;

                    var idx: usize = 0;
                    while (idx < base_accessor.getFieldCount()) : (idx += 1) {
                        const info = base_accessor.field_layouts.get(idx);
                        const field_layout = self.runtime_layout_store.getLayout(info.layout);
                        try upsert(&union_names, &union_layouts, &union_indices, info.name, field_layout);
                    }
                }

                const fields = self.env.store.sliceRecordFields(rec.fields);
                try field_values.ensureTotalCapacity(fields.len);
                var field_list_index: usize = 0;
                while (field_list_index < fields.len) : (field_list_index += 1) {
                    const field_idx_val = fields[field_list_index];
                    const f = self.env.store.getRecordField(field_idx_val);
                    const field_ct_var = can.ModuleEnv.varFrom(f.value);
                    const field_rt_var = try self.translateTypeVar(self.env, field_ct_var);
                    const val = try self.evalExprMinimal(f.value, roc_ops, field_rt_var);
                    try field_values.append(val);
                    const field_layout = val.layout;
                    try upsert(&union_names, &union_layouts, &union_indices, f.name, field_layout);
                }
                const record_layout_idx = try self.runtime_layout_store.putRecord(self.env, union_layouts.items, union_names.items);
                const rec_layout = self.runtime_layout_store.getLayout(record_layout_idx);

                const resolved_rt = self.runtime_types.resolveVar(rt_var);
                const root_idx: usize = @intFromEnum(resolved_rt.var_);
                try self.ensureVarLayoutCapacity(root_idx + 1);
                self.var_to_layout_slot.items[root_idx] = @intFromEnum(record_layout_idx) + 1;

                var dest = try self.pushRaw(rec_layout, 0);
                var accessor = try dest.asRecord(&self.runtime_layout_store);

                if (base_accessor_opt) |base_accessor| {
                    var idx: usize = 0;
                    while (idx < base_accessor.getFieldCount()) : (idx += 1) {
                        const info = base_accessor.field_layouts.get(idx);
                        const dest_field_idx = accessor.findFieldIndex(info.name) orelse return error.TypeMismatch;
                        const base_field_value = try base_accessor.getFieldByIndex(idx);
                        try accessor.setFieldByIndex(dest_field_idx, base_field_value, roc_ops);
                    }
                }

                for (fields, 0..) |field_idx_enum, explicit_index| {
                    const f = self.env.store.getRecordField(field_idx_enum);
                    const dest_field_idx = accessor.findFieldIndex(f.name) orelse return error.TypeMismatch;
                    const val = field_values.items[explicit_index];

                    if (base_accessor_opt) |base_accessor| {
                        if (base_accessor.findFieldIndex(f.name) != null) {
                            const existing = try accessor.getFieldByIndex(dest_field_idx);
                            existing.decref(&self.runtime_layout_store, roc_ops);
                        }
                    }

                    try accessor.setFieldByIndex(dest_field_idx, val, roc_ops);
                }

                return dest;
            },
            .e_empty_record => {
                const rt_var = expected_rt_var orelse blk: {
                    const ct_var = can.ModuleEnv.varFrom(expr_idx);
                    break :blk try self.translateTypeVar(self.env, ct_var);
                };
                const rec_layout = try self.getRuntimeLayout(rt_var);
                return try self.pushRaw(rec_layout, 0);
            },
            .e_empty_list => {
                const rt_var = expected_rt_var orelse blk: {
                    const ct_var = can.ModuleEnv.varFrom(expr_idx);
                    break :blk try self.translateTypeVar(self.env, ct_var);
                };
                const derived_layout = try self.getRuntimeLayout(rt_var);

                // Ensure we have a proper list layout even if the type variable defaulted to Dec.
                // For empty lists, if the layout isn't already a list, create one with a default element layout.
                const list_layout = if (derived_layout.tag == .list or derived_layout.tag == .list_of_zst)
                    derived_layout
                else blk: {
                    // Default to list of Dec for empty lists when type can't be determined
                    const default_elem_layout = Layout.frac(types.Frac.Precision.dec);
                    const elem_layout_idx = try self.runtime_layout_store.insertLayout(default_elem_layout);
                    break :blk Layout{ .tag = .list, .data = .{ .list = elem_layout_idx } };
                };

                const dest = try self.pushRaw(list_layout, 0);
                if (dest.ptr) |ptr| {
                    const header: *RocList = @ptrCast(@alignCast(ptr));
                    header.* = RocList.empty();
                }
                return dest;
            },
            // no zero-argument tag handling in minimal evaluator
            .e_nominal => |nom| {
                // Evaluate backing expression using minimal evaluator
                const ct_var = can.ModuleEnv.varFrom(expr_idx);
                const nominal_rt_var = try self.translateTypeVar(self.env, ct_var);
                const nominal_resolved = self.runtime_types.resolveVar(nominal_rt_var);
                // Check if this is Bool by comparing against the dynamic bool_stmt
                const backing_rt_var = if (nom.nominal_type_decl == self.builtins.bool_stmt)
                    try self.getCanonicalBoolRuntimeVar()
                else switch (nominal_resolved.desc.content) {
                    .structure => |st| switch (st) {
                        .nominal_type => |nt| self.runtime_types.getNominalBackingVar(nt),
                        else => nominal_rt_var,
                    },
                    else => nominal_rt_var,
                };
                return try self.evalExprMinimal(nom.backing_expr, roc_ops, backing_rt_var);
            },
            .e_nominal_external => |nom| {
                const rt_var = expected_rt_var orelse blk: {
                    const ct_var = can.ModuleEnv.varFrom(expr_idx);
                    const nominal_rt_var = try self.translateTypeVar(self.env, ct_var);
                    const nominal_resolved = self.runtime_types.resolveVar(nominal_rt_var);
                    const backing_rt_var = switch (nominal_resolved.desc.content) {
                        .structure => |st| switch (st) {
                            .nominal_type => |nt| self.runtime_types.getNominalBackingVar(nt),
                            else => nominal_rt_var,
                        },
                        else => nominal_rt_var,
                    };
                    break :blk backing_rt_var;
                };
                return try self.evalExprMinimal(nom.backing_expr, roc_ops, rt_var);
            },
            .e_zero_argument_tag => |zero| {
                // Construct a tag union value with no payload
                // Determine discriminant index by consulting the runtime tag union type
                var rt_var = expected_rt_var orelse blk: {
                    const ct_var = can.ModuleEnv.varFrom(expr_idx);
                    break :blk try self.translateTypeVar(self.env, ct_var);
                };
<<<<<<< HEAD
                var resolved = self.runtime_types.resolveVar(rt_var);
                // If the type is still flex and this is a True/False tag, use Bool
                // Use ident index comparison instead of string comparison
                if (resolved.desc.content == .flex) {
                    if (zero.name == self.env.true_tag_ident or zero.name == self.env.false_tag_ident) {
                        rt_var = try self.getCanonicalBoolRuntimeVar();
                        resolved = self.runtime_types.resolveVar(rt_var);
                    }
                }
=======
                // Use resolveBaseVar to unwrap nominal types (like Bool := [False, True])
                // to get to the underlying tag union
                const resolved = self.resolveBaseVar(rt_var);
>>>>>>> 4b811d2d
                if (resolved.desc.content != .structure or resolved.desc.content.structure != .tag_union) {
                    self.triggerCrash("e_zero_argument_tag: expected tag_union structure type", false, roc_ops);
                    return error.Crash;
                }
                const tu = resolved.desc.content.structure.tag_union;
                const tags = self.runtime_types.getTagsSlice(tu.tags);
                // Find tag index by translating the source ident to the runtime store and comparing indices
                const tag_index = try self.findTagIndexByIdent(self.env, zero.name, tags) orelse {
                    const name_text = self.env.getIdent(zero.name);
                    const msg = try std.fmt.allocPrint(self.allocator, "Invalid tag `{s}`", .{name_text});
                    self.triggerCrash(msg, true, roc_ops);
                    return error.Crash;
                };
                const layout_val = try self.getRuntimeLayout(rt_var);
                // If layout is scalar (int), write discriminant directly
                if (layout_val.tag == .scalar) {
                    var out = try self.pushRaw(layout_val, 0);
                    if (layout_val.data.scalar.tag == .int) {
                        out.is_initialized = false;
                        try out.setInt(@intCast(tag_index));
                        out.is_initialized = true;
                        out.rt_var = rt_var; // Set rt_var for proper rendering
                        return out;
                    }
                    self.triggerCrash("e_zero_argument_tag: scalar layout is not int", false, roc_ops);
                    return error.Crash;
                } else if (layout_val.tag == .record) {
                    // Record { tag: Discriminant, payload: ZST }
                    var dest = try self.pushRaw(layout_val, 0);
                    var acc = try dest.asRecord(&self.runtime_layout_store);
<<<<<<< HEAD
                    const tag_idx = acc.findFieldIndex(self.env.tag_ident) orelse {
                        self.triggerCrash("e_zero_argument_tag: record has no 'tag' field", false, roc_ops);
=======
                    const tag_idx = acc.findFieldIndex(self.env.idents.tag) orelse {
                        self.triggerCrash("DEBUG: e_zero_argument_tag tag field not found", false, roc_ops);
>>>>>>> 4b811d2d
                        return error.Crash;
                    };
                    const tag_field = try acc.getFieldByIndex(tag_idx);
                    // write tag as int
                    if (tag_field.layout.tag == .scalar and tag_field.layout.data.scalar.tag == .int) {
                        var tmp = tag_field;
                        tmp.is_initialized = false;
                        try tmp.setInt(@intCast(tag_index));
                    } else {
                        self.triggerCrash("e_zero_argument_tag: record tag field is not scalar int", false, roc_ops);
                        return error.Crash;
                    }
                    dest.rt_var = rt_var; // Set rt_var for proper rendering
                    return dest;
                } else if (layout_val.tag == .tuple) {
                    // Tuple (payload, tag) - tag unions are now represented as tuples
                    var dest = try self.pushRaw(layout_val, 0);
                    var acc = try dest.asTuple(&self.runtime_layout_store);
                    // Element 1 is the tag discriminant - getElement takes original index directly
                    const tag_field = try acc.getElement(1);
                    // write tag as int
                    if (tag_field.layout.tag == .scalar and tag_field.layout.data.scalar.tag == .int) {
                        var tmp = tag_field;
                        tmp.is_initialized = false;
                        try tmp.setInt(@intCast(tag_index));
                    } else {
                        self.triggerCrash("e_zero_argument_tag: tuple tag field is not scalar int", false, roc_ops);
                        return error.Crash;
                    }
                    dest.rt_var = rt_var; // Set rt_var for proper rendering
                    return dest;
                }
                self.triggerCrash("e_zero_argument_tag: unexpected layout type", false, roc_ops);
                return error.Crash;
            },
            .e_tag => |tag| {
                // Construct a tag union value with payloads
                var rt_var = expected_rt_var orelse blk: {
                    const ct_var = can.ModuleEnv.varFrom(expr_idx);
                    break :blk try self.translateTypeVar(self.env, ct_var);
                };
                // Unwrap nominal types and aliases to get the base tag union
                var resolved = self.resolveBaseVar(rt_var);
                // If the type is still flex and this is a True/False tag, use Bool
                if (resolved.desc.content == .flex) {
                    if (tag.name == self.env.true_tag_ident or tag.name == self.env.false_tag_ident) {
                        rt_var = try self.getCanonicalBoolRuntimeVar();
                        resolved = self.resolveBaseVar(rt_var);
                    }
                }
                if (resolved.desc.content != .structure or resolved.desc.content.structure != .tag_union) {
                    self.triggerCrash("e_tag: expected tag_union structure type", false, roc_ops);
                    return error.Crash;
                }
                var tag_list = std.array_list.AlignedManaged(types.Tag, null).init(self.allocator);
                defer tag_list.deinit();
                try self.appendUnionTags(rt_var, &tag_list);
                // Find tag index by translating the source ident to the runtime store and comparing indices
                const tag_index = try self.findTagIndexByIdentInList(self.env, tag.name, tag_list.items) orelse {
                    const name_text = self.env.getIdent(tag.name);
                    const msg = try std.fmt.allocPrint(self.allocator, "Invalid tag `{s}`", .{name_text});
                    self.triggerCrash(msg, true, roc_ops);
                    return error.Crash;
                };

                const layout_val = try self.getRuntimeLayout(rt_var);

                if (layout_val.tag == .scalar) {
                    // No payload union
                    var out = try self.pushRaw(layout_val, 0);
                    if (layout_val.data.scalar.tag == .int) {
                        out.is_initialized = false;
                        try out.setInt(@intCast(tag_index));
                        out.is_initialized = true;
                        out.rt_var = rt_var; // Set rt_var for proper rendering
                        return out;
                    }
                    self.triggerCrash("e_tag: scalar layout is not int", false, roc_ops);
                    return error.Crash;
                } else if (layout_val.tag == .record) {
                    // Has payload: record { tag, payload }
                    var dest = try self.pushRaw(layout_val, 0);
                    var acc = try dest.asRecord(&self.runtime_layout_store);
<<<<<<< HEAD
                    const tag_field_idx = acc.findFieldIndex(self.env.tag_ident) orelse {
                        self.triggerCrash("e_tag: record has no 'tag' field", false, roc_ops);
                        return error.Crash;
                    };
                    const payload_field_idx = acc.findFieldIndex(self.env.payload_ident) orelse {
                        self.triggerCrash("e_tag: record has no 'payload' field", false, roc_ops);
=======
                    const tag_field_idx = acc.findFieldIndex(self.env.idents.tag) orelse {
                        self.triggerCrash("DEBUG: e_tag tag field not found", false, roc_ops);
                        return error.Crash;
                    };
                    const payload_field_idx = acc.findFieldIndex(self.env.idents.payload) orelse {
                        self.triggerCrash("DEBUG: e_tag payload field not found", false, roc_ops);
>>>>>>> 4b811d2d
                        return error.Crash;
                    };
                    // write tag discriminant
                    const tag_field = try acc.getFieldByIndex(tag_field_idx);
                    if (tag_field.layout.tag == .scalar and tag_field.layout.data.scalar.tag == .int) {
                        var tmp = tag_field;
                        tmp.is_initialized = false;
                        try tmp.setInt(@intCast(tag_index));
                    } else {
                        self.triggerCrash("e_tag: record tag field is not scalar int", false, roc_ops);
                        return error.Crash;
                    }

                    const args_exprs = self.env.store.sliceExpr(tag.args);
                    const arg_vars_range = tag_list.items[tag_index].args;
                    const arg_rt_vars = self.runtime_types.sliceVars(arg_vars_range);
                    if (args_exprs.len != arg_rt_vars.len) return error.TypeMismatch;
                    const payload_field = try acc.getFieldByIndex(payload_field_idx);

                    if (payload_field.ptr) |payload_ptr| {
                        const payload_bytes_len = self.runtime_layout_store.layoutSize(payload_field.layout);
                        if (payload_bytes_len > 0) {
                            const bytes = @as([*]u8, @ptrCast(payload_ptr))[0..payload_bytes_len];
                            @memset(bytes, 0);
                        }
                    }

                    if (args_exprs.len == 0) {
                        dest.rt_var = rt_var;
                        return dest;
                    } else if (args_exprs.len == 1) {
                        const arg_rt_var = arg_rt_vars[0];
                        const arg_val = try self.evalExprMinimal(args_exprs[0], roc_ops, arg_rt_var);
                        defer arg_val.decref(&self.runtime_layout_store, roc_ops);
                        if (payload_field.ptr) |payload_ptr| {
                            try arg_val.copyToPtr(&self.runtime_layout_store, payload_ptr, roc_ops);
                        }
                        dest.rt_var = rt_var;
                        return dest;
                    } else {
                        const arg_count = args_exprs.len;
                        var elem_layouts = try self.allocator.alloc(Layout, arg_count);
                        defer self.allocator.free(elem_layouts);
                        var elem_values = try self.allocator.alloc(StackValue, arg_count);
                        defer {
                            for (elem_values[0..arg_count]) |val| {
                                val.decref(&self.runtime_layout_store, roc_ops);
                            }
                            self.allocator.free(elem_values);
                        }

                        var j: usize = 0;
                        while (j < arg_count) : (j += 1) {
                            const arg_rt_var = arg_rt_vars[j];
                            const val = try self.evalExprMinimal(args_exprs[j], roc_ops, arg_rt_var);
                            elem_values[j] = val;
                            // Use actual value layout, not type system layout, to avoid mismatch
                            elem_layouts[j] = val.layout;
                        }

                        const tuple_layout_idx = try self.runtime_layout_store.putTuple(elem_layouts);
                        const tuple_layout = self.runtime_layout_store.getLayout(tuple_layout_idx);

                        if (payload_field.ptr) |payload_ptr| {
                            var tuple_dest = StackValue{ .layout = tuple_layout, .ptr = payload_ptr, .is_initialized = true };
                            var tup_acc = try tuple_dest.asTuple(&self.runtime_layout_store);
                            j = 0;
                            while (j < elem_values.len) : (j += 1) {
                                try tup_acc.setElement(j, elem_values[j], roc_ops);
                            }
                        }

                        dest.rt_var = rt_var;
                        return dest;
                    }
                } else if (layout_val.tag == .tuple) {
                    // Tuple (payload, tag) - tag unions now represented as tuples
                    var dest = try self.pushRaw(layout_val, 0);
                    var acc = try dest.asTuple(&self.runtime_layout_store);

                    // Element 0 is payload, Element 1 is tag discriminant
                    // getElement takes original index directly - it does the mapping internally

                    // Write tag discriminant (element 1)
                    const tag_field = try acc.getElement(1);
                    if (tag_field.layout.tag == .scalar and tag_field.layout.data.scalar.tag == .int) {
                        var tmp = tag_field;
                        tmp.is_initialized = false;
                        try tmp.setInt(@intCast(tag_index));
                    } else {
                        self.triggerCrash("e_tag: tuple tag field is not scalar int", false, roc_ops);
                        return error.Crash;
                    }

                    const args_exprs = self.env.store.sliceExpr(tag.args);
                    const arg_vars_range = tag_list.items[tag_index].args;
                    const arg_rt_vars = self.runtime_types.sliceVars(arg_vars_range);
                    if (args_exprs.len != arg_rt_vars.len) return error.TypeMismatch;
                    const payload_field = try acc.getElement(0);

                    if (payload_field.ptr) |payload_ptr| {
                        const payload_bytes_len = self.runtime_layout_store.layoutSize(payload_field.layout);
                        if (payload_bytes_len > 0) {
                            const bytes = @as([*]u8, @ptrCast(payload_ptr))[0..payload_bytes_len];
                            @memset(bytes, 0);
                        }
                    }

                    if (args_exprs.len == 0) {
                        dest.rt_var = rt_var;
                        return dest;
                    } else if (args_exprs.len == 1) {
                        const arg_rt_var = arg_rt_vars[0];
                        const arg_val = try self.evalExprMinimal(args_exprs[0], roc_ops, arg_rt_var);
                        defer arg_val.decref(&self.runtime_layout_store, roc_ops);

                        // The tuple layout may be wrong (too small) for the actual argument.
                        // Create a properly-sized result using the argument's actual layout.
                        const arg_size = self.runtime_layout_store.layoutSize(arg_val.layout);
                        const payload_size = self.runtime_layout_store.layoutSize(payload_field.layout);

                        // Check if layout differs (size or list element type mismatch)
                        // For lists, the size is the same but element layout may differ
                        const layouts_differ = arg_size > payload_size or !layoutsEqual(arg_val.layout, payload_field.layout);

                        if (layouts_differ) {
                            // The tuple layout differs - create a new properly-typed tuple
                            // with (payload, tag) elements using the actual argument layout
                            var elem_layouts_fixed = [2]Layout{ arg_val.layout, tag_field.layout };
                            const proper_tuple_idx = try self.runtime_layout_store.putTuple(&elem_layouts_fixed);
                            const proper_tuple_layout = self.runtime_layout_store.getLayout(proper_tuple_idx);
                            var proper_dest = try self.pushRaw(proper_tuple_layout, 0);
                            var proper_acc = try proper_dest.asTuple(&self.runtime_layout_store);

                            // Write tag discriminant to the proper location (element 1)
                            const proper_tag_field = try proper_acc.getElement(1);
                            if (proper_tag_field.layout.tag == .scalar and proper_tag_field.layout.data.scalar.tag == .int) {
                                var tmp = proper_tag_field;
                                tmp.is_initialized = false;
                                try tmp.setInt(@intCast(tag_index));
                            }

                            // Write payload to the proper location (element 0)
                            const proper_payload_field = try proper_acc.getElement(0);
                            if (proper_payload_field.ptr) |payload_ptr| {
                                try arg_val.copyToPtr(&self.runtime_layout_store, payload_ptr, roc_ops);
                            }

                            proper_dest.rt_var = rt_var;
                            return proper_dest;
                        }

                        // Normal case: sizes and layouts match, use original destination
                        if (payload_field.ptr) |payload_ptr| {
                            try arg_val.copyToPtr(&self.runtime_layout_store, payload_ptr, roc_ops);
                        }
                        dest.rt_var = rt_var;
                        return dest;
                    } else {
                        const arg_count = args_exprs.len;
                        var elem_layouts = try self.allocator.alloc(Layout, arg_count);
                        defer self.allocator.free(elem_layouts);
                        var elem_values = try self.allocator.alloc(StackValue, arg_count);
                        defer {
                            for (elem_values[0..arg_count]) |val| {
                                val.decref(&self.runtime_layout_store, roc_ops);
                            }
                            self.allocator.free(elem_values);
                        }

                        var j: usize = 0;
                        while (j < arg_count) : (j += 1) {
                            const arg_rt_var = arg_rt_vars[j];
                            const val = try self.evalExprMinimal(args_exprs[j], roc_ops, arg_rt_var);
                            elem_values[j] = val;
                            // Use actual value layout, not type system layout, to avoid mismatch
                            // (e.g., List(Dec) actual vs List(generic_num) from type system)
                            elem_layouts[j] = val.layout;
                        }

                        const tuple_layout_idx = try self.runtime_layout_store.putTuple(elem_layouts);
                        const tuple_layout = self.runtime_layout_store.getLayout(tuple_layout_idx);

                        if (payload_field.ptr) |payload_ptr| {
                            var tuple_dest = StackValue{ .layout = tuple_layout, .ptr = payload_ptr, .is_initialized = true };
                            var tup_acc = try tuple_dest.asTuple(&self.runtime_layout_store);
                            j = 0;
                            while (j < elem_values.len) : (j += 1) {
                                try tup_acc.setElement(j, elem_values[j], roc_ops);
                            }
                        }

                        // Check if the payload layout differs from what dest expects
                        // If so, create a new outer tuple with the correct layout
                        const layouts_differ = !layoutsEqual(tuple_layout, payload_field.layout);
                        if (layouts_differ) {
                            // Create properly-typed outer tuple (payload, tag)
                            var outer_elem_layouts = [2]Layout{ tuple_layout, tag_field.layout };
                            const proper_outer_idx = try self.runtime_layout_store.putTuple(&outer_elem_layouts);
                            const proper_outer_layout = self.runtime_layout_store.getLayout(proper_outer_idx);
                            var proper_dest = try self.pushRaw(proper_outer_layout, 0);
                            var proper_acc = try proper_dest.asTuple(&self.runtime_layout_store);

                            // Write tag discriminant
                            const proper_tag_field = try proper_acc.getElement(1);
                            if (proper_tag_field.layout.tag == .scalar and proper_tag_field.layout.data.scalar.tag == .int) {
                                var tmp = proper_tag_field;
                                tmp.is_initialized = false;
                                try tmp.setInt(@intCast(tag_index));
                            }

                            // Copy payload tuple data
                            const proper_payload_field = try proper_acc.getElement(0);
                            if (proper_payload_field.ptr) |proper_payload_ptr| {
                                // Copy the tuple data we already wrote
                                const payload_size = self.runtime_layout_store.layoutSize(tuple_layout);
                                const src_bytes = @as([*]const u8, @ptrCast(payload_field.ptr.?))[0..payload_size];
                                const dst_bytes = @as([*]u8, @ptrCast(proper_payload_ptr))[0..payload_size];
                                @memcpy(dst_bytes, src_bytes);
                            }

                            proper_dest.rt_var = rt_var;
                            return proper_dest;
                        }

                        dest.rt_var = rt_var;
                        return dest;
                    }
                }
                self.triggerCrash("e_tag: unexpected layout type", false, roc_ops);
                return error.Crash;
            },
            .e_match => |m| {
                // Evaluate scrutinee once and protect from stack corruption
                // Use pushCopy to allocate a new stack location for the scrutinee header,
                // preventing it from being corrupted by pattern match bindings
                const scrutinee_temp = try self.evalExprMinimal(m.cond, roc_ops, null);
                const scrutinee = try self.pushCopy(scrutinee_temp, roc_ops);
                // Decref the original since pushCopy increfd the underlying data.
                // The copy now owns the reference, and we're transferring ownership.
                scrutinee_temp.decref(&self.runtime_layout_store, roc_ops);
                defer scrutinee.decref(&self.runtime_layout_store, roc_ops);

                const scrutinee_ct_var = can.ModuleEnv.varFrom(m.cond);
                const scrutinee_rt_var = try self.translateTypeVar(self.env, scrutinee_ct_var);
                const match_result_ct_var = can.ModuleEnv.varFrom(expr_idx);
                const match_result_rt_var = try self.translateTypeVar(self.env, match_result_ct_var);
                // Iterate branches and find first matching pattern set
                const branches = self.env.store.matchBranchSlice(m.branches);
                for (branches) |br_idx| {
                    const br = self.env.store.getMatchBranch(br_idx);
                    const patterns = self.env.store.sliceMatchBranchPatterns(br.patterns);
                    var temp_binds = try std.array_list.AlignedManaged(Binding, null).initCapacity(self.allocator, 4);
                    defer {
                        self.trimBindingList(&temp_binds, 0, roc_ops);
                        temp_binds.deinit();
                    }

                    for (patterns) |bp_idx| {
                        self.trimBindingList(&temp_binds, 0, roc_ops);
                        if (!try self.patternMatchesBind(self.env.store.getMatchBranchPattern(bp_idx).pattern, scrutinee, scrutinee_rt_var, roc_ops, &temp_binds, @enumFromInt(0))) {
                            self.trimBindingList(&temp_binds, 0, roc_ops);
                            continue;
                        }

                        const start_len = self.bindings.items.len;
                        try self.bindings.appendSlice(temp_binds.items);
                        temp_binds.items.len = 0;

                        var guard_pass = true;
                        if (br.guard) |guard_idx| {
                            const guard_ct_var = can.ModuleEnv.varFrom(guard_idx);
                            const guard_rt_var = try self.translateTypeVar(self.env, guard_ct_var);
                            const guard_val = try self.evalExprMinimal(guard_idx, roc_ops, guard_rt_var);
                            defer guard_val.decref(&self.runtime_layout_store, roc_ops);
                            guard_pass = boolValueEquals(true, guard_val);
                        }

                        if (!guard_pass) {
                            self.trimBindingList(&self.bindings, start_len, roc_ops);
                            continue;
                        }

                        const result = try self.evalExprMinimal(br.value, roc_ops, match_result_rt_var);
                        self.trimBindingList(&self.bindings, start_len, roc_ops);
                        return result;
                    }
                }
                self.triggerCrash("non-exhaustive match", false, roc_ops);
                return error.Crash;
            },
            .e_crash => |crash_expr| {
                const msg = self.env.getString(crash_expr.msg);
                self.triggerCrash(msg, false, roc_ops);
                return error.Crash;
            },
            .e_expect => |expect_expr| {
                const bool_rt_var = try self.getCanonicalBoolRuntimeVar();
                const cond_val = try self.evalExprMinimal(expect_expr.body, roc_ops, bool_rt_var);
                const succeeded = boolValueEquals(true, cond_val);
                if (succeeded) {
                    const ct_var = can.ModuleEnv.varFrom(expr_idx);
                    const rt_var = try self.translateTypeVar(self.env, ct_var);
                    const layout_val = try self.getRuntimeLayout(rt_var);
                    return try self.pushRaw(layout_val, 0);
                }
                self.handleExpectFailure(expect_expr.body, roc_ops);
                return error.Crash;
            },
            .e_dbg => |dbg_expr| {
                // Evaluate and print the inner expression
                const inner_ct_var = can.ModuleEnv.varFrom(dbg_expr.expr);
                const inner_rt_var = try self.translateTypeVar(self.env, inner_ct_var);
                const value = try self.evalExprMinimal(dbg_expr.expr, roc_ops, inner_rt_var);
                defer value.decref(&self.runtime_layout_store, roc_ops);
                const rendered = try self.renderValueRocWithType(value, inner_rt_var);
                defer self.allocator.free(rendered);
                roc_ops.dbg(rendered);
                // dbg returns {} (empty record) - use same pattern as e_expect
                const ct_var = can.ModuleEnv.varFrom(expr_idx);
                const rt_var = try self.translateTypeVar(self.env, ct_var);
                const layout_val = try self.getRuntimeLayout(rt_var);
                return try self.pushRaw(layout_val, 0);
            },
            // no tag handling in minimal evaluator
            .e_lambda => |lam| {
                // Build a closure value with empty captures using the runtime layout for the lambda's type
                // Use provided expected_rt_var if available (for cross-module instantiated functions),
                // otherwise translate from compile-time types
                const rt_var = if (expected_rt_var) |provided_var|
                    provided_var
                else blk: {
                    const ct_var = can.ModuleEnv.varFrom(expr_idx);
                    break :blk try self.translateTypeVar(self.env, ct_var);
                };
                const closure_layout = try self.getRuntimeLayout(rt_var);
                // Expect a closure layout from type-to-layout translation
                if (closure_layout.tag != .closure) {
                    self.triggerCrash("e_lambda: expected closure layout", false, roc_ops);
                    return error.Crash;
                }
                const value = try self.pushRaw(closure_layout, 0);
                self.registerDefValue(expr_idx, value);
                // Initialize the closure header
                if (value.ptr) |ptr| {
                    const header: *layout.Closure = @ptrCast(@alignCast(ptr));
                    header.* = .{
                        .body_idx = lam.body,
                        .params = lam.args,
                        .captures_pattern_idx = @enumFromInt(@as(u32, 0)), // no captures in minimal path
                        .captures_layout_idx = closure_layout.data.closure.captures_layout_idx,
                        .lambda_expr_idx = expr_idx,
                        .source_env = self.env,
                    };
                }
                return value;
            },
            .e_anno_only => |_| {
                // This represents a value that only has a type annotation, no implementation.
                // Crash immediately when accessed or called, regardless of type.
                self.triggerCrash("This value has no implementation. It is only a type annotation for now.", false, roc_ops);
                return error.Crash;
            },
            .e_low_level_lambda => |lam| {
                // Build a closure for a low-level builtin function
                // Use provided expected_rt_var if available (for cross-module instantiated functions),
                // otherwise translate from compile-time types
                const rt_var = if (expected_rt_var) |provided_var|
                    provided_var
                else blk: {
                    const ct_var = can.ModuleEnv.varFrom(expr_idx);
                    break :blk try self.translateTypeVar(self.env, ct_var);
                };
                const closure_layout = try self.getRuntimeLayout(rt_var);
                const value = try self.pushRaw(closure_layout, 0);
                self.registerDefValue(expr_idx, value);

                if (value.ptr) |ptr| {
                    const header: *layout.Closure = @ptrCast(@alignCast(ptr));
                    header.* = .{
                        .body_idx = lam.body,
                        .params = lam.args,
                        .captures_pattern_idx = @enumFromInt(@as(u32, 0)),
                        .captures_layout_idx = closure_layout.data.closure.captures_layout_idx,
                        .lambda_expr_idx = expr_idx,
                        .source_env = self.env,
                    };
                }
                return value;
            },
            .e_hosted_lambda => |hosted| {
                // Build a closure for a hosted function that will dispatch to the host via RocOps
                // We MUST create a closure layout manually since the type might be flex/unknown

                // Manually create a closure layout instead of using getRuntimeLayout
                // because hosted functions might have flex types
                const closure_layout = Layout{
                    .tag = .closure,
                    .data = .{
                        .closure = .{
                            .captures_layout_idx = @enumFromInt(0), // No captures for hosted functions
                        },
                    },
                };
                const value = try self.pushRaw(closure_layout, 0);
                self.registerDefValue(expr_idx, value);

                if (value.ptr) |ptr| {
                    const header: *layout.Closure = @ptrCast(@alignCast(ptr));
                    header.* = .{
                        .body_idx = hosted.body,
                        .params = hosted.args,
                        .captures_pattern_idx = @enumFromInt(@as(u32, 0)),
                        .captures_layout_idx = closure_layout.data.closure.captures_layout_idx,
                        .lambda_expr_idx = expr_idx,
                        .source_env = self.env,
                    };
                }
                return value;
            },
            .e_closure => |cls| {
                // Build a closure value with concrete captures. The closure references a lambda.
                const lam_expr = self.env.store.getExpr(cls.lambda_idx);
                if (lam_expr != .e_lambda) {
                    self.triggerCrash("e_closure: lambda_idx does not point to e_lambda", false, roc_ops);
                    return error.Crash;
                }
                const lam = lam_expr.e_lambda;

                // Collect capture layouts and names from current bindings
                const caps = self.env.store.sliceCaptures(cls.captures);
                var field_layouts = try self.allocator.alloc(Layout, caps.len);
                defer self.allocator.free(field_layouts);
                var field_names = try self.allocator.alloc(@import("base").Ident.Idx, caps.len);
                defer self.allocator.free(field_names);

                // Helper: resolve a capture value (from local bindings, active closure captures, or top-level defs)
                const resolveCapture = struct {
                    fn go(self_interp: *Interpreter, cap: can.CIR.Expr.Capture, ops: *RocOps) ?StackValue {
                        // First try local bindings by pattern idx
                        var i: usize = self_interp.bindings.items.len;
                        while (i > 0) {
                            i -= 1;
                            const b = self_interp.bindings.items[i];
                            if (b.pattern_idx == cap.pattern_idx) return b.value;
                        }
                        // Next try ALL active closure captures in reverse order (innermost to outermost)
                        // This is critical for deeply nested lambdas where inner closures need to
                        // capture values from outer closures
                        if (self_interp.active_closures.items.len > 0) {
                            var closure_idx: usize = self_interp.active_closures.items.len;
                            while (closure_idx > 0) {
                                closure_idx -= 1;
                                const cls_val = self_interp.active_closures.items[closure_idx];
                                if (cls_val.layout.tag == .closure and cls_val.ptr != null) {
                                    const captures_layout = self_interp.runtime_layout_store.getLayout(cls_val.layout.data.closure.captures_layout_idx);
                                    const header_sz = @sizeOf(layout.Closure);
                                    const cap_align = captures_layout.alignment(self_interp.runtime_layout_store.targetUsize());
                                    const aligned_off = std.mem.alignForward(usize, header_sz, @intCast(cap_align.toByteUnits()));
                                    const base: [*]u8 = @ptrCast(@alignCast(cls_val.ptr.?));
                                    const rec_ptr: *anyopaque = @ptrCast(base + aligned_off);
                                    const rec_val = StackValue{ .layout = captures_layout, .ptr = rec_ptr, .is_initialized = true };
                                    var rec_acc = (rec_val.asRecord(&self_interp.runtime_layout_store)) catch continue;
                                    if (rec_acc.findFieldIndex(cap.name)) |fidx| {
                                        if (rec_acc.getFieldByIndex(fidx) catch null) |field_val| {
                                            return field_val;
                                        }
                                    }
                                }
                            }
                        }
                        // Finally try top-level defs by pattern idx
                        const all_defs = self_interp.env.store.sliceDefs(self_interp.env.all_defs);
                        for (all_defs) |def_idx| {
                            const def = self_interp.env.store.getDef(def_idx);
                            if (def.pattern == cap.pattern_idx) {
                                var k: usize = self_interp.def_stack.items.len;
                                while (k > 0) {
                                    k -= 1;
                                    const entry = self_interp.def_stack.items[k];
                                    if (entry.pattern_idx == cap.pattern_idx) {
                                        if (entry.value) |val| {
                                            return val;
                                        }
                                    }
                                }
                                // Found the def! Evaluate it to get the captured value
                                const new_entry = DefInProgress{
                                    .pattern_idx = def.pattern,
                                    .expr_idx = def.expr,
                                    .value = null,
                                };
                                self_interp.def_stack.append(new_entry) catch return null;
                                defer _ = self_interp.def_stack.pop();
                                return self_interp.evalMinimal(def.expr, ops) catch null;
                            }
                        }
                        return null;
                    }
                }.go;

                // First, resolve all capture values and collect their actual layouts.
                // This is critical because type variables may default to Dec, but the actual
                // captured values (e.g., strings) have their concrete layouts from evaluation.
                var capture_values = try self.allocator.alloc(StackValue, caps.len);
                defer self.allocator.free(capture_values);

                for (caps, 0..) |cap_idx, i| {
                    const cap = self.env.store.getCapture(cap_idx);
                    // Translate ident from current env to runtime layout store's env
                    // This is necessary for cross-module closures (e.g., builtin functions)
                    const name_text = self.env.getIdent(cap.name);
                    field_names[i] = try self.runtime_layout_store.env.insertIdent(base_pkg.Ident.for_text(name_text));

                    // Resolve the capture value first to get its actual layout
                    const cap_val = resolveCapture(self, cap, roc_ops) orelse {
                        self.triggerCrash("e_closure: failed to resolve capture value", false, roc_ops);
                        return error.Crash;
                    };
                    capture_values[i] = cap_val;
                    // Use the actual evaluated value's layout, not the type-variable-derived layout
                    field_layouts[i] = cap_val.layout;
                }

                const captures_layout_idx = try self.runtime_layout_store.putRecord(self.runtime_layout_store.env, field_layouts, field_names);
                const captures_layout = self.runtime_layout_store.getLayout(captures_layout_idx);
                const closure_layout = Layout.closure(captures_layout_idx);
                const value = try self.pushRaw(closure_layout, 0);
                self.registerDefValue(expr_idx, value);

                // Initialize header
                if (value.ptr) |ptr| {
                    const header: *layout.Closure = @ptrCast(@alignCast(ptr));
                    header.* = .{
                        .body_idx = lam.body,
                        .params = lam.args,
                        .captures_pattern_idx = @enumFromInt(@as(u32, 0)), // not used in minimal path
                        .captures_layout_idx = captures_layout_idx,
                        // Store e_closure expr_idx (not inner e_lambda) so has_real_captures check works in e_lookup_local
                        .lambda_expr_idx = expr_idx,
                        .source_env = self.env,
                    };
                    // Copy captures into record area following header (aligned)
                    const header_size = @sizeOf(layout.Closure);
                    const cap_align = captures_layout.alignment(self.runtime_layout_store.targetUsize());
                    const aligned_off = std.mem.alignForward(usize, header_size, @intCast(cap_align.toByteUnits()));
                    const base: [*]u8 = @ptrCast(@alignCast(ptr));
                    const rec_ptr: *anyopaque = @ptrCast(base + aligned_off);
                    const rec_val = StackValue{ .layout = captures_layout, .ptr = rec_ptr, .is_initialized = true };
                    var accessor = try rec_val.asRecord(&self.runtime_layout_store);
<<<<<<< HEAD
                    for (caps, 0..) |_, cap_i| {
                        const cap_val = capture_values[cap_i];
                        const translated_name = field_names[cap_i];
                        const idx_opt = accessor.findFieldIndex(translated_name) orelse {
                            self.triggerCrash("e_closure: capture field not found in record", false, roc_ops);
                            return error.Crash;
=======
                    for (caps, 0..) |cap_idx2, cap_i| {
                        const cap2 = self.env.store.getCapture(cap_idx2);
                        const cap_val2 = resolveCapture(self, cap2, roc_ops) orelse {
                            // Capture couldn't be resolved - it may be a pattern binding
                            // that will be available when the closure is actually called.
                            // Skip it and let the normal binding mechanism handle it.
                            continue;
                        };
                        // Use field_names[cap_i] which was translated to runtime_layout_store.env
                        // instead of cap2.name which is from self.env (different ident namespace)
                        const translated_name = field_names[cap_i];
                        const idx_opt = accessor.findFieldIndex(translated_name) orelse {
                            // Field not found - skip this capture
                            continue;
>>>>>>> 4b811d2d
                        };
                        try accessor.setFieldByIndex(idx_opt, cap_val, roc_ops);
                    }
                }
                return value;
            },
            .e_call => |call| {
                const all = self.env.store.sliceExpr(call.args);
                const func_idx = call.func;
                const arg_indices = all[0..];

                // Check if the function is an anno-only lookup that will crash
                // If so, skip type translation and crash immediately
                const func_expr_for_anno_check = self.env.store.getExpr(func_idx);
                if (func_expr_for_anno_check == .e_lookup_local) {
                    const lookup = func_expr_for_anno_check.e_lookup_local;
                    const all_defs = self.env.store.sliceDefs(self.env.all_defs);
                    for (all_defs) |def_idx| {
                        const def = self.env.store.getDef(def_idx);
                        if (def.pattern == lookup.pattern_idx) {
                            const def_expr = self.env.store.getExpr(def.expr);
                            if (def_expr == .e_anno_only) {
                                // Calling an anno-only function - crash immediately
                                const msg = "This function has only a type annotation - no implementation was provided";
                                const crashed = RocCrashed{
                                    .utf8_bytes = @ptrCast(@constCast(msg.ptr)),
                                    .len = msg.len,
                                };
                                roc_ops.roc_crashed(&crashed, roc_ops.env);
                                return error.Crash;
                            }
                        }
                    }
                }

                // Runtime unification for call: constrain return type from arg types
                const func_expr = self.env.store.getExpr(func_idx);
                const func_ct_var = can.ModuleEnv.varFrom(func_idx);
                const func_rt_var_orig = try self.translateTypeVar(self.env, func_ct_var);

                // Only instantiate if we have an actual function type (not a flex variable)
                // This is needed for cross-module calls with rigid type parameters
                const func_rt_orig_resolved = self.runtime_types.resolveVar(func_rt_var_orig);
                const should_instantiate = func_rt_orig_resolved.desc.content == .structure and
                    (func_rt_orig_resolved.desc.content.structure == .fn_pure or
                        func_rt_orig_resolved.desc.content.structure == .fn_effectful or
                        func_rt_orig_resolved.desc.content.structure == .fn_unbound);

                var subst_map = std.AutoHashMap(types.Var, types.Var).init(self.allocator);
                defer subst_map.deinit();
                const func_rt_var = if (should_instantiate)
                    try self.instantiateType(func_rt_var_orig, &subst_map)
                else
                    func_rt_var_orig;

                // Save current rigid substitution context and merge in the new substitutions (only if we instantiated)
                // This will be used during function body evaluation
                const saved_subst = if (should_instantiate) try self.rigid_subst.clone() else null;
                defer {
                    if (saved_subst) |saved| {
                        // Restore the previous substitution context after the call
                        self.rigid_subst.deinit();
                        self.rigid_subst = saved;
                    }
                }

                if (should_instantiate) {
                    var subst_iter = subst_map.iterator();
                    while (subst_iter.next()) |entry| {
                        try self.rigid_subst.put(entry.key_ptr.*, entry.value_ptr.*);
                    }

                    // Clear the layout cache so layouts are recomputed with substitutions
                    @memset(self.var_to_layout_slot.items, 0);
                }

                var arg_rt_buf = try self.allocator.alloc(types.Var, arg_indices.len);
                defer self.allocator.free(arg_rt_buf);
                var i: usize = 0;
                while (i < arg_indices.len) : (i += 1) {
                    const arg_ct_var = can.ModuleEnv.varFrom(arg_indices[i]);
                    const arg_rt_var = try self.translateTypeVar(self.env, arg_ct_var);

                    // Apply substitution if this argument is a rigid variable that was instantiated
                    if (should_instantiate) {
                        const arg_resolved = self.runtime_types.resolveVar(arg_rt_var);
                        if (arg_resolved.desc.content == .rigid) {
                            if (self.rigid_subst.get(arg_resolved.var_)) |substituted_arg| {
                                arg_rt_buf[i] = substituted_arg;
                            } else {
                                arg_rt_buf[i] = arg_rt_var;
                            }
                        } else {
                            arg_rt_buf[i] = arg_rt_var;
                        }
                    } else {
                        arg_rt_buf[i] = arg_rt_var;
                    }
                }

                // Check if this is an error expression that shouldn't be called
                // These should return TypeMismatch immediately
                if (func_expr == .e_runtime_error or func_expr == .e_anno_only or func_expr == .e_crash) {
                    return error.TypeMismatch;
                }

                // Prepare polymorphic call entry
                // For flex types this may return null if the function type isn't resolved yet
                const poly_entry: ?PolyEntry = self.prepareCallWithFuncVar(0, @intCast(@intFromEnum(func_idx)), func_rt_var, arg_rt_buf) catch |err| blk: {
                    // If we got TypeMismatch from prepareCallWithFuncVar, allow null
                    // The function value will be evaluated and closures will be handled
                    if (err == error.TypeMismatch) {
                        break :blk null;
                    }
                    break :blk null;
                };
                // Get call expression's return type for low-level builtins
                const call_ret_ct_var = can.ModuleEnv.varFrom(expr_idx);
                const call_ret_rt_var = try self.translateTypeVar(self.env, call_ret_ct_var);

                // Unify this call expression's return var with the function's constrained return var
                // Only do this if we have a polymorphic call entry (concrete function type)
                if (poly_entry) |entry| {
                    _ = try unify.unifyWithConf(
                        self.env,
                        self.runtime_types,
                        &self.problems,
                        &self.snapshots,
                        &self.unify_scratch,
                        &self.unify_scratch.occurs_scratch,
                        unify.ModuleEnvLookup{
                            .interpreter_lookup_ctx = @ptrCast(&self.module_envs),
                            .interpreter_lookup_fn = interpreterLookupModuleEnv,
                        },
                        call_ret_rt_var,
                        entry.return_var,
                        unify.Conf{ .ctx = .anon, .constraint_origin_var = null },
                    );
                }

                // Pass the instantiated function type so cross-module generic functions work correctly
                const func_val = try self.evalExprMinimal(func_idx, roc_ops, func_rt_var);

                var arg_values = try self.allocator.alloc(StackValue, arg_indices.len);
                defer self.allocator.free(arg_values);
                var j: usize = 0;
                while (j < arg_indices.len) : (j += 1) {
                    arg_values[j] = try self.evalExprMinimal(arg_indices[j], roc_ops, if (arg_rt_buf.len == 0) null else arg_rt_buf[j]);
                }
                // Support calling closures produced by evaluating expressions (including nested calls)
                if (func_val.layout.tag == .closure) {
                    const header: *const layout.Closure = @ptrCast(@alignCast(func_val.ptr.?));

                    // Switch to the closure's source module for correct expression evaluation
                    const saved_env = self.env;
                    const saved_bindings_len = self.bindings.items.len;
                    self.env = @constCast(header.source_env);
                    defer {
                        self.env = saved_env;
                        self.bindings.shrinkRetainingCapacity(saved_bindings_len);
                    }

                    // Check if this is an annotation-only function (body points to e_anno_only)
                    const body_expr = self.env.store.getExpr(header.body_idx);
                    if (body_expr == .e_anno_only) {
                        self.triggerCrash("This function has no implementation. It is only a type annotation for now.", false, roc_ops);
                        return error.Crash;
                    }

                    // Check if this is a low-level lambda - if so, dispatch to builtin implementation
                    const lambda_expr = self.env.store.getExpr(header.lambda_expr_idx);
                    if (lambda_expr == .e_low_level_lambda) {
                        const low_level = lambda_expr.e_low_level_lambda;
                        const result = try self.callLowLevelBuiltin(low_level.op, arg_values, roc_ops, call_ret_rt_var);

                        // Decref args that aren't consumed by the builtin.
                        // list_concat consumes its input lists (handles refcounting internally),
                        // so we must not decref them again here to avoid double-free.
                        if (low_level.op != .list_concat) {
                            for (arg_values) |arg| {
                                arg.decref(&self.runtime_layout_store, roc_ops);
                            }
                        }

                        return result;
                    }

                    // Check if this is a hosted lambda - if so, dispatch to host function via RocOps
                    if (lambda_expr == .e_hosted_lambda) {
                        const hosted = lambda_expr.e_hosted_lambda;
                        // Get the return type from the hosted function's type annotation
                        // The function type should be stored in the lambda expression's type variable
                        const hosted_lambda_ct_var = can.ModuleEnv.varFrom(header.lambda_expr_idx);
                        const hosted_lambda_rt_var = try self.translateTypeVar(self.env, hosted_lambda_ct_var);
                        const resolved_func = self.runtime_types.resolveVar(hosted_lambda_rt_var);

                        // Extract the return type from the function type
                        const ret_rt_var = if (resolved_func.desc.content.unwrapFunc()) |func| blk: {
                            // Function type has a return type
                            break :blk func.ret;
                        } else call_ret_rt_var;

                        const result = try self.callHostedFunction(hosted.index, arg_values, roc_ops, ret_rt_var);

                        // Decref all args
                        for (arg_values) |arg| {
                            arg.decref(&self.runtime_layout_store, roc_ops);
                        }

                        return result;
                    }

                    const params = self.env.store.slicePatterns(header.params);
                    if (params.len != arg_indices.len) return error.TypeMismatch;
                    // Provide closure context for capture lookup during body eval
                    try self.active_closures.append(func_val);
                    defer _ = self.active_closures.pop();
                    var bind_count: usize = 0;
                    while (bind_count < params.len) : (bind_count += 1) {
                        try self.bindings.append(.{ .pattern_idx = params[bind_count], .value = arg_values[bind_count], .expr_idx = @enumFromInt(0), .source_env = self.env });
                    }
                    defer {
                        var k = params.len;
                        while (k > 0) {
                            k -= 1;
                            if (self.bindings.pop()) |binding| {
                                binding.value.decref(&self.runtime_layout_store, roc_ops);
                            }
                        }
                    }
                    return try self.evalExprMinimal(header.body_idx, roc_ops, call_ret_rt_var);
                }

                // Fallback: direct lambda expression (legacy minimal path)
                // (func_expr was already declared above for external lookup handling)
                if (func_expr == .e_lambda) {
                    const lambda = func_expr.e_lambda;
                    const params = self.env.store.slicePatterns(lambda.args);
                    if (params.len != arg_indices.len) return error.TypeMismatch;
                    var bind_count: usize = 0;
                    while (bind_count < params.len) : (bind_count += 1) {
                        try self.bindings.append(.{ .pattern_idx = params[bind_count], .value = arg_values[bind_count], .expr_idx = @enumFromInt(0), .source_env = self.env });
                    }
                    defer {
                        var k = params.len;
                        while (k > 0) {
                            k -= 1;
                            if (self.bindings.pop()) |binding| {
                                binding.value.decref(&self.runtime_layout_store, roc_ops);
                            }
                        }
                    }
                    return try self.evalExprMinimal(lambda.body, roc_ops, call_ret_rt_var);
                }

                self.triggerCrash("e_call: func is neither closure nor lambda", false, roc_ops);
                return error.Crash;
            },
            .e_dot_access => |dot_access| {
                const receiver_ct_var = can.ModuleEnv.varFrom(dot_access.receiver);
                const receiver_rt_var = try self.translateTypeVar(self.env, receiver_ct_var);
                var receiver_value = try self.evalExprMinimal(dot_access.receiver, roc_ops, receiver_rt_var);
                defer receiver_value.decref(&self.runtime_layout_store, roc_ops);

                const method_args = dot_access.args;

                // Field access vs method call
                if (method_args == null) {
                    // This is field access on a record, not a method call
                    if (receiver_value.layout.tag != .record) return error.TypeMismatch;
                    // Records can have zero-sized fields
                    const rec_data = self.runtime_layout_store.getRecordData(receiver_value.layout.data.record.idx);
                    if (rec_data.fields.count == 0) return error.TypeMismatch; // No fields to access
                    var accessor = try receiver_value.asRecord(&self.runtime_layout_store);
                    const field_idx = accessor.findFieldIndex(dot_access.field_name) orelse return error.TypeMismatch;
                    const field_value = try accessor.getFieldByIndex(field_idx);
                    return try self.pushCopy(field_value, roc_ops);
                }

                // This is a method call - resolve receiver type for dispatch
                const resolved_receiver = self.resolveBaseVar(receiver_rt_var);

                const arg_count = if (method_args) |span| span.span.len else 0;
                var arg_values: []StackValue = &.{};
                if (arg_count > 0) {
                    arg_values = try self.allocator.alloc(StackValue, arg_count);
                }
                defer if (arg_values.len > 0) self.allocator.free(arg_values);

                if (method_args) |span| {
                    // Use sliceExpr to properly get argument indices instead of computing them directly
                    const arg_indices = self.env.store.sliceExpr(span);
                    var i: usize = 0;
                    while (i < arg_values.len) : (i += 1) {
                        const arg_expr_idx = arg_indices[i];
                        const arg_ct_var = can.ModuleEnv.varFrom(arg_expr_idx);
                        const arg_rt_var = try self.translateTypeVar(self.env, arg_ct_var);
                        arg_values[i] = try self.evalExprMinimal(arg_expr_idx, roc_ops, arg_rt_var);
                    }
                }

                const base_content = resolved_receiver.desc.content;
                if (base_content == .structure) {
                    switch (base_content.structure) {
                        .nominal_type => |nominal| {
                            // Check if this is Box using ident comparison
                            if (nominal.ident.ident_idx == self.env.idents.box) {
                                if (dot_access.field_name == self.env.idents.box_method) {
                                    if (arg_values.len != 1) return error.TypeMismatch;
                                    const result_rt_var = try self.translateTypeVar(self.env, can.ModuleEnv.varFrom(expr_idx));
                                    const result_layout = try self.getRuntimeLayout(result_rt_var);
                                    return try self.makeBoxValueFromLayout(result_layout, arg_values[0], roc_ops);
                                } else if (dot_access.field_name == self.env.idents.unbox_method) {
                                    if (arg_values.len != 1) return error.TypeMismatch;
                                    const box_value = arg_values[0];
                                    const result_rt_var = try self.translateTypeVar(self.env, can.ModuleEnv.varFrom(expr_idx));
                                    const result_layout = try self.getRuntimeLayout(result_rt_var);

                                    if (box_value.layout.tag == .box_of_zst) {
                                        var out = try self.pushRaw(result_layout, 0);
                                        out.is_initialized = true;
                                        return out;
                                    }

                                    if (box_value.layout.tag != .box) return error.TypeMismatch;

                                    const elem_layout = self.runtime_layout_store.getLayout(box_value.layout.data.box);
                                    const elem_size = self.runtime_layout_store.layoutSize(elem_layout);
                                    const data_ptr = box_value.boxDataPointer() orelse return error.NullStackPointer;
                                    var payload_ptr_any: ?*anyopaque = null;
                                    if (elem_size > 0) {
                                        payload_ptr_any = @as(*anyopaque, @ptrFromInt(@intFromPtr(data_ptr)));
                                    }

                                    const payload_value = StackValue{
                                        .layout = elem_layout,
                                        .ptr = payload_ptr_any,
                                        .is_initialized = true,
                                    };

                                    if (!std.meta.eql(elem_layout, result_layout)) {
                                        var out = try self.pushRaw(result_layout, 0);
                                        if (self.runtime_layout_store.layoutSize(result_layout) > 0 and out.ptr != null and payload_ptr_any != null) {
                                            try payload_value.copyToPtr(&self.runtime_layout_store, out.ptr.?, roc_ops);
                                        }
                                        out.is_initialized = true;
                                        return out;
                                    }

                                    return try self.pushCopy(payload_value, roc_ops);
                                }
                            }
                        },
                        else => {},
                    }
                }

                // Try static dispatch for nominal types with method constraints
                const method_ident = dot_access.field_name;

                // Find the nominal type's origin module from the receiver type
                var receiver_resolved = self.runtime_types.resolveVar(receiver_rt_var);

                // If the type is still a flex/rigid var, default to Dec
                // (Unsuffixed numeric literals default to Dec in Roc)
                if (receiver_resolved.desc.content == .flex or receiver_resolved.desc.content == .rigid) {
                    const dec_content = try self.mkNumberTypeContentRuntime("Dec");
                    const dec_var = try self.runtime_types.freshFromContent(dec_content);
                    receiver_resolved = self.runtime_types.resolveVar(dec_var);
                }

                const nominal_info = blk: {
                    switch (receiver_resolved.desc.content) {
                        .structure => |s| switch (s) {
                            .nominal_type => |nom| break :blk .{
                                .origin = nom.origin_module,
                                .ident = nom.ident.ident_idx,
                            },
                            else => return error.InvalidMethodReceiver,
                        },
                        else => return error.InvalidMethodReceiver,
                    }
                };

                // Resolve and evaluate the method function
                // method_ident comes from the CIR (self.env), not root_env
                const method_func = self.resolveMethodFunction(
                    nominal_info.origin,
                    nominal_info.ident,
                    method_ident,
                    self.env,
                    roc_ops,
                ) catch |err| {
                    if (err == error.MethodLookupFailed) {
                        // Get type and method names for a helpful crash message
                        // nominal_info.ident is from runtime_layout_store.env (translated during translateTypeVar)
                        const layout_env = self.runtime_layout_store.env;
                        const type_name = import_mapping_mod.getDisplayName(
                            self.import_mapping,
                            layout_env.common.getIdentStore(),
                            nominal_info.ident,
                        );
                        // method_ident is from self.env (current CIR module)
                        const method_name = self.env.getIdent(dot_access.field_name);
                        const crash_msg = std.fmt.allocPrint(self.allocator, "{s} does not implement {s}", .{ type_name, method_name }) catch {
                            self.triggerCrash("Method not found", false, roc_ops);
                            return error.Crash;
                        };
                        self.triggerCrash(crash_msg, true, roc_ops);
                        return error.Crash;
                    }
                    return err;
                };
                defer method_func.decref(&self.runtime_layout_store, roc_ops);

                // Prepare arguments: receiver + explicit args
                const total_args = 1 + arg_values.len;
                var all_args = try self.allocator.alloc(StackValue, total_args);
                defer self.allocator.free(all_args);

                // First argument is the receiver
                all_args[0] = receiver_value;

                // Remaining arguments
                for (arg_values, 0..) |arg, i| {
                    all_args[i + 1] = arg;
                }

                // Call the method closure
                if (method_func.layout.tag != .closure) {
                    // Decref all args before returning error
                    for (all_args) |arg| {
                        arg.decref(&self.runtime_layout_store, roc_ops);
                    }
                    return error.TypeMismatch;
                }

                const closure_header: *const layout.Closure = @ptrCast(@alignCast(method_func.ptr.?));

                // Switch to the closure's source module for correct expression evaluation
                const saved_env = self.env;
                const saved_bindings_len = self.bindings.items.len;
                self.env = @constCast(closure_header.source_env);
                defer {
                    self.env = saved_env;
                    self.bindings.shrinkRetainingCapacity(saved_bindings_len);
                }

                const params = self.env.store.slicePatterns(closure_header.params);
                if (params.len != all_args.len) {
                    // Decref all args before returning error
                    for (all_args) |arg| {
                        arg.decref(&self.runtime_layout_store, roc_ops);
                    }
                    return error.TypeMismatch;
                }

                // Provide closure context for capture lookup during body eval
                try self.active_closures.append(method_func);
                defer _ = self.active_closures.pop();

                // Check if this is a low-level lambda - if so, dispatch to builtin implementation
                const lambda_expr = self.env.store.getExpr(closure_header.lambda_expr_idx);
                if (lambda_expr == .e_low_level_lambda) {
                    const low_level = lambda_expr.e_low_level_lambda;

                    // Get return type for low-level builtin
                    const method_call_ret_rt_var = try self.translateTypeVar(self.env, can.ModuleEnv.varFrom(expr_idx));

                    // Dispatch to actual low-level builtin implementation
                    const result = try self.callLowLevelBuiltin(low_level.op, all_args, roc_ops, method_call_ret_rt_var);

                    // Decref args that aren't consumed by the builtin.
                    // list_concat consumes its input lists (handles refcounting internally).
                    if (low_level.op != .list_concat) {
                        for (all_args) |arg| {
                            arg.decref(&self.runtime_layout_store, roc_ops);
                        }
                    }

                    return result;
                }

                var bind_count: usize = 0;
                while (bind_count < params.len) : (bind_count += 1) {
                    try self.bindings.append(.{ .pattern_idx = params[bind_count], .value = all_args[bind_count], .expr_idx = @enumFromInt(0), .source_env = self.env });
                }
                defer {
                    var k = params.len;
                    while (k > 0) {
                        k -= 1;
                        if (self.bindings.pop()) |binding| {
                            binding.value.decref(&self.runtime_layout_store, roc_ops);
                        }
                    }
                }

                return try self.evalExprMinimal(closure_header.body_idx, roc_ops, null);
            },
            .e_lookup_local => |lookup| {
                // Search bindings in reverse
                var i: usize = self.bindings.items.len;
                while (i > 0) {
                    i -= 1;
                    const b = self.bindings.items[i];
                    // Check both pattern_idx AND source module to avoid cross-module collisions.
                    // Pattern indices are module-local, so the same pattern_idx can exist in
                    // multiple modules. We must match the binding from the correct module.
                    // Note: Compare by module_name_idx (interned identifier), not pointer, because
                    // the same module can have multiple ModuleEnv instances (e.g., when closures
                    // reference their source env).
                    const same_module = (b.source_env == self.env) or
                        (b.source_env.module_name_idx == self.env.module_name_idx);
                    if (b.pattern_idx == lookup.pattern_idx and same_module) {
                        // Check if this binding came from an e_anno_only expression
                        // Skip check for expr_idx == 0 (sentinel for non-def bindings like parameters)
                        const expr_idx_int: u32 = @intFromEnum(b.expr_idx);
                        if (expr_idx_int != 0) {
                            const binding_expr = self.env.store.getExpr(b.expr_idx);
                            if (binding_expr == .e_anno_only and b.value.layout.tag != .closure) {
                                // This is a non-function annotation-only value being looked up
                                self.triggerCrash("This value has no implementation. It is only a type annotation for now.", false, roc_ops);
                                return error.Crash;
                            }
                            // e_low_level_lambda is always a closure, so no special check needed
                        }
                        const copy_result = try self.pushCopy(b.value, roc_ops);
                        return copy_result;
                    }
                }
                // If not found, try active closure captures by variable name
                // IMPORTANT: Only check captures if the closure header indicates it actually has captures
                // The captures layout from the type system might not match what's actually captured
                // Search ALL active closures in reverse order (innermost to outermost) for nested lambdas
                if (self.active_closures.items.len > 0) {
                    const pat2 = self.env.store.getPattern(lookup.pattern_idx);
                    if (pat2 == .assign) {
                        const var_ident = pat2.assign.ident;
                        // Search from innermost to outermost closure
                        var closure_idx: usize = self.active_closures.items.len;
                        while (closure_idx > 0) {
                            closure_idx -= 1;
                            const cls_val = self.active_closures.items[closure_idx];
                            if (cls_val.layout.tag == .closure and cls_val.ptr != null) {
                                const header: *const layout.Closure = @ptrCast(@alignCast(cls_val.ptr.?));
                                // Check if this closure was created with actual captures (e_closure)
                                // vs. a plain lambda (e_lambda) or low-level lambda (e_low_level_lambda)
                                // Only e_closure creates real capture values; others have uninitialized captures area
                                const lambda_expr = header.source_env.store.getExpr(header.lambda_expr_idx);
                                const has_real_captures = (lambda_expr == .e_closure);
                                if (has_real_captures) {
                                    const captures_layout = self.runtime_layout_store.getLayout(cls_val.layout.data.closure.captures_layout_idx);
                                    const header_sz = @sizeOf(layout.Closure);
                                    const cap_align = captures_layout.alignment(self.runtime_layout_store.targetUsize());
                                    const aligned_off = std.mem.alignForward(usize, header_sz, @intCast(cap_align.toByteUnits()));
                                    const base: [*]u8 = @ptrCast(@alignCast(cls_val.ptr.?));
                                    const rec_ptr: *anyopaque = @ptrCast(base + aligned_off);
                                    const rec_val = StackValue{ .layout = captures_layout, .ptr = rec_ptr, .is_initialized = true };
                                    var accessor = try rec_val.asRecord(&self.runtime_layout_store);
                                    if (accessor.findFieldIndex(var_ident)) |fidx| {
                                        const field_val = try accessor.getFieldByIndex(fidx);
                                        return try self.pushCopy(field_val, roc_ops);
                                    }
                                }
                            }
                        }
                    }
                }

                // Check if this pattern corresponds to a top-level def that wasn't evaluated yet
                const all_defs = self.env.store.sliceDefs(self.env.all_defs);
                for (all_defs) |def_idx| {
                    const def = self.env.store.getDef(def_idx);
                    if (def.pattern == lookup.pattern_idx) {
                        // Evaluate the definition on demand and cache the result in bindings
                        const result = try self.evalExprMinimal(def.expr, roc_ops, null);
                        try self.bindings.append(.{
                            .pattern_idx = def.pattern,
                            .value = result,
                            .expr_idx = def.expr,
                            .source_env = self.env,
                        });
                        return result;
                    }
                }

                self.triggerCrash("e_lookup_local: definition not found in current scope", false, roc_ops);
                return error.Crash;
            },
            .e_lookup_external => |lookup| {
                // Cross-module reference - look up in imported module
                const other_env = self.import_envs.get(lookup.module_idx) orelse {
                    self.triggerCrash("e_lookup_external: import_envs missing entry for module", false, roc_ops);
                    return error.Crash;
                };

                // The target_node_idx is a Def.Idx in the other module
                const target_def_idx: can.CIR.Def.Idx = @enumFromInt(lookup.target_node_idx);
                const target_def = other_env.store.getDef(target_def_idx);

                // Save both env and bindings state
                const saved_env = self.env;
                const saved_bindings_len = self.bindings.items.len;
                self.env = @constCast(other_env);
                defer {
                    self.env = saved_env;
                    self.bindings.shrinkRetainingCapacity(saved_bindings_len);
                }

                // Evaluate the definition's expression in the other module's context
                // If this is being called as a function, pass through the instantiated type
                // from the call site (via expected_rt_var) to avoid re-translating generic types
                const result = try self.evalExprMinimal(target_def.expr, roc_ops, expected_rt_var);

                return result;
            },
            .e_runtime_error => |rt_err| {
                _ = rt_err;
                self.triggerCrash("runtime error", false, roc_ops);
                return error.Crash;
            },
            .e_lookup_required => {
                // Required lookups reference values from the app that provides values to the
                // platform's `requires` clause. These are not available during compile-time
                // evaluation - they will be linked at runtime. Return TypeMismatch to signal
                // that this expression cannot be evaluated at compile time.
                return error.TypeMismatch;
            },
            // no if handling in minimal evaluator
            // no second e_binop case; handled above
            else => {
                self.triggerCrash("evalExprMinimal: unhandled expression type", false, roc_ops);
                return error.Crash;
            },
        }
    }

    fn pushStr(self: *Interpreter, content: []const u8) !StackValue {
        _ = content; // size computed below but content copied via RocStr
        const layout_val = Layout.str();
        const size: u32 = self.runtime_layout_store.layoutSize(layout_val);
        if (size == 0) {
            return StackValue{ .layout = layout_val, .ptr = null, .is_initialized = false };
        }
        const alignment = layout_val.alignment(self.runtime_layout_store.targetUsize());
        const ptr = try self.stack_memory.alloca(size, alignment);
        return StackValue{ .layout = layout_val, .ptr = ptr, .is_initialized = true };
    }

    fn stackValueToRocStr(
        self: *Interpreter,
        value: StackValue,
        value_rt_var: ?types.Var,
        roc_ops: *RocOps,
    ) !RocStr {
        if (value.layout.tag == .scalar and value.layout.data.scalar.tag == .str) {
            if (value.ptr) |ptr| {
                const existing: *const RocStr = @ptrCast(@alignCast(ptr));
                var copy = existing.*;
                copy.incref(1);
                return copy;
            } else {
                return RocStr.empty();
            }
        }

        const rendered = blk: {
            if (value_rt_var) |rt_var| {
                break :blk try self.renderValueRocWithType(value, rt_var);
            } else {
                break :blk try self.renderValueRoc(value);
            }
        };
        defer self.allocator.free(rendered);

        return RocStr.fromSlice(rendered, roc_ops);
    }

    pub fn pushRaw(self: *Interpreter, layout_val: Layout, initial_size: usize) !StackValue {
        const size: u32 = if (initial_size == 0) self.runtime_layout_store.layoutSize(layout_val) else @intCast(initial_size);
        if (size == 0) {
            return StackValue{ .layout = layout_val, .ptr = null, .is_initialized = true };
        }
        const target_usize = self.runtime_layout_store.targetUsize();
        var alignment = layout_val.alignment(target_usize);
        if (layout_val.tag == .closure) {
            const captures_layout = self.runtime_layout_store.getLayout(layout_val.data.closure.captures_layout_idx);
            alignment = alignment.max(captures_layout.alignment(target_usize));
        }
        const ptr = try self.stack_memory.alloca(size, alignment);
        return StackValue{ .layout = layout_val, .ptr = ptr, .is_initialized = true };
    }

    pub fn pushCopy(self: *Interpreter, src: StackValue, roc_ops: *RocOps) !StackValue {
        const size: u32 = if (src.layout.tag == .closure) src.getTotalSize(&self.runtime_layout_store) else self.runtime_layout_store.layoutSize(src.layout);
        const target_usize = self.runtime_layout_store.targetUsize();
        var alignment = src.layout.alignment(target_usize);
        if (src.layout.tag == .closure) {
            const captures_layout = self.runtime_layout_store.getLayout(src.layout.data.closure.captures_layout_idx);
            alignment = alignment.max(captures_layout.alignment(target_usize));
        }
        const ptr = if (size > 0) try self.stack_memory.alloca(size, alignment) else null;
        // Preserve rt_var for constant folding
        const dest = StackValue{ .layout = src.layout, .ptr = ptr, .is_initialized = true, .rt_var = src.rt_var };
        if (size > 0 and src.ptr != null and ptr != null) {
            try src.copyToPtr(&self.runtime_layout_store, ptr.?, roc_ops);
        }
        return dest;
    }

    /// Call a hosted function via RocOps.hosted_fns array
    /// This marshals arguments to the host, invokes the function pointer, and marshals the result back
    fn callHostedFunction(
        self: *Interpreter,
        hosted_fn_index: u32,
        args: []StackValue,
        roc_ops: *RocOps,
        _: types.Var, // return_rt_var - currently unused, type inferred from args.len
    ) !StackValue {
        // Validate index is within bounds
        if (hosted_fn_index >= roc_ops.hosted_fns.count) {
            self.triggerCrash("Hosted function index out of bounds", false, roc_ops);
            return error.Crash;
        }

        // Get the hosted function pointer from RocOps
        const hosted_fn = roc_ops.hosted_fns.fns[hosted_fn_index];

        // Allocate space for the return value
        // Hosted lambda types aren't properly propagated from annotations, so we infer the
        // return type based on the argument type:
        // - If no args OR single ZST arg (like () in Stdin.line!), return type is Str
        // - If arg is non-zero-sized (like Str in Stdout.line!), return type is {}
        const has_zst_or_no_args = args.len == 0 or (args.len == 1 and self.runtime_layout_store.isZeroSized(args[0].layout));
        const return_layout = if (has_zst_or_no_args) blk: {
            // Functions taking unit () or no args return Str (e.g., Stdin.line!)
            break :blk layout.Layout.str();
        } else blk: {
            // Functions taking Str return {} (e.g., Stdout.line!, Stderr.line!)
            const empty_idx = try self.runtime_layout_store.ensureEmptyRecordLayout();
            break :blk self.runtime_layout_store.getLayout(empty_idx);
        };
        const result_value = try self.pushRaw(return_layout, 0);

        // Allocate stack space for marshalled arguments
        // The host now uses the same RocStr as builtins, so no conversion needed
        const ArgsStruct = extern struct { str: RocStr };
        var args_struct: ArgsStruct = undefined;

        // Marshal arguments into a contiguous struct matching the RocCall ABI
        // For now, we support zero-argument and single-argument functions
        if (args.len == 0) {
            // Zero argument case - pass dummy pointer for args
            const ret_ptr = if (result_value.ptr) |p| p else blk: {
                // Zero-sized return - pass stack address
                break :blk @as(*anyopaque, @ptrFromInt(@intFromPtr(&result_value)));
            };

            // For zero-argument functions, we still need to pass a valid args pointer
            // Use the address of args_struct even though it won't be read
            const arg_ptr = @as(*anyopaque, @ptrCast(&args_struct));

            // Invoke the hosted function following RocCall ABI: (ops, ret_ptr, args_ptr)
            hosted_fn(roc_ops, ret_ptr, arg_ptr);
        } else if (args.len == 1) {
            // Single argument case - we need to marshal it properly
            // For strings, we need to pass a RocStr struct wrapped in Args
            const arg_ptr = blk: {
                // For strings, we need to pass a RocStr struct
                // Try to determine if this is a string by checking if it contains a RocStr
                // For now, we assume it's a string if it has a pointer (TODO: better type checking)
                if (args[0].ptr) |str_ptr| {
                    const roc_str: *const RocStr = @ptrCast(@alignCast(str_ptr));
                    // Host and builtin now use the same RocStr, so just copy it
                    args_struct.str = roc_str.*;
                    break :blk @as(*anyopaque, @ptrCast(&args_struct));
                } else {
                    // Empty or zero-sized argument - create empty small string
                    args_struct.str = RocStr.empty();
                    break :blk @as(*anyopaque, @ptrCast(&args_struct));
                }
            };

            const ret_ptr = if (result_value.ptr) |p| p else blk: {
                // Zero-sized return - pass stack address
                break :blk @as(*anyopaque, @ptrFromInt(@intFromPtr(&result_value)));
            };

            // Invoke the hosted function following RocCall ABI: (ops, ret_ptr, args_ptr)
            hosted_fn(roc_ops, ret_ptr, arg_ptr);
        } else {
            // Multi-argument case - pack arguments into a struct
            // TODO: implement multi-argument marshalling
            self.triggerCrash("Multi-argument hosted functions not yet implemented in interpreter", false, roc_ops);
            return error.Crash;
        }

        return result_value;
    }

    /// Version of callLowLevelBuiltin that also accepts a target type for operations like num_from_numeral
    pub fn callLowLevelBuiltinWithTargetType(self: *Interpreter, op: can.CIR.Expr.LowLevel, args: []StackValue, roc_ops: *RocOps, return_rt_var: ?types.Var, target_type_var: ?types.Var) !StackValue {
        // For num_from_numeral, we need to pass the target type through a different mechanism
        // since the standard handler extracts it from the return type which has a generic parameter.
        // Store the target type temporarily so the handler can use it.
        const saved_target = self.num_literal_target_type;
        self.num_literal_target_type = target_type_var;
        defer self.num_literal_target_type = saved_target;
        return self.callLowLevelBuiltin(op, args, roc_ops, return_rt_var);
    }

    pub fn callLowLevelBuiltin(self: *Interpreter, op: can.CIR.Expr.LowLevel, args: []StackValue, roc_ops: *RocOps, return_rt_var: ?types.Var) !StackValue {
        switch (op) {
            .str_is_empty => {
                // Str.is_empty : Str -> Bool
                std.debug.assert(args.len == 1); // low-level .str_is_empty expects 1 argument

                const str_arg = args[0];
                std.debug.assert(str_arg.ptr != null); // low-level .str_is_empty expects non-null string pointer

                const roc_str: *const RocStr = @ptrCast(@alignCast(str_arg.ptr.?));

                return try self.makeBoolValue(builtins.str.isEmpty(roc_str.*));
            },
            .str_is_eq => {
                // Str.is_eq : Str, Str -> Bool
                std.debug.assert(args.len == 2); // low-level .str_is_eq expects 2 arguments

                const str_a = args[0];
                const str_b = args[1];
                std.debug.assert(str_a.ptr != null); // low-level .str_is_eq expects non-null string pointer
                std.debug.assert(str_b.ptr != null); // low-level .str_is_eq expects non-null string pointer

                const roc_str_a: *const RocStr = @ptrCast(@alignCast(str_a.ptr.?));
                const roc_str_b: *const RocStr = @ptrCast(@alignCast(str_b.ptr.?));

                return try self.makeBoolValue(roc_str_a.eql(roc_str_b.*));
            },
            .str_concat => {
                // Str.concat : Str, Str -> Str
                std.debug.assert(args.len == 2);

                const str_a_arg = args[0];
                const str_b_arg = args[1];

                std.debug.assert(str_a_arg.ptr != null);
                std.debug.assert(str_b_arg.ptr != null);

                const str_a: *const RocStr = @ptrCast(@alignCast(str_a_arg.ptr.?));
                const str_b: *const RocStr = @ptrCast(@alignCast(str_b_arg.ptr.?));

                // Call strConcat to concatenate the strings
                const result_str = builtins.str.strConcat(str_a.*, str_b.*, roc_ops);

                // Allocate space for the result string
                const result_layout = str_a_arg.layout; // Str layout
                var out = try self.pushRaw(result_layout, 0);
                out.is_initialized = false;

                // Copy the result string structure to the output
                const result_ptr: *RocStr = @ptrCast(@alignCast(out.ptr.?));
                result_ptr.* = result_str;

                out.is_initialized = true;
                return out;
            },
            .str_contains => {
                // Str.contains : Str, Str -> Bool
                std.debug.assert(args.len == 2);

                const haystack_arg = args[0];
                const needle_arg = args[1];

                std.debug.assert(haystack_arg.ptr != null);
                std.debug.assert(needle_arg.ptr != null);

                const haystack: *const RocStr = @ptrCast(@alignCast(haystack_arg.ptr.?));
                const needle: *const RocStr = @ptrCast(@alignCast(needle_arg.ptr.?));

                const result = builtins.str.strContains(haystack.*, needle.*);

                return try self.makeBoolValue(result);
            },
            .str_trim => {
                // Str.trim : Str -> Str
                std.debug.assert(args.len == 1);

                const str_arg = args[0];
                std.debug.assert(str_arg.ptr != null);

                const roc_str_arg: *const RocStr = @ptrCast(@alignCast(str_arg.ptr.?));

                const result_str = builtins.str.strTrim(roc_str_arg.*, roc_ops);

                // Allocate space for the result string
                const result_layout = str_arg.layout; // Str layout
                var out = try self.pushRaw(result_layout, 0);
                out.is_initialized = false;

                // Copy the result string structure to the output
                const result_ptr: *RocStr = @ptrCast(@alignCast(out.ptr.?));
                result_ptr.* = result_str;

                out.is_initialized = true;
                return out;
            },
            .str_trim_start => {
                // Str.trim_start : Str -> Str
                std.debug.assert(args.len == 1);

                const str_arg = args[0];
                std.debug.assert(str_arg.ptr != null);

                const roc_str_arg: *const RocStr = @ptrCast(@alignCast(str_arg.ptr.?));

                const result_str = builtins.str.strTrimStart(roc_str_arg.*, roc_ops);

                // Allocate space for the result string
                const result_layout = str_arg.layout; // Str layout
                var out = try self.pushRaw(result_layout, 0);
                out.is_initialized = false;

                // Copy the result string structure to the output
                const result_ptr: *RocStr = @ptrCast(@alignCast(out.ptr.?));
                result_ptr.* = result_str;

                out.is_initialized = true;
                return out;
            },
            .str_trim_end => {
                // Str.trim_end : Str -> Str
                std.debug.assert(args.len == 1);

                const str_arg = args[0];
                std.debug.assert(str_arg.ptr != null);

                const roc_str_arg: *const RocStr = @ptrCast(@alignCast(str_arg.ptr.?));

                const result_str = builtins.str.strTrimEnd(roc_str_arg.*, roc_ops);

                // Allocate space for the result string
                const result_layout = str_arg.layout; // Str layout
                var out = try self.pushRaw(result_layout, 0);
                out.is_initialized = false;

                // Copy the result string structure to the output
                const result_ptr: *RocStr = @ptrCast(@alignCast(out.ptr.?));
                result_ptr.* = result_str;

                out.is_initialized = true;
                return out;
            },
            .str_caseless_ascii_equals => {
                // Str.caseless_ascii_equals : Str, Str -> Bool
                std.debug.assert(args.len == 2);

                const str_a_arg = args[0];
                const str_b_arg = args[1];

                std.debug.assert(str_a_arg.ptr != null);
                std.debug.assert(str_b_arg.ptr != null);

                const str_a: *const RocStr = @ptrCast(@alignCast(str_a_arg.ptr.?));
                const str_b: *const RocStr = @ptrCast(@alignCast(str_b_arg.ptr.?));

                // Call strConcat to concatenate the strings
                const result = builtins.str.strCaselessAsciiEquals(str_a.*, str_b.*);

                return try self.makeBoolValue(result);
            },
            .str_with_ascii_lowercased => {
                // Str.with_ascii_lowercased : Str -> Str
                std.debug.assert(args.len == 1);

                const str_arg = args[0];
                std.debug.assert(str_arg.ptr != null);

                const roc_str_arg: *const RocStr = @ptrCast(@alignCast(str_arg.ptr.?));

                const result_str = builtins.str.strWithAsciiLowercased(roc_str_arg.*, roc_ops);

                // Allocate space for the result string
                const result_layout = str_arg.layout; // Str layout
                var out = try self.pushRaw(result_layout, 0);
                out.is_initialized = false;

                // Copy the result string structure to the output
                const result_ptr: *RocStr = @ptrCast(@alignCast(out.ptr.?));
                result_ptr.* = result_str;

                out.is_initialized = true;
                return out;
            },
            .str_with_ascii_uppercased => {
                // Str.with_ascii_uppercased : Str -> Str
                std.debug.assert(args.len == 1);

                const str_arg = args[0];
                std.debug.assert(str_arg.ptr != null);

                const roc_str_arg: *const RocStr = @ptrCast(@alignCast(str_arg.ptr.?));

                const result_str = builtins.str.strWithAsciiUppercased(roc_str_arg.*, roc_ops);

                // Allocate space for the result string
                const result_layout = str_arg.layout; // Str layout
                var out = try self.pushRaw(result_layout, 0);
                out.is_initialized = false;

                // Copy the result string structure to the output
                const result_ptr: *RocStr = @ptrCast(@alignCast(out.ptr.?));
                result_ptr.* = result_str;

                out.is_initialized = true;
                return out;
            },
            .str_starts_with => {
                // Str.starts_with : Str, Str -> Bool
                std.debug.assert(args.len == 2);

                const string_arg = args[0];
                const prefix_arg = args[1];

                std.debug.assert(string_arg.ptr != null);
                std.debug.assert(prefix_arg.ptr != null);

                const string: *const RocStr = @ptrCast(@alignCast(string_arg.ptr.?));
                const prefix: *const RocStr = @ptrCast(@alignCast(prefix_arg.ptr.?));

                return try self.makeBoolValue(builtins.str.startsWith(string.*, prefix.*));
            },
            .str_ends_with => {
                // Str.ends_with : Str, Str -> Bool
                std.debug.assert(args.len == 2);

                const string_arg = args[0];
                const suffix_arg = args[1];

                std.debug.assert(string_arg.ptr != null);
                std.debug.assert(suffix_arg.ptr != null);

                const string: *const RocStr = @ptrCast(@alignCast(string_arg.ptr.?));
                const suffix: *const RocStr = @ptrCast(@alignCast(suffix_arg.ptr.?));

                return try self.makeBoolValue(builtins.str.endsWith(string.*, suffix.*));
            },
            .str_repeat => {
                // Str.repeat : Str, U64 -> Str
                std.debug.assert(args.len == 2);

                const string_arg = args[0];
                const count_arg = args[1];

                std.debug.assert(string_arg.ptr != null);

                const string: *const RocStr = @ptrCast(@alignCast(string_arg.ptr.?));
                const count_value = try self.extractNumericValue(count_arg);
                const count: u64 = @intCast(count_value.int);

                // Call repeatC to repeat the string
                const result_str = builtins.str.repeatC(string.*, count, roc_ops);

                // Allocate space for the result string
                const result_layout = string_arg.layout; // Str layout
                var out = try self.pushRaw(result_layout, 0);
                out.is_initialized = false;

                // Copy the result string structure to the output
                const result_ptr: *RocStr = @ptrCast(@alignCast(out.ptr.?));
                result_ptr.* = result_str;

                out.is_initialized = true;
                return out;
            },
            .str_with_prefix => {
                // Str.with_prefix : Str, Str -> Str (prefix ++ string)
                std.debug.assert(args.len == 2);

                const string_arg = args[0];
                const prefix_arg = args[1];

                std.debug.assert(string_arg.ptr != null);
                std.debug.assert(prefix_arg.ptr != null);

                const string: *const RocStr = @ptrCast(@alignCast(string_arg.ptr.?));
                const prefix: *const RocStr = @ptrCast(@alignCast(prefix_arg.ptr.?));

                // with_prefix is just concat with args swapped: prefix ++ string
                const result_str = builtins.str.strConcat(prefix.*, string.*, roc_ops);

                // Allocate space for the result string
                const result_layout = string_arg.layout; // Str layout
                var out = try self.pushRaw(result_layout, 0);
                out.is_initialized = false;

                // Copy the result string structure to the output
                const result_ptr: *RocStr = @ptrCast(@alignCast(out.ptr.?));
                result_ptr.* = result_str;

                out.is_initialized = true;
                return out;
            },
            .str_drop_prefix => {
                // Str.drop_prefix : Str, Str -> Str
                std.debug.assert(args.len == 2);

                const string_arg = args[0];
                const prefix_arg = args[1];

                std.debug.assert(string_arg.ptr != null);
                std.debug.assert(prefix_arg.ptr != null);

                const string: *const RocStr = @ptrCast(@alignCast(string_arg.ptr.?));
                const prefix: *const RocStr = @ptrCast(@alignCast(prefix_arg.ptr.?));

                const result_str = builtins.str.strDropPrefix(string.*, prefix.*, roc_ops);

                // Allocate space for the result string
                const result_layout = string_arg.layout; // Str layout
                var out = try self.pushRaw(result_layout, 0);
                out.is_initialized = false;

                // Copy the result string structure to the output
                const result_ptr: *RocStr = @ptrCast(@alignCast(out.ptr.?));
                result_ptr.* = result_str;

                out.is_initialized = true;
                return out;
            },
            .str_drop_suffix => {
                // Str.drop_suffix : Str, Str -> Str
                std.debug.assert(args.len == 2);

                const string_arg = args[0];
                const suffix_arg = args[1];

                std.debug.assert(string_arg.ptr != null);
                std.debug.assert(suffix_arg.ptr != null);

                const string: *const RocStr = @ptrCast(@alignCast(string_arg.ptr.?));
                const suffix: *const RocStr = @ptrCast(@alignCast(suffix_arg.ptr.?));

                const result_str = builtins.str.strDropSuffix(string.*, suffix.*, roc_ops);

                // Allocate space for the result string
                const result_layout = string_arg.layout; // Str layout
                var out = try self.pushRaw(result_layout, 0);
                out.is_initialized = false;

                // Copy the result string structure to the output
                const result_ptr: *RocStr = @ptrCast(@alignCast(out.ptr.?));
                result_ptr.* = result_str;

                out.is_initialized = true;
                return out;
            },
            .list_len => {
                // List.len : List(a) -> U64
                // Note: listLen returns usize, but List.len always returns U64.
                // We need to cast usize -> u64 for 32-bit targets (e.g. wasm32).
                std.debug.assert(args.len == 1); // low-level .list_len expects 1 argument

                const list_arg = args[0];
                std.debug.assert(list_arg.ptr != null); // low-level .list_len expects non-null list pointer

                const roc_list: *const builtins.list.RocList = @ptrCast(@alignCast(list_arg.ptr.?));
                const len_usize = builtins.list.listLen(roc_list.*);

                const len_u64: u64 = @intCast(len_usize);

                const result_layout = layout.Layout.int(.u64);
                var out = try self.pushRaw(result_layout, 0);
                out.is_initialized = false;
                try out.setInt(@intCast(len_u64));
                out.is_initialized = true;
                return out;
            },
            .list_is_empty => {
                // List.is_empty : List(a) -> Bool
                std.debug.assert(args.len == 1); // low-level .list_is_empty expects 1 argument

                const list_arg = args[0];
                std.debug.assert(list_arg.ptr != null); // low-level .list_is_empty expects non-null list pointer

                const roc_list: *const builtins.list.RocList = @ptrCast(@alignCast(list_arg.ptr.?));
                const result = builtins.list.listIsEmpty(roc_list.*);

                return try self.makeBoolValue(result);
            },
            .list_get_unsafe => {
                // Internal operation: Get element at index without bounds checking
                // Args: List(a), U64 (index)
                // Returns: a (the element)
                std.debug.assert(args.len == 2); // low-level .list_get_unsafe expects 2 arguments

                const list_arg = args[0];
                const index_arg = args[1];

                std.debug.assert(list_arg.ptr != null); // low-level .list_get_unsafe expects non-null list pointer

                // Extract element layout from List(a)
                std.debug.assert(list_arg.layout.tag == .list or list_arg.layout.tag == .list_of_zst); // low-level .list_get_unsafe expects list layout

                const roc_list: *const builtins.list.RocList = @ptrCast(@alignCast(list_arg.ptr.?));
                const index = index_arg.asI128(); // U64 stored as i128

                // Get element layout
                const elem_layout_idx = list_arg.layout.data.list;
                const elem_layout = self.runtime_layout_store.getLayout(elem_layout_idx);
                const elem_size = self.runtime_layout_store.layoutSize(elem_layout);

                if (elem_size == 0) {
                    // ZST element - return zero-sized value
                    return StackValue{
                        .layout = elem_layout,
                        .ptr = null,
                        .is_initialized = true,
                    };
                }

                // Get pointer to element (no bounds checking!)
                const elem_ptr = builtins.list.listGetUnsafe(roc_list.*, @intCast(index), elem_size);

                if (elem_ptr == null) {
                    self.triggerCrash("list_get_unsafe: null pointer returned", false, roc_ops);
                    return error.Crash;
                }

                // Create StackValue pointing to the element
                const elem_value = StackValue{
                    .layout = elem_layout,
                    .ptr = @ptrCast(elem_ptr.?),
                    .is_initialized = true,
                };

                // Copy to new location and increment refcount
                return try self.pushCopy(elem_value, roc_ops);
            },
            .list_concat => {
                // List.concat : List(a), List(a) -> List(a)
                std.debug.assert(args.len == 2);

                const list_a_arg = args[0];
                const list_b_arg = args[1];

                std.debug.assert(list_a_arg.ptr != null);
                std.debug.assert(list_b_arg.ptr != null);

                // Extract element layout from List(a)
                std.debug.assert(list_a_arg.layout.tag == .list or list_a_arg.layout.tag == .list_of_zst);
                std.debug.assert(list_b_arg.layout.tag == .list or list_b_arg.layout.tag == .list_of_zst);

                const list_a: *const builtins.list.RocList = @ptrCast(@alignCast(list_a_arg.ptr.?));
                const list_b: *const builtins.list.RocList = @ptrCast(@alignCast(list_b_arg.ptr.?));

                // Get element layout
                const elem_layout_idx = list_a_arg.layout.data.list;
                const elem_layout = self.runtime_layout_store.getLayout(elem_layout_idx);
                const elem_size = self.runtime_layout_store.layoutSize(elem_layout);
                const elem_alignment = elem_layout.alignment(self.runtime_layout_store.targetUsize()).toByteUnits();
                const elem_alignment_u32: u32 = @intCast(elem_alignment);

                // Determine if elements are refcounted
                const elements_refcounted = elem_layout.isRefcounted();

                // Set up context for refcount callbacks
                var refcount_context = RefcountContext{
                    .layout_store = &self.runtime_layout_store,
                    .elem_layout = elem_layout,
                    .roc_ops = roc_ops,
                };

                // Call listConcat with proper inc/dec callbacks.
                // If elements are refcounted, pass callbacks that will inc/dec each element.
                // Otherwise, pass no-op callbacks.
                const result_list = builtins.list.listConcat(
                    list_a.*,
                    list_b.*,
                    elem_alignment_u32,
                    elem_size,
                    elements_refcounted,
                    if (elements_refcounted) @ptrCast(&refcount_context) else null,
                    if (elements_refcounted) &listElementInc else &builtins.list.rcNone,
                    if (elements_refcounted) @ptrCast(&refcount_context) else null,
                    if (elements_refcounted) &listElementDec else &builtins.list.rcNone,
                    roc_ops,
                );

                // Allocate space for the result list
                const result_layout = list_a_arg.layout; // Same layout as input
                var out = try self.pushRaw(result_layout, 0);
                out.is_initialized = false;

                // Copy the result list structure to the output
                const result_ptr: *builtins.list.RocList = @ptrCast(@alignCast(out.ptr.?));
                result_ptr.* = result_list;

                out.is_initialized = true;
                return out;
            },
            .set_is_empty => {
                // TODO: implement Set.is_empty
                self.triggerCrash("Set.is_empty not yet implemented", false, roc_ops);
                return error.Crash;
            },

            // Bool operations
            .bool_is_eq => {
                // Bool.is_eq : Bool, Bool -> Bool
                std.debug.assert(args.len == 2); // low-level .bool_is_eq expects 2 arguments
                const lhs = args[0].asBool();
                const rhs = args[1].asBool();
                const result = lhs == rhs;
                return try self.makeBoolValue(result);
            },
            // Numeric type checking operations
            .num_is_zero => {
                // num.is_zero : num -> Bool
                std.debug.assert(args.len == 1); // low-level .num_is_zero expects 1 argument
                const num_val = try self.extractNumericValue(args[0]);
                const result = switch (num_val) {
                    .int => |i| i == 0,
                    .f32 => |f| f == 0.0,
                    .f64 => |f| f == 0.0,
                    .dec => |d| d.num == 0,
                };
                return try self.makeBoolValue(result);
            },
            .num_is_negative => {
                // num.is_negative : num -> Bool (signed types only)
                std.debug.assert(args.len == 1); // low-level .num_is_negative expects 1 argument
                const num_val = try self.extractNumericValue(args[0]);
                const result = switch (num_val) {
                    .int => |i| i < 0,
                    .f32 => |f| f < 0.0,
                    .f64 => |f| f < 0.0,
                    .dec => |d| d.num < 0,
                };
                return try self.makeBoolValue(result);
            },
            .num_is_positive => {
                // num.is_positive : num -> Bool (signed types only)
                std.debug.assert(args.len == 1); // low-level .num_is_positive expects 1 argument
                const num_val = try self.extractNumericValue(args[0]);
                const result = switch (num_val) {
                    .int => |i| i > 0,
                    .f32 => |f| f > 0.0,
                    .f64 => |f| f > 0.0,
                    .dec => |d| d.num > 0,
                };
                return try self.makeBoolValue(result);
            },

            // Numeric comparison operations
            .num_is_eq => {
                // num.is_eq : num, num -> Bool (all integer types + Dec, NOT F32/F64)
                std.debug.assert(args.len == 2); // low-level .num_is_eq expects 2 arguments
                const lhs = try self.extractNumericValue(args[0]);
                const rhs = try self.extractNumericValue(args[1]);
                const result = switch (lhs) {
                    .int => |l| l == rhs.int,
                    .dec => |l| l.num == rhs.dec.num,
                    .f32, .f64 => {
                        self.triggerCrash("Equality comparison not supported for F32/F64 due to floating point imprecision", false, roc_ops);
                        return error.Crash;
                    },
                };
                return try self.makeBoolValue(result);
            },
            .num_is_gt => {
                // num.is_gt : num, num -> Bool
                std.debug.assert(args.len == 2); // low-level .num_is_gt expects 2 arguments
                const lhs = try self.extractNumericValue(args[0]);
                const rhs = try self.extractNumericValue(args[1]);
                const result = switch (lhs) {
                    .int => |l| l > rhs.int,
                    .f32 => |l| l > rhs.f32,
                    .f64 => |l| l > rhs.f64,
                    .dec => |l| l.num > rhs.dec.num,
                };
                return try self.makeBoolValue(result);
            },
            .num_is_gte => {
                // num.is_gte : num, num -> Bool
                std.debug.assert(args.len == 2); // low-level .num_is_gte expects 2 arguments
                const lhs = try self.extractNumericValue(args[0]);
                const rhs = try self.extractNumericValue(args[1]);
                const result = switch (lhs) {
                    .int => |l| l >= rhs.int,
                    .f32 => |l| l >= rhs.f32,
                    .f64 => |l| l >= rhs.f64,
                    .dec => |l| l.num >= rhs.dec.num,
                };
                return try self.makeBoolValue(result);
            },
            .num_is_lt => {
                // num.is_lt : num, num -> Bool
                std.debug.assert(args.len == 2); // low-level .num_is_lt expects 2 arguments
                const lhs = try self.extractNumericValue(args[0]);
                const rhs = try self.extractNumericValue(args[1]);
                const result = switch (lhs) {
                    .int => |l| l < rhs.int,
                    .f32 => |l| l < rhs.f32,
                    .f64 => |l| l < rhs.f64,
                    .dec => |l| l.num < rhs.dec.num,
                };
                return try self.makeBoolValue(result);
            },
            .num_is_lte => {
                // num.is_lte : num, num -> Bool
                std.debug.assert(args.len == 2); // low-level .num_is_lte expects 2 arguments
                const lhs = try self.extractNumericValue(args[0]);
                const rhs = try self.extractNumericValue(args[1]);
                const result = switch (lhs) {
                    .int => |l| l <= rhs.int,
                    .f32 => |l| l <= rhs.f32,
                    .f64 => |l| l <= rhs.f64,
                    .dec => |l| l.num <= rhs.dec.num,
                };
                return try self.makeBoolValue(result);
            },

            // Numeric arithmetic operations
            .num_negate => {
                // num.negate : num -> num (signed types only)
                std.debug.assert(args.len == 1); // low-level .num_negate expects 1 argument
                const num_val = try self.extractNumericValue(args[0]);
                const result_layout = args[0].layout;

                var out = try self.pushRaw(result_layout, 0);
                out.is_initialized = false;

                switch (num_val) {
                    .int => |i| try out.setInt(-i),
                    .f32 => |f| out.setF32(-f),
                    .f64 => |f| out.setF64(-f),
                    .dec => |d| out.setDec(RocDec{ .num = -d.num }),
                }
                out.is_initialized = true;
                return out;
            },
            .num_plus => {
                std.debug.assert(args.len == 2); // low-level .num_plus expects 2 arguments
                const lhs = try self.extractNumericValue(args[0]);
                const rhs = try self.extractNumericValue(args[1]);
                const result_layout = args[0].layout;

                var out = try self.pushRaw(result_layout, 0);
                out.is_initialized = false;

                switch (lhs) {
                    .int => |l| try out.setInt(l + rhs.int),
                    .f32 => |l| out.setF32(l + rhs.f32),
                    .f64 => |l| out.setF64(l + rhs.f64),
                    .dec => |l| out.setDec(RocDec{ .num = l.num + rhs.dec.num }),
                }
                out.is_initialized = true;
                return out;
            },
            .num_minus => {
                std.debug.assert(args.len == 2); // low-level .num_minus expects 2 arguments
                const lhs = try self.extractNumericValue(args[0]);
                const rhs = try self.extractNumericValue(args[1]);
                const result_layout = args[0].layout;

                var out = try self.pushRaw(result_layout, 0);
                out.is_initialized = false;

                switch (lhs) {
                    .int => |l| try out.setInt(l - rhs.int),
                    .f32 => |l| out.setF32(l - rhs.f32),
                    .f64 => |l| out.setF64(l - rhs.f64),
                    .dec => |l| out.setDec(RocDec{ .num = l.num - rhs.dec.num }),
                }
                out.is_initialized = true;
                return out;
            },
            .num_times => {
                std.debug.assert(args.len == 2); // low-level .num_times expects 2 arguments
                const lhs = try self.extractNumericValue(args[0]);
                const rhs = try self.extractNumericValue(args[1]);
                const result_layout = args[0].layout;

                var out = try self.pushRaw(result_layout, 0);
                out.is_initialized = false;

                switch (lhs) {
                    .int => |l| try out.setInt(l * rhs.int),
                    .f32 => |l| out.setF32(l * rhs.f32),
                    .f64 => |l| out.setF64(l * rhs.f64),
                    .dec => |l| out.setDec(RocDec{ .num = @divTrunc(l.num * rhs.dec.num, RocDec.one_point_zero_i128) }),
                }
                out.is_initialized = true;
                return out;
            },
            .num_div_by => {
                std.debug.assert(args.len == 2); // low-level .num_div_by expects 2 arguments
                const lhs = try self.extractNumericValue(args[0]);
                const rhs = try self.extractNumericValue(args[1]);
                const result_layout = args[0].layout;

                var out = try self.pushRaw(result_layout, 0);
                out.is_initialized = false;

                switch (lhs) {
                    .int => |l| {
                        if (rhs.int == 0) return error.DivisionByZero;
                        try out.setInt(@divTrunc(l, rhs.int));
                    },
                    .f32 => |l| {
                        if (rhs.f32 == 0) return error.DivisionByZero;
                        out.setF32(l / rhs.f32);
                    },
                    .f64 => |l| {
                        if (rhs.f64 == 0) return error.DivisionByZero;
                        out.setF64(l / rhs.f64);
                    },
                    .dec => |l| {
                        if (rhs.dec.num == 0) return error.DivisionByZero;
                        const scaled_lhs = l.num * RocDec.one_point_zero_i128;
                        out.setDec(RocDec{ .num = @divTrunc(scaled_lhs, rhs.dec.num) });
                    },
                }
                out.is_initialized = true;
                return out;
            },
            .num_div_trunc_by => {
                std.debug.assert(args.len == 2); // low-level .num_div_trunc_by expects 2 arguments
                const lhs = try self.extractNumericValue(args[0]);
                const rhs = try self.extractNumericValue(args[1]);
                const result_layout = args[0].layout;

                var out = try self.pushRaw(result_layout, 0);
                out.is_initialized = false;

                switch (lhs) {
                    .int => |l| {
                        if (rhs.int == 0) return error.DivisionByZero;
                        try out.setInt(@divTrunc(l, rhs.int));
                    },
                    .f32 => |l| {
                        if (rhs.f32 == 0) return error.DivisionByZero;
                        out.setF32(@trunc(l / rhs.f32));
                    },
                    .f64 => |l| {
                        if (rhs.f64 == 0) return error.DivisionByZero;
                        out.setF64(@trunc(l / rhs.f64));
                    },
                    .dec => |l| {
                        if (rhs.dec.num == 0) return error.DivisionByZero;
                        const scaled_lhs = l.num * RocDec.one_point_zero_i128;
                        out.setDec(RocDec{ .num = @divTrunc(scaled_lhs, rhs.dec.num) });
                    },
                }
                out.is_initialized = true;
                return out;
            },
            .num_rem_by => {
                std.debug.assert(args.len == 2); // low-level .num_rem_by expects 2 arguments
                const lhs = try self.extractNumericValue(args[0]);
                const rhs = try self.extractNumericValue(args[1]);
                const result_layout = args[0].layout;

                var out = try self.pushRaw(result_layout, 0);
                out.is_initialized = false;

                switch (lhs) {
                    .int => |l| {
                        if (rhs.int == 0) return error.DivisionByZero;
                        try out.setInt(@rem(l, rhs.int));
                    },
                    .f32 => |l| {
                        if (rhs.f32 == 0) return error.DivisionByZero;
                        out.setF32(@rem(l, rhs.f32));
                    },
                    .f64 => |l| {
                        if (rhs.f64 == 0) return error.DivisionByZero;
                        out.setF64(@rem(l, rhs.f64));
                    },
                    .dec => |l| {
                        if (rhs.dec.num == 0) return error.DivisionByZero;
                        out.setDec(RocDec{ .num = @rem(l.num, rhs.dec.num) });
                    },
                }
                out.is_initialized = true;
                return out;
            },

            // Numeric parsing operations
            .num_from_int_digits => {
                // num.from_int_digits : List(U8) -> Try(num, [OutOfRange])
                std.debug.assert(args.len == 1); // expects 1 argument: List(U8)

                const result_rt_var = return_rt_var orelse {
                    self.triggerCrash("num_from_int_digits requires return type info", false, roc_ops);
                    return error.Crash;
                };

                // Get the result layout (Try tag union)
                const result_layout = try self.getRuntimeLayout(result_rt_var);

                // Extract base-256 digits from List(U8)
                const list_arg = args[0];
                std.debug.assert(list_arg.ptr != null);
                const roc_list: *const builtins.list.RocList = @ptrCast(@alignCast(list_arg.ptr.?));
                const list_len = roc_list.len();
                const digits_ptr = roc_list.elements(u8);
                const digits: []const u8 = if (digits_ptr) |ptr| ptr[0..list_len] else &[_]u8{};

                // Convert base-256 digits to u128 (max intermediate precision)
                var value: u128 = 0;
                var overflow = false;
                for (digits) |digit| {
                    const new_value = @mulWithOverflow(value, 256);
                    if (new_value[1] != 0) {
                        overflow = true;
                        break;
                    }
                    const add_result = @addWithOverflow(new_value[0], digit);
                    if (add_result[1] != 0) {
                        overflow = true;
                        break;
                    }
                    value = add_result[0];
                }

                // Resolve the Try type to get Ok's payload type (the numeric type)
                const resolved = self.resolveBaseVar(result_rt_var);
                if (resolved.desc.content != .structure or resolved.desc.content.structure != .tag_union) {
                    self.triggerCrash("num_from_int_digits: expected Try tag union result type", false, roc_ops);
                    return error.Crash;
                }

                // Find tag indices for Ok and Err
                var tag_list = std.array_list.AlignedManaged(types.Tag, null).init(self.allocator);
                defer tag_list.deinit();
                try self.appendUnionTags(result_rt_var, &tag_list);

                var ok_index: ?usize = null;
                var err_index: ?usize = null;
                var ok_payload_var: ?types.Var = null;

                // Use precomputed idents from the module env for direct comparison instead of string matching
                const ok_ident = self.env.idents.ok;
                const err_ident = self.env.idents.err;

                for (tag_list.items, 0..) |tag_info, i| {
                    if (tag_info.name == ok_ident) {
                        ok_index = i;
                        const arg_vars = self.runtime_types.sliceVars(tag_info.args);
                        if (arg_vars.len >= 1) {
                            ok_payload_var = arg_vars[0];
                        }
                    } else if (tag_info.name == err_ident) {
                        err_index = i;
                    }
                }

                // Determine target numeric type and check range
                var in_range = !overflow;
                if (in_range and ok_payload_var != null) {
                    const num_layout = try self.getRuntimeLayout(ok_payload_var.?);
                    if (num_layout.tag == .scalar and num_layout.data.scalar.tag == .int) {
                        // Check if value fits in target integer type
                        const int_type = num_layout.data.scalar.data.int;
                        in_range = switch (int_type) {
                            .u8 => value <= std.math.maxInt(u8),
                            .i8 => value <= std.math.maxInt(i8),
                            .u16 => value <= std.math.maxInt(u16),
                            .i16 => value <= std.math.maxInt(i16),
                            .u32 => value <= std.math.maxInt(u32),
                            .i32 => value <= std.math.maxInt(i32),
                            .u64 => value <= std.math.maxInt(u64),
                            .i64 => value <= std.math.maxInt(i64),
                            .u128, .i128 => true, // u128 fits, i128 needs sign check
                        };
                    }
                }

                // Construct the result tag union
                if (result_layout.tag == .scalar) {
                    // Simple tag with no payload (shouldn't happen for Try)
                    var out = try self.pushRaw(result_layout, 0);
                    out.is_initialized = false;
                    const tag_idx: usize = if (in_range) ok_index orelse 0 else err_index orelse 1;
                    try out.setInt(@intCast(tag_idx));
                    out.is_initialized = true;
                    return out;
                } else if (result_layout.tag == .record) {
                    // Record { tag, payload }
                    var dest = try self.pushRaw(result_layout, 0);
                    var acc = try dest.asRecord(&self.runtime_layout_store);
<<<<<<< HEAD
                    const tag_field_idx = acc.findFieldIndex(self.env.tag_ident) orelse {
                        self.triggerCrash("num_from_int_digits: record has no 'tag' field", false, roc_ops);
                        return error.Crash;
                    };
                    const payload_field_idx = acc.findFieldIndex(self.env.payload_ident) orelse {
                        self.triggerCrash("num_from_int_digits: record has no 'payload' field", false, roc_ops);
                        return error.Crash;
=======
                    const tag_field_idx = acc.findFieldIndex(self.env.idents.tag) orelse {
                        return error.NotImplemented;
                    };
                    const payload_field_idx = acc.findFieldIndex(self.env.idents.payload) orelse {
                        return error.NotImplemented;
>>>>>>> 4b811d2d
                    };

                    // Write tag discriminant
                    const tag_field = try acc.getFieldByIndex(tag_field_idx);
                    if (tag_field.layout.tag == .scalar and tag_field.layout.data.scalar.tag == .int) {
                        var tmp = tag_field;
                        tmp.is_initialized = false;
                        const tag_idx: usize = if (in_range) ok_index orelse 0 else err_index orelse 1;
                        try tmp.setInt(@intCast(tag_idx));
                    } else {
                        self.triggerCrash("num_from_int_digits: tag field is not scalar int", false, roc_ops);
                        return error.Crash;
                    }

                    // Clear payload area
                    const payload_field = try acc.getFieldByIndex(payload_field_idx);
                    if (payload_field.ptr) |payload_ptr| {
                        const payload_bytes_len = self.runtime_layout_store.layoutSize(payload_field.layout);
                        if (payload_bytes_len > 0) {
                            const bytes = @as([*]u8, @ptrCast(payload_ptr))[0..payload_bytes_len];
                            @memset(bytes, 0);
                        }
                    }

                    // Write payload
                    if (in_range and ok_payload_var != null) {
                        // Write the numeric value as Ok payload
                        const num_layout = try self.getRuntimeLayout(ok_payload_var.?);
                        if (payload_field.ptr) |payload_ptr| {
                            if (num_layout.tag == .scalar and num_layout.data.scalar.tag == .int) {
                                // Write integer value directly to payload
                                const int_type = num_layout.data.scalar.data.int;
                                switch (int_type) {
                                    .u8 => @as(*u8, @ptrCast(@alignCast(payload_ptr))).* = @intCast(value),
                                    .i8 => @as(*i8, @ptrCast(@alignCast(payload_ptr))).* = @intCast(value),
                                    .u16 => @as(*u16, @ptrCast(@alignCast(payload_ptr))).* = @intCast(value),
                                    .i16 => @as(*i16, @ptrCast(@alignCast(payload_ptr))).* = @intCast(value),
                                    .u32 => @as(*u32, @ptrCast(@alignCast(payload_ptr))).* = @intCast(value),
                                    .i32 => @as(*i32, @ptrCast(@alignCast(payload_ptr))).* = @intCast(value),
                                    .u64 => @as(*u64, @ptrCast(@alignCast(payload_ptr))).* = @intCast(value),
                                    .i64 => @as(*i64, @ptrCast(@alignCast(payload_ptr))).* = @intCast(value),
                                    .u128 => @as(*u128, @ptrCast(@alignCast(payload_ptr))).* = value,
                                    .i128 => @as(*i128, @ptrCast(@alignCast(payload_ptr))).* = @intCast(value),
                                }
                            }
                        }
                    }
                    // For Err case, payload is OutOfRange which is a zero-arg tag (already zeroed)

                    return dest;
                }

                self.triggerCrash("num_from_int_digits: unsupported result layout", false, roc_ops);
                return error.Crash;
            },
            .num_from_dec_digits => {
                // num.from_dec_digits : (List(U8), List(U8)) -> Try(num, [OutOfRange])
                self.triggerCrash("num_from_dec_digits not yet implemented", false, roc_ops);
                return error.Crash;
            },
            .num_from_numeral => {
                // num.from_numeral : Numeral -> Try(num, [InvalidNumeral(Str)])
                // Numeral is { is_negative: Bool, digits_before_pt: List(U8), digits_after_pt: List(U8) }
                std.debug.assert(args.len == 1); // expects 1 argument: Numeral record

                const result_rt_var = return_rt_var orelse {
                    self.triggerCrash("num_from_numeral requires return type info", false, roc_ops);
                    return error.Crash;
                };

                // Get the result layout (Try tag union)
                const result_layout = try self.getRuntimeLayout(result_rt_var);

                // Extract fields from Numeral record
                const num_literal_arg = args[0];
                if (num_literal_arg.ptr == null) {
                    self.triggerCrash("num_from_numeral: null argument", false, roc_ops);
                    return error.Crash;
                }

                var acc = num_literal_arg.asRecord(&self.runtime_layout_store) catch {
                    self.triggerCrash("num_from_numeral: argument is not a record", false, roc_ops);
                    return error.Crash;
                };

                // Get is_negative field
                // Use runtime_layout_store.env for field lookups since the record was built with that env's idents
                const layout_env = self.runtime_layout_store.env;
                const is_neg_idx = acc.findFieldIndex(layout_env.idents.is_negative) orelse {
                    self.triggerCrash("num_from_numeral: missing is_negative field", false, roc_ops);
                    return error.Crash;
                };
                const is_neg_field = acc.getFieldByIndex(is_neg_idx) catch {
                    self.triggerCrash("num_from_numeral: failed to get is_negative field", false, roc_ops);
                    return error.Crash;
                };
                const is_negative = getRuntimeU8(is_neg_field) != 0;

                // Get digits_before_pt field (List(U8))
                const before_idx = acc.findFieldIndex(layout_env.idents.digits_before_pt) orelse {
                    self.triggerCrash("num_from_numeral: missing digits_before_pt field", false, roc_ops);
                    return error.Crash;
                };
                const before_field = acc.getFieldByIndex(before_idx) catch {
                    self.triggerCrash("num_from_numeral: failed to get digits_before_pt field", false, roc_ops);
                    return error.Crash;
                };

                // Get digits_after_pt field (List(U8))
                const after_idx = acc.findFieldIndex(layout_env.idents.digits_after_pt) orelse {
                    self.triggerCrash("num_from_numeral: missing digits_after_pt field", false, roc_ops);
                    return error.Crash;
                };
                const after_field = acc.getFieldByIndex(after_idx) catch {
                    self.triggerCrash("num_from_numeral: failed to get digits_after_pt field", false, roc_ops);
                    return error.Crash;
                };

                // Extract list data from digits_before_pt
                const before_list: *const builtins.list.RocList = @ptrCast(@alignCast(before_field.ptr.?));
                const before_len = before_list.len();
                const before_ptr = before_list.elements(u8);
                const digits_before: []const u8 = if (before_ptr) |ptr| ptr[0..before_len] else &[_]u8{};

                // Extract list data from digits_after_pt
                const after_list: *const builtins.list.RocList = @ptrCast(@alignCast(after_field.ptr.?));
                const after_len = after_list.len();
                const after_ptr = after_list.elements(u8);
                const digits_after: []const u8 = if (after_ptr) |ptr| ptr[0..after_len] else &[_]u8{};

                // Convert base-256 digits to u128
                var value: u128 = 0;
                var overflow = false;
                for (digits_before) |digit| {
                    const new_value = @mulWithOverflow(value, 256);
                    if (new_value[1] != 0) {
                        overflow = true;
                        break;
                    }
                    const add_result = @addWithOverflow(new_value[0], digit);
                    if (add_result[1] != 0) {
                        overflow = true;
                        break;
                    }
                    value = add_result[0];
                }

                // Resolve the Try type to get Ok's payload type
                const resolved = self.resolveBaseVar(result_rt_var);
                if (resolved.desc.content != .structure or resolved.desc.content.structure != .tag_union) {
                    self.triggerCrash("num_from_numeral: expected Try tag union result type", false, roc_ops);
                    return error.Crash;
                }

                // Find tag indices for Ok and Err
                var tag_list = std.array_list.AlignedManaged(types.Tag, null).init(self.allocator);
                defer tag_list.deinit();
                try self.appendUnionTags(result_rt_var, &tag_list);

                var ok_index: ?usize = null;
                var err_index: ?usize = null;
                var ok_payload_var: ?types.Var = null;
                var err_payload_var: ?types.Var = null;

                // Use precomputed idents from the module env for direct comparison instead of string matching
                const ok_ident = self.env.idents.ok;
                const err_ident = self.env.idents.err;

                for (tag_list.items, 0..) |tag_info, i| {
                    if (tag_info.name == ok_ident) {
                        ok_index = i;
                        const arg_vars = self.runtime_types.sliceVars(tag_info.args);
                        if (arg_vars.len >= 1) {
                            ok_payload_var = arg_vars[0];
                        }
                    } else if (tag_info.name == err_ident) {
                        err_index = i;
                        const arg_vars = self.runtime_types.sliceVars(tag_info.args);
                        if (arg_vars.len >= 1) {
                            err_payload_var = arg_vars[0];
                        }
                    }
                }

                // Determine target numeric type and check range
                var in_range = !overflow;
                var rejection_reason: enum { none, overflow, negative_unsigned, fractional_integer, out_of_range } = .none;
                if (overflow) rejection_reason = .overflow;

                // Track target type info for error messages
                var type_name: []const u8 = "number";
                var min_value_str: []const u8 = "";
                var max_value_str: []const u8 = "";

                // Use the explicit target type if provided, otherwise fall back to ok_payload_var
                const target_type_var = self.num_literal_target_type orelse ok_payload_var;

                if (in_range and target_type_var != null) {
                    // Use the target type var directly - getRuntimeLayout handles nominal types properly
                    // (Don't use resolveBaseVar here as it strips away nominal type info needed for layout)
                    const num_layout = try self.getRuntimeLayout(target_type_var.?);
                    if (num_layout.tag == .scalar) {
                        if (num_layout.data.scalar.tag == .int) {
                            // Integer type - check range and sign
                            const int_type = num_layout.data.scalar.data.int;

                            // Set type info for error messages
                            switch (int_type) {
                                .u8 => {
                                    type_name = "U8";
                                    min_value_str = "0";
                                    max_value_str = "255";
                                },
                                .i8 => {
                                    type_name = "I8";
                                    min_value_str = "-128";
                                    max_value_str = "127";
                                },
                                .u16 => {
                                    type_name = "U16";
                                    min_value_str = "0";
                                    max_value_str = "65535";
                                },
                                .i16 => {
                                    type_name = "I16";
                                    min_value_str = "-32768";
                                    max_value_str = "32767";
                                },
                                .u32 => {
                                    type_name = "U32";
                                    min_value_str = "0";
                                    max_value_str = "4294967295";
                                },
                                .i32 => {
                                    type_name = "I32";
                                    min_value_str = "-2147483648";
                                    max_value_str = "2147483647";
                                },
                                .u64 => {
                                    type_name = "U64";
                                    min_value_str = "0";
                                    max_value_str = "18446744073709551615";
                                },
                                .i64 => {
                                    type_name = "I64";
                                    min_value_str = "-9223372036854775808";
                                    max_value_str = "9223372036854775807";
                                },
                                .u128 => {
                                    type_name = "U128";
                                    min_value_str = "0";
                                    max_value_str = "340282366920938463463374607431768211455";
                                },
                                .i128 => {
                                    type_name = "I128";
                                    min_value_str = "-170141183460469231731687303715884105728";
                                    max_value_str = "170141183460469231731687303715884105727";
                                },
                            }

                            // Check sign for unsigned types
                            if (is_negative) {
                                switch (int_type) {
                                    .u8, .u16, .u32, .u64, .u128 => {
                                        in_range = false;
                                        rejection_reason = .negative_unsigned;
                                    },
                                    else => {},
                                }
                            }

                            // Check value range
                            if (in_range) {
                                const value_in_range = switch (int_type) {
                                    .u8 => value <= std.math.maxInt(u8),
                                    .i8 => if (is_negative) value <= @as(u128, @abs(@as(i128, std.math.minInt(i8)))) else value <= std.math.maxInt(i8),
                                    .u16 => value <= std.math.maxInt(u16),
                                    .i16 => if (is_negative) value <= @as(u128, @abs(@as(i128, std.math.minInt(i16)))) else value <= std.math.maxInt(i16),
                                    .u32 => value <= std.math.maxInt(u32),
                                    .i32 => if (is_negative) value <= @as(u128, @abs(@as(i128, std.math.minInt(i32)))) else value <= std.math.maxInt(i32),
                                    .u64 => value <= std.math.maxInt(u64),
                                    .i64 => if (is_negative) value <= @as(u128, @abs(@as(i128, std.math.minInt(i64)))) else value <= std.math.maxInt(i64),
                                    .u128 => true,
                                    .i128 => true,
                                };
                                if (!value_in_range) {
                                    in_range = false;
                                    rejection_reason = .out_of_range;
                                }
                            }

                            // Fractional part not allowed for integers
                            if (in_range and digits_after.len > 0) {
                                var has_fractional = false;
                                for (digits_after) |d| {
                                    if (d != 0) {
                                        has_fractional = true;
                                        break;
                                    }
                                }
                                if (has_fractional) {
                                    in_range = false;
                                    rejection_reason = .fractional_integer;
                                }
                            }
                        } else if (num_layout.data.scalar.tag == .frac) {
                            const frac_type = num_layout.data.scalar.data.frac;
                            switch (frac_type) {
                                .f32 => type_name = "F32",
                                .f64 => type_name = "F64",
                                .dec => type_name = "Dec",
                            }
                        }
                    }
                }

                // Construct the result tag union
                if (result_layout.tag == .scalar) {
                    // Simple tag with no payload
                    var out = try self.pushRaw(result_layout, 0);
                    out.is_initialized = false;
                    const tag_idx: usize = if (in_range) ok_index orelse 0 else err_index orelse 1;
                    try out.setInt(@intCast(tag_idx));
                    out.is_initialized = true;
                    return out;
                } else if (result_layout.tag == .record) {
                    // Record { tag, payload }
                    var dest = try self.pushRaw(result_layout, 0);
                    var result_acc = try dest.asRecord(&self.runtime_layout_store);
                    // Use layout_env for field lookups since record fields use layout store's env idents
<<<<<<< HEAD
                    const tag_field_idx = result_acc.findFieldIndex(layout_env.tag_ident) orelse {
                        self.triggerCrash("num_from_numeral: record has no 'tag' field", false, roc_ops);
                        return error.Crash;
                    };
                    const payload_field_idx = result_acc.findFieldIndex(layout_env.payload_ident) orelse {
                        self.triggerCrash("num_from_numeral: record has no 'payload' field", false, roc_ops);
                        return error.Crash;
=======
                    const tag_field_idx = result_acc.findFieldIndex(layout_env.idents.tag) orelse {
                        return error.NotImplemented;
                    };
                    const payload_field_idx = result_acc.findFieldIndex(layout_env.idents.payload) orelse {
                        return error.NotImplemented;
>>>>>>> 4b811d2d
                    };

                    // Write tag discriminant
                    const tag_field = try result_acc.getFieldByIndex(tag_field_idx);
                    if (tag_field.layout.tag == .scalar and tag_field.layout.data.scalar.tag == .int) {
                        var tmp = tag_field;
                        tmp.is_initialized = false;
                        const tag_idx: usize = if (in_range) ok_index orelse 0 else err_index orelse 1;
                        try tmp.setInt(@intCast(tag_idx));
                    } else {
                        self.triggerCrash("num_from_numeral: tag field is not scalar int", false, roc_ops);
                        return error.Crash;
                    }

                    // Clear payload area
                    const payload_field = try result_acc.getFieldByIndex(payload_field_idx);
                    if (payload_field.ptr) |payload_ptr| {
                        const payload_bytes_len = self.runtime_layout_store.layoutSize(payload_field.layout);
                        if (payload_bytes_len > 0) {
                            const bytes = @as([*]u8, @ptrCast(payload_ptr))[0..payload_bytes_len];
                            @memset(bytes, 0);
                        }
                    }

                    // Write payload for Ok case
                    if (in_range and ok_payload_var != null) {
                        const num_layout = try self.getRuntimeLayout(ok_payload_var.?);
                        if (payload_field.ptr) |payload_ptr| {
                            if (num_layout.tag == .scalar and num_layout.data.scalar.tag == .int) {
                                const int_type = num_layout.data.scalar.data.int;
                                if (is_negative) {
                                    // Write negative value
                                    // For i128, we need special handling because the minimum value's absolute
                                    // value (2^127) doesn't fit in i128 (max is 2^127-1). Use wrapping negation.
                                    switch (int_type) {
                                        .i8 => {
                                            const neg_value: i128 = -@as(i128, @intCast(value));
                                            @as(*i8, @ptrCast(@alignCast(payload_ptr))).* = @intCast(neg_value);
                                        },
                                        .i16 => {
                                            const neg_value: i128 = -@as(i128, @intCast(value));
                                            @as(*i16, @ptrCast(@alignCast(payload_ptr))).* = @intCast(neg_value);
                                        },
                                        .i32 => {
                                            const neg_value: i128 = -@as(i128, @intCast(value));
                                            @as(*i32, @ptrCast(@alignCast(payload_ptr))).* = @intCast(neg_value);
                                        },
                                        .i64 => {
                                            const neg_value: i128 = -@as(i128, @intCast(value));
                                            @as(*i64, @ptrCast(@alignCast(payload_ptr))).* = @intCast(neg_value);
                                        },
                                        .i128 => {
                                            // For i128, we need special handling because the minimum value's absolute
                                            // value (2^127) doesn't fit in i128 (max is 2^127-1).
                                            // We interpret the u128 value as an i128 and negate using wrapping arithmetic.
                                            // This correctly handles i128 min value: -(2^127) wraps to itself.
                                            const as_signed: i128 = @bitCast(value);
                                            const neg_value: i128 = -%as_signed;
                                            @as(*i128, @ptrCast(@alignCast(payload_ptr))).* = neg_value;
                                        },
                                        else => {}, // Unsigned types already rejected above
                                    }
                                } else {
                                    // Write positive value
                                    switch (int_type) {
                                        .u8 => @as(*u8, @ptrCast(@alignCast(payload_ptr))).* = @intCast(value),
                                        .i8 => @as(*i8, @ptrCast(@alignCast(payload_ptr))).* = @intCast(value),
                                        .u16 => @as(*u16, @ptrCast(@alignCast(payload_ptr))).* = @intCast(value),
                                        .i16 => @as(*i16, @ptrCast(@alignCast(payload_ptr))).* = @intCast(value),
                                        .u32 => @as(*u32, @ptrCast(@alignCast(payload_ptr))).* = @intCast(value),
                                        .i32 => @as(*i32, @ptrCast(@alignCast(payload_ptr))).* = @intCast(value),
                                        .u64 => @as(*u64, @ptrCast(@alignCast(payload_ptr))).* = @intCast(value),
                                        .i64 => @as(*i64, @ptrCast(@alignCast(payload_ptr))).* = @intCast(value),
                                        .u128 => @as(*u128, @ptrCast(@alignCast(payload_ptr))).* = value,
                                        .i128 => @as(*i128, @ptrCast(@alignCast(payload_ptr))).* = @intCast(value),
                                    }
                                }
                            } else if (num_layout.tag == .scalar and num_layout.data.scalar.tag == .frac) {
                                // Floating-point and Dec types
                                const frac_precision = num_layout.data.scalar.data.frac;
                                const float_value: f64 = if (is_negative)
                                    -@as(f64, @floatFromInt(value))
                                else
                                    @as(f64, @floatFromInt(value));

                                // Handle fractional part for floats
                                var final_value = float_value;
                                if (digits_after.len > 0) {
                                    var frac_value: f64 = 0;
                                    var frac_mult: f64 = 1.0 / 256.0;
                                    for (digits_after) |digit| {
                                        frac_value += @as(f64, @floatFromInt(digit)) * frac_mult;
                                        frac_mult /= 256.0;
                                    }
                                    if (is_negative) {
                                        final_value -= frac_value;
                                    } else {
                                        final_value += frac_value;
                                    }
                                }

                                switch (frac_precision) {
                                    .f32 => @as(*f32, @ptrCast(@alignCast(payload_ptr))).* = @floatCast(final_value),
                                    .f64 => @as(*f64, @ptrCast(@alignCast(payload_ptr))).* = final_value,
                                    .dec => {
                                        // Dec type - RocDec has i128 internal representation
                                        const dec_value: i128 = if (is_negative)
                                            -@as(i128, @intCast(value)) * builtins.dec.RocDec.one_point_zero_i128
                                        else
                                            @as(i128, @intCast(value)) * builtins.dec.RocDec.one_point_zero_i128;
                                        @as(*i128, @ptrCast(@alignCast(payload_ptr))).* = dec_value;
                                    },
                                }
                            }
                        }
                    } else if (!in_range and err_payload_var != null) {
                        // For Err case, construct InvalidNumeral(Str) with descriptive message
                        // Format the number that was rejected
                        var num_str_buf: [128]u8 = undefined;
                        const num_str = can.CIR.formatBase256ToDecimal(is_negative, digits_before, digits_after, &num_str_buf);

                        // Create descriptive error message
                        const error_msg = switch (rejection_reason) {
                            .negative_unsigned => std.fmt.allocPrint(
                                self.allocator,
                                "The number {s} is not a valid {s}. {s} values cannot be negative.",
                                .{ num_str, type_name, type_name },
                            ) catch null,
                            .fractional_integer => std.fmt.allocPrint(
                                self.allocator,
                                "The number {s} is not a valid {s}. {s} values must be whole numbers, not fractions.",
                                .{ num_str, type_name, type_name },
                            ) catch null,
                            .out_of_range, .overflow => std.fmt.allocPrint(
                                self.allocator,
                                "The number {s} is not a valid {s}. Valid {s} values are integers between {s} and {s}.",
                                .{ num_str, type_name, type_name, min_value_str, max_value_str },
                            ) catch null,
                            .none => null,
                        };

                        if (error_msg) |msg| {
                            // Get the Err payload layout (which is [InvalidNumeral(Str)])
                            const err_payload_layout = try self.getRuntimeLayout(err_payload_var.?);
                            const payload_field_size = self.runtime_layout_store.layoutSize(payload_field.layout);

                            // Check if payload area has enough space for RocStr (24 bytes on 64-bit)
                            // The layout computation may be wrong for error types, so check against actual RocStr size
                            const roc_str_size = @sizeOf(RocStr);
                            if (payload_field_size >= roc_str_size and payload_field.ptr != null) {
                                defer self.allocator.free(msg);
                                const outer_payload_ptr = payload_field.ptr.?;
                                // Create the RocStr for the error message
                                const roc_str = RocStr.fromSlice(msg, roc_ops);

                                if (err_payload_layout.tag == .record) {
                                    // InvalidNumeral tag union is a record { tag, payload }
                                    // Set is_initialized to true since we're about to write to this memory
                                    var err_inner = StackValue{
                                        .ptr = outer_payload_ptr,
                                        .layout = err_payload_layout,
                                        .is_initialized = true,
                                    };
                                    var err_acc = try err_inner.asRecord(&self.runtime_layout_store);

                                    // Set the tag to InvalidNumeral (index 0, assuming it's the first/only tag)
                                    // Use layout store's env for field lookup to match comptime_evaluator
                                    if (err_acc.findFieldIndex(layout_env.idents.tag)) |inner_tag_idx| {
                                        const inner_tag_field = try err_acc.getFieldByIndex(inner_tag_idx);
                                        if (inner_tag_field.layout.tag == .scalar and inner_tag_field.layout.data.scalar.tag == .int) {
                                            var tmp = inner_tag_field;
                                            tmp.is_initialized = false;
                                            try tmp.setInt(0); // InvalidNumeral tag index
                                        }
                                    }

                                    // Set the payload to the Str
                                    if (err_acc.findFieldIndex(layout_env.idents.payload)) |inner_payload_idx| {
                                        const inner_payload_field = try err_acc.getFieldByIndex(inner_payload_idx);
                                        if (inner_payload_field.ptr) |str_ptr| {
                                            const str_dest: *RocStr = @ptrCast(@alignCast(str_ptr));
                                            str_dest.* = roc_str;
                                        }
                                    }
                                } else if (err_payload_layout.tag == .scalar and err_payload_layout.data.scalar.tag == .str) {
                                    // Direct Str payload (single-tag union optimized away)
                                    const str_dest: *RocStr = @ptrCast(@alignCast(outer_payload_ptr));
                                    str_dest.* = roc_str;
                                }
                            } else {
                                // Payload area is too small for RocStr - store the error message in the interpreter
                                // for retrieval by the caller. This happens when layout optimization doesn't
                                // allocate enough space for the Err payload.
                                // Note: Do NOT free msg here - it will be used and freed by the caller
                                self.last_error_message = msg;
                            }
                        }
                    }

                    return dest;
                } else if (result_layout.tag == .tuple) {
                    // Tuple (payload, tag) - tag unions are now represented as tuples
                    var dest = try self.pushRaw(result_layout, 0);
                    var result_acc = try dest.asTuple(&self.runtime_layout_store);

                    // Element 0 is payload, Element 1 is tag discriminant
                    // getElement takes original index directly

                    // Write tag discriminant (element 1)
                    const tag_field = try result_acc.getElement(1);
                    if (tag_field.layout.tag == .scalar and tag_field.layout.data.scalar.tag == .int) {
                        var tmp = tag_field;
                        tmp.is_initialized = false;
                        const tag_idx: usize = if (in_range) ok_index orelse 0 else err_index orelse 1;
                        try tmp.setInt(@intCast(tag_idx));
                    } else {
                        self.triggerCrash("num_from_numeral: tuple tag field is not scalar int", false, roc_ops);
                        return error.Crash;
                    }

                    // Clear payload area (element 0)
                    const payload_field = try result_acc.getElement(0);
                    if (payload_field.ptr) |payload_ptr| {
                        const payload_bytes_len = self.runtime_layout_store.layoutSize(payload_field.layout);
                        if (payload_bytes_len > 0) {
                            const bytes = @as([*]u8, @ptrCast(payload_ptr))[0..payload_bytes_len];
                            @memset(bytes, 0);
                        }
                    }

                    // Write payload for Ok case
                    if (in_range and ok_payload_var != null) {
                        const num_layout = try self.getRuntimeLayout(ok_payload_var.?);
                        if (payload_field.ptr) |payload_ptr| {
                            if (num_layout.tag == .scalar and num_layout.data.scalar.tag == .int) {
                                const int_type = num_layout.data.scalar.data.int;
                                if (is_negative) {
                                    // Write negative value
                                    switch (int_type) {
                                        .i8 => {
                                            const neg_value: i128 = -@as(i128, @intCast(value));
                                            @as(*i8, @ptrCast(@alignCast(payload_ptr))).* = @intCast(neg_value);
                                        },
                                        .i16 => {
                                            const neg_value: i128 = -@as(i128, @intCast(value));
                                            @as(*i16, @ptrCast(@alignCast(payload_ptr))).* = @intCast(neg_value);
                                        },
                                        .i32 => {
                                            const neg_value: i128 = -@as(i128, @intCast(value));
                                            @as(*i32, @ptrCast(@alignCast(payload_ptr))).* = @intCast(neg_value);
                                        },
                                        .i64 => {
                                            const neg_value: i128 = -@as(i128, @intCast(value));
                                            @as(*i64, @ptrCast(@alignCast(payload_ptr))).* = @intCast(neg_value);
                                        },
                                        .i128 => {
                                            const as_signed: i128 = @bitCast(value);
                                            const neg_value: i128 = -%as_signed;
                                            @as(*i128, @ptrCast(@alignCast(payload_ptr))).* = neg_value;
                                        },
                                        else => {}, // Unsigned types already rejected above
                                    }
                                } else {
                                    // Write positive value
                                    switch (int_type) {
                                        .u8 => @as(*u8, @ptrCast(@alignCast(payload_ptr))).* = @intCast(value),
                                        .i8 => @as(*i8, @ptrCast(@alignCast(payload_ptr))).* = @intCast(value),
                                        .u16 => @as(*u16, @ptrCast(@alignCast(payload_ptr))).* = @intCast(value),
                                        .i16 => @as(*i16, @ptrCast(@alignCast(payload_ptr))).* = @intCast(value),
                                        .u32 => @as(*u32, @ptrCast(@alignCast(payload_ptr))).* = @intCast(value),
                                        .i32 => @as(*i32, @ptrCast(@alignCast(payload_ptr))).* = @intCast(value),
                                        .u64 => @as(*u64, @ptrCast(@alignCast(payload_ptr))).* = @intCast(value),
                                        .i64 => @as(*i64, @ptrCast(@alignCast(payload_ptr))).* = @intCast(value),
                                        .u128 => @as(*u128, @ptrCast(@alignCast(payload_ptr))).* = value,
                                        .i128 => @as(*i128, @ptrCast(@alignCast(payload_ptr))).* = @intCast(value),
                                    }
                                }
                            } else if (num_layout.tag == .scalar and num_layout.data.scalar.tag == .frac) {
                                // Floating-point and Dec types
                                const frac_precision = num_layout.data.scalar.data.frac;
                                const float_value: f64 = if (is_negative)
                                    -@as(f64, @floatFromInt(value))
                                else
                                    @as(f64, @floatFromInt(value));

                                // Handle fractional part for floats
                                var frac_part: f64 = 0;
                                if (digits_after.len > 0) {
                                    var mult: f64 = 1.0 / 256.0;
                                    for (digits_after) |digit| {
                                        frac_part += @as(f64, @floatFromInt(digit)) * mult;
                                        mult /= 256.0;
                                    }
                                }
                                const full_value = if (is_negative) float_value - frac_part else float_value + frac_part;

                                switch (frac_precision) {
                                    .f32 => @as(*f32, @ptrCast(@alignCast(payload_ptr))).* = @floatCast(full_value),
                                    .f64 => @as(*f64, @ptrCast(@alignCast(payload_ptr))).* = full_value,
                                    .dec => {
                                        const dec_value: i128 = if (is_negative)
                                            -@as(i128, @intCast(value)) * builtins.dec.RocDec.one_point_zero_i128
                                        else
                                            @as(i128, @intCast(value)) * builtins.dec.RocDec.one_point_zero_i128;
                                        @as(*i128, @ptrCast(@alignCast(payload_ptr))).* = dec_value;
                                    },
                                }
                            }
                        }
                    } else if (!in_range and err_payload_var != null) {
                        // For Err case, construct InvalidNumeral(Str) with descriptive message
                        var num_str_buf: [128]u8 = undefined;
                        const num_str = can.CIR.formatBase256ToDecimal(is_negative, digits_before, digits_after, &num_str_buf);

                        const error_msg = switch (rejection_reason) {
                            .negative_unsigned => std.fmt.allocPrint(
                                self.allocator,
                                "The number {s} is not a valid {s}. {s} values cannot be negative.",
                                .{ num_str, type_name, type_name },
                            ) catch null,
                            .fractional_integer => std.fmt.allocPrint(
                                self.allocator,
                                "The number {s} is not a valid {s}. {s} values must be whole numbers, not fractions.",
                                .{ num_str, type_name, type_name },
                            ) catch null,
                            .out_of_range, .overflow => std.fmt.allocPrint(
                                self.allocator,
                                "The number {s} is not a valid {s}. Valid {s} values are integers between {s} and {s}.",
                                .{ num_str, type_name, type_name, min_value_str, max_value_str },
                            ) catch null,
                            .none => null,
                        };

                        if (error_msg) |msg| {
                            // Store error message for retrieval by caller
                            // Note: Do NOT free msg here - it will be used and freed by the caller
                            self.last_error_message = msg;
                        }
                    }

                    return dest;
                }

                self.triggerCrash("num_from_numeral: unsupported result layout", false, roc_ops);
                return error.Crash;
            },
            .dec_to_str => {
                // Dec.to_str : Dec -> Str
                std.debug.assert(args.len == 1); // expects 1 argument: Dec

                const dec_arg = args[0];
                if (dec_arg.ptr == null) {
                    self.triggerCrash("dec_to_str: null argument", false, roc_ops);
                    return error.Crash;
                }

                const roc_dec: *const RocDec = @ptrCast(@alignCast(dec_arg.ptr.?));
                const result_str = builtins.dec.to_str(roc_dec.*, roc_ops);

                const value = try self.pushStr("");
                const roc_str_ptr: *RocStr = @ptrCast(@alignCast(value.ptr.?));
                roc_str_ptr.* = result_str;
                return value;
            },
            .u8_to_str => return self.intToStr(u8, args, roc_ops),
            .i8_to_str => return self.intToStr(i8, args, roc_ops),
            .u16_to_str => return self.intToStr(u16, args, roc_ops),
            .i16_to_str => return self.intToStr(i16, args, roc_ops),
            .u32_to_str => return self.intToStr(u32, args, roc_ops),
            .i32_to_str => return self.intToStr(i32, args, roc_ops),
            .u64_to_str => return self.intToStr(u64, args, roc_ops),
            .i64_to_str => return self.intToStr(i64, args, roc_ops),
            .u128_to_str => return self.intToStr(u128, args, roc_ops),
            .i128_to_str => return self.intToStr(i128, args, roc_ops),
            .f32_to_str => return self.floatToStr(f32, args, roc_ops),
            .f64_to_str => return self.floatToStr(f64, args, roc_ops),
        }
    }

    /// Helper to create a simple boolean StackValue (for low-level builtins)
    fn makeBoolValue(self: *Interpreter, value: bool) !StackValue {
        const bool_layout = Layout.int(.u8);
        var bool_value = try self.pushRaw(bool_layout, 0);
        bool_value.is_initialized = false;
        try bool_value.setInt(@intFromBool(value));
        bool_value.is_initialized = true;
        // Store the Bool runtime type variable for constant folding
        bool_value.rt_var = try self.getCanonicalBoolRuntimeVar();
        return bool_value;
    }

    /// Helper for integer to_str operations
    fn intToStr(self: *Interpreter, comptime T: type, args: []const StackValue, roc_ops: *RocOps) !StackValue {
        std.debug.assert(args.len == 1);
        const int_arg = args[0];
        if (int_arg.ptr == null) {
            self.triggerCrash("int_to_str: null argument", false, roc_ops);
            return error.Crash;
        }

        const int_value: T = @as(*const T, @ptrCast(@alignCast(int_arg.ptr.?))).*;

        // Use std.fmt to format the integer
        var buf: [40]u8 = undefined; // 40 is enough for i128
        const result = std.fmt.bufPrint(&buf, "{}", .{int_value}) catch unreachable;

        const value = try self.pushStr("");
        const roc_str_ptr: *RocStr = @ptrCast(@alignCast(value.ptr.?));
        roc_str_ptr.* = RocStr.init(&buf, result.len, roc_ops);
        return value;
    }

    /// Helper for float to_str operations
    fn floatToStr(self: *Interpreter, comptime T: type, args: []const StackValue, roc_ops: *RocOps) !StackValue {
        std.debug.assert(args.len == 1);
        const float_arg = args[0];
        if (float_arg.ptr == null) {
            self.triggerCrash("float_to_str: null argument", false, roc_ops);
            return error.Crash;
        }

        const float_value: T = @as(*const T, @ptrCast(@alignCast(float_arg.ptr.?))).*;

        // Use std.fmt to format the float
        var buf: [400]u8 = undefined;
        const result = std.fmt.bufPrint(&buf, "{d}", .{float_value}) catch unreachable;

        const value = try self.pushStr("");
        const roc_str_ptr: *RocStr = @ptrCast(@alignCast(value.ptr.?));
        roc_str_ptr.* = RocStr.init(&buf, result.len, roc_ops);
        return value;
    }

    fn triggerCrash(self: *Interpreter, message: []const u8, owned: bool, roc_ops: *RocOps) void {
        defer if (owned) self.allocator.free(@constCast(message));
        roc_ops.crash(message);
    }

    fn handleExpectFailure(self: *Interpreter, snippet_expr_idx: can.CIR.Expr.Idx, roc_ops: *RocOps) void {
        const region = self.env.store.getExprRegion(snippet_expr_idx);
        const source_bytes = self.env.getSource(region);

        // Pass raw source bytes to the host - let the host handle trimming and formatting
        const expect_args = RocExpectFailed{
            .utf8_bytes = @constCast(source_bytes.ptr),
            .len = source_bytes.len,
        };
        roc_ops.roc_expect_failed(&expect_args, roc_ops.env);

        // Also pass raw source bytes to crash - host handles formatting
        roc_ops.crash(source_bytes);
    }

    fn getRuntimeU8(value: StackValue) u8 {
        std.debug.assert(value.layout.tag == .scalar);
        std.debug.assert(value.layout.data.scalar.tag == .int);
        std.debug.assert(value.layout.data.scalar.data.int == .u8);

        const ptr = value.ptr orelse unreachable;
        const b: *const u8 = @ptrCast(@alignCast(ptr));

        return b.*;
    }

    fn boolValueEquals(equals: bool, value: StackValue) bool {
        // Bools are u8 scalars
        std.debug.assert(value.layout.tag == .scalar);
        std.debug.assert(value.layout.data.scalar.tag == .int);
        std.debug.assert(value.layout.data.scalar.data.int == .u8);
        const ptr = value.ptr orelse unreachable;
        const bool_byte = @as(*const u8, @ptrCast(@alignCast(ptr))).*;
        return (bool_byte != 0) == equals;
    }

    const NumericKind = enum { int, dec, f32, f64 };

    fn numericKindFromLayout(layout_val: Layout) ?NumericKind {
        if (layout_val.tag != .scalar) return null;
        return switch (layout_val.data.scalar.tag) {
            .int => .int,
            .frac => switch (layout_val.data.scalar.data.frac) {
                .dec => .dec,
                .f32 => .f32,
                .f64 => .f64,
            },
            else => null,
        };
    }

    fn unifyNumericKinds(lhs: NumericKind, rhs: NumericKind) ?NumericKind {
        if (lhs == rhs) return lhs;
        if (lhs == .int) return rhs;
        if (rhs == .int) return lhs;
        return null;
    }

    fn layoutMatchesKind(self: *Interpreter, layout_val: Layout, kind: NumericKind) bool {
        _ = self;
        if (layout_val.tag != .scalar) return false;
        return switch (kind) {
            .int => layout_val.data.scalar.tag == .int,
            .dec => layout_val.data.scalar.tag == .frac and layout_val.data.scalar.data.frac == .dec,
            .f32 => layout_val.data.scalar.tag == .frac and layout_val.data.scalar.data.frac == .f32,
            .f64 => layout_val.data.scalar.tag == .frac and layout_val.data.scalar.data.frac == .f64,
        };
    }

    fn invalidateRuntimeLayoutCache(self: *Interpreter, type_var: types.Var) void {
        const slot_idx = @intFromEnum(type_var);
        if (slot_idx < self.var_to_layout_slot.items.len) {
            self.var_to_layout_slot.items[slot_idx] = 0;
        }

        const resolved = self.runtime_types.resolveVar(type_var);
        const map_idx = @intFromEnum(resolved.var_);
        if (map_idx < self.runtime_layout_store.layouts_by_var.entries.len) {
            self.runtime_layout_store.layouts_by_var.entries[map_idx] = layout.Idx.none;
        }
    }

    fn adjustNumericResultLayout(
        self: *Interpreter,
        result_rt_var: types.Var,
        current_layout: Layout,
        lhs: StackValue,
        lhs_rt_var: types.Var,
        rhs: StackValue,
        rhs_rt_var: types.Var,
    ) !Layout {
        const lhs_kind_opt = numericKindFromLayout(lhs.layout);
        const rhs_kind_opt = numericKindFromLayout(rhs.layout);
        if (lhs_kind_opt == null or rhs_kind_opt == null) return current_layout;

        const desired_kind = unifyNumericKinds(lhs_kind_opt.?, rhs_kind_opt.?) orelse return error.TypeMismatch;

        if (self.layoutMatchesKind(current_layout, desired_kind)) return current_layout;

        const source = blk: {
            if (self.layoutMatchesKind(lhs.layout, desired_kind)) break :blk lhs_rt_var;
            if (self.layoutMatchesKind(rhs.layout, desired_kind)) break :blk rhs_rt_var;
            return error.TypeMismatch;
        };

        const source_resolved = self.runtime_types.resolveVar(source);
        try self.runtime_types.setVarContent(result_rt_var, source_resolved.desc.content);
        self.invalidateRuntimeLayoutCache(result_rt_var);

        const updated_layout = try self.getRuntimeLayout(result_rt_var);
        if (!self.layoutMatchesKind(updated_layout, desired_kind)) return error.TypeMismatch;
        return updated_layout;
    }

    fn evalDecBinop(
        self: *Interpreter,
        op: can.CIR.Expr.Binop.Op,
        result_layout: Layout,
        lhs: StackValue,
        rhs: StackValue,
    ) !StackValue {
        const lhs_dec = try self.stackValueToDecimal(lhs);
        const rhs_dec = try self.stackValueToDecimal(rhs);

        const result_dec: RocDec = switch (op) {
            .add => RocDec{ .num = lhs_dec.num + rhs_dec.num },
            .sub => RocDec{ .num = lhs_dec.num - rhs_dec.num },
            .mul => RocDec{ .num = @divTrunc(lhs_dec.num * rhs_dec.num, RocDec.one_point_zero_i128) },
            .div, .div_trunc => blk: {
                if (rhs_dec.num == 0) return error.DivisionByZero;
                const scaled_lhs = lhs_dec.num * RocDec.one_point_zero_i128;
                break :blk RocDec{ .num = @divTrunc(scaled_lhs, rhs_dec.num) };
            },
            .rem => blk: {
                if (rhs_dec.num == 0) return error.DivisionByZero;
                break :blk RocDec{ .num = @rem(lhs_dec.num, rhs_dec.num) };
            },
            else => @panic("evalDecBinop: unhandled decimal operation"),
        };

        var out = try self.pushRaw(result_layout, 0);
        out.is_initialized = true;
        if (out.ptr) |ptr| {
            const dest: *RocDec = @ptrCast(@alignCast(ptr));
            dest.* = result_dec;
        }
        return out;
    }

    fn evalFloatBinop(
        self: *Interpreter,
        comptime FloatT: type,
        op: can.CIR.Expr.Binop.Op,
        result_layout: Layout,
        lhs: StackValue,
        rhs: StackValue,
    ) !StackValue {
        const lhs_float = try self.stackValueToFloat(FloatT, lhs);
        const rhs_float = try self.stackValueToFloat(FloatT, rhs);

        const result_float: FloatT = switch (op) {
            .add => lhs_float + rhs_float,
            .sub => lhs_float - rhs_float,
            .mul => lhs_float * rhs_float,
            .div => blk: {
                if (rhs_float == 0) return error.DivisionByZero;
                break :blk lhs_float / rhs_float;
            },
            .div_trunc => blk: {
                if (rhs_float == 0) return error.DivisionByZero;
                const quotient = lhs_float / rhs_float;
                break :blk std.math.trunc(quotient);
            },
            .rem => blk: {
                if (rhs_float == 0) return error.DivisionByZero;
                break :blk @rem(lhs_float, rhs_float);
            },
            else => @panic("evalFloatBinop: unhandled float operation"),
        };

        var out = try self.pushRaw(result_layout, 0);
        out.is_initialized = true;
        if (out.ptr) |ptr| {
            const dest: *FloatT = @ptrCast(@alignCast(ptr));
            dest.* = result_float;
        }
        return out;
    }

    fn stackValueToDecimal(self: *Interpreter, value: StackValue) !RocDec {
        _ = self;
        if (value.layout.tag != .scalar) return error.TypeMismatch;
        switch (value.layout.data.scalar.tag) {
            .frac => switch (value.layout.data.scalar.data.frac) {
                .dec => {
                    const ptr = value.ptr orelse return error.TypeMismatch;
                    const dec_ptr: *const RocDec = @ptrCast(@alignCast(ptr));
                    return dec_ptr.*;
                },
                else => return error.TypeMismatch,
            },
            .int => {
                return RocDec{ .num = value.asI128() * RocDec.one_point_zero_i128 };
            },
            else => return error.TypeMismatch,
        }
    }

    fn stackValueToFloat(self: *Interpreter, comptime FloatT: type, value: StackValue) !FloatT {
        _ = self;
        if (value.layout.tag != .scalar) return error.TypeMismatch;
        switch (value.layout.data.scalar.tag) {
            .int => {
                return @floatFromInt(value.asI128());
            },
            .frac => switch (value.layout.data.scalar.data.frac) {
                .f32 => {
                    const ptr = value.ptr orelse return error.TypeMismatch;
                    const val_ptr: *const f32 = @ptrCast(@alignCast(ptr));
                    if (FloatT == f32) {
                        return val_ptr.*;
                    }
                    return @floatCast(val_ptr.*);
                },
                .f64 => {
                    const ptr = value.ptr orelse return error.TypeMismatch;
                    const val_ptr: *const f64 = @ptrCast(@alignCast(ptr));
                    if (FloatT == f64) {
                        return val_ptr.*;
                    }
                    return @floatCast(val_ptr.*);
                },
                else => return error.TypeMismatch,
            },
            else => return error.TypeMismatch,
        }
    }

    fn debugAssertIsBoolLayout(layout_val: Layout) void {
        std.debug.assert(layout_val.tag == .scalar);
        std.debug.assert(layout_val.data.scalar.tag == .int);
        std.debug.assert(layout_val.data.scalar.data.int == .u8);
    }

    const NumericValue = union(enum) {
        int: i128,
        f32: f32,
        f64: f64,
        dec: RocDec,
    };

    fn isNumericScalar(self: *Interpreter, layout_val: Layout) bool {
        _ = self;
        if (layout_val.tag != .scalar) return false;
        return switch (layout_val.data.scalar.tag) {
            .int, .frac => true,
            else => false,
        };
    }

    fn extractNumericValue(self: *Interpreter, value: StackValue) !NumericValue {
        _ = self;
        if (value.layout.tag != .scalar) return error.NotNumeric;
        const scalar = value.layout.data.scalar;
        return switch (scalar.tag) {
            .int => NumericValue{ .int = value.asI128() },
            .frac => switch (scalar.data.frac) {
                .f32 => {
                    const raw_ptr = value.ptr orelse return error.TypeMismatch;
                    const ptr = @as(*const f32, @ptrCast(@alignCast(raw_ptr)));
                    return NumericValue{ .f32 = ptr.* };
                },
                .f64 => {
                    const raw_ptr = value.ptr orelse return error.TypeMismatch;
                    const ptr = @as(*const f64, @ptrCast(@alignCast(raw_ptr)));
                    return NumericValue{ .f64 = ptr.* };
                },
                .dec => {
                    const raw_ptr = value.ptr orelse return error.TypeMismatch;
                    const ptr = @as(*const RocDec, @ptrCast(@alignCast(raw_ptr)));
                    return NumericValue{ .dec = ptr.* };
                },
            },
            else => error.NotNumeric,
        };
    }

    fn compareNumericScalars(self: *Interpreter, lhs: StackValue, rhs: StackValue) !std.math.Order {
        const lhs_value = try self.extractNumericValue(lhs);
        const rhs_value = try self.extractNumericValue(rhs);
        return self.orderNumericValues(lhs_value, rhs_value);
    }

    fn orderNumericValues(self: *Interpreter, lhs: NumericValue, rhs: NumericValue) !std.math.Order {
        return switch (lhs) {
            .int => self.orderInt(lhs.int, rhs),
            .f32 => self.orderF32(lhs.f32, rhs),
            .f64 => self.orderF64(lhs.f64, rhs),
            .dec => self.orderDec(lhs.dec, rhs),
        };
    }

    fn orderInt(self: *Interpreter, lhs: i128, rhs: NumericValue) !std.math.Order {
        _ = self;
        return switch (rhs) {
            .int => std.math.order(lhs, rhs.int),
            .f32 => {
                const lhs_f: f32 = @floatFromInt(lhs);
                return std.math.order(lhs_f, rhs.f32);
            },
            .f64 => {
                const lhs_f: f64 = @floatFromInt(lhs);
                return std.math.order(lhs_f, rhs.f64);
            },
            .dec => {
                const lhs_dec = lhs * RocDec.one_point_zero_i128;
                return std.math.order(lhs_dec, rhs.dec.num);
            },
        };
    }

    fn orderF32(self: *Interpreter, lhs: f32, rhs: NumericValue) !std.math.Order {
        _ = self;
        return switch (rhs) {
            .int => {
                const rhs_f: f32 = @floatFromInt(rhs.int);
                return std.math.order(lhs, rhs_f);
            },
            .f32 => std.math.order(lhs, rhs.f32),
            .f64 => {
                const lhs_f64: f64 = @as(f64, @floatCast(lhs));
                return std.math.order(lhs_f64, rhs.f64);
            },
            .dec => return error.TypeMismatch,
        };
    }

    fn orderF64(self: *Interpreter, lhs: f64, rhs: NumericValue) !std.math.Order {
        _ = self;
        return switch (rhs) {
            .int => {
                const rhs_f: f64 = @floatFromInt(rhs.int);
                return std.math.order(lhs, rhs_f);
            },
            .f32 => {
                const rhs_f64: f64 = @as(f64, @floatCast(rhs.f32));
                return std.math.order(lhs, rhs_f64);
            },
            .f64 => std.math.order(lhs, rhs.f64),
            .dec => return error.TypeMismatch,
        };
    }

    fn orderDec(self: *Interpreter, lhs: RocDec, rhs: NumericValue) !std.math.Order {
        _ = self;
        return switch (rhs) {
            .int => {
                const rhs_dec = rhs.int * RocDec.one_point_zero_i128;
                return std.math.order(lhs.num, rhs_dec);
            },
            .dec => std.math.order(lhs.num, rhs.dec.num),
            else => return error.TypeMismatch,
        };
    }

    const StructuralEqError = Error;

    fn valuesStructurallyEqual(
        self: *Interpreter,
        lhs: StackValue,
        lhs_var: types.Var,
        rhs: StackValue,
        _: types.Var, // rhs_var unused
    ) StructuralEqError!bool {
        // Handle scalar comparisons (numbers, strings) directly.
        if (lhs.layout.tag == .scalar and rhs.layout.tag == .scalar) {
            const lhs_scalar = lhs.layout.data.scalar;
            const rhs_scalar = rhs.layout.data.scalar;
            if (lhs_scalar.tag != rhs_scalar.tag) return error.TypeMismatch;

            switch (lhs_scalar.tag) {
                .int, .frac => {
                    const order = try self.compareNumericScalars(lhs, rhs);
                    return order == .eq;
                },
                .str => {
                    if (lhs.ptr == null or rhs.ptr == null) return error.TypeMismatch;
                    const lhs_str: *const RocStr = @ptrCast(@alignCast(lhs.ptr.?));
                    const rhs_str: *const RocStr = @ptrCast(@alignCast(rhs.ptr.?));
                    return lhs_str.eql(rhs_str.*);
                },
                else => @panic("valuesStructurallyEqual: unhandled scalar type"),
            }
        }

        // Ensure runtime vars resolve to the same descriptor before structural comparison.
        const lhs_resolved = self.resolveBaseVar(lhs_var);
        const lhs_content = lhs_resolved.desc.content;
        if (lhs_content != .structure) @panic("valuesStructurallyEqual: lhs is not a structure type");

        return switch (lhs_content.structure) {
            .tuple => |tuple| {
                const elem_vars = self.runtime_types.sliceVars(tuple.elems);
                return try self.structuralEqualTuple(lhs, rhs, elem_vars);
            },
            .record => |record| {
                return try self.structuralEqualRecord(lhs, rhs, record);
            },
            .tag_union => {
                return try self.structuralEqualTag(lhs, rhs, lhs_var);
            },
            .empty_record => true,
            .empty_tag_union => true,
            .nominal_type => |nom| {
                // For nominal types, dispatch to their is_eq method
                return try self.dispatchNominalIsEq(lhs, rhs, nom, lhs_var);
            },
            .record_unbound, .fn_pure, .fn_effectful, .fn_unbound => @panic("valuesStructurallyEqual: cannot compare functions or unbound records"),
        };
    }

    fn structuralEqualTuple(
        self: *Interpreter,
        lhs: StackValue,
        rhs: StackValue,
        elem_vars: []const types.Var,
    ) StructuralEqError!bool {
        if (lhs.layout.tag != .tuple or rhs.layout.tag != .tuple) return error.TypeMismatch;
        if (elem_vars.len == 0) return true;

        const lhs_size = self.runtime_layout_store.layoutSize(lhs.layout);
        const rhs_size = self.runtime_layout_store.layoutSize(rhs.layout);
        if (lhs_size == 0 and rhs_size == 0) return true;
        if (lhs.ptr == null or rhs.ptr == null) return error.TypeMismatch;

        var lhs_acc = try lhs.asTuple(&self.runtime_layout_store);
        var rhs_acc = try rhs.asTuple(&self.runtime_layout_store);
        if (lhs_acc.getElementCount() != elem_vars.len or rhs_acc.getElementCount() != elem_vars.len) {
            return error.TypeMismatch;
        }

        var index: usize = 0;
        while (index < elem_vars.len) : (index += 1) {
            // getElement expects original index and converts to sorted internally
            const lhs_elem = try lhs_acc.getElement(index);
            const rhs_elem = try rhs_acc.getElement(index);
            const elems_equal = try self.valuesStructurallyEqual(lhs_elem, elem_vars[index], rhs_elem, elem_vars[index]);
            if (!elems_equal) {
                return false;
            }
        }

        return true;
    }

    fn structuralEqualRecord(
        self: *Interpreter,
        lhs: StackValue,
        rhs: StackValue,
        record: types.Record,
    ) StructuralEqError!bool {
        if (lhs.layout.tag != .record or rhs.layout.tag != .record) return error.TypeMismatch;

        if (@intFromEnum(record.ext) != 0) {
            const ext_resolved = self.resolveBaseVar(record.ext);
            if (ext_resolved.desc.content != .structure or ext_resolved.desc.content.structure != .empty_record) {
                @panic("structuralEqualRecord: record extension is not empty_record");
            }
        }

        const field_count = record.fields.len();
        if (field_count == 0) return true;

        const field_slice = self.runtime_types.getRecordFieldsSlice(record.fields);

        const lhs_size = self.runtime_layout_store.layoutSize(lhs.layout);
        const rhs_size = self.runtime_layout_store.layoutSize(rhs.layout);
        if ((lhs_size == 0 or lhs.ptr == null) and (rhs_size == 0 or rhs.ptr == null)) {
            var idx: usize = 0;
            while (idx < field_count) : (idx += 1) {
                const field_var = field_slice.items(.var_)[idx];
                const field_layout = try self.getRuntimeLayout(field_var);
                if (self.runtime_layout_store.layoutSize(field_layout) != 0) return error.TypeMismatch;
            }
            return true;
        }

        if (lhs.ptr == null or rhs.ptr == null) return error.TypeMismatch;

        var lhs_rec = try lhs.asRecord(&self.runtime_layout_store);
        var rhs_rec = try rhs.asRecord(&self.runtime_layout_store);
        if (lhs_rec.getFieldCount() != field_count or rhs_rec.getFieldCount() != field_count) {
            return error.TypeMismatch;
        }

        var idx: usize = 0;
        while (idx < field_count) : (idx += 1) {
            const lhs_field = try lhs_rec.getFieldByIndex(idx);
            const rhs_field = try rhs_rec.getFieldByIndex(idx);
            const field_var = field_slice.items(.var_)[idx];
            const fields_equal = try self.valuesStructurallyEqual(lhs_field, field_var, rhs_field, field_var);
            if (!fields_equal) {
                return false;
            }
        }

        return true;
    }

    fn structuralEqualList(
        self: *Interpreter,
        lhs: StackValue,
        rhs: StackValue,
        elem_var: types.Var,
    ) StructuralEqError!bool {
        const lhs_is_list = lhs.layout.tag == .list or lhs.layout.tag == .list_of_zst;
        const rhs_is_list = rhs.layout.tag == .list or rhs.layout.tag == .list_of_zst;
        if (!lhs_is_list or !rhs_is_list) return error.TypeMismatch;
        if (lhs.ptr == null or rhs.ptr == null) return error.TypeMismatch;

        const lhs_header = @as(*const RocList, @ptrCast(@alignCast(lhs.ptr.?))).*;
        const rhs_header = @as(*const RocList, @ptrCast(@alignCast(rhs.ptr.?))).*;
        if (lhs_header.len() != rhs_header.len()) return false;

        const elem_layout = try self.getRuntimeLayout(elem_var);
        const elem_size = self.runtime_layout_store.layoutSize(elem_layout);
        if (elem_size == 0 or lhs_header.len() == 0) {
            return true;
        }

        var lhs_acc = try lhs.asList(&self.runtime_layout_store, elem_layout);
        var rhs_acc = try rhs.asList(&self.runtime_layout_store, elem_layout);

        var index: usize = 0;
        while (index < lhs_header.len()) : (index += 1) {
            const lhs_elem = try lhs_acc.getElement(index);
            const rhs_elem = try rhs_acc.getElement(index);
            const elems_equal = try self.valuesStructurallyEqual(lhs_elem, elem_var, rhs_elem, elem_var);
            if (!elems_equal) {
                return false;
            }
        }

        return true;
    }

    fn structuralEqualTag(
        self: *Interpreter,
        lhs: StackValue,
        rhs: StackValue,
        union_var: types.Var,
    ) StructuralEqError!bool {
        var tag_list = std.array_list.AlignedManaged(types.Tag, null).init(self.allocator);
        defer tag_list.deinit();
        try self.appendUnionTags(union_var, &tag_list);

        const lhs_data = try self.extractTagValue(lhs, union_var);
        const rhs_data = try self.extractTagValue(rhs, union_var);

        if (lhs_data.index >= tag_list.items.len or rhs_data.index >= tag_list.items.len) {
            return error.TypeMismatch;
        }

        if (lhs_data.index != rhs_data.index) return false;

        const tag_info = tag_list.items[lhs_data.index];
        const arg_vars = self.runtime_types.sliceVars(tag_info.args);
        if (arg_vars.len == 0) return true;

        if (arg_vars.len == 1) {
            const lhs_payload = lhs_data.payload orelse return error.TypeMismatch;
            const rhs_payload = rhs_data.payload orelse return error.TypeMismatch;
            return try self.valuesStructurallyEqual(lhs_payload, arg_vars[0], rhs_payload, arg_vars[0]);
        }

        const lhs_payload = lhs_data.payload orelse return error.TypeMismatch;
        const rhs_payload = rhs_data.payload orelse return error.TypeMismatch;
        if (lhs_payload.layout.tag != .tuple or rhs_payload.layout.tag != .tuple) return error.TypeMismatch;

        var lhs_tuple = try lhs_payload.asTuple(&self.runtime_layout_store);
        var rhs_tuple = try rhs_payload.asTuple(&self.runtime_layout_store);
        if (lhs_tuple.getElementCount() != arg_vars.len or rhs_tuple.getElementCount() != arg_vars.len) {
            return error.TypeMismatch;
        }

        var idx: usize = 0;
        while (idx < arg_vars.len) : (idx += 1) {
            // getElement expects original index and converts to sorted internally
            const lhs_elem = try lhs_tuple.getElement(idx);
            const rhs_elem = try rhs_tuple.getElement(idx);
            const args_equal = try self.valuesStructurallyEqual(lhs_elem, arg_vars[idx], rhs_elem, arg_vars[idx]);
            if (!args_equal) {
                return false;
            }
        }

        return true;
    }

    /// Dispatch is_eq method call for a nominal type
    fn dispatchNominalIsEq(
        self: *Interpreter,
        lhs: StackValue,
        rhs: StackValue,
        nom: types.NominalType,
        lhs_var: types.Var,
    ) StructuralEqError!bool {
        _ = lhs_var;

        // Check if this is a simple scalar comparison (numbers, bools represented as scalars)
        if (lhs.layout.tag == .scalar and rhs.layout.tag == .scalar) {
            const lhs_scalar = lhs.layout.data.scalar;
            const rhs_scalar = rhs.layout.data.scalar;
            if (lhs_scalar.tag != rhs_scalar.tag) {
                // Different scalar types can't be equal
                return false;
            }
            return switch (lhs_scalar.tag) {
                .int, .frac => blk: {
                    const order = self.compareNumericScalars(lhs, rhs) catch {
                        return error.NotImplemented;
                    };
                    break :blk order == .eq;
                },
                .str => blk: {
                    if (lhs.ptr == null or rhs.ptr == null) return error.TypeMismatch;
                    const lhs_str: *const RocStr = @ptrCast(@alignCast(lhs.ptr.?));
                    const rhs_str: *const RocStr = @ptrCast(@alignCast(rhs.ptr.?));
                    break :blk lhs_str.eql(rhs_str.*);
                },
                else => error.NotImplemented,
            };
        }

        // Structural comparison of the backing type
        // This handles nominal types like Try that wrap tag unions
        const backing_var = self.runtime_types.getNominalBackingVar(nom);
        const backing_resolved = self.runtime_types.resolveVar(backing_var);

        if (backing_resolved.desc.content == .structure) {
            return self.valuesStructurallyEqual(lhs, backing_var, rhs, backing_var);
        }

<<<<<<< HEAD
        // For other cases, fall back to attempting scalar comparison
        // This handles cases like Bool which wraps a tag union but is represented as a scalar
        if (lhs.layout.tag == .scalar and rhs.layout.tag == .scalar) {
            const order = self.compareNumericScalars(lhs, rhs) catch @panic("dispatchNominalIsEq: failed to compare scalars");
            return order == .eq;
        }

        // Can't compare - likely a user-defined nominal type that needs is_eq dispatch
        // TODO: Implement proper method dispatch by looking up is_eq in the nominal type's module
        _ = lhs_var;
        @panic("dispatchNominalIsEq: cannot compare non-scalar nominal types without is_eq method");
=======
        return error.NotImplemented;
>>>>>>> 4b811d2d
    }

    pub fn getCanonicalBoolRuntimeVar(self: *Interpreter) !types.Var {
        if (self.canonical_bool_rt_var) |cached| return cached;
        // Use the dynamic bool_stmt index (from the Bool module)
        const bool_decl_idx = self.builtins.bool_stmt;

        // Get the statement from the Bool module
        const bool_stmt = self.builtins.bool_env.store.getStatement(bool_decl_idx);

        // For nominal type declarations, we need to get the backing type, not the nominal wrapper
        const ct_var = switch (bool_stmt) {
            .s_nominal_decl => blk: {
                // The type of the declaration is the nominal type, but we want its backing
                const nom_var = can.ModuleEnv.varFrom(bool_decl_idx);
                const nom_resolved = self.builtins.bool_env.types.resolveVar(nom_var);
                if (nom_resolved.desc.content == .structure) {
                    if (nom_resolved.desc.content.structure == .nominal_type) {
                        const nt = nom_resolved.desc.content.structure.nominal_type;
                        const backing_var = self.builtins.bool_env.types.getNominalBackingVar(nt);
                        break :blk backing_var;
                    }
                }
                break :blk nom_var;
            },
            else => can.ModuleEnv.varFrom(bool_decl_idx),
        };

        // Use bool_env to translate since bool_stmt is from the Bool module
        // Cast away const - translateTypeVar doesn't actually mutate the module
        const nominal_rt_var = try self.translateTypeVar(@constCast(self.builtins.bool_env), ct_var);
        const nominal_resolved = self.runtime_types.resolveVar(nominal_rt_var);
        const backing_rt_var = switch (nominal_resolved.desc.content) {
            .structure => |st| switch (st) {
                .nominal_type => |nt| self.runtime_types.getNominalBackingVar(nt),
                .tag_union => nominal_rt_var,
                else => nominal_rt_var,
            },
            else => nominal_rt_var,
        };
        self.canonical_bool_rt_var = backing_rt_var;
        return backing_rt_var;
    }

    fn resolveBaseVar(self: *Interpreter, runtime_var: types.Var) types.store.ResolvedVarDesc {
        var current = self.runtime_types.resolveVar(runtime_var);
        while (true) {
            switch (current.desc.content) {
                .alias => |al| {
                    const backing = self.runtime_types.getAliasBackingVar(al);
                    current = self.runtime_types.resolveVar(backing);
                },
                .structure => |st| switch (st) {
                    .nominal_type => |nom| {
                        const backing = self.runtime_types.getNominalBackingVar(nom);
                        current = self.runtime_types.resolveVar(backing);
                    },
                    else => return current,
                },
                else => return current,
            }
        }
    }

    pub fn appendUnionTags(self: *Interpreter, runtime_var: types.Var, list: *std.array_list.AlignedManaged(types.Tag, null)) !void {
        var var_stack = try std.array_list.AlignedManaged(types.Var, null).initCapacity(self.allocator, 4);
        defer var_stack.deinit();
        try var_stack.append(runtime_var);

        while (var_stack.items.len > 0) {
            const current_var = var_stack.pop().?;
            var resolved = self.runtime_types.resolveVar(current_var);
            expand: while (true) {
                switch (resolved.desc.content) {
                    .alias => |al| {
                        const backing = self.runtime_types.getAliasBackingVar(al);
                        resolved = self.runtime_types.resolveVar(backing);
                        continue :expand;
                    },
                    .structure => |flat| switch (flat) {
                        .nominal_type => |nom| {
                            const backing = self.runtime_types.getNominalBackingVar(nom);
                            resolved = self.runtime_types.resolveVar(backing);
                            continue :expand;
                        },
                        .tag_union => |tu| {
                            const tags_slice = self.runtime_types.getTagsSlice(tu.tags);
                            for (tags_slice.items(.name), tags_slice.items(.args)) |name_idx, args_range| {
                                try list.append(.{ .name = name_idx, .args = args_range });
                            }
                            const ext_var = tu.ext;
                            if (@intFromEnum(ext_var) != 0) {
                                const ext_resolved = self.runtime_types.resolveVar(ext_var);
                                if (!(ext_resolved.desc.content == .structure and ext_resolved.desc.content.structure == .empty_tag_union)) {
                                    try var_stack.append(ext_var);
                                }
                            }
                        },
                        .empty_tag_union => {},
                        else => {},
                    },
                    else => {},
                }
                break :expand;
            }
        }

        // Sort the tags alphabetically to match gatherTags and layout store ordering
        // This ensures tag discriminants are consistent between evaluation and rendering
        // Use runtime_layout_store.env since runtime type tag names are translated to that env
        std.mem.sort(types.Tag, list.items, self.runtime_layout_store.env.common.getIdentStore(), comptime types.Tag.sortByNameAsc);
    }

    /// Find the index of a tag in a runtime tag union by translating the source tag name ident.
    /// This avoids string comparison by translating the source ident to the runtime layout store's
    /// ident store and comparing ident indices directly.
    ///
    /// Parameters:
    /// - source_env: The module environment containing the source tag name ident
    /// - source_tag_ident: The tag name ident from the source module
    /// - runtime_tags: MultiArrayList slice of tags from the runtime tag union type
    ///
    /// Returns the tag index if found, or null if not found.
    pub fn findTagIndexByIdent(
        self: *Interpreter,
        source_env: *const can.ModuleEnv,
        source_tag_ident: base_pkg.Ident.Idx,
        runtime_tags: anytype,
    ) !?usize {
        // Translate the source tag name to the runtime layout store's ident store
        const source_name_str = source_env.getIdent(source_tag_ident);
        const rt_tag_ident = try self.runtime_layout_store.env.insertIdent(base_pkg.Ident.for_text(source_name_str));

        // Compare ident indices directly (O(1) per comparison instead of string comparison)
        for (runtime_tags.items(.name), 0..) |tag_name_ident, i| {
            if (tag_name_ident == rt_tag_ident) {
                return i;
            }
        }
        return null;
    }

    /// Find the index of a tag in a list of runtime tags by translating the source tag name ident.
    /// This is the list-based variant of findTagIndexByIdent, used when tags come from appendUnionTags.
    pub fn findTagIndexByIdentInList(
        self: *Interpreter,
        source_env: *const can.ModuleEnv,
        source_tag_ident: base_pkg.Ident.Idx,
        tag_list: []const types.Tag,
    ) !?usize {
        // Translate the source tag name to the runtime layout store's ident store
        const source_name_str = source_env.getIdent(source_tag_ident);
        const rt_tag_ident = try self.runtime_layout_store.env.insertIdent(base_pkg.Ident.for_text(source_name_str));

        // Compare ident indices directly (O(1) per comparison instead of string comparison)
        for (tag_list, 0..) |tag_info, i| {
            if (tag_info.name == rt_tag_ident) {
                return i;
            }
        }
        return null;
    }

    const TagValue = struct {
        index: usize,
        payload: ?StackValue,
    };

    fn extractTagValue(self: *Interpreter, value: StackValue, union_rt_var: types.Var) !TagValue {
        switch (value.layout.tag) {
            .scalar => switch (value.layout.data.scalar.tag) {
                .int => {
                    return .{ .index = @intCast(value.asI128()), .payload = null };
                },
                else => return error.TypeMismatch,
            },
            .record => {
                var acc = try value.asRecord(&self.runtime_layout_store);
                const tag_field_idx = acc.findFieldIndex(self.env.idents.tag) orelse return error.TypeMismatch;
                const tag_field = try acc.getFieldByIndex(tag_field_idx);
                var tag_index: usize = undefined;
                if (tag_field.layout.tag == .scalar and tag_field.layout.data.scalar.tag == .int) {
                    var tmp = StackValue{ .layout = tag_field.layout, .ptr = tag_field.ptr, .is_initialized = true };
                    tag_index = @intCast(tmp.asI128());
                } else return error.TypeMismatch;

                var payload_value: ?StackValue = null;
                if (acc.findFieldIndex(self.env.idents.payload)) |payload_idx| {
                    payload_value = try acc.getFieldByIndex(payload_idx);
                    if (payload_value) |field_value| {
                        var tag_list = std.array_list.AlignedManaged(types.Tag, null).init(self.allocator);
                        defer tag_list.deinit();
                        try self.appendUnionTags(union_rt_var, &tag_list);
                        if (tag_index >= tag_list.items.len) return error.TypeMismatch;
                        const tag_info = tag_list.items[tag_index];
                        const arg_vars = self.runtime_types.sliceVars(tag_info.args);

                        if (arg_vars.len == 0) {
                            payload_value = null;
                        } else if (arg_vars.len == 1) {
                            // Use the layout from the record's stored field, not from the type system.
                            // This ensures we preserve the actual element layout (e.g., List(Dec))
                            // rather than the type system's generic layout.
                            payload_value = StackValue{
                                .layout = field_value.layout,
                                .ptr = field_value.ptr,
                                .is_initialized = field_value.is_initialized,
                            };
                        } else {
                            // For multiple args, use the layout from the stored field
                            payload_value = StackValue{
                                .layout = field_value.layout,
                                .ptr = field_value.ptr,
                                .is_initialized = field_value.is_initialized,
                            };
                        }
                    }
                }

                return .{ .index = tag_index, .payload = payload_value };
            },
            .tuple => {
                // Tag unions are now represented as tuples (payload, tag)
                var acc = try value.asTuple(&self.runtime_layout_store);

                // Element 1 is the tag discriminant - getElement takes original index directly
                const tag_field = try acc.getElement(1);
                var tag_index: usize = undefined;
                if (tag_field.layout.tag == .scalar and tag_field.layout.data.scalar.tag == .int) {
                    var tmp = StackValue{ .layout = tag_field.layout, .ptr = tag_field.ptr, .is_initialized = true };
                    tag_index = @intCast(tmp.asI128());
                } else return error.TypeMismatch;

                // Element 0 is the payload - getElement takes original index directly
                var payload_value: ?StackValue = null;
                const payload_field = acc.getElement(0) catch null;
                if (payload_field) |field_value| {
                    var tag_list = std.array_list.AlignedManaged(types.Tag, null).init(self.allocator);
                    defer tag_list.deinit();
                    try self.appendUnionTags(union_rt_var, &tag_list);
                    if (tag_index >= tag_list.items.len) return error.TypeMismatch;
                    const tag_info = tag_list.items[tag_index];
                    const arg_vars = self.runtime_types.sliceVars(tag_info.args);

                    if (arg_vars.len == 0) {
                        payload_value = null;
                    } else if (arg_vars.len == 1) {
                        // Use the layout from the tuple's stored field, not from the type system.
                        // This ensures we preserve the actual element layout (e.g., List(Dec))
                        // rather than the type system's generic layout (e.g., List(opaque_ptr)).
                        payload_value = StackValue{
                            .layout = field_value.layout,
                            .ptr = field_value.ptr,
                            .is_initialized = field_value.is_initialized,
                        };
                    } else {
                        // For multiple args, use the layout from the stored field
                        // which already has the correct tuple layout
                        payload_value = StackValue{
                            .layout = field_value.layout,
                            .ptr = field_value.ptr,
                            .is_initialized = field_value.is_initialized,
                        };
                    }
                }

                return .{ .index = tag_index, .payload = payload_value };
            },
            else => return error.TypeMismatch,
        }
    }

    fn makeBoxValueFromLayout(self: *Interpreter, result_layout: Layout, payload: StackValue, roc_ops: *RocOps) !StackValue {
        var out = try self.pushRaw(result_layout, 0);
        out.is_initialized = true;

        switch (result_layout.tag) {
            .box_of_zst => {
                if (out.ptr) |ptr| {
                    const slot: *usize = @ptrCast(@alignCast(ptr));
                    slot.* = 0;
                }
                return out;
            },
            .box => {
                const elem_layout = self.runtime_layout_store.getLayout(result_layout.data.box);

                if (!std.meta.eql(elem_layout, payload.layout)) {
                    return error.TypeMismatch;
                }

                const target_usize = self.runtime_layout_store.targetUsize();
                const elem_alignment = elem_layout.alignment(target_usize).toByteUnits();
                const elem_alignment_u32: u32 = @intCast(elem_alignment);
                const elem_size = self.runtime_layout_store.layoutSize(elem_layout);
                const data_ptr = utils.allocateWithRefcount(elem_size, elem_alignment_u32, false, roc_ops);

                if (elem_size > 0 and payload.ptr != null) {
                    try payload.copyToPtr(&self.runtime_layout_store, data_ptr, roc_ops);
                }

                if (out.ptr) |ptr| {
                    const slot: *usize = @ptrCast(@alignCast(ptr));
                    slot.* = @intFromPtr(data_ptr);
                }
                return out;
            },
            else => return error.TypeMismatch,
        }
    }

    fn makeRenderCtx(self: *Interpreter) render_helpers.RenderCtx {
        return .{
            .allocator = self.allocator,
            .env = self.env,
            .runtime_types = self.runtime_types,
            .layout_store = &self.runtime_layout_store,
            .type_scope = &self.empty_scope,
        };
    }

    pub fn renderValueRoc(self: *Interpreter, value: StackValue) Error![]u8 {
        var ctx = self.makeRenderCtx();
        return render_helpers.renderValueRoc(&ctx, value);
    }

    // removed duplicate

    // Helper for REPL and tests: render a value given its runtime type var
    pub fn renderValueRocWithType(self: *Interpreter, value: StackValue, rt_var: types.Var) Error![]u8 {
        var ctx = self.makeRenderCtx();
        return render_helpers.renderValueRocWithType(&ctx, value, rt_var);
    }

    fn makeListSliceValue(
        self: *Interpreter,
        list_layout: Layout,
        elem_layout: Layout,
        source: RocList,
        start: usize,
        count: usize,
    ) !StackValue {
        // Apply layout correction if needed.
        // This handles cases where the type system's layout doesn't match the actual
        // element layout after runtime defaulting (e.g., numeric literals defaulting to Dec).
        const actual_list_layout = if (list_layout.tag == .list) blk: {
            const stored_elem_layout_idx = list_layout.data.list;
            const stored_elem_layout = self.runtime_layout_store.getLayout(stored_elem_layout_idx);

            const layouts_match = std.meta.eql(stored_elem_layout, elem_layout);
            if (!layouts_match) {
                const correct_elem_idx = try self.runtime_layout_store.insertLayout(elem_layout);
                break :blk Layout{ .tag = .list, .data = .{ .list = correct_elem_idx } };
            } else {
                break :blk list_layout;
            }
        } else list_layout;

        const dest = try self.pushRaw(actual_list_layout, 0);
        if (dest.ptr == null) return dest;
        const header: *RocList = @ptrCast(@alignCast(dest.ptr.?));

        if (count == 0) {
            header.* = RocList.empty();
            return dest;
        }

        const elem_size: usize = @intCast(self.runtime_layout_store.layoutSize(elem_layout));
        const elements_refcounted = elem_layout.isRefcounted();

        if (elements_refcounted and source.isUnique()) {
            var source_copy = source;
            markListElementCount(&source_copy, true);
        }

        const src_bytes = source.bytes orelse return error.NullStackPointer;

        var slice = RocList{
            .bytes = src_bytes + start * elem_size,
            .length = count,
            .capacity_or_alloc_ptr = blk: {
                const list_alloc_ptr = (@intFromPtr(src_bytes) >> 1) | builtins.list.SEAMLESS_SLICE_BIT;
                const slice_alloc_ptr = source.capacity_or_alloc_ptr;
                const slice_mask = source.seamlessSliceMask();
                break :blk (list_alloc_ptr & ~slice_mask) | (slice_alloc_ptr & slice_mask);
            },
        };

        source.incref(1, elements_refcounted);
        markListElementCount(&slice, elements_refcounted);
        header.* = slice;
        return dest;
    }

    fn markListElementCount(list: *RocList, elements_refcounted: bool) void {
        if (elements_refcounted and !list.isSeamlessSlice()) {
            if (list.getAllocationDataPtr()) |source| {
                const ptr = @as([*]usize, @ptrCast(@alignCast(source))) - 2;
                ptr[0] = list.length;
            }
        }
    }

    fn upsertBinding(
        self: *Interpreter,
        binding: Binding,
        search_start: usize,
        roc_ops: *RocOps,
    ) !void {
        var idx = self.bindings.items.len;
        while (idx > search_start) {
            idx -= 1;
            if (self.bindings.items[idx].pattern_idx == binding.pattern_idx) {
                self.bindings.items[idx].value.decref(&self.runtime_layout_store, roc_ops);
                self.bindings.items[idx] = binding;
                return;
            }
        }

        try self.bindings.append(binding);
    }

    fn trimBindingList(
        self: *Interpreter,
        list: *std.array_list.AlignedManaged(Binding, null),
        new_len: usize,
        roc_ops: *RocOps,
    ) void {
        var idx = list.items.len;
        while (idx > new_len) {
            idx -= 1;
            list.items[idx].value.decref(&self.runtime_layout_store, roc_ops);
        }
        list.items.len = new_len;
    }

    fn patternMatchesBind(
        self: *Interpreter,
        pattern_idx: can.CIR.Pattern.Idx,
        value: StackValue,
        value_rt_var: types.Var,
        roc_ops: *RocOps,
        out_binds: *std.array_list.AlignedManaged(Binding, null),
        expr_idx: can.CIR.Expr.Idx,
    ) !bool {
        const pat = self.env.store.getPattern(pattern_idx);
        switch (pat) {
            .assign => |_| {
                // Bind entire value to this pattern
                const copied = try self.pushCopy(value, roc_ops);
                try out_binds.append(.{ .pattern_idx = pattern_idx, .value = copied, .expr_idx = expr_idx, .source_env = self.env });
                return true;
            },
            .as => |as_pat| {
                const before = out_binds.items.len;
                if (!try self.patternMatchesBind(as_pat.pattern, value, value_rt_var, roc_ops, out_binds, expr_idx)) {
                    self.trimBindingList(out_binds, before, roc_ops);
                    return false;
                }

                const alias_value = try self.pushCopy(value, roc_ops);
                try out_binds.append(.{ .pattern_idx = pattern_idx, .value = alias_value, .expr_idx = expr_idx, .source_env = self.env });
                return true;
            },
            .underscore => return true,
            .num_literal => |il| {
                if (value.layout.tag != .scalar) return false;
                const lit = il.value.toI128();

                // Handle both int and Dec (frac) layouts for numeric literals
                return switch (value.layout.data.scalar.tag) {
                    .int => value.asI128() == lit,
                    .frac => blk: {
                        // For Dec type, extract the value and compare
                        if (value.layout.data.scalar.data.frac != .dec) break :blk false;
                        const dec_value = value.asDec();
                        // Dec stores values scaled by 10^18, so we need to compare scaled values
                        // For integer literals, we scale the literal value
                        const scaled_lit = lit * RocDec.one_point_zero_i128;
                        break :blk dec_value.num == scaled_lit;
                    },
                    else => false,
                };
            },
            .str_literal => |sl| {
                if (!(value.layout.tag == .scalar and value.layout.data.scalar.tag == .str)) return false;
                const lit = self.env.getString(sl.literal);
                const rs: *const RocStr = @ptrCast(@alignCast(value.ptr.?));
                return rs.eqlSlice(lit);
            },
            .nominal => |n| {
                const underlying = self.resolveBaseVar(value_rt_var);
                return try self.patternMatchesBind(n.backing_pattern, value, underlying.var_, roc_ops, out_binds, expr_idx);
            },
            .nominal_external => |n| {
                const underlying = self.resolveBaseVar(value_rt_var);
                return try self.patternMatchesBind(n.backing_pattern, value, underlying.var_, roc_ops, out_binds, expr_idx);
            },
            .tuple => |tuple_pat| {
                if (value.layout.tag != .tuple) return false;
                var accessor = try value.asTuple(&self.runtime_layout_store);
                const pat_ids = self.env.store.slicePatterns(tuple_pat.patterns);
                if (pat_ids.len != accessor.getElementCount()) return false;

                const tuple_resolved = self.resolveBaseVar(value_rt_var);
                if (tuple_resolved.desc.content != .structure or tuple_resolved.desc.content.structure != .tuple) return false;
                const elem_vars = self.runtime_types.sliceVars(tuple_resolved.desc.content.structure.tuple.elems);
                if (elem_vars.len != pat_ids.len) return false;

                var idx: usize = 0;
                while (idx < pat_ids.len) : (idx += 1) {
                    if (idx >= accessor.getElementCount()) return false;
                    // getElement expects original index and converts to sorted internally
                    const elem_value = try accessor.getElement(idx);
                    const before = out_binds.items.len;
                    const matched = try self.patternMatchesBind(pat_ids[idx], elem_value, elem_vars[idx], roc_ops, out_binds, expr_idx);
                    if (!matched) {
                        self.trimBindingList(out_binds, before, roc_ops);
                        return false;
                    }
                }

                return true;
            },
            .list => |list_pat| {
                if (value.layout.tag != .list and value.layout.tag != .list_of_zst) return false;

                // Use the layout from the StackValue instead of re-querying the type system.
                // The StackValue has the correct layout that was used to allocate the list,
                // which may differ from the type system's layout if runtime defaulting occurred.
                const list_layout = value.layout;

                const list_rt_var = try self.translateTypeVar(self.env, can.ModuleEnv.varFrom(pattern_idx));
                const list_rt_content = self.runtime_types.resolveVar(list_rt_var).desc.content;
                std.debug.assert(list_rt_content == .structure);
                std.debug.assert(list_rt_content.structure == .nominal_type);

                // Extract the element type variable from the List type
                // Note: nominal.vars contains [backing_var, elem_var] for List types
                // where backing_var is the ProvidedByCompiler tag union, and elem_var is the element type
                const nominal = list_rt_content.structure.nominal_type;
                const vars = self.runtime_types.sliceVars(nominal.vars.nonempty);
                std.debug.assert(vars.len == 2); // List has backing var + elem var
                const elem_rt_var = vars[1];

                // Get element layout from the actual list layout, not from the type system.
                // The list's runtime layout may differ from the type system's expectation
                // due to numeric literal defaulting.
                const elem_layout = if (list_layout.tag == .list)
                    self.runtime_layout_store.getLayout(list_layout.data.list)
                else
                    Layout.zst(); // list_of_zst has zero-sized elements

                var accessor = try value.asList(&self.runtime_layout_store, elem_layout);
                const total_len = accessor.len();
                const non_rest_patterns = self.env.store.slicePatterns(list_pat.patterns);

                if (list_pat.rest_info) |rest_info| {
                    const prefix_len: usize = @intCast(rest_info.index);
                    if (prefix_len > non_rest_patterns.len) return false;
                    const suffix_len: usize = non_rest_patterns.len - prefix_len;
                    if (total_len < prefix_len + suffix_len) return false;

                    var idx: usize = 0;
                    while (idx < prefix_len) : (idx += 1) {
                        const elem_value = try accessor.getElement(idx);
                        const before = out_binds.items.len;
                        const matched = try self.patternMatchesBind(non_rest_patterns[idx], elem_value, elem_rt_var, roc_ops, out_binds, expr_idx);
                        if (!matched) {
                            self.trimBindingList(out_binds, before, roc_ops);
                            return false;
                        }
                    }

                    var suffix_idx: usize = 0;
                    while (suffix_idx < suffix_len) : (suffix_idx += 1) {
                        const suffix_pattern_idx = non_rest_patterns[prefix_len + suffix_idx];
                        const element_idx = total_len - suffix_len + suffix_idx;
                        const elem_value = try accessor.getElement(element_idx);
                        const before = out_binds.items.len;
                        const matched = try self.patternMatchesBind(suffix_pattern_idx, elem_value, elem_rt_var, roc_ops, out_binds, expr_idx);
                        if (!matched) {
                            self.trimBindingList(out_binds, before, roc_ops);
                            return false;
                        }
                    }

                    if (rest_info.pattern) |rest_pat_idx| {
                        const rest_len = total_len - prefix_len - suffix_len;
                        const rest_value = try self.makeListSliceValue(list_layout, elem_layout, accessor.list, prefix_len, rest_len);
                        defer rest_value.decref(&self.runtime_layout_store, roc_ops);
                        const before = out_binds.items.len;
                        if (!try self.patternMatchesBind(rest_pat_idx, rest_value, value_rt_var, roc_ops, out_binds, expr_idx)) {
                            self.trimBindingList(out_binds, before, roc_ops);
                            return false;
                        }
                    }

                    return true;
                } else {
                    if (total_len != non_rest_patterns.len) return false;
                    var idx: usize = 0;
                    while (idx < non_rest_patterns.len) : (idx += 1) {
                        const elem_value = try accessor.getElement(idx);
                        const before = out_binds.items.len;
                        const matched = try self.patternMatchesBind(non_rest_patterns[idx], elem_value, elem_rt_var, roc_ops, out_binds, expr_idx);
                        if (!matched) {
                            self.trimBindingList(out_binds, before, roc_ops);
                            return false;
                        }
                    }
                    return true;
                }
            },
            .record_destructure => |rec_pat| {
                if (value.layout.tag != .record) return false;
                var accessor = try value.asRecord(&self.runtime_layout_store);

                const destructs = self.env.store.sliceRecordDestructs(rec_pat.destructs);
                for (destructs) |destruct_idx| {
                    const destruct = self.env.store.getRecordDestruct(destruct_idx);

                    const field_index = accessor.findFieldIndex(destruct.label) orelse return false;
                    const field_value = try accessor.getFieldByIndex(field_index);
                    const field_ct_var = can.ModuleEnv.varFrom(destruct_idx);
                    const field_var = try self.translateTypeVar(self.env, field_ct_var);

                    const inner_pattern_idx = switch (destruct.kind) {
                        .Required => |p_idx| p_idx,
                        .SubPattern => |p_idx| p_idx,
                    };

                    const before = out_binds.items.len;
                    if (!try self.patternMatchesBind(inner_pattern_idx, field_value, field_var, roc_ops, out_binds, expr_idx)) {
                        self.trimBindingList(out_binds, before, roc_ops);
                        return false;
                    }
                }

                return true;
            },
            .applied_tag => |tag_pat| {
                const union_resolved = self.resolveBaseVar(value_rt_var);
                if (union_resolved.desc.content != .structure or union_resolved.desc.content.structure != .tag_union) return false;

                var tag_list = std.array_list.AlignedManaged(types.Tag, null).init(self.allocator);
                defer tag_list.deinit();
                try self.appendUnionTags(value_rt_var, &tag_list);

                const tag_data = try self.extractTagValue(value, value_rt_var);
                if (tag_data.index >= tag_list.items.len) return false;

                // Find the expected tag's index in the tag list by matching the name
                // Pattern tag names are from self.env, tag_list names are in runtime_layout_store.env
                // Translate pattern's tag ident to runtime env for direct comparison
                const expected_name_str = self.env.getIdent(tag_pat.name);
                const expected_ident = try self.runtime_layout_store.env.insertIdent(base_pkg.Ident.for_text(expected_name_str));
                var expected_index: ?usize = null;
                for (tag_list.items, 0..) |tag_info, i| {
                    if (tag_info.name == expected_ident) {
                        expected_index = i;
                        break;
                    }
                }

                // If the pattern's tag doesn't exist in the union, the match fails
                if (expected_index == null) return false;

                // Compare runtime tag discriminant with expected tag discriminant
                if (tag_data.index != expected_index.?) return false;

                const arg_patterns = self.env.store.slicePatterns(tag_pat.args);
                const arg_vars_range = tag_list.items[expected_index.?].args;
                const arg_vars = self.runtime_types.sliceVars(arg_vars_range);
                if (arg_patterns.len != arg_vars.len) return false;

                if (arg_patterns.len == 0) {
                    return true;
                }

                const start_len = out_binds.items.len;

                const payload_value = tag_data.payload orelse {
                    self.trimBindingList(out_binds, start_len, roc_ops);
                    return false;
                };

                if (arg_patterns.len == 1) {
                    if (!try self.patternMatchesBind(arg_patterns[0], payload_value, arg_vars[0], roc_ops, out_binds, expr_idx)) {
                        self.trimBindingList(out_binds, start_len, roc_ops);
                        return false;
                    }
                    return true;
                }

                if (payload_value.layout.tag != .tuple) {
                    self.trimBindingList(out_binds, start_len, roc_ops);
                    return false;
                }

                var payload_tuple = try payload_value.asTuple(&self.runtime_layout_store);
                if (payload_tuple.getElementCount() != arg_patterns.len) {
                    self.trimBindingList(out_binds, start_len, roc_ops);
                    return false;
                }

                var j: usize = 0;
                while (j < arg_patterns.len) : (j += 1) {
                    if (j >= payload_tuple.getElementCount()) {
                        self.trimBindingList(out_binds, start_len, roc_ops);
                        return false;
                    }
                    // getElement expects original index and converts to sorted internally
                    const elem_val = try payload_tuple.getElement(j);
                    if (!try self.patternMatchesBind(arg_patterns[j], elem_val, arg_vars[j], roc_ops, out_binds, expr_idx)) {
                        self.trimBindingList(out_binds, start_len, roc_ops);
                        return false;
                    }
                }

                return true;
            },
            else => return false,
        }
    }

    pub fn deinit(self: *Interpreter) void {
        self.empty_scope.deinit();
        self.translate_cache.deinit();
        self.rigid_subst.deinit();
        var it = self.poly_cache.iterator();
        while (it.next()) |entry| {
            if (entry.value_ptr.args.len > 0) {
                self.allocator.free(@constCast(entry.value_ptr.args));
            }
        }
        self.poly_cache.deinit();
        self.module_envs.deinit(self.allocator);
        self.module_ids.deinit(self.allocator);
        self.import_envs.deinit(self.allocator);
        self.var_to_layout_slot.deinit();
        self.runtime_layout_store.deinit();
        self.runtime_types.deinit();
        self.allocator.destroy(self.runtime_types);
        self.snapshots.deinit();
        self.problems.deinit(self.allocator);
        // Note: import_mapping is borrowed, not owned - don't deinit it
        self.unify_scratch.deinit();
        self.stack_memory.deinit();
        self.bindings.deinit();
        self.active_closures.deinit();
        self.def_stack.deinit();
        self.scratch_tags.deinit();
    }

    /// Get the module environment for a given origin module identifier.
    /// Returns the current module's env if the identifier matches, otherwise looks it up in the module map.
    fn getModuleEnvForOrigin(self: *const Interpreter, origin_module: base_pkg.Ident.Idx) ?*const can.ModuleEnv {
        // Check if it's the Builtin module
        // Use root_env.idents for consistent module comparison across all contexts
        if (origin_module == self.root_env.idents.builtin_module) {
            // In shim context, builtins are embedded in the main module env
            // (builtin_module_env is null), so fall back to self.env
            return self.builtin_module_env orelse self.env;
        }
        // Check if it's the current module
        if (self.env.module_name_idx == origin_module) {
            return self.env;
        }
        // Look up in imported modules
        return self.module_envs.get(origin_module);
    }

    /// Get the numeric module ID for a given origin module identifier.
    /// Returns current_module_id (always 0) for the current module, otherwise looks it up in the module ID map.
    fn getModuleIdForOrigin(self: *const Interpreter, origin_module: base_pkg.Ident.Idx) u32 {
        // Check if it's the current module
        if (self.env.module_name_idx == origin_module) {
            return self.current_module_id;
        }
        // Look up in imported modules (should always exist if getModuleEnvForOrigin succeeded)
        return self.module_ids.get(origin_module) orelse self.current_module_id;
    }

    /// Extract the static dispatch constraint for a given method name from a resolved receiver type variable.
    /// Returns the constraint if found, or MethodNotFound if the receiver doesn't expose the method.
    fn getStaticDispatchConstraint(
        self: *const Interpreter,
        receiver_var: types.Var,
        method_name: base_pkg.Ident.Idx,
    ) Error!types.StaticDispatchConstraint {
        const resolved = self.runtime_types.resolveVar(receiver_var);

        // Get constraints from flex or rigid vars
        const constraints: []const types.StaticDispatchConstraint = switch (resolved.desc.content) {
            .flex => |flex| self.runtime_types.sliceStaticDispatchConstraints(flex.constraints),
            .rigid => |rigid| self.runtime_types.sliceStaticDispatchConstraints(rigid.constraints),
            else => return error.MethodNotFound,
        };

        // Linear search for the matching method name (constraints are typically few)
        for (constraints) |constraint| {
            if (constraint.fn_name == method_name) {
                return constraint;
            }
        }

        return error.MethodNotFound;
    }

    /// Dispatch a binary operator to its corresponding method.
    /// Handles the full method dispatch including:
    /// - Type resolution with Dec default for flex/rigid vars
    /// - Operand evaluation
    /// - Method lookup and invocation
    /// Returns the result of the method call.
    fn dispatchBinaryOpMethod(
        self: *Interpreter,
        method_ident: base_pkg.Ident.Idx,
        lhs_expr: can.CIR.Expr.Idx,
        rhs_expr: can.CIR.Expr.Idx,
        roc_ops: *RocOps,
    ) Error!StackValue {
        const lhs_ct_var = can.ModuleEnv.varFrom(lhs_expr);
        const lhs_rt_var = try self.translateTypeVar(self.env, lhs_ct_var);

        const rhs_ct_var = can.ModuleEnv.varFrom(rhs_expr);
        const rhs_rt_var = try self.translateTypeVar(self.env, rhs_ct_var);

        // Resolve the lhs type to get nominal type information
        var lhs_resolved = self.runtime_types.resolveVar(lhs_rt_var);

        // If the type is still a flex/rigid var, default to Dec
        // (Unsuffixed numeric literals default to Dec in Roc)
        if (lhs_resolved.desc.content == .flex or lhs_resolved.desc.content == .rigid) {
            // Create Dec nominal type content
            const dec_content = try self.mkNumberTypeContentRuntime("Dec");
            const dec_var = try self.runtime_types.freshFromContent(dec_content);
            lhs_resolved = self.runtime_types.resolveVar(dec_var);
        }

        // Evaluate both operands
        var lhs = try self.evalExprMinimal(lhs_expr, roc_ops, lhs_rt_var);
        defer lhs.decref(&self.runtime_layout_store, roc_ops);

        var rhs = try self.evalExprMinimal(rhs_expr, roc_ops, rhs_rt_var);
        defer rhs.decref(&self.runtime_layout_store, roc_ops);

        // Get the nominal type information from lhs, or handle anonymous structural types
        const nominal_info: ?struct { origin: base_pkg.Ident.Idx, ident: base_pkg.Ident.Idx } = switch (lhs_resolved.desc.content) {
<<<<<<< HEAD
            .structure => |s| switch (s) {
                .nominal_type => |nom| .{
                    .origin = nom.origin_module,
                    .ident = nom.ident.ident_idx,
                },
                .record, .tuple, .tag_union, .empty_record, .empty_tag_union => blk: {
                    // Anonymous structural types have implicit is_eq
                    if (method_ident == self.env.is_eq_ident) {
                        const result = try self.valuesStructurallyEqual(lhs, lhs_rt_var, rhs, rhs_rt_var);
                        return try self.makeBoolValue(result);
                    }
                    break :blk null;
                },
                else => null,
=======
            .structure => |s| blk2: {
                break :blk2 switch (s) {
                    .nominal_type => |nom| .{
                        .origin = nom.origin_module,
                        .ident = nom.ident.ident_idx,
                    },
                    .record, .tuple, .tag_union, .empty_record, .empty_tag_union => blk: {
                        // Anonymous structural types have implicit is_eq
                        // Use root_env.idents for consistency with method dispatch
                        if (method_ident == self.root_env.idents.is_eq) {
                            const result = self.valuesStructurallyEqual(lhs, lhs_rt_var, rhs, rhs_rt_var) catch |err| {
                                // If structural equality is not implemented for this type, return false
                                if (err == error.NotImplemented) {
                                    self.triggerCrash("DEBUG: dispatchBinaryOpMethod NotImplemented", false, roc_ops);
                                    return error.Crash;
                                }
                                return err;
                            };
                            return try self.makeBoolValue(result);
                        }
                        break :blk null;
                    },
                    else => null,
                };
>>>>>>> 4b811d2d
            },
            else => null,
        };

        if (nominal_info == null) {
            return error.InvalidMethodReceiver;
        }

        // Resolve the method function
        // method_ident comes from root_env.idents (is_lt, is_eq, etc.)
        const method_func = try self.resolveMethodFunction(
            nominal_info.?.origin,
            nominal_info.?.ident,
            method_ident,
            self.root_env,
            roc_ops,
        );
        defer method_func.decref(&self.runtime_layout_store, roc_ops);

        // Prepare arguments: lhs (receiver) + rhs
        var args = [2]StackValue{ lhs, rhs };

        // Call the method closure
        if (method_func.layout.tag != .closure) {
            return error.TypeMismatch;
        }

        const closure_header: *const layout.Closure = @ptrCast(@alignCast(method_func.ptr.?));

        // Switch to the closure's source module
        const saved_env = self.env;
        const saved_bindings_len = self.bindings.items.len;
        self.env = @constCast(closure_header.source_env);
        defer {
            self.env = saved_env;
            self.bindings.shrinkRetainingCapacity(saved_bindings_len);
        }

        const params = self.env.store.slicePatterns(closure_header.params);
        if (params.len != args.len) {
            return error.TypeMismatch;
        }

        // Provide closure context for capture lookup
        try self.active_closures.append(method_func);
        defer _ = self.active_closures.pop();

        // Check if this is a low-level lambda - if so, dispatch to builtin
        const lambda_expr = self.env.store.getExpr(closure_header.lambda_expr_idx);
        if (lambda_expr == .e_low_level_lambda) {
            const low_level = lambda_expr.e_low_level_lambda;

            // Dispatch to actual low-level builtin implementation
            // Binary ops don't need return type info (not num_from_int_digits etc)
            return try self.callLowLevelBuiltin(low_level.op, &args, roc_ops, null);
        }

        // Bind parameters
        for (params, 0..) |param, i| {
            try self.bindings.append(.{
                .pattern_idx = param,
                .value = args[i],
                .expr_idx = @enumFromInt(0),
                .source_env = self.env,
            });
        }

        // Evaluate the method body
        const result = try self.evalExprMinimal(closure_header.body_idx, roc_ops, null);

        // Clean up bindings
        var k = params.len;
        while (k > 0) {
            k -= 1;
            _ = self.bindings.pop();
        }

        return result;
    }

    /// Dispatch a unary operator to a method call.
    /// For example, `!a` desugars to `a.not()` and `-a` desugars to `a.negate()`.
    fn dispatchUnaryOpMethod(
        self: *Interpreter,
        method_ident: base_pkg.Ident.Idx,
        operand_expr: can.CIR.Expr.Idx,
        roc_ops: *RocOps,
    ) Error!StackValue {
        const operand_ct_var = can.ModuleEnv.varFrom(operand_expr);
        const operand_rt_var = try self.translateTypeVar(self.env, operand_ct_var);

        // Resolve the operand type to get nominal type information
        var operand_resolved = self.runtime_types.resolveVar(operand_rt_var);

        // If the type is still a flex/rigid var, default to Dec for numeric operations
        // (Unsuffixed numeric literals default to Dec in Roc)
        if (operand_resolved.desc.content == .flex or operand_resolved.desc.content == .rigid) {
            // Create Dec nominal type content
            const dec_content = try self.mkNumberTypeContentRuntime("Dec");
            const dec_var = try self.runtime_types.freshFromContent(dec_content);
            operand_resolved = self.runtime_types.resolveVar(dec_var);
        }

        // Evaluate the operand
        var operand = try self.evalExprMinimal(operand_expr, roc_ops, operand_rt_var);
        defer operand.decref(&self.runtime_layout_store, roc_ops);

        // Get the nominal type information from operand
        const nominal_info = switch (operand_resolved.desc.content) {
            .structure => |s| switch (s) {
                .nominal_type => |nom| .{
                    .origin = nom.origin_module,
                    .ident = nom.ident.ident_idx,
                },
                else => return error.InvalidMethodReceiver,
            },
            else => return error.InvalidMethodReceiver,
        };

        // Resolve the method function
        // method_ident comes from root_env.idents (negate, not, etc.)
        const method_func = try self.resolveMethodFunction(
            nominal_info.origin,
            nominal_info.ident,
            method_ident,
            self.root_env,
            roc_ops,
        );
        defer method_func.decref(&self.runtime_layout_store, roc_ops);

        // Prepare arguments: just the operand (receiver)
        var args = [1]StackValue{operand};

        // Call the method closure
        if (method_func.layout.tag != .closure) {
            return error.TypeMismatch;
        }

        const closure_header: *const layout.Closure = @ptrCast(@alignCast(method_func.ptr.?));

        // Switch to the closure's source module
        const saved_env = self.env;
        const saved_bindings_len = self.bindings.items.len;
        self.env = @constCast(closure_header.source_env);
        defer {
            self.env = saved_env;
            self.bindings.shrinkRetainingCapacity(saved_bindings_len);
        }

        const params = self.env.store.slicePatterns(closure_header.params);
        if (params.len != args.len) {
            return error.TypeMismatch;
        }

        // Provide closure context for capture lookup
        try self.active_closures.append(method_func);
        defer _ = self.active_closures.pop();

        // Check if this is a low-level lambda - if so, dispatch to builtin
        const lambda_expr = self.env.store.getExpr(closure_header.lambda_expr_idx);
        if (lambda_expr == .e_low_level_lambda) {
            const low_level = lambda_expr.e_low_level_lambda;
            // Dispatch to actual low-level builtin implementation
            // Binary ops don't need return type info (not num_from_int_digits etc)
            return try self.callLowLevelBuiltin(low_level.op, &args, roc_ops, null);
        }

        // Bind parameters
        for (params, 0..) |param, i| {
            try self.bindings.append(.{
                .pattern_idx = param,
                .value = args[i],
                .expr_idx = @enumFromInt(0),
                .source_env = self.env,
            });
        }

        // Evaluate the method body
        const result = try self.evalExprMinimal(closure_header.body_idx, roc_ops, null);

        // Clean up bindings
        var k = params.len;
        while (k > 0) {
            k -= 1;
            _ = self.bindings.pop();
        }

        return result;
    }

    /// Resolve and evaluate a method function from its origin module.
    /// Returns a StackValue representing the method function.
    /// The caller is responsible for decref'ing the returned value.
    fn resolveMethodFunction(
        self: *Interpreter,
        origin_module: base_pkg.Ident.Idx,
        nominal_ident: base_pkg.Ident.Idx,
<<<<<<< HEAD
        method_name_ident: base_pkg.Ident.Idx,
=======
        method_name: base_pkg.Ident.Idx,
        method_source_env: *const can.ModuleEnv,
>>>>>>> 4b811d2d
        roc_ops: *RocOps,
    ) Error!StackValue {
        // Get the module environment for this type's origin
        const origin_env = self.getModuleEnvForOrigin(origin_module) orelse {
            return error.MethodLookupFailed;
        };

<<<<<<< HEAD
        // Get type and method name strings from their respective stores.
        // nominal_ident comes from runtime types - always in runtime_layout_store.env
        // (see translateTypeVar's nominal handling and mkNumberTypeContentRuntime)
        // method_name_ident comes from the CIR - in self.env
        const type_name = self.runtime_layout_store.env.getIdent(nominal_ident);
        const method_name_str = self.env.getIdent(method_name_ident);

        // Use getMethodIdent which handles the qualified name construction properly
        const method_ident = origin_env.getMethodIdent(type_name, method_name_str) orelse {
=======
        // Look up the type name from the runtime layout store's env (where the translated ident lives)
        // and the method name from the source environment (where it was referenced)
        // Note: nominal_ident was translated to runtime_layout_store.env during translateTypeVar
        const layout_env = self.runtime_layout_store.env;
        const nominal_name_str = layout_env.getIdent(nominal_ident);
        const method_name_str = method_source_env.getIdent(method_name);

        // Look up the qualified method name (e.g., "Try.is_eq") in the origin module
        const method_ident = origin_env.getMethodIdent(nominal_name_str, method_name_str) orelse {
>>>>>>> 4b811d2d
            return error.MethodLookupFailed;
        };

        const node_idx = origin_env.getExposedNodeIndexById(method_ident) orelse exposed_blk: {
            // Fallback: search all definitions for the method
            const all_defs = origin_env.store.sliceDefs(origin_env.all_defs);
            for (all_defs) |def_idx| {
                const def = origin_env.store.getDef(def_idx);
                const pat = origin_env.store.getPattern(def.pattern);
                if (pat == .assign and pat.assign.ident == method_ident) {
                    break :exposed_blk @as(u16, @intCast(@intFromEnum(def_idx)));
                }
            }
            return error.MethodLookupFailed;
        };

        // The node should be a Def
        const target_def_idx: can.CIR.Def.Idx = @enumFromInt(node_idx);
        const target_def = origin_env.store.getDef(target_def_idx);

        // Save current environment and bindings
        const saved_env = self.env;
        const saved_bindings_len = self.bindings.items.len;
        self.env = @constCast(origin_env);
        defer {
            self.env = saved_env;
            // Restore bindings
            self.bindings.items.len = saved_bindings_len;
        }

        // Translate the def's type var to runtime
        const def_var = can.ModuleEnv.varFrom(target_def_idx);
        const rt_def_var = try self.translateTypeVar(@constCast(origin_env), def_var);

        // Evaluate the method's expression
        const method_value = try self.evalExprMinimal(target_def.expr, roc_ops, rt_def_var);

        return method_value;
    }

    /// Ensure the slot array can index at least `min_len` entries; zero-fill new entries.
    pub fn ensureVarLayoutCapacity(self: *Interpreter, min_len: usize) !void {
        if (self.var_to_layout_slot.items.len >= min_len) return;
        const old_len = self.var_to_layout_slot.items.len;
        try self.var_to_layout_slot.ensureTotalCapacityPrecise(min_len);
        // Set new length and zero-fill
        self.var_to_layout_slot.items.len = min_len;
        @memset(self.var_to_layout_slot.items[old_len..], 0);
    }

    /// Create nominal number type content for runtime types (e.g., Dec, I64, F64)
    fn mkNumberTypeContentRuntime(self: *Interpreter, type_name: []const u8) !types.Content {
        // Use root_env.idents for consistent module reference
        const origin_module_id = self.root_env.idents.builtin_module;

        // Use fully-qualified type name "Builtin.Num.U8" etc.
        // This allows method lookup to work correctly.
        // Insert into runtime_layout_store.env to be consistent with translateTypeVar's nominal handling.
        const qualified_type_name = try std.fmt.allocPrint(self.allocator, "Builtin.Num.{s}", .{type_name});
        defer self.allocator.free(qualified_type_name);
        const type_name_ident = try self.runtime_layout_store.env.insertIdent(base_pkg.Ident.for_text(qualified_type_name));
        const type_ident = types.TypeIdent{
            .ident_idx = type_name_ident,
        };

        // Number types backing is [] (empty tag union with closed extension)
        const empty_tag_union_content = types.Content{ .structure = .empty_tag_union };
        const ext_var = try self.runtime_types.freshFromContent(empty_tag_union_content);
        const empty_tag_union = types.TagUnion{
            .tags = types.Tag.SafeMultiList.Range.empty(),
            .ext = ext_var,
        };
        const backing_content = types.Content{ .structure = .{ .tag_union = empty_tag_union } };
        const backing_var = try self.runtime_types.freshFromContent(backing_content);

        // Number types have no type arguments
        const no_type_args: []const types.Var = &.{};

        return try self.runtime_types.mkNominal(
            type_ident,
            backing_var,
            no_type_args,
            origin_module_id,
        );
    }

    /// Get the layout for a runtime type var using the O(1) biased slot array.
    pub fn getRuntimeLayout(self: *Interpreter, type_var: types.Var) !layout.Layout {
        var resolved = self.runtime_types.resolveVar(type_var);

        // Apply rigid variable substitution if this is a rigid variable
        // Follow the substitution chain until we reach a non-rigid variable or run out of substitutions
        // Note: Cycles are prevented by unification, so this chain must terminate
        while (resolved.desc.content == .rigid) {
            if (self.rigid_subst.get(resolved.var_)) |substituted_var| {
                resolved = self.runtime_types.resolveVar(substituted_var);
            } else {
                break;
            }
        }

        const idx: usize = @intFromEnum(resolved.var_);
        try self.ensureVarLayoutCapacity(idx + 1);
        const slot_ptr = &self.var_to_layout_slot.items[idx];

        // If we have a flex var, default it to Dec
        // This is the interpreter-time defaulting for numeric literals
        if (resolved.desc.content == .flex) {
            // Directly return Dec's scalar layout
            const dec_layout = layout.Layout.frac(types.Frac.Precision.dec);
            const dec_layout_idx = try self.runtime_layout_store.insertLayout(dec_layout);
            slot_ptr.* = @intFromEnum(dec_layout_idx) + 1;
            return dec_layout;
        }
        if (slot_ptr.* != 0) {
            const layout_idx_plus_one = slot_ptr.*;
            const layout_idx: layout.Idx = @enumFromInt(layout_idx_plus_one - 1);
            return self.runtime_layout_store.getLayout(layout_idx);
        }

        const layout_idx = switch (resolved.desc.content) {
            .structure => |st| switch (st) {
                .empty_record => try self.runtime_layout_store.ensureEmptyRecordLayout(),
                else => try self.runtime_layout_store.addTypeVar(resolved.var_, &self.empty_scope),
            },
            else => try self.runtime_layout_store.addTypeVar(resolved.var_, &self.empty_scope),
        };
        slot_ptr.* = @intFromEnum(layout_idx) + 1;
        return self.runtime_layout_store.getLayout(layout_idx);
    }

    const FieldAccumulator = struct {
        fields: std.array_list.AlignedManaged(types.RecordField, null),
        name_to_index: std.AutoHashMap(u32, usize),

        fn init(allocator: std.mem.Allocator) !FieldAccumulator {
            return FieldAccumulator{
                .fields = std.array_list.Managed(types.RecordField).init(allocator),
                .name_to_index = std.AutoHashMap(u32, usize).init(allocator),
            };
        }

        fn deinit(self: *FieldAccumulator) void {
            self.fields.deinit();
            self.name_to_index.deinit();
        }

        fn put(self: *FieldAccumulator, name: base_pkg.Ident.Idx, var_: types.Var) !void {
            const key: u32 = @bitCast(name);
            if (self.name_to_index.get(key)) |idx_ptr| {
                self.fields.items[idx_ptr] = .{ .name = name, .var_ = var_ };
            } else {
                try self.fields.append(.{ .name = name, .var_ = var_ });
                try self.name_to_index.put(key, self.fields.items.len - 1);
            }
        }
    };

    fn collectRecordFieldsFromVar(
        self: *Interpreter,
        module: *can.ModuleEnv,
        ct_var: types.Var,
        acc: *FieldAccumulator,
        visited: *std.AutoHashMap(types.Var, void),
    ) !void {
        if (visited.contains(ct_var)) return;
        try visited.put(ct_var, {});

        const resolved = module.types.resolveVar(ct_var);
        switch (resolved.desc.content) {
            .structure => |flat| switch (flat) {
                .record => |rec| {
                    const ct_fields = module.types.getRecordFieldsSlice(rec.fields);
                    var i: usize = 0;
                    while (i < ct_fields.len) : (i += 1) {
                        const f = ct_fields.get(i);
                        try acc.put(f.name, f.var_);
                    }
                    try self.collectRecordFieldsFromVar(module, rec.ext, acc, visited);
                },
                .record_unbound => |fields_range| {
                    const ct_fields = module.types.getRecordFieldsSlice(fields_range);
                    var i: usize = 0;
                    while (i < ct_fields.len) : (i += 1) {
                        const f = ct_fields.get(i);
                        try acc.put(f.name, f.var_);
                    }
                },
                .nominal_type => |nom| {
                    const backing = module.types.getNominalBackingVar(nom);
                    try self.collectRecordFieldsFromVar(module, backing, acc, visited);
                },
                .empty_record => {},
                else => {},
            },
            .alias => |alias| {
                const backing = module.types.getAliasBackingVar(alias);
                try self.collectRecordFieldsFromVar(module, backing, acc, visited);
            },
            else => {},
        }
    }

    /// Minimal translate implementation (scaffolding): handles .str only for now
    pub fn translateTypeVar(self: *Interpreter, module: *can.ModuleEnv, compile_var: types.Var) Error!types.Var {
        const resolved = module.types.resolveVar(compile_var);

        const key: u64 = (@as(u64, @intFromPtr(module)) << 32) | @as(u64, @intFromEnum(resolved.var_));
        if (self.translate_cache.get(key)) |found| {
            return found;
        }

        // Insert a placeholder to break cycles during recursive type translation.
        // If we recurse back to this type, we'll return the placeholder instead of infinite looping.
        const placeholder = try self.runtime_types.freshFromContent(.{ .flex = types.Flex.init() });
        try self.translate_cache.put(key, placeholder);

        const out_var = blk: {
            switch (resolved.desc.content) {
                .structure => |flat| {
                    switch (flat) {
                        .tag_union => |tu| {
                            var rt_tag_args = try std.ArrayList(types.Var).initCapacity(self.allocator, 8);
                            defer rt_tag_args.deinit(self.allocator);

                            var rt_tags = try self.gatherTags(module, tu);
                            defer rt_tags.deinit(self.allocator);

                            for (rt_tags.items) |*tag| {
                                rt_tag_args.clearRetainingCapacity();
                                const ct_args = module.types.sliceVars(tag.args);
                                for (ct_args) |ct_arg_var| {
                                    try rt_tag_args.append(self.allocator, try self.translateTypeVar(module, ct_arg_var));
                                }
                                const rt_args_range = try self.runtime_types.appendVars(rt_tag_args.items);
                                // Keep the original tag name - it should already exist in the module's ident store
                                tag.* = .{
                                    .name = tag.name,
                                    .args = rt_args_range,
                                };
                            }

                            const rt_ext = try self.runtime_types.register(.{ .content = .{ .structure = .empty_tag_union }, .rank = types.Rank.top_level, .mark = types.Mark.none });
                            const content = try self.runtime_types.mkTagUnion(rt_tags.items, rt_ext);
                            break :blk try self.runtime_types.register(.{ .content = content, .rank = types.Rank.top_level, .mark = types.Mark.none });
                        },
                        .empty_tag_union => {
                            break :blk try self.runtime_types.freshFromContent(.{ .structure = .empty_tag_union });
                        },
                        .tuple => |t| {
                            const ct_elems = module.types.sliceVars(t.elems);
                            var buf = try self.allocator.alloc(types.Var, ct_elems.len);
                            defer self.allocator.free(buf);
                            for (ct_elems, 0..) |ct_elem, i| {
                                buf[i] = try self.translateTypeVar(module, ct_elem);
                            }
                            const range = try self.runtime_types.appendVars(buf);
                            break :blk try self.runtime_types.freshFromContent(.{ .structure = .{ .tuple = .{ .elems = range } } });
                        },
                        .record => |rec| {
                            var acc = try FieldAccumulator.init(self.allocator);
                            defer acc.deinit();
                            var visited = std.AutoHashMap(types.Var, void).init(self.allocator);
                            defer visited.deinit();

                            try self.collectRecordFieldsFromVar(module, rec.ext, &acc, &visited);

                            const ct_fields = module.types.getRecordFieldsSlice(rec.fields);
                            var i: usize = 0;
                            while (i < ct_fields.len) : (i += 1) {
                                const f = ct_fields.get(i);
                                try acc.put(f.name, f.var_);
                            }

                            const rt_ext = try self.translateTypeVar(module, rec.ext);
                            var runtime_fields = try self.allocator.alloc(types.RecordField, acc.fields.items.len);
                            defer self.allocator.free(runtime_fields);
                            var j: usize = 0;
                            while (j < acc.fields.items.len) : (j += 1) {
                                const ct_field = acc.fields.items[j];
                                runtime_fields[j] = .{
                                    .name = ct_field.name,
                                    .var_ = try self.translateTypeVar(module, ct_field.var_),
                                };
                            }
                            const rt_fields = try self.runtime_types.appendRecordFields(runtime_fields);
                            break :blk try self.runtime_types.freshFromContent(.{ .structure = .{ .record = .{ .fields = rt_fields, .ext = rt_ext } } });
                        },
                        .record_unbound => |fields_range| {
                            // TODO: Recursively unwrap record fields via ext, like tag unions
                            const ct_fields = module.types.getRecordFieldsSlice(fields_range);
                            var runtime_fields = try self.allocator.alloc(types.RecordField, ct_fields.len);
                            defer self.allocator.free(runtime_fields);
                            var i: usize = 0;
                            while (i < ct_fields.len) : (i += 1) {
                                const f = ct_fields.get(i);
                                runtime_fields[i] = .{
                                    .name = f.name,
                                    .var_ = try self.translateTypeVar(module, f.var_),
                                };
                            }
                            const rt_fields = try self.runtime_types.appendRecordFields(runtime_fields);
                            const ext_empty = try self.runtime_types.freshFromContent(.{ .structure = .empty_record });
                            break :blk try self.runtime_types.freshFromContent(.{ .structure = .{ .record = .{ .fields = rt_fields, .ext = ext_empty } } });
                        },
                        .empty_record => {
                            break :blk try self.runtime_types.freshFromContent(.{ .structure = .empty_record });
                        },
                        .fn_pure => |f| {
                            const ct_args = module.types.sliceVars(f.args);
                            var buf = try self.allocator.alloc(types.Var, ct_args.len);
                            defer self.allocator.free(buf);
                            for (ct_args, 0..) |ct_arg, i| {
                                buf[i] = try self.translateTypeVar(module, ct_arg);
                            }
                            const rt_ret = try self.translateTypeVar(module, f.ret);
                            const content = try self.runtime_types.mkFuncPure(buf, rt_ret);
                            break :blk try self.runtime_types.register(.{ .content = content, .rank = types.Rank.top_level, .mark = types.Mark.none });
                        },
                        .fn_effectful => |f| {
                            const ct_args = module.types.sliceVars(f.args);
                            var buf = try self.allocator.alloc(types.Var, ct_args.len);
                            defer self.allocator.free(buf);
                            for (ct_args, 0..) |ct_arg, i| {
                                buf[i] = try self.translateTypeVar(module, ct_arg);
                            }
                            const rt_ret = try self.translateTypeVar(module, f.ret);
                            const content = try self.runtime_types.mkFuncEffectful(buf, rt_ret);
                            break :blk try self.runtime_types.register(.{ .content = content, .rank = types.Rank.top_level, .mark = types.Mark.none });
                        },
                        .fn_unbound => |f| {
                            const ct_args = module.types.sliceVars(f.args);
                            var buf = try self.allocator.alloc(types.Var, ct_args.len);
                            defer self.allocator.free(buf);
                            for (ct_args, 0..) |ct_arg, i| {
                                buf[i] = try self.translateTypeVar(module, ct_arg);
                            }
                            const rt_ret = try self.translateTypeVar(module, f.ret);
                            const content = try self.runtime_types.mkFuncUnbound(buf, rt_ret);
                            break :blk try self.runtime_types.register(.{ .content = content, .rank = types.Rank.top_level, .mark = types.Mark.none });
                        },
                        .nominal_type => |nom| {
                            const ct_backing = module.types.getNominalBackingVar(nom);
                            const rt_backing = try self.translateTypeVar(module, ct_backing);
                            const ct_args = module.types.sliceNominalArgs(nom);
                            var buf = try self.allocator.alloc(types.Var, ct_args.len);
                            defer self.allocator.free(buf);
                            for (ct_args, 0..) |ct_arg, i| {
                                buf[i] = try self.translateTypeVar(module, ct_arg);
                            }
                            // Always translate idents to the runtime_layout_store's env's ident store.
                            // This is critical because the layout store was initialized with that env,
                            // and ident comparisons in the layout store use that env's ident indices.
                            // Note: self.env may be temporarily switched during from_numeral evaluation,
                            // so we MUST use runtime_layout_store.env which remains constant.
                            const layout_env = self.runtime_layout_store.env;
                            // Compare the underlying interner pointers to detect different ident stores
                            const needs_translation = @intFromPtr(&module.common.idents.interner) != @intFromPtr(&layout_env.common.idents.interner);
                            const translated_ident = if (needs_translation) ident_blk: {
                                const type_name_str = module.getIdent(nom.ident.ident_idx);
                                break :ident_blk types.TypeIdent{ .ident_idx = try layout_env.insertIdent(base_pkg.Ident.for_text(type_name_str)) };
                            } else nom.ident;
                            const translated_origin = if (needs_translation) origin_blk: {
                                const origin_str = module.getIdent(nom.origin_module);
                                break :origin_blk try layout_env.insertIdent(base_pkg.Ident.for_text(origin_str));
                            } else nom.origin_module;
                            const content = try self.runtime_types.mkNominal(translated_ident, rt_backing, buf, translated_origin);
                            break :blk try self.runtime_types.register(.{ .content = content, .rank = types.Rank.top_level, .mark = types.Mark.none });
                        },
                    }
                },
                .alias => |alias| {
                    const ct_backing = module.types.getAliasBackingVar(alias);
                    const rt_backing = try self.translateTypeVar(module, ct_backing);
                    const ct_args = module.types.sliceAliasArgs(alias);
                    var buf = try self.allocator.alloc(types.Var, ct_args.len);
                    defer self.allocator.free(buf);
                    for (ct_args, 0..) |ct_arg, i| {
                        buf[i] = try self.translateTypeVar(module, ct_arg);
                    }
                    const content = try self.runtime_types.mkAlias(alias.ident, rt_backing, buf);
                    break :blk try self.runtime_types.register(.{ .content = content, .rank = types.Rank.top_level, .mark = types.Mark.none });
                },
                .recursion_var => |rec_var| {
                    // Translate the structure variable that the recursion var points to
                    const rt_structure = try self.translateTypeVar(module, rec_var.structure);
                    const content: types.Content = .{ .recursion_var = .{
                        .structure = rt_structure,
                        .name = rec_var.name,
                    } };
                    break :blk try self.runtime_types.freshFromContent(content);
                },
                .flex => |flex| {
                    // Translate static dispatch constraints if present
                    const rt_flex = if (flex.constraints.len() > 0) blk_flex: {
                        const ct_constraints = module.types.sliceStaticDispatchConstraints(flex.constraints);
                        var rt_constraints = try std.ArrayList(types.StaticDispatchConstraint).initCapacity(self.allocator, ct_constraints.len);
                        defer rt_constraints.deinit(self.allocator);

                        for (ct_constraints) |ct_constraint| {
                            // Translate the constraint's fn_var recursively
                            const rt_fn_var = try self.translateTypeVar(module, ct_constraint.fn_var);
                            try rt_constraints.append(self.allocator, .{
                                .fn_name = ct_constraint.fn_name,
                                .fn_var = rt_fn_var,
                                .origin = ct_constraint.origin,
                            });
                        }

                        const rt_constraints_range = try self.runtime_types.appendStaticDispatchConstraints(rt_constraints.items);
                        break :blk_flex flex.withConstraints(rt_constraints_range);
                    } else flex;

                    const content: types.Content = .{ .flex = rt_flex };
                    break :blk try self.runtime_types.freshFromContent(content);
                },
                .rigid => |rigid| {
                    // Translate static dispatch constraints if present
                    const rt_rigid = if (rigid.constraints.len() > 0) blk_rigid: {
                        const ct_constraints = module.types.sliceStaticDispatchConstraints(rigid.constraints);
                        var rt_constraints = try std.ArrayList(types.StaticDispatchConstraint).initCapacity(self.allocator, ct_constraints.len);
                        defer rt_constraints.deinit(self.allocator);

                        for (ct_constraints) |ct_constraint| {
                            // Translate the constraint's fn_var recursively
                            const rt_fn_var = try self.translateTypeVar(module, ct_constraint.fn_var);
                            try rt_constraints.append(self.allocator, .{
                                .fn_name = ct_constraint.fn_name,
                                .fn_var = rt_fn_var,
                                .origin = ct_constraint.origin,
                            });
                        }

                        const rt_constraints_range = try self.runtime_types.appendStaticDispatchConstraints(rt_constraints.items);
                        break :blk_rigid rigid.withConstraints(rt_constraints_range);
                    } else rigid;

                    const content: types.Content = .{ .rigid = rt_rigid };
                    break :blk try self.runtime_types.freshFromContent(content);
                },
                .err => {
                    // Handle generic type parameters from compiled builtin modules.
                    // When a generic type variable (like `item` or `state` in List.fold) is
                    // serialized in the compiled Builtin module, it may have .err content
                    // because no concrete type was known at compile time.
                    // Create a fresh unbound variable to represent this generic parameter.
                    // This will be properly instantiated/unified when the function is called.
                    break :blk try self.runtime_types.fresh();
                },
            }
        };

        // Check if this variable has a substitution active (for generic function instantiation)
        const final_var = if (self.rigid_subst.get(out_var)) |substituted| blk: {
            // Recursively check if the substituted variable also has a substitution
            var current = substituted;
            while (self.rigid_subst.get(current)) |next_subst| {
                current = next_subst;
            }
            break :blk current;
        } else out_var;

        // Update the cache with the final var
        try self.translate_cache.put(key, final_var);

        // Redirect the placeholder to the final var so any code that grabbed the placeholder
        // during recursion will now resolve to the correct type
        if (@intFromEnum(placeholder) != @intFromEnum(final_var)) {
            try self.runtime_types.setVarRedirect(placeholder, final_var);
        }

        return final_var;
    }

    /// Instantiate a type by replacing rigid variables with fresh flex variables.
    /// This is used when calling generic functions - it allows rigid type parameters
    /// to be unified with concrete argument types.
    fn instantiateType(self: *Interpreter, type_var: types.Var, subst_map: *std.AutoHashMap(types.Var, types.Var)) Error!types.Var {
        const resolved = self.runtime_types.resolveVar(type_var);

        // Check if we've already instantiated this variable
        if (subst_map.get(resolved.var_)) |instantiated| {
            return instantiated;
        }

        const instantiated = switch (resolved.desc.content) {
            .rigid => blk: {
                // Replace rigid with fresh flex that can be unified
                const fresh = try self.runtime_types.fresh();
                try subst_map.put(resolved.var_, fresh);
                break :blk fresh;
            },
            .structure => |st| blk_struct: {
                // Recursively instantiate type arguments in structures
                const new_var = switch (st) {
                    .fn_pure => |f| blk_fn: {
                        const arg_vars = self.runtime_types.sliceVars(f.args);
                        var new_args = try self.allocator.alloc(types.Var, arg_vars.len);
                        defer self.allocator.free(new_args);
                        for (arg_vars, 0..) |arg_var, i| {
                            new_args[i] = try self.instantiateType(arg_var, subst_map);
                        }
                        const new_ret = try self.instantiateType(f.ret, subst_map);
                        const content = try self.runtime_types.mkFuncPure(new_args, new_ret);
                        break :blk_fn try self.runtime_types.register(.{ .content = content, .rank = types.Rank.top_level, .mark = types.Mark.none });
                    },
                    .fn_effectful => |f| blk_fn: {
                        const arg_vars = self.runtime_types.sliceVars(f.args);
                        var new_args = try self.allocator.alloc(types.Var, arg_vars.len);
                        defer self.allocator.free(new_args);
                        for (arg_vars, 0..) |arg_var, i| {
                            new_args[i] = try self.instantiateType(arg_var, subst_map);
                        }
                        const new_ret = try self.instantiateType(f.ret, subst_map);
                        const content = try self.runtime_types.mkFuncEffectful(new_args, new_ret);
                        break :blk_fn try self.runtime_types.register(.{ .content = content, .rank = types.Rank.top_level, .mark = types.Mark.none });
                    },
                    .fn_unbound => |f| blk_fn: {
                        const arg_vars = self.runtime_types.sliceVars(f.args);
                        var new_args = try self.allocator.alloc(types.Var, arg_vars.len);
                        defer self.allocator.free(new_args);
                        for (arg_vars, 0..) |arg_var, i| {
                            new_args[i] = try self.instantiateType(arg_var, subst_map);
                        }
                        const new_ret = try self.instantiateType(f.ret, subst_map);
                        const content = try self.runtime_types.mkFuncUnbound(new_args, new_ret);
                        break :blk_fn try self.runtime_types.register(.{ .content = content, .rank = types.Rank.top_level, .mark = types.Mark.none });
                    },
                    .tuple => |tuple| blk_tuple: {
                        // Recursively instantiate tuple element types
                        const elem_vars = self.runtime_types.sliceVars(tuple.elems);
                        var new_elems = try self.allocator.alloc(types.Var, elem_vars.len);
                        defer self.allocator.free(new_elems);
                        for (elem_vars, 0..) |elem_var, i| {
                            new_elems[i] = try self.instantiateType(elem_var, subst_map);
                        }
                        const new_elems_range = try self.runtime_types.appendVars(new_elems);
                        const content = types.Content{ .structure = .{ .tuple = .{ .elems = new_elems_range } } };
                        break :blk_tuple try self.runtime_types.register(.{ .content = content, .rank = types.Rank.top_level, .mark = types.Mark.none });
                    },
                    .record => |record| blk_record: {
                        // Recursively instantiate record field types
                        const fields = self.runtime_types.record_fields.sliceRange(record.fields);
                        var new_fields = try self.allocator.alloc(types.RecordField, fields.len);
                        defer self.allocator.free(new_fields);
                        var i: usize = 0;
                        while (i < fields.len) : (i += 1) {
                            const field = fields.get(i);
                            new_fields[i] = .{
                                .name = field.name,
                                .var_ = try self.instantiateType(field.var_, subst_map),
                            };
                        }
                        const new_fields_range = try self.runtime_types.appendRecordFields(new_fields);
                        const new_ext = try self.instantiateType(record.ext, subst_map);
                        const content = types.Content{ .structure = .{ .record = .{ .fields = new_fields_range, .ext = new_ext } } };
                        break :blk_record try self.runtime_types.register(.{ .content = content, .rank = types.Rank.top_level, .mark = types.Mark.none });
                    },
                    // For other structures (str, num, empty_record, etc.), return as-is
                    else => type_var,
                };
                try subst_map.put(resolved.var_, new_var);
                break :blk_struct new_var;
            },
            // For other content types, return as-is
            else => type_var,
        };

        return instantiated;
    }

    /// Recursively expand a tag union's tags, returning an array list
    /// Caller owns the returned memory
    fn gatherTags(
        ctx: *const Interpreter,
        module: *can.ModuleEnv,
        tag_union: types.TagUnion,
    ) std.mem.Allocator.Error!std.ArrayList(types.Tag) {
        var scratch_tags = try std.ArrayList(types.Tag).initCapacity(ctx.allocator, 8);

        const tag_slice = module.types.getTagsSlice(tag_union.tags);
        for (tag_slice.items(.name), tag_slice.items(.args)) |name, args| {
            _ = try scratch_tags.append(ctx.allocator, .{ .name = name, .args = args });
        }

        var current_ext = tag_union.ext;
        while (true) {
            const resolved_ext = module.types.resolveVar(current_ext);
            switch (resolved_ext.desc.content) {
                .structure => |ext_flat_type| {
                    switch (ext_flat_type) {
                        .empty_tag_union => break,
                        .empty_record => break,
                        .tag_union => |ext_tag_union| {
                            if (ext_tag_union.tags.len() > 0) {
                                const ext_tag_slice = module.types.getTagsSlice(ext_tag_union.tags);
                                for (ext_tag_slice.items(.name), ext_tag_slice.items(.args)) |name, args| {
                                    _ = try scratch_tags.append(ctx.allocator, .{ .name = name, .args = args });
                                }
                                current_ext = ext_tag_union.ext;
                            } else {
                                break;
                            }
                        },
                        .nominal_type => |nom| {
                            // Nominal types (like numeric types) act as their backing type
                            current_ext = module.types.getNominalBackingVar(nom);
                        },
                        else => {
                            // TODO: Don't use unreachable here
                            unreachable;
                        },
                    }
                },
                .alias => |alias| {
                    current_ext = module.types.getAliasBackingVar(alias);
                },
                .flex => break,
                .rigid => break,
                else => {
                    // TODO: Don't use unreachable here
                    unreachable;
                },
            }
        }

        // Sort the tags alphabetically
        std.mem.sort(types.Tag, scratch_tags.items, module.common.getIdentStore(), comptime types.Tag.sortByNameAsc);

        return scratch_tags;
    }

    pub fn makePolyKey(self: *Interpreter, module_id: u32, func_id: u32, args: []const types.Var) PolyKey {
        _ = self;
        return PolyKey.init(module_id, func_id, args);
    }

    fn polyLookup(self: *Interpreter, module_id: u32, func_id: u32, args: []const types.Var) ?PolyEntry {
        const key = self.makePolyKey(module_id, func_id, args);
        return self.poly_cache.get(key);
    }

    fn polyInsert(self: *Interpreter, module_id: u32, func_id: u32, entry: PolyEntry) !void {
        const key = PolyKey.init(module_id, func_id, entry.args);
        try self.poly_cache.put(key, entry);
    }

    /// Prepare a call: return cached instantiation entry if present; on miss, insert using return_var_hint if provided.
    pub fn prepareCall(self: *Interpreter, module_id: u32, func_id: u32, args: []const types.Var, return_var_hint: ?types.Var) !?PolyEntry {
        if (self.polyLookup(module_id, func_id, args)) |found| return found;

        if (return_var_hint) |ret| {
            _ = try self.getRuntimeLayout(ret);
            const root_idx: usize = @intFromEnum(self.runtime_types.resolveVar(ret).var_);
            try self.ensureVarLayoutCapacity(root_idx + 1);
            const slot = self.var_to_layout_slot.items[root_idx];
            const args_copy_mut = try self.allocator.alloc(types.Var, args.len);
            errdefer self.allocator.free(args_copy_mut);
            std.mem.copyForwards(types.Var, args_copy_mut, args);
            const entry = PolyEntry{ .return_var = ret, .return_layout_slot = slot, .args = args_copy_mut };
            try self.polyInsert(module_id, func_id, entry);
            return entry;
        }

        return null;
    }

    /// Prepare a call using a known runtime function type var.
    /// Builds and inserts a cache entry on miss using the function's declared return var.
    pub fn prepareCallWithFuncVar(self: *Interpreter, module_id: u32, func_id: u32, func_type_var: types.Var, args: []const types.Var) !PolyEntry {
        if (self.polyLookup(module_id, func_id, args)) |found| return found;

        const func_resolved = self.runtime_types.resolveVar(func_type_var);

        const ret_var: types.Var = switch (func_resolved.desc.content) {
            .structure => |flat| switch (flat) {
                .fn_pure => |f| f.ret,
                .fn_effectful => |f| f.ret,
                .fn_unbound => |f| f.ret,
                else => return error.TypeMismatch,
            },
            else => return error.TypeMismatch,
        };

        // Attempt simple runtime unification of parameters with arguments.
        const params: []types.Var = switch (func_resolved.desc.content) {
            .structure => |flat| switch (flat) {
                .fn_pure => |f| self.runtime_types.sliceVars(f.args),
                .fn_effectful => |f| self.runtime_types.sliceVars(f.args),
                .fn_unbound => |f| self.runtime_types.sliceVars(f.args),
                else => &[_]types.Var{},
            },
            else => &[_]types.Var{},
        };
        if (params.len != args.len) return error.TypeMismatch;

        var i: usize = 0;
        while (i < params.len) : (i += 1) {
            _ = try unify.unifyWithConf(
                self.env,
                self.runtime_types,
                &self.problems,
                &self.snapshots,
                &self.unify_scratch,
                &self.unify_scratch.occurs_scratch,
                unify.ModuleEnvLookup{
                    .interpreter_lookup_ctx = @ptrCast(&self.module_envs),
                    .interpreter_lookup_fn = interpreterLookupModuleEnv,
                },
                params[i],
                args[i],
                unify.Conf{ .ctx = .anon, .constraint_origin_var = null },
            );
        }
        // ret_var may now be constrained

        // Apply rigid substitutions to ret_var if needed
        // Follow the substitution chain until we reach a non-rigid variable or run out of substitutions
        // Note: Cycles are prevented by unification, so this chain must terminate
        var resolved_ret = self.runtime_types.resolveVar(ret_var);
        var substituted_ret = ret_var;
        while (resolved_ret.desc.content == .rigid) {
            if (self.rigid_subst.get(resolved_ret.var_)) |subst_var| {
                substituted_ret = subst_var;
                resolved_ret = self.runtime_types.resolveVar(subst_var);
            } else {
                break;
            }
        }

        // Ensure layout slot for return var
        _ = try self.getRuntimeLayout(substituted_ret);
        const root_idx: usize = @intFromEnum(self.runtime_types.resolveVar(substituted_ret).var_);
        try self.ensureVarLayoutCapacity(root_idx + 1);
        const slot = self.var_to_layout_slot.items[root_idx];
        const args_copy_mut = try self.allocator.alloc(types.Var, args.len);
        errdefer self.allocator.free(args_copy_mut);
        std.mem.copyForwards(types.Var, args_copy_mut, args);

        const entry = PolyEntry{ .return_var = substituted_ret, .return_layout_slot = slot, .args = args_copy_mut };
        try self.polyInsert(module_id, func_id, entry);
        return entry;
    }

    /// Initial a TypeWriter from an interpreter. Useful when debugging
    fn initTypeWriter(self: *const Interpreter) std.mem.Allocator.Error!types.TypeWriter {
        return try types.TypeWriter.initFromParts(self.allocator, self.runtime_types, self.env.common.getIdentStore(), null);
    }
};

fn add(a: i32, b: i32) i32 {
    return a + b;
}

// GREEN step: basic test to confirm the module's tests run
test "interpreter: wiring works" {
    try std.testing.expectEqual(@as(i32, 3), add(1, 2));
}

// Empty import mapping for tests that don't need type name resolution
var empty_import_mapping = import_mapping_mod.ImportMapping.init(std.testing.allocator);

// RED: expect Var->Layout slot to work (will fail until implemented)

// RED: translating a compile-time str var should produce a runtime str var
test "interpreter: translateTypeVar for str" {
    const gpa = std.testing.allocator;

    var env = try can.ModuleEnv.init(gpa, "");
    defer env.deinit();

    const builtin_indices = try builtin_loading.deserializeBuiltinIndices(gpa, compiled_builtins.builtin_indices_bin);
    const bool_source = "Bool := [True, False].{}\n";
    var bool_module = try builtin_loading.loadCompiledModule(gpa, compiled_builtins.builtin_bin, "Bool", bool_source);
    defer bool_module.deinit();
    const result_source = "Try(ok, err) := [Ok(ok), Err(err)].{}\n";
    var result_module = try builtin_loading.loadCompiledModule(gpa, compiled_builtins.builtin_bin, "Try", result_source);
    defer result_module.deinit();
    const str_source = compiled_builtins.builtin_source;
    var str_module = try builtin_loading.loadCompiledModule(gpa, compiled_builtins.builtin_bin, "Str", str_source);
    defer str_module.deinit();

    const builtin_types_test = BuiltinTypes.init(builtin_indices, bool_module.env, result_module.env, str_module.env);
    var interp = try Interpreter.init(gpa, &env, builtin_types_test, null, &[_]*const can.ModuleEnv{}, &empty_import_mapping);
    defer interp.deinit();

    // Get the actual Str type from the Builtin module using the str_stmt index
    const ct_str = can.ModuleEnv.varFrom(builtin_indices.str_type);
    const rt_var = try interp.translateTypeVar(str_module.env, ct_str);

    // The runtime var should be a nominal Str type
    const resolved = interp.runtime_types.resolveVar(rt_var);
    try std.testing.expect(resolved.desc.content == .structure);
    try std.testing.expect(resolved.desc.content.structure == .nominal_type);
}

// RED: translating a compile-time concrete int64 should produce a runtime int64
// RED: translating a compile-time tuple (Str, I64) should produce a runtime tuple with same element shapes

// RED: translating a compile-time record { first: Str, second: I64 } should produce equivalent runtime record

// RED: translating a compile-time alias should produce equivalent runtime alias
test "interpreter: translateTypeVar for alias of Str" {
    const gpa = std.testing.allocator;

    var env = try can.ModuleEnv.init(gpa, "");
    defer env.deinit();

    const builtin_indices = try builtin_loading.deserializeBuiltinIndices(gpa, compiled_builtins.builtin_indices_bin);
    const bool_source = "Bool := [True, False].{}\n";
    var bool_module = try builtin_loading.loadCompiledModule(gpa, compiled_builtins.builtin_bin, "Bool", bool_source);
    defer bool_module.deinit();
    const result_source = "Try(ok, err) := [Ok(ok), Err(err)].{}\n";
    var result_module = try builtin_loading.loadCompiledModule(gpa, compiled_builtins.builtin_bin, "Try", result_source);
    defer result_module.deinit();
    const str_source = compiled_builtins.builtin_source;
    var str_module = try builtin_loading.loadCompiledModule(gpa, compiled_builtins.builtin_bin, "Str", str_source);
    defer str_module.deinit();

    const builtin_types_test = BuiltinTypes.init(builtin_indices, bool_module.env, result_module.env, str_module.env);
    var interp = try Interpreter.init(gpa, &env, builtin_types_test, null, &[_]*const can.ModuleEnv{}, &empty_import_mapping);
    defer interp.deinit();

    const alias_name = try env.common.idents.insert(gpa, @import("base").Ident.for_text("MyAlias"));
    const type_ident = types.TypeIdent{ .ident_idx = alias_name };

    // Create nominal Str type
    const str_ident = try env.insertIdent(base_pkg.Ident.for_text("Str"));
    const builtin_ident = try env.insertIdent(base_pkg.Ident.for_text("Builtin"));
    const str_backing_var = try env.types.freshFromContent(.{ .structure = .empty_record });
    const str_vars = [_]types.Var{str_backing_var};
    const str_vars_range = try env.types.appendVars(&str_vars);
    const str_nominal = types.NominalType{
        .ident = types.TypeIdent{ .ident_idx = str_ident },
        .vars = .{ .nonempty = str_vars_range },
        .origin_module = builtin_ident,
    };
    const ct_str = try env.types.freshFromContent(.{ .structure = .{ .nominal_type = str_nominal } });

    const ct_alias_content = try env.types.mkAlias(type_ident, ct_str, &.{});
    const ct_alias_var = try env.types.register(.{ .content = ct_alias_content, .rank = types.Rank.top_level, .mark = types.Mark.none });

    const rt_var = try interp.translateTypeVar(&env, ct_alias_var);
    const resolved = interp.runtime_types.resolveVar(rt_var);
    try std.testing.expect(resolved.desc.content == .alias);
    const rt_alias = resolved.desc.content.alias;
    try std.testing.expectEqual(alias_name, rt_alias.ident.ident_idx);
    const rt_backing = interp.runtime_types.getAliasBackingVar(rt_alias);
    const backing_resolved = interp.runtime_types.resolveVar(rt_backing);
    try std.testing.expect(backing_resolved.desc.content == .structure);
    try std.testing.expect(backing_resolved.desc.content.structure == .nominal_type);
}

// RED: translating a compile-time nominal type should produce equivalent runtime nominal
test "interpreter: translateTypeVar for nominal Point(Str)" {
    const gpa = std.testing.allocator;

    var env = try can.ModuleEnv.init(gpa, "");
    defer env.deinit();

    const builtin_indices = try builtin_loading.deserializeBuiltinIndices(gpa, compiled_builtins.builtin_indices_bin);
    const bool_source = "Bool := [True, False].{}\n";
    var bool_module = try builtin_loading.loadCompiledModule(gpa, compiled_builtins.builtin_bin, "Bool", bool_source);
    defer bool_module.deinit();
    const result_source = "Try(ok, err) := [Ok(ok), Err(err)].{}\n";
    var result_module = try builtin_loading.loadCompiledModule(gpa, compiled_builtins.builtin_bin, "Try", result_source);
    defer result_module.deinit();
    const str_source = compiled_builtins.builtin_source;
    var str_module = try builtin_loading.loadCompiledModule(gpa, compiled_builtins.builtin_bin, "Str", str_source);
    defer str_module.deinit();

    const builtin_types_test = BuiltinTypes.init(builtin_indices, bool_module.env, result_module.env, str_module.env);
    var interp = try Interpreter.init(gpa, &env, builtin_types_test, null, &[_]*const can.ModuleEnv{}, &empty_import_mapping);
    defer interp.deinit();

    const name_nominal = try env.common.idents.insert(gpa, @import("base").Ident.for_text("Point"));
    const type_ident = types.TypeIdent{ .ident_idx = name_nominal };

    // Create nominal Str type
    const str_ident = try env.insertIdent(base_pkg.Ident.for_text("Str"));
    const builtin_ident = try env.insertIdent(base_pkg.Ident.for_text("Builtin"));
    const str_backing_var = try env.types.freshFromContent(.{ .structure = .empty_record });
    const str_vars = [_]types.Var{str_backing_var};
    const str_vars_range = try env.types.appendVars(&str_vars);
    const str_nominal = types.NominalType{
        .ident = types.TypeIdent{ .ident_idx = str_ident },
        .vars = .{ .nonempty = str_vars_range },
        .origin_module = builtin_ident,
    };
    const ct_str = try env.types.freshFromContent(.{ .structure = .{ .nominal_type = str_nominal } });

    // backing type is Str for simplicity
    const ct_nominal_content = try env.types.mkNominal(type_ident, ct_str, &.{}, name_nominal);
    const ct_nominal_var = try env.types.register(.{ .content = ct_nominal_content, .rank = types.Rank.top_level, .mark = types.Mark.none });

    const rt_var = try interp.translateTypeVar(&env, ct_nominal_var);
    const resolved = interp.runtime_types.resolveVar(rt_var);
    try std.testing.expect(resolved.desc.content == .structure);
    switch (resolved.desc.content.structure) {
        .nominal_type => |nom| {
            try std.testing.expectEqual(name_nominal, nom.ident.ident_idx);
            const backing = interp.runtime_types.getNominalBackingVar(nom);
            const b_resolved = interp.runtime_types.resolveVar(backing);
            try std.testing.expect(b_resolved.desc.content == .structure);
            try std.testing.expect(b_resolved.desc.content.structure == .nominal_type);
        },
        else => return error.TestUnexpectedResult,
    }
}

// RED: translating a compile-time flex var should produce a runtime flex var
test "interpreter: translateTypeVar for flex var" {
    const gpa = std.testing.allocator;

    var env = try can.ModuleEnv.init(gpa, "");
    defer env.deinit();

    const builtin_indices = try builtin_loading.deserializeBuiltinIndices(gpa, compiled_builtins.builtin_indices_bin);
    const bool_source = "Bool := [True, False].{}\n";
    var bool_module = try builtin_loading.loadCompiledModule(gpa, compiled_builtins.builtin_bin, "Bool", bool_source);
    defer bool_module.deinit();
    const result_source = "Try(ok, err) := [Ok(ok), Err(err)].{}\n";
    var result_module = try builtin_loading.loadCompiledModule(gpa, compiled_builtins.builtin_bin, "Try", result_source);
    defer result_module.deinit();
    const str_source = compiled_builtins.builtin_source;
    var str_module = try builtin_loading.loadCompiledModule(gpa, compiled_builtins.builtin_bin, "Str", str_source);
    defer str_module.deinit();

    const builtin_types_test = BuiltinTypes.init(builtin_indices, bool_module.env, result_module.env, str_module.env);
    var interp = try Interpreter.init(gpa, &env, builtin_types_test, null, &[_]*const can.ModuleEnv{}, &empty_import_mapping);
    defer interp.deinit();

    const ct_flex = try env.types.freshFromContent(.{ .flex = types.Flex.init() });
    const rt_var = try interp.translateTypeVar(&env, ct_flex);
    const resolved = interp.runtime_types.resolveVar(rt_var);
    try std.testing.expect(resolved.desc.content == .flex);
}

// RED: translating a compile-time rigid var should produce a runtime rigid var with same ident
test "interpreter: translateTypeVar for rigid var" {
    const gpa = std.testing.allocator;

    var env = try can.ModuleEnv.init(gpa, "");
    defer env.deinit();

    const builtin_indices = try builtin_loading.deserializeBuiltinIndices(gpa, compiled_builtins.builtin_indices_bin);
    const bool_source = "Bool := [True, False].{}\n";
    var bool_module = try builtin_loading.loadCompiledModule(gpa, compiled_builtins.builtin_bin, "Bool", bool_source);
    defer bool_module.deinit();
    const result_source = "Try(ok, err) := [Ok(ok), Err(err)].{}\n";
    var result_module = try builtin_loading.loadCompiledModule(gpa, compiled_builtins.builtin_bin, "Try", result_source);
    defer result_module.deinit();
    const str_source = compiled_builtins.builtin_source;
    var str_module = try builtin_loading.loadCompiledModule(gpa, compiled_builtins.builtin_bin, "Str", str_source);
    defer str_module.deinit();

    const builtin_types_test = BuiltinTypes.init(builtin_indices, bool_module.env, result_module.env, str_module.env);
    var interp = try Interpreter.init(gpa, &env, builtin_types_test, null, &[_]*const can.ModuleEnv{}, &empty_import_mapping);
    defer interp.deinit();

    const name_a = try env.common.idents.insert(gpa, @import("base").Ident.for_text("A"));
    const ct_rigid = try env.types.freshFromContent(.{ .rigid = types.Rigid.init(name_a) });
    const rt_var = try interp.translateTypeVar(&env, ct_rigid);
    const resolved = interp.runtime_types.resolveVar(rt_var);
    try std.testing.expect(resolved.desc.content == .rigid);
    try std.testing.expectEqual(name_a, resolved.desc.content.rigid.name);
}

// RED: translating a flex var with static dispatch constraints should preserve constraints

// Test multiple constraints on a single flex var

// Test rigid var with static dispatch constraints

// Test getStaticDispatchConstraint helper with flex var

// Test getStaticDispatchConstraint with non-constrained type
test "interpreter: getStaticDispatchConstraint returns error for non-constrained types" {
    const gpa = std.testing.allocator;

    var env = try can.ModuleEnv.init(gpa, "");
    defer env.deinit();

    const builtin_indices = try builtin_loading.deserializeBuiltinIndices(gpa, compiled_builtins.builtin_indices_bin);
    const bool_source = "Bool := [True, False].{}\n";
    var bool_module = try builtin_loading.loadCompiledModule(gpa, compiled_builtins.builtin_bin, "Bool", bool_source);
    defer bool_module.deinit();
    const result_source = "Try(ok, err) := [Ok(ok), Err(err)].{}\n";
    var result_module = try builtin_loading.loadCompiledModule(gpa, compiled_builtins.builtin_bin, "Try", result_source);
    defer result_module.deinit();
    const str_source = compiled_builtins.builtin_source;
    var str_module = try builtin_loading.loadCompiledModule(gpa, compiled_builtins.builtin_bin, "Str", str_source);
    defer str_module.deinit();

    const builtin_types_test = BuiltinTypes.init(builtin_indices, bool_module.env, result_module.env, str_module.env);
    var interp = try Interpreter.init(gpa, &env, builtin_types_test, null, &[_]*const can.ModuleEnv{}, &empty_import_mapping);
    defer interp.deinit();

    // Create nominal Str type (no constraints)
    const str_ident = try env.insertIdent(base_pkg.Ident.for_text("Str"));
    const builtin_ident = try env.insertIdent(base_pkg.Ident.for_text("Builtin"));
    const str_backing_var = try env.types.freshFromContent(.{ .structure = .empty_record });
    const str_vars = [_]types.Var{str_backing_var};
    const str_vars_range = try env.types.appendVars(&str_vars);
    const str_nominal = types.NominalType{
        .ident = types.TypeIdent{ .ident_idx = str_ident },
        .vars = .{ .nonempty = str_vars_range },
        .origin_module = builtin_ident,
    };
    const ct_str = try env.types.freshFromContent(.{ .structure = .{ .nominal_type = str_nominal } });
    const rt_var = try interp.translateTypeVar(&env, ct_str);

    // Try to get a constraint from a non-flex/rigid type
    const method_name = try env.common.idents.insert(gpa, @import("base").Ident.for_text("someMethod"));
    const result = interp.getStaticDispatchConstraint(rt_var, method_name);
    try std.testing.expectError(error.MethodNotFound, result);
}

// RED: poly cache miss then hit

// RED: prepareCall should miss without hint, then hit after inserting with hint

// RED: prepareCallWithFuncVar populates cache based on function type

// RED: unification constrains return type for polymorphic (a -> a), when called with Str
test "interpreter: unification constrains (a->a) with Str" {
    const gpa = std.testing.allocator;

    var env = try can.ModuleEnv.init(gpa, "");
    defer env.deinit();

    const builtin_indices = try builtin_loading.deserializeBuiltinIndices(gpa, compiled_builtins.builtin_indices_bin);
    const bool_source = "Bool := [True, False].{}\n";
    var bool_module = try builtin_loading.loadCompiledModule(gpa, compiled_builtins.builtin_bin, "Bool", bool_source);
    defer bool_module.deinit();
    const result_source = "Try(ok, err) := [Ok(ok), Err(err)].{}\n";
    var result_module = try builtin_loading.loadCompiledModule(gpa, compiled_builtins.builtin_bin, "Try", result_source);
    defer result_module.deinit();
    const str_source = compiled_builtins.builtin_source;
    var str_module = try builtin_loading.loadCompiledModule(gpa, compiled_builtins.builtin_bin, "Str", str_source);
    defer str_module.deinit();

    const builtin_types_test = BuiltinTypes.init(builtin_indices, bool_module.env, result_module.env, str_module.env);
    var interp = try Interpreter.init(gpa, &env, builtin_types_test, null, &[_]*const can.ModuleEnv{}, &empty_import_mapping);
    defer interp.deinit();

    const func_id: u32 = 42;
    // runtime flex var 'a'
    const a = try interp.runtime_types.freshFromContent(.{ .flex = types.Flex.init() });
    const func_content = try interp.runtime_types.mkFuncPure(&.{a}, a);
    const func_var = try interp.runtime_types.register(.{ .content = func_content, .rank = types.Rank.top_level, .mark = types.Mark.none });

    // Call with Str
    // Get the real Str type from the loaded builtin module and translate to runtime
    const ct_str = can.ModuleEnv.varFrom(builtin_indices.str_type);
    const rt_str = try interp.translateTypeVar(str_module.env, ct_str);
    const entry = try interp.prepareCallWithFuncVar(0, func_id, func_var, &.{rt_str});

    // After unification, return var should resolve to str (nominal type)
    const resolved_ret = interp.runtime_types.resolveVar(entry.return_var);
    try std.testing.expect(resolved_ret.desc.content == .structure);
    try std.testing.expect(resolved_ret.desc.content.structure == .nominal_type);
    try std.testing.expect(entry.return_layout_slot != 0);
}

test "interpreter: cross-module method resolution should find methods in origin module" {
    const gpa = std.testing.allocator;

    const module_a_name = "ModuleA";
    const module_b_name = "ModuleB";

    // Set up Module A (the imported module where the type and method are defined)
    var module_a = try can.ModuleEnv.init(gpa, module_a_name);
    defer module_a.deinit();
    try module_a.initCIRFields(gpa, module_a_name);

    // Set up Module B (the current module that imports Module A)
    var module_b = try can.ModuleEnv.init(gpa, module_b_name);
    defer module_b.deinit();
    try module_b.initCIRFields(gpa, module_b_name);

    const builtin_indices = try builtin_loading.deserializeBuiltinIndices(gpa, compiled_builtins.builtin_indices_bin);
    const bool_source = "Bool := [True, False].{}\n";
    var bool_module = try builtin_loading.loadCompiledModule(gpa, compiled_builtins.builtin_bin, "Bool", bool_source);
    defer bool_module.deinit();
    const result_source = "Try(ok, err) := [Ok(ok), Err(err)].{}\n";
    var result_module = try builtin_loading.loadCompiledModule(gpa, compiled_builtins.builtin_bin, "Try", result_source);
    defer result_module.deinit();
    const str_source = compiled_builtins.builtin_source;
    var str_module = try builtin_loading.loadCompiledModule(gpa, compiled_builtins.builtin_bin, "Str", str_source);
    defer str_module.deinit();

    const builtin_types_test = BuiltinTypes.init(builtin_indices, bool_module.env, result_module.env, str_module.env);
    var interp = try Interpreter.init(gpa, &module_b, builtin_types_test, null, &[_]*const can.ModuleEnv{}, &empty_import_mapping);
    defer interp.deinit();

    // Register module A as an imported module
    const module_a_ident = try module_b.common.idents.insert(gpa, @import("base").Ident.for_text(module_a_name));
    try interp.module_envs.put(interp.allocator, module_a_ident, &module_a);
    const module_a_id: u32 = 1;
    try interp.module_ids.put(interp.allocator, module_a_ident, module_a_id);

    // Create an Import.Idx for module A
    const import_idx: can.CIR.Import.Idx = @enumFromInt(0);
    try interp.import_envs.put(interp.allocator, import_idx, &module_a);

    // Verify we can retrieve module A's environment
    const found_env = interp.getModuleEnvForOrigin(module_a_ident);
    try std.testing.expect(found_env != null);
    try std.testing.expectEqual(module_a.module_name_idx, found_env.?.module_name_idx);

    // Verify we can retrieve module A's ID
    const found_id = interp.getModuleIdForOrigin(module_a_ident);
    try std.testing.expectEqual(module_a_id, found_id);
}

test "interpreter: transitive module method resolution (A imports B imports C)" {
    const gpa = std.testing.allocator;

    const module_a_name = "ModuleA";
    const module_b_name = "ModuleB";
    const module_c_name = "ModuleC";

    // Set up three modules: A (current) imports B, B imports C
    var module_a = try can.ModuleEnv.init(gpa, module_a_name);
    defer module_a.deinit();
    try module_a.initCIRFields(gpa, module_a_name);

    var module_b = try can.ModuleEnv.init(gpa, module_b_name);
    defer module_b.deinit();
    try module_b.initCIRFields(gpa, module_b_name);

    var module_c = try can.ModuleEnv.init(gpa, module_c_name);
    defer module_c.deinit();
    try module_c.initCIRFields(gpa, module_c_name);

    const builtin_indices = try builtin_loading.deserializeBuiltinIndices(gpa, compiled_builtins.builtin_indices_bin);
    const bool_source = "Bool := [True, False].{}\n";
    var bool_module = try builtin_loading.loadCompiledModule(gpa, compiled_builtins.builtin_bin, "Bool", bool_source);
    defer bool_module.deinit();
    const result_source = "Try(ok, err) := [Ok(ok), Err(err)].{}\n";
    var result_module = try builtin_loading.loadCompiledModule(gpa, compiled_builtins.builtin_bin, "Try", result_source);
    defer result_module.deinit();
    const str_source = compiled_builtins.builtin_source;
    var str_module = try builtin_loading.loadCompiledModule(gpa, compiled_builtins.builtin_bin, "Str", str_source);
    defer str_module.deinit();

    const builtin_types_test = BuiltinTypes.init(builtin_indices, bool_module.env, result_module.env, str_module.env);
    // Use module_a as the current module
    var interp = try Interpreter.init(gpa, &module_a, builtin_types_test, null, &[_]*const can.ModuleEnv{}, &empty_import_mapping);
    defer interp.deinit();

    // Register module B
    const module_b_ident = try module_a.common.idents.insert(gpa, @import("base").Ident.for_text(module_b_name));
    try interp.module_envs.put(interp.allocator, module_b_ident, &module_b);
    const module_b_id: u32 = 1;
    try interp.module_ids.put(interp.allocator, module_b_ident, module_b_id);

    // Register module C
    const module_c_ident = try module_a.common.idents.insert(gpa, @import("base").Ident.for_text(module_c_name));
    try interp.module_envs.put(interp.allocator, module_c_ident, &module_c);
    const module_c_id: u32 = 2;
    try interp.module_ids.put(interp.allocator, module_c_ident, module_c_id);

    // Create Import.Idx entries for both modules
    const import_b_idx: can.CIR.Import.Idx = @enumFromInt(0);
    const import_c_idx: can.CIR.Import.Idx = @enumFromInt(1);
    try interp.import_envs.put(interp.allocator, import_b_idx, &module_b);
    try interp.import_envs.put(interp.allocator, import_c_idx, &module_c);

    // Verify we can retrieve all module environments
    try std.testing.expectEqual(module_b.module_name_idx, interp.getModuleEnvForOrigin(module_b_ident).?.module_name_idx);
    try std.testing.expectEqual(module_c.module_name_idx, interp.getModuleEnvForOrigin(module_c_ident).?.module_name_idx);

    // Verify we can retrieve all module IDs
    try std.testing.expectEqual(module_b_id, interp.getModuleIdForOrigin(module_b_ident));
    try std.testing.expectEqual(module_c_id, interp.getModuleIdForOrigin(module_c_ident));
}<|MERGE_RESOLUTION|>--- conflicted
+++ resolved
@@ -910,16 +910,8 @@
                         return try self.dispatchBinaryOpMethod(self.root_env.idents.is_eq, binop.lhs, binop.rhs, roc_ops);
                     },
                     .ne => {
-<<<<<<< HEAD
-                        // Desugar `a != b` to `a.is_eq(b).not()` (i.e., the negation of equality)
-                        var eq_result = try self.dispatchBinaryOpMethod(self.env.is_eq_ident, binop.lhs, binop.rhs, roc_ops);
-                        defer eq_result.decref(&self.runtime_layout_store, roc_ops);
-                        // Negate the boolean result
-                        return try self.makeBoolValue(!boolValueEquals(true, eq_result));
-=======
                         // Desugar `a != b` to `a.is_ne(b)`
                         return try self.dispatchBinaryOpMethod(self.root_env.idents.is_ne, binop.lhs, binop.rhs, roc_ops);
->>>>>>> 4b811d2d
                     },
                     .@"or" => {
                         var lhs = try self.evalExprMinimal(binop.lhs, roc_ops, null);
@@ -1365,25 +1357,13 @@
             .e_zero_argument_tag => |zero| {
                 // Construct a tag union value with no payload
                 // Determine discriminant index by consulting the runtime tag union type
-                var rt_var = expected_rt_var orelse blk: {
+                const rt_var = expected_rt_var orelse blk: {
                     const ct_var = can.ModuleEnv.varFrom(expr_idx);
                     break :blk try self.translateTypeVar(self.env, ct_var);
                 };
-<<<<<<< HEAD
-                var resolved = self.runtime_types.resolveVar(rt_var);
-                // If the type is still flex and this is a True/False tag, use Bool
-                // Use ident index comparison instead of string comparison
-                if (resolved.desc.content == .flex) {
-                    if (zero.name == self.env.true_tag_ident or zero.name == self.env.false_tag_ident) {
-                        rt_var = try self.getCanonicalBoolRuntimeVar();
-                        resolved = self.runtime_types.resolveVar(rt_var);
-                    }
-                }
-=======
                 // Use resolveBaseVar to unwrap nominal types (like Bool := [False, True])
                 // to get to the underlying tag union
                 const resolved = self.resolveBaseVar(rt_var);
->>>>>>> 4b811d2d
                 if (resolved.desc.content != .structure or resolved.desc.content.structure != .tag_union) {
                     self.triggerCrash("e_zero_argument_tag: expected tag_union structure type", false, roc_ops);
                     return error.Crash;
@@ -1414,13 +1394,8 @@
                     // Record { tag: Discriminant, payload: ZST }
                     var dest = try self.pushRaw(layout_val, 0);
                     var acc = try dest.asRecord(&self.runtime_layout_store);
-<<<<<<< HEAD
-                    const tag_idx = acc.findFieldIndex(self.env.tag_ident) orelse {
-                        self.triggerCrash("e_zero_argument_tag: record has no 'tag' field", false, roc_ops);
-=======
                     const tag_idx = acc.findFieldIndex(self.env.idents.tag) orelse {
                         self.triggerCrash("DEBUG: e_zero_argument_tag tag field not found", false, roc_ops);
->>>>>>> 4b811d2d
                         return error.Crash;
                     };
                     const tag_field = try acc.getFieldByIndex(tag_idx);
@@ -1466,7 +1441,7 @@
                 var resolved = self.resolveBaseVar(rt_var);
                 // If the type is still flex and this is a True/False tag, use Bool
                 if (resolved.desc.content == .flex) {
-                    if (tag.name == self.env.true_tag_ident or tag.name == self.env.false_tag_ident) {
+                    if (tag.name == self.env.idents.true_tag or tag.name == self.env.idents.false_tag) {
                         rt_var = try self.getCanonicalBoolRuntimeVar();
                         resolved = self.resolveBaseVar(rt_var);
                     }
@@ -1504,21 +1479,12 @@
                     // Has payload: record { tag, payload }
                     var dest = try self.pushRaw(layout_val, 0);
                     var acc = try dest.asRecord(&self.runtime_layout_store);
-<<<<<<< HEAD
-                    const tag_field_idx = acc.findFieldIndex(self.env.tag_ident) orelse {
-                        self.triggerCrash("e_tag: record has no 'tag' field", false, roc_ops);
-                        return error.Crash;
-                    };
-                    const payload_field_idx = acc.findFieldIndex(self.env.payload_ident) orelse {
-                        self.triggerCrash("e_tag: record has no 'payload' field", false, roc_ops);
-=======
                     const tag_field_idx = acc.findFieldIndex(self.env.idents.tag) orelse {
                         self.triggerCrash("DEBUG: e_tag tag field not found", false, roc_ops);
                         return error.Crash;
                     };
                     const payload_field_idx = acc.findFieldIndex(self.env.idents.payload) orelse {
                         self.triggerCrash("DEBUG: e_tag payload field not found", false, roc_ops);
->>>>>>> 4b811d2d
                         return error.Crash;
                     };
                     // write tag discriminant
@@ -2069,29 +2035,12 @@
                     const rec_ptr: *anyopaque = @ptrCast(base + aligned_off);
                     const rec_val = StackValue{ .layout = captures_layout, .ptr = rec_ptr, .is_initialized = true };
                     var accessor = try rec_val.asRecord(&self.runtime_layout_store);
-<<<<<<< HEAD
                     for (caps, 0..) |_, cap_i| {
                         const cap_val = capture_values[cap_i];
                         const translated_name = field_names[cap_i];
                         const idx_opt = accessor.findFieldIndex(translated_name) orelse {
                             self.triggerCrash("e_closure: capture field not found in record", false, roc_ops);
                             return error.Crash;
-=======
-                    for (caps, 0..) |cap_idx2, cap_i| {
-                        const cap2 = self.env.store.getCapture(cap_idx2);
-                        const cap_val2 = resolveCapture(self, cap2, roc_ops) orelse {
-                            // Capture couldn't be resolved - it may be a pattern binding
-                            // that will be available when the closure is actually called.
-                            // Skip it and let the normal binding mechanism handle it.
-                            continue;
-                        };
-                        // Use field_names[cap_i] which was translated to runtime_layout_store.env
-                        // instead of cap2.name which is from self.env (different ident namespace)
-                        const translated_name = field_names[cap_i];
-                        const idx_opt = accessor.findFieldIndex(translated_name) orelse {
-                            // Field not found - skip this capture
-                            continue;
->>>>>>> 4b811d2d
                         };
                         try accessor.setFieldByIndex(idx_opt, cap_val, roc_ops);
                     }
@@ -2482,7 +2431,6 @@
                     nominal_info.origin,
                     nominal_info.ident,
                     method_ident,
-                    self.env,
                     roc_ops,
                 ) catch |err| {
                     if (err == error.MethodLookupFailed) {
@@ -3149,7 +3097,12 @@
 
                 const string: *const RocStr = @ptrCast(@alignCast(string_arg.ptr.?));
                 const count_value = try self.extractNumericValue(count_arg);
-                const count: u64 = @intCast(count_value.int);
+                const count: u64 = switch (count_value) {
+                    .int => |v| @intCast(v),
+                    .f32 => |v| @intFromFloat(v),
+                    .f64 => |v| @intFromFloat(v),
+                    .dec => |v| @intCast(@divTrunc(v.num, RocDec.one_point_zero.num)),
+                };
 
                 // Call repeatC to repeat the string
                 const result_str = builtins.str.repeatC(string.*, count, roc_ops);
@@ -3784,21 +3737,13 @@
                     // Record { tag, payload }
                     var dest = try self.pushRaw(result_layout, 0);
                     var acc = try dest.asRecord(&self.runtime_layout_store);
-<<<<<<< HEAD
-                    const tag_field_idx = acc.findFieldIndex(self.env.tag_ident) orelse {
+                    const tag_field_idx = acc.findFieldIndex(self.env.idents.tag) orelse {
                         self.triggerCrash("num_from_int_digits: record has no 'tag' field", false, roc_ops);
                         return error.Crash;
                     };
-                    const payload_field_idx = acc.findFieldIndex(self.env.payload_ident) orelse {
+                    const payload_field_idx = acc.findFieldIndex(self.env.idents.payload) orelse {
                         self.triggerCrash("num_from_int_digits: record has no 'payload' field", false, roc_ops);
                         return error.Crash;
-=======
-                    const tag_field_idx = acc.findFieldIndex(self.env.idents.tag) orelse {
-                        return error.NotImplemented;
-                    };
-                    const payload_field_idx = acc.findFieldIndex(self.env.idents.payload) orelse {
-                        return error.NotImplemented;
->>>>>>> 4b811d2d
                     };
 
                     // Write tag discriminant
@@ -4129,21 +4074,13 @@
                     var dest = try self.pushRaw(result_layout, 0);
                     var result_acc = try dest.asRecord(&self.runtime_layout_store);
                     // Use layout_env for field lookups since record fields use layout store's env idents
-<<<<<<< HEAD
-                    const tag_field_idx = result_acc.findFieldIndex(layout_env.tag_ident) orelse {
+                    const tag_field_idx = result_acc.findFieldIndex(layout_env.idents.tag) orelse {
                         self.triggerCrash("num_from_numeral: record has no 'tag' field", false, roc_ops);
                         return error.Crash;
                     };
-                    const payload_field_idx = result_acc.findFieldIndex(layout_env.payload_ident) orelse {
+                    const payload_field_idx = result_acc.findFieldIndex(layout_env.idents.payload) orelse {
                         self.triggerCrash("num_from_numeral: record has no 'payload' field", false, roc_ops);
                         return error.Crash;
-=======
-                    const tag_field_idx = result_acc.findFieldIndex(layout_env.idents.tag) orelse {
-                        return error.NotImplemented;
-                    };
-                    const payload_field_idx = result_acc.findFieldIndex(layout_env.idents.payload) orelse {
-                        return error.NotImplemented;
->>>>>>> 4b811d2d
                     };
 
                     // Write tag discriminant
@@ -5201,9 +5138,7 @@
             }
             return switch (lhs_scalar.tag) {
                 .int, .frac => blk: {
-                    const order = self.compareNumericScalars(lhs, rhs) catch {
-                        return error.NotImplemented;
-                    };
+                    const order = self.compareNumericScalars(lhs, rhs) catch @panic("dispatchNominalIsEq: failed to compare scalars");
                     break :blk order == .eq;
                 },
                 .str => blk: {
@@ -5212,7 +5147,12 @@
                     const rhs_str: *const RocStr = @ptrCast(@alignCast(rhs.ptr.?));
                     break :blk lhs_str.eql(rhs_str.*);
                 },
-                else => error.NotImplemented,
+                .opaque_ptr => blk: {
+                    // Opaque pointer comparison - compare the pointer values directly
+                    if (lhs.ptr == null and rhs.ptr == null) break :blk true;
+                    if (lhs.ptr == null or rhs.ptr == null) break :blk false;
+                    break :blk lhs.ptr.? == rhs.ptr.?;
+                },
             };
         }
 
@@ -5225,7 +5165,6 @@
             return self.valuesStructurallyEqual(lhs, backing_var, rhs, backing_var);
         }
 
-<<<<<<< HEAD
         // For other cases, fall back to attempting scalar comparison
         // This handles cases like Bool which wraps a tag union but is represented as a scalar
         if (lhs.layout.tag == .scalar and rhs.layout.tag == .scalar) {
@@ -5237,9 +5176,6 @@
         // TODO: Implement proper method dispatch by looking up is_eq in the nominal type's module
         _ = lhs_var;
         @panic("dispatchNominalIsEq: cannot compare non-scalar nominal types without is_eq method");
-=======
-        return error.NotImplemented;
->>>>>>> 4b811d2d
     }
 
     pub fn getCanonicalBoolRuntimeVar(self: *Interpreter) !types.Var {
@@ -6090,22 +6026,6 @@
 
         // Get the nominal type information from lhs, or handle anonymous structural types
         const nominal_info: ?struct { origin: base_pkg.Ident.Idx, ident: base_pkg.Ident.Idx } = switch (lhs_resolved.desc.content) {
-<<<<<<< HEAD
-            .structure => |s| switch (s) {
-                .nominal_type => |nom| .{
-                    .origin = nom.origin_module,
-                    .ident = nom.ident.ident_idx,
-                },
-                .record, .tuple, .tag_union, .empty_record, .empty_tag_union => blk: {
-                    // Anonymous structural types have implicit is_eq
-                    if (method_ident == self.env.is_eq_ident) {
-                        const result = try self.valuesStructurallyEqual(lhs, lhs_rt_var, rhs, rhs_rt_var);
-                        return try self.makeBoolValue(result);
-                    }
-                    break :blk null;
-                },
-                else => null,
-=======
             .structure => |s| blk2: {
                 break :blk2 switch (s) {
                     .nominal_type => |nom| .{
@@ -6130,7 +6050,6 @@
                     },
                     else => null,
                 };
->>>>>>> 4b811d2d
             },
             else => null,
         };
@@ -6145,7 +6064,6 @@
             nominal_info.?.origin,
             nominal_info.?.ident,
             method_ident,
-            self.root_env,
             roc_ops,
         );
         defer method_func.decref(&self.runtime_layout_store, roc_ops);
@@ -6256,7 +6174,6 @@
             nominal_info.origin,
             nominal_info.ident,
             method_ident,
-            self.root_env,
             roc_ops,
         );
         defer method_func.decref(&self.runtime_layout_store, roc_ops);
@@ -6328,12 +6245,7 @@
         self: *Interpreter,
         origin_module: base_pkg.Ident.Idx,
         nominal_ident: base_pkg.Ident.Idx,
-<<<<<<< HEAD
         method_name_ident: base_pkg.Ident.Idx,
-=======
-        method_name: base_pkg.Ident.Idx,
-        method_source_env: *const can.ModuleEnv,
->>>>>>> 4b811d2d
         roc_ops: *RocOps,
     ) Error!StackValue {
         // Get the module environment for this type's origin
@@ -6341,7 +6253,6 @@
             return error.MethodLookupFailed;
         };
 
-<<<<<<< HEAD
         // Get type and method name strings from their respective stores.
         // nominal_ident comes from runtime types - always in runtime_layout_store.env
         // (see translateTypeVar's nominal handling and mkNumberTypeContentRuntime)
@@ -6351,17 +6262,6 @@
 
         // Use getMethodIdent which handles the qualified name construction properly
         const method_ident = origin_env.getMethodIdent(type_name, method_name_str) orelse {
-=======
-        // Look up the type name from the runtime layout store's env (where the translated ident lives)
-        // and the method name from the source environment (where it was referenced)
-        // Note: nominal_ident was translated to runtime_layout_store.env during translateTypeVar
-        const layout_env = self.runtime_layout_store.env;
-        const nominal_name_str = layout_env.getIdent(nominal_ident);
-        const method_name_str = method_source_env.getIdent(method_name);
-
-        // Look up the qualified method name (e.g., "Try.is_eq") in the origin module
-        const method_ident = origin_env.getMethodIdent(nominal_name_str, method_name_str) orelse {
->>>>>>> 4b811d2d
             return error.MethodLookupFailed;
         };
 
