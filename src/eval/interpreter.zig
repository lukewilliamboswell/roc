--- conflicted
+++ resolved
@@ -1531,8 +1531,6 @@
                         const arg_count = args_exprs.len;
                         var elem_layouts = try self.allocator.alloc(Layout, arg_count);
                         defer self.allocator.free(elem_layouts);
-                        var actual_elem_layouts = try self.allocator.alloc(Layout, arg_count);
-                        defer self.allocator.free(actual_elem_layouts);
                         var elem_values = try self.allocator.alloc(StackValue, arg_count);
                         defer {
                             for (elem_values[0..arg_count]) |val| {
@@ -1542,59 +1540,15 @@
                         }
 
                         var j: usize = 0;
-                        var any_layout_differs = false;
                         while (j < arg_count) : (j += 1) {
                             const arg_rt_var = arg_rt_vars[j];
                             const val = try self.evalExprMinimal(args_exprs[j], roc_ops, arg_rt_var);
                             elem_values[j] = val;
-<<<<<<< HEAD
-                            elem_layouts[j] = try self.getRuntimeLayout(arg_rt_var);
-                            actual_elem_layouts[j] = val.layout;
-                            if (!layoutsEqual(elem_layouts[j], val.layout)) {
-                                any_layout_differs = true;
-                            }
-                        }
-
-                        if (any_layout_differs) {
-                            // Build payload tuple with ACTUAL layouts from evaluated values
-                            const actual_tuple_idx = try self.runtime_layout_store.putTuple(actual_elem_layouts);
-                            const actual_tuple_layout = self.runtime_layout_store.getLayout(actual_tuple_idx);
-
-                            // Create new outer tuple: (actual_payload_tuple, tag_discriminant)
-                            var outer_elem_layouts = [2]Layout{ actual_tuple_layout, tag_field.layout };
-                            const proper_outer_idx = try self.runtime_layout_store.putTuple(&outer_elem_layouts);
-                            const proper_outer_layout = self.runtime_layout_store.getLayout(proper_outer_idx);
-                            var proper_dest = try self.pushRaw(proper_outer_layout, 0);
-                            var proper_acc = try proper_dest.asTuple(&self.runtime_layout_store);
-
-                            // Write tag discriminant
-                            const proper_tag_field = try proper_acc.getElement(1);
-                            if (proper_tag_field.layout.tag == .scalar and proper_tag_field.layout.data.scalar.tag == .int) {
-                                var tmp = proper_tag_field;
-                                tmp.is_initialized = false;
-                                try tmp.setInt(@intCast(tag_index));
-                            }
-
-                            // Write payload tuple
-                            const proper_payload_field = try proper_acc.getElement(0);
-                            if (proper_payload_field.ptr) |payload_ptr| {
-                                var payload_dest = StackValue{ .layout = actual_tuple_layout, .ptr = payload_ptr, .is_initialized = true };
-                                var payload_acc = try payload_dest.asTuple(&self.runtime_layout_store);
-                                j = 0;
-                                while (j < elem_values.len) : (j += 1) {
-                                    try payload_acc.setElement(j, elem_values[j], roc_ops);
-                                }
-                            }
-
-                            return proper_dest;
-=======
                             // Use actual value layout, not type system layout, to avoid mismatch
                             // (e.g., List(Dec) actual vs List(generic_num) from type system)
                             elem_layouts[j] = val.layout;
->>>>>>> 75f748b6
                         }
 
-                        // Normal case: type system layouts match actual layouts
                         const tuple_layout_idx = try self.runtime_layout_store.putTuple(elem_layouts);
                         const tuple_layout = self.runtime_layout_store.getLayout(tuple_layout_idx);
 
