--- conflicted
+++ resolved
@@ -1126,18 +1126,9 @@
                 out.is_initialized = true;
                 return out;
             },
-<<<<<<< HEAD
             .str_from_utf8_lossy => {
                 // Str.from_utf8_lossy : List(U8) -> Str
                 std.debug.assert(args.len == 1);
-=======
-            .e_dot_access => |dot_access| {
-                const receiver_ct_var = can.ModuleEnv.varFrom(dot_access.receiver);
-
-                const receiver_rt_var = try self.translateTypeVar(self.env, receiver_ct_var);
-                var receiver_value = try self.evalExprMinimal(dot_access.receiver, roc_ops, receiver_rt_var);
-                defer receiver_value.decref(&self.runtime_layout_store, roc_ops);
->>>>>>> 735e243c
 
                 const list_arg = args[0];
                 std.debug.assert(list_arg.ptr != null);
@@ -1256,6 +1247,69 @@
                 const result = builtins.list.listIsEmpty(roc_list.*);
 
                 return try self.makeBoolValue(result);
+            },
+            .list_with_capacity => {
+                // List.with_capacity : U64 -> List(a)
+                // Creates an empty list with preallocated capacity
+                std.debug.assert(args.len == 1); // low-level .list_with_capacity expects 1 argument
+
+                const capacity_arg = args[0];
+                const capacity: u64 = @intCast(capacity_arg.asI128());
+
+                // Get the return type to determine element layout
+                const result_rt_var = return_rt_var orelse unreachable;
+                const result_layout = try self.getRuntimeLayout(result_rt_var);
+
+                // Handle ZST lists specially - they don't actually allocate
+                if (result_layout.tag == .list_of_zst) {
+                    // For ZST lists, capacity doesn't matter - just return an empty list
+                    var out = try self.pushRaw(result_layout, 0);
+                    out.is_initialized = false;
+                    const result_ptr: *builtins.list.RocList = @ptrCast(@alignCast(out.ptr.?));
+                    result_ptr.* = builtins.list.RocList.empty();
+                    out.is_initialized = true;
+                    return out;
+                }
+
+                // Get element layout from the list layout
+                std.debug.assert(result_layout.tag == .list);
+                const elem_layout_idx = result_layout.data.list;
+                const elem_layout = self.runtime_layout_store.getLayout(elem_layout_idx);
+                const elem_size = self.runtime_layout_store.layoutSize(elem_layout);
+                const elem_alignment = elem_layout.alignment(self.runtime_layout_store.targetUsize()).toByteUnits();
+                const elem_alignment_u32: u32 = @intCast(elem_alignment);
+
+                // Determine if elements are refcounted
+                const elements_refcounted = elem_layout.isRefcounted();
+
+                // Set up context for refcount callbacks
+                var refcount_context = RefcountContext{
+                    .layout_store = &self.runtime_layout_store,
+                    .elem_layout = elem_layout,
+                    .roc_ops = roc_ops,
+                };
+
+                // Create empty list with capacity
+                const result_list = builtins.list.listWithCapacity(
+                    capacity,
+                    elem_alignment_u32,
+                    elem_size,
+                    elements_refcounted,
+                    if (elements_refcounted) @ptrCast(&refcount_context) else null,
+                    if (elements_refcounted) &listElementInc else &builtins.list.rcNone,
+                    roc_ops,
+                );
+
+                // Allocate space for the result list
+                var out = try self.pushRaw(result_layout, 0);
+                out.is_initialized = false;
+
+                // Copy the result list structure to the output
+                const result_ptr: *builtins.list.RocList = @ptrCast(@alignCast(out.ptr.?));
+                result_ptr.* = result_list;
+
+                out.is_initialized = true;
+                return out;
             },
             .list_get_unsafe => {
                 // Internal operation: Get element at index without bounds checking
@@ -2488,7 +2542,6 @@
         return value;
     }
 
-<<<<<<< HEAD
     /// Helper for float to_str operations
     fn floatToStr(self: *Interpreter, comptime T: type, args: []const StackValue, roc_ops: *RocOps) !StackValue {
         std.debug.assert(args.len == 1);
@@ -2507,53 +2560,6 @@
         roc_str_ptr.* = RocStr.init(&buf, result.len, roc_ops);
         return value;
     }
-=======
-                // Call listConcat, handling zero-sized types specially
-                const result_list = if (list_a_arg.layout.tag == .list_of_zst)
-                    builtins.list.listConcat(
-                        list_a.*,
-                        list_b.*,
-                        1,
-                        0,
-                        false,
-                        null,
-                        &builtins.list.rcNone,
-                        null,
-                        &builtins.list.rcNone,
-                        roc_ops,
-                    )
-                else blk: {
-                    const elem_layout_idx = list_a_arg.layout.data.list;
-                    const elem_layout = self.runtime_layout_store.getLayout(elem_layout_idx);
-                    const elem_size = self.runtime_layout_store.layoutSize(elem_layout);
-                    const elem_alignment: u32 = @intCast(elem_layout.alignment(self.runtime_layout_store.targetUsize()).toByteUnits());
-                    const elements_refcounted = elem_layout.isRefcounted();
-
-                    var refcount_context = RefcountContext{
-                        .layout_store = &self.runtime_layout_store,
-                        .elem_layout = elem_layout,
-                        .roc_ops = roc_ops,
-                    };
-
-                    break :blk builtins.list.listConcat(
-                        list_a.*,
-                        list_b.*,
-                        elem_alignment,
-                        elem_size,
-                        elements_refcounted,
-                        if (elements_refcounted) @ptrCast(&refcount_context) else null,
-                        if (elements_refcounted) &listElementInc else &builtins.list.rcNone,
-                        if (elements_refcounted) @ptrCast(&refcount_context) else null,
-                        if (elements_refcounted) &listElementDec else &builtins.list.rcNone,
-                        roc_ops,
-                    );
-                };
-
-                // Allocate space for the result list
-                const result_layout = list_a_arg.layout; // Same layout as input
-                var out = try self.pushRaw(result_layout, 0);
-                out.is_initialized = false;
->>>>>>> 735e243c
 
     /// Helper for safe integer conversions (widening)
     fn intConvert(self: *Interpreter, comptime From: type, comptime To: type, args: []const StackValue) !StackValue {
@@ -2562,77 +2568,8 @@
         // Null argument is a compiler bug - the compiler should never produce code with null args
         std.debug.assert(int_arg.ptr != null);
 
-<<<<<<< HEAD
         const from_value: From = @as(*const From, @ptrCast(@alignCast(int_arg.ptr.?))).*;
         const to_value: To = @intCast(from_value);
-=======
-                out.is_initialized = true;
-                return out;
-            },
-            .list_with_capacity => {
-                // List.with_capacity : U64 -> List(a)
-                std.debug.assert(args.len == 1);
-                const capacity_arg = args[0];
-                const capacity_value = try self.extractNumericValue(capacity_arg);
-                const capacity: u64 = @intCast(capacity_value.int);
-
-                std.debug.assert(return_rt_var != null);
-
-                const list_layout = try self.getRuntimeLayout(return_rt_var.?);
-                std.debug.assert(list_layout.tag == .list or list_layout.tag == .list_of_zst);
-
-                // Call listWithCapacity, handling zero-sized types specially
-                const result_list = if (list_layout.tag == .list_of_zst)
-                    builtins.list.listWithCapacity(
-                        @intCast(capacity),
-                        1,
-                        0,
-                        false,
-                        null,
-                        &builtins.list.rcNone,
-                        roc_ops,
-                    )
-                else blk: {
-                    const elem_layout_idx = list_layout.data.list;
-                    const elem_layout = self.runtime_layout_store.getLayout(elem_layout_idx);
-                    const elem_width = self.runtime_layout_store.layoutSize(elem_layout);
-                    const elem_alignment = elem_layout.alignment(self.runtime_layout_store.targetUsize()).toByteUnits();
-                    const elements_refcounted = elem_layout.isRefcounted();
-
-                    var refcount_context = RefcountContext{
-                        .layout_store = &self.runtime_layout_store,
-                        .elem_layout = elem_layout,
-                        .roc_ops = roc_ops,
-                    };
-
-                    break :blk builtins.list.listWithCapacity(
-                        @intCast(capacity),
-                        @intCast(elem_alignment),
-                        elem_width,
-                        elements_refcounted,
-                        if (elements_refcounted) @ptrCast(&refcount_context) else null,
-                        if (elements_refcounted) &listElementInc else &builtins.list.rcNone,
-                        roc_ops,
-                    );
-                };
-
-                // Allocate space for the result list
-                var out = try self.pushRaw(list_layout, 0);
-                out.is_initialized = false;
-
-                // Copy the result list structure to the output
-                const result_ptr: *builtins.list.RocList = @ptrCast(@alignCast(out.ptr.?));
-                result_ptr.* = result_list;
-
-                out.is_initialized = true;
-                return out;
-            },
-            .set_is_empty => {
-                // TODO: implement Set.is_empty
-                self.triggerCrash("Set.is_empty not yet implemented", false, roc_ops);
-                return error.Crash;
-            },
->>>>>>> 735e243c
 
         const to_layout = Layout.int(comptime intTypeFromZigType(To));
         var out = try self.pushRaw(to_layout, 0);
