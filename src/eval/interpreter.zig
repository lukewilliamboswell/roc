//! Interpreter implementing the type-carrying architecture.

const std = @import("std");
const builtin = @import("builtin");
const build_options = @import("build_options");
const trace_eval = build_options.trace_eval;
const base_pkg = @import("base");
const types = @import("types");
const layout = @import("layout");
const can = @import("can");
const TypeScope = types.TypeScope;
const Content = types.Content;
const HashMap = std.hash_map.HashMap;
const unify = @import("check").unifier;
const problem_mod = @import("check").problem;
const snapshot_mod = @import("check").snapshot;
const stack = @import("stack.zig");
const StackValue = @import("StackValue.zig");
const render_helpers = @import("render_helpers.zig");
const builtins = @import("builtins");
const RocOps = builtins.host_abi.RocOps;
const RocExpectFailed = builtins.host_abi.RocExpectFailed;
const RocCrashed = builtins.host_abi.RocCrashed;
const RocStr = builtins.str.RocStr;
const RocDec = builtins.dec.RocDec;
const RocList = builtins.list.RocList;
const utils = builtins.utils;
const Layout = layout.Layout;
const helpers = @import("test/helpers.zig");
const builtin_loading = @import("builtin_loading.zig");
const compiled_builtins = @import("compiled_builtins");
const BuiltinTypes = @import("builtins.zig").BuiltinTypes;

/// Context structure for inc/dec callbacks in list operations
const RefcountContext = struct {
    layout_store: *layout.Store,
    elem_layout: Layout,
    roc_ops: *RocOps,
};

/// Increment callback for list operations - increments refcount of element via StackValue
fn listElementInc(context_opaque: ?*anyopaque, elem_ptr: ?[*]u8) callconv(.c) void {
    const context: *RefcountContext = @ptrCast(@alignCast(context_opaque.?));
    const elem_value = StackValue{
        .layout = context.elem_layout,
        .ptr = @ptrCast(elem_ptr),
        .is_initialized = true,
    };
    elem_value.incref();
}

/// Decrement callback for list operations - decrements refcount of element via StackValue
fn listElementDec(context_opaque: ?*anyopaque, elem_ptr: ?[*]u8) callconv(.c) void {
    const context: *RefcountContext = @ptrCast(@alignCast(context_opaque.?));
    const elem_value = StackValue{
        .layout = context.elem_layout,
        .ptr = @ptrCast(elem_ptr),
        .is_initialized = true,
    };
    elem_value.decref(context.layout_store, context.roc_ops);
}

/// Compare two layouts for equality
/// For lists, this compares the element layout index, so two lists with
/// different element types (e.g., List(Dec) vs List(generic_num)) will be different.
fn layoutsEqual(a: Layout, b: Layout) bool {
    if (a.tag != b.tag) return false;
    return switch (a.tag) {
        .scalar => std.meta.eql(a.data.scalar, b.data.scalar),
        .list => a.data.list == b.data.list,
        .list_of_zst => true,
        .box => a.data.box == b.data.box,
        .box_of_zst => true,
        .record => std.meta.eql(a.data.record, b.data.record),
        .tuple => std.meta.eql(a.data.tuple, b.data.tuple),
        .closure => std.meta.eql(a.data.closure, b.data.closure),
        .zst => true,
    };
}

fn interpreterLookupModuleEnv(
    ctx: ?*const anyopaque,
    module_ident: base_pkg.Ident.Idx,
) ?*const can.ModuleEnv {
    const map_ptr = ctx orelse return null;
    const map: *const std.AutoHashMapUnmanaged(base_pkg.Ident.Idx, *const can.ModuleEnv) =
        @ptrCast(@alignCast(map_ptr));

    if (map.*.get(module_ident)) |entry| {
        return entry;
    }
    return null;
}

/// Interpreter that evaluates canonical Roc expressions against runtime types/layouts.
pub const Interpreter = struct {
    pub const Error = error{
        Crash,
        DivisionByZero,
        IntegerOverflow,
        InvalidMethodReceiver,
        InvalidNumExt,
        InvalidTagExt,
        ListIndexOutOfBounds,
        MethodLookupFailed,
        MethodNotFound,
        NoSpaceLeft,
        NotNumeric,
        NullStackPointer,
        RecordIndexOutOfBounds,
        StringOrderingNotSupported,
        StackOverflow,
        TupleIndexOutOfBounds,
        TypeMismatch,
        ZeroSizedType,
    } || std.mem.Allocator.Error || layout.LayoutError;
    const PolyKey = struct {
        module_id: u32,
        func_id: u32,
        args_len: u32,
        args_ptr: [*]const types.Var,

        fn slice(self: PolyKey) []const types.Var {
            if (self.args_len == 0) return &.{};
            return self.args_ptr[0..self.args_len];
        }

        fn init(module_id: u32, func_id: u32, args: []const types.Var) PolyKey {
            return .{
                .module_id = module_id,
                .func_id = func_id,
                .args_len = @intCast(args.len),
                .args_ptr = if (args.len == 0) undefined else args.ptr,
            };
        }
    };

    const PolyEntry = struct {
        return_var: types.Var,
        return_layout_slot: u32,
        args: []const types.Var,
    };

    const PolyKeyCtx = struct {
        pub fn hash(_: PolyKeyCtx, k: PolyKey) u64 {
            var h = std.hash.Wyhash.init(0);
            h.update(std.mem.asBytes(&k.module_id));
            h.update(std.mem.asBytes(&k.func_id));
            h.update(std.mem.asBytes(&k.args_len));
            if (k.args_len > 0) {
                var i: usize = 0;
                while (i < k.args_len) : (i += 1) {
                    const v_int: u32 = @intFromEnum(k.args_ptr[i]);
                    h.update(std.mem.asBytes(&v_int));
                }
            }
            return h.final();
        }
        pub fn eql(_: PolyKeyCtx, a: PolyKey, b: PolyKey) bool {
            if (a.module_id != b.module_id or a.func_id != b.func_id or a.args_len != b.args_len) return false;
            if (a.args_len == 0) return true;
            return std.mem.eql(types.Var, a.args_ptr[0..a.args_len], b.args_ptr[0..b.args_len]);
        }
    };
    const Binding = struct {
        pattern_idx: can.CIR.Pattern.Idx,
        value: StackValue,
        expr_idx: can.CIR.Expr.Idx,
        /// The source module environment where this binding was created.
        /// Used to distinguish bindings from different modules with the same pattern_idx.
        source_env: *const can.ModuleEnv,
    };
    const DefInProgress = struct {
        pattern_idx: can.CIR.Pattern.Idx,
        expr_idx: can.CIR.Expr.Idx,
        value: ?StackValue,
    };
    allocator: std.mem.Allocator,
    runtime_types: *types.store.Store,
    runtime_layout_store: layout.Store,
    // O(1) Var -> Layout slot cache (0 = unset, else layout_idx + 1)
    var_to_layout_slot: std.array_list.Managed(u32),
    // Empty scope used when converting runtime vars to layouts
    empty_scope: TypeScope,
    // Translation cache: (env_ptr, compile_var) -> runtime_var
    translate_cache: std.AutoHashMap(u64, types.Var),
    // Rigid variable substitution context for generic function instantiation
    // Maps rigid type variables to their concrete instantiations
    rigid_subst: std.AutoHashMap(types.Var, types.Var),

    // Polymorphic instantiation cache

    poly_cache: HashMap(PolyKey, PolyEntry, PolyKeyCtx, 80),

    // Runtime unification context
    env: *can.ModuleEnv,
    builtin_module_env: ?*const can.ModuleEnv,
    module_envs: std.AutoHashMapUnmanaged(base_pkg.Ident.Idx, *const can.ModuleEnv),
    module_ids: std.AutoHashMapUnmanaged(base_pkg.Ident.Idx, u32),
    import_envs: std.AutoHashMapUnmanaged(can.CIR.Import.Idx, *const can.ModuleEnv),
    current_module_id: u32,
    next_module_id: u32,
    problems: problem_mod.Store,
    snapshots: snapshot_mod.Store,
    unify_scratch: unify.Scratch,

    // Minimal eval support
    stack_memory: stack.Stack,
    bindings: std.array_list.Managed(Binding),
    // Track active closures during calls (for capture lookup)
    active_closures: std.array_list.Managed(StackValue),
    canonical_bool_rt_var: ?types.Var,
    // Used to unwrap extensible tags
    scratch_tags: std.array_list.Managed(types.Tag),
    /// Builtin types required by the interpreter (Bool, Try, etc.)
    builtins: BuiltinTypes,
    /// Map from module name to ModuleEnv for resolving e_lookup_external expressions
    imported_modules: std.StringHashMap(*const can.ModuleEnv),
    def_stack: std.array_list.Managed(DefInProgress),
    /// Target type for num_from_numeral (set by callLowLevelBuiltinWithTargetType)
    num_literal_target_type: ?types.Var,
    /// Last error message from num_from_numeral when payload area is too small
    last_error_message: ?[]const u8,

    pub fn init(allocator: std.mem.Allocator, env: *can.ModuleEnv, builtin_types: BuiltinTypes, builtin_module_env: ?*const can.ModuleEnv, other_envs: []const *const can.ModuleEnv) !Interpreter {
        // Build maps from Ident.Idx to ModuleEnv and module ID
        var module_envs = std.AutoHashMapUnmanaged(base_pkg.Ident.Idx, *const can.ModuleEnv){};
        errdefer module_envs.deinit(allocator);
        var module_ids = std.AutoHashMapUnmanaged(base_pkg.Ident.Idx, u32){};
        errdefer module_ids.deinit(allocator);
        var import_envs = std.AutoHashMapUnmanaged(can.CIR.Import.Idx, *const can.ModuleEnv){};
        errdefer import_envs.deinit(allocator);

        var next_id: u32 = 1; // Start at 1, reserve 0 for current module

        var imported_modules = std.StringHashMap(*const can.ModuleEnv).init(allocator);
        errdefer imported_modules.deinit();

        if (other_envs.len > 0) {
            // Populate imported_modules with platform modules and builtin module
            // This allows dynamic lookup by name, which is needed for cross-module calls
            // when imports are processed in different orders across modules
            for (other_envs) |module_env| {
                const module_name = module_env.module_name;
                // Add full name "Stdout.roc"
                try imported_modules.put(module_name, module_env);

                // Add name without extension if present "Stdout"
                if (std.mem.endsWith(u8, module_name, ".roc")) {
                    const short_name = module_name[0 .. module_name.len - 4];
                    try imported_modules.put(short_name, module_env);
                }
            }
        }

        // Safely access import count
        const import_count = if (env.imports.imports.items.items.len > 0)
            env.imports.imports.items.items.len
        else
            0;

        if (other_envs.len > 0 and import_count > 0) {
            // Allocate capacity for all imports (even if some are duplicates)
            try module_envs.ensureTotalCapacity(allocator, @intCast(other_envs.len));
            try module_ids.ensureTotalCapacity(allocator, @intCast(other_envs.len));
            try import_envs.ensureTotalCapacity(allocator, @intCast(import_count));

            // Process ALL imports, matching each to the appropriate module from other_envs
            for (0..import_count) |i| {
                const str_idx = env.imports.imports.items.items[i];
                const import_name = env.common.getString(str_idx);

                // Find matching module in other_envs
                // Since modules loaded from shared memory may have empty names, we match based on:
                // 1. "Builtin" imports match the module with module_name="Builtin"
                // 2. Imports containing "Stdout" match other_env[1] (first platform module)
                // 3. Imports containing "Stderr" match other_env[2] (second platform module)
                var matched_module: ?*const can.ModuleEnv = null;

                if (std.mem.indexOf(u8, import_name, "Builtin") != null) {
                    // Match Builtin
                    for (other_envs) |module_env| {
                        if (std.mem.indexOf(u8, module_env.module_name, "Builtin") != null) {
                            matched_module = module_env;
                            break;
                        }
                    }
                } else {
                    // Dynamically match any platform module
                    // First strip .roc extension if present (e.g., "Stdout.roc" -> "Stdout")
                    const without_ext = if (std.mem.endsWith(u8, import_name, ".roc"))
                        import_name[0 .. import_name.len - 4]
                    else
                        import_name;

                    // Then extract the module name from the import (e.g., "pf.Stdout" -> "Stdout")
                    const module_name = if (std.mem.lastIndexOf(u8, without_ext, ".")) |dot_idx|
                        without_ext[dot_idx + 1 ..]
                    else
                        without_ext;

                    // Find matching platform module by searching through all other_envs
                    for (other_envs) |platform_env| {
                        const platform_module_name = platform_env.module_name;

                        // Strip .roc extension if present for exact matching
                        const name_without_ext = if (std.mem.endsWith(u8, platform_module_name, ".roc"))
                            platform_module_name[0 .. platform_module_name.len - 4]
                        else
                            platform_module_name;

                        // Match "Stdout" to "Stdout.roc" via exact match, not substring
                        if (std.mem.eql(u8, name_without_ext, module_name)) {
                            matched_module = platform_env;
                            break;
                        }
                    }
                }

                const module_env = matched_module orelse {
                    continue; // Skip if no match found
                };

                // Store in import_envs (always, for every import)
                // This is the critical mapping that e_lookup_external needs!
                const import_idx: can.CIR.Import.Idx = @enumFromInt(i);
                import_envs.putAssumeCapacity(import_idx, module_env);

                // Also add to module_envs/module_ids for module lookups (optional, only if ident exists)
                const ident_idx = env.common.findIdent(import_name);
                if (ident_idx) |idx| {
                    // Only add to module_envs/module_ids if not already present (to avoid duplicates)
                    if (!module_envs.contains(idx)) {
                        module_envs.putAssumeCapacity(idx, module_env);
                        module_ids.putAssumeCapacity(idx, next_id);
                        next_id += 1;
                    }
                }
            }
        }

        return initWithModuleEnvs(allocator, env, module_envs, module_ids, import_envs, imported_modules, next_id, builtin_types, builtin_module_env);
    }

    /// Deinit the interpreter and also free the module maps if they were allocated by init()
    pub fn deinitAndFreeOtherEnvs(self: *Interpreter) void {
        self.deinit();
    }

    pub fn initWithModuleEnvs(
        allocator: std.mem.Allocator,
        env: *can.ModuleEnv,
        module_envs: std.AutoHashMapUnmanaged(base_pkg.Ident.Idx, *const can.ModuleEnv),
        module_ids: std.AutoHashMapUnmanaged(base_pkg.Ident.Idx, u32),
        import_envs: std.AutoHashMapUnmanaged(can.CIR.Import.Idx, *const can.ModuleEnv),
        imported_modules: std.StringHashMap(*const can.ModuleEnv),
        next_module_id: u32,
        builtin_types: BuiltinTypes,
        builtin_module_env: ?*const can.ModuleEnv,
    ) !Interpreter {
        const rt_types_ptr = try allocator.create(types.store.Store);
        rt_types_ptr.* = try types.store.Store.initCapacity(allocator, 1024, 512);
        var slots = try std.array_list.Managed(u32).initCapacity(allocator, 1024);
        slots.appendNTimesAssumeCapacity(0, 1024);
        const scope = TypeScope.init(allocator);
        var result = Interpreter{
            .allocator = allocator,
            .runtime_types = rt_types_ptr,
            .runtime_layout_store = undefined, // set below to point at result.runtime_types
            .var_to_layout_slot = slots,
            .empty_scope = scope,
            .translate_cache = std.AutoHashMap(u64, types.Var).init(allocator),
            .rigid_subst = std.AutoHashMap(types.Var, types.Var).init(allocator),
            .poly_cache = HashMap(PolyKey, PolyEntry, PolyKeyCtx, 80).init(allocator),
            .env = env,
            .builtin_module_env = builtin_module_env,
            .module_envs = module_envs,
            .module_ids = module_ids,
            .import_envs = import_envs,
            .current_module_id = 0, // Current module always gets ID 0
            .next_module_id = next_module_id,
            .problems = try problem_mod.Store.initCapacity(allocator, 64),
            .snapshots = try snapshot_mod.Store.initCapacity(allocator, 256),
            .unify_scratch = try unify.Scratch.init(allocator),
            .stack_memory = try stack.Stack.initCapacity(allocator, 8 * 1024 * 1024), // 8MB stack
            .bindings = try std.array_list.Managed(Binding).initCapacity(allocator, 8),
            .active_closures = try std.array_list.Managed(StackValue).initCapacity(allocator, 4),
            .canonical_bool_rt_var = null,
            .scratch_tags = try std.array_list.Managed(types.Tag).initCapacity(allocator, 8),
            .builtins = builtin_types,
            .imported_modules = imported_modules,
            .def_stack = try std.array_list.Managed(DefInProgress).initCapacity(allocator, 4),
            .num_literal_target_type = null,
            .last_error_message = null,
        };

        // Get the "Builtin.Str" identifier from the runtime module's identifier store
        // (identifiers are per-module, so we need to insert "Builtin.Str" into the runtime module's table)
        const builtin_str_ident = env.common.findIdent("Builtin.Str");

        result.runtime_layout_store = try layout.Store.init(env, result.runtime_types, builtin_str_ident);

        return result;
    }

    // Minimal evaluator for subset: string literals, lambdas without captures, and lambda calls
    pub fn evalMinimal(self: *Interpreter, expr_idx: can.CIR.Expr.Idx, roc_ops: *RocOps) Error!StackValue {
        return try self.evalExprMinimal(expr_idx, roc_ops, null);
    }

    pub fn registerDefValue(self: *Interpreter, expr_idx: can.CIR.Expr.Idx, value: StackValue) void {
        if (self.def_stack.items.len == 0) return;
        var top = &self.def_stack.items[self.def_stack.items.len - 1];
        if (top.expr_idx == expr_idx and top.value == null) {
            top.value = value;
        }
    }

    pub fn startTrace(self: *Interpreter) void {
        _ = self;
    }

    pub fn endTrace(self: *Interpreter) void {
        _ = self;
    }

    pub fn evaluateExpression(
        self: *Interpreter,
        expr_idx: can.CIR.Expr.Idx,
        ret_ptr: *anyopaque,
        roc_ops: *RocOps,
        arg_ptr: ?*anyopaque,
    ) Error!void {
        if (arg_ptr) |args_ptr| {
            const func_val = try self.evalMinimal(expr_idx, roc_ops);
            defer func_val.decref(&self.runtime_layout_store, roc_ops);

            if (func_val.layout.tag != .closure) {
<<<<<<< HEAD
                @panic("evalEntry: expected closure layout, got something else");
=======
                self.triggerCrash("DEBUG: evaluateExpression func_val not closure", false, roc_ops);
                return error.Crash;
>>>>>>> 721ad1d2
            }

            const header: *const layout.Closure = @ptrCast(@alignCast(func_val.ptr.?));

            // Switch to the closure's source module for correct expression evaluation.
            // This is critical because pattern indices and expression indices in the closure
            // are relative to the source module where the closure was defined, not the
            // current module. Without this switch, bindings created in the closure body
            // would have the wrong source_env and lookups would fail.
            const saved_env = self.env;
            self.env = @constCast(header.source_env);
            defer self.env = saved_env;

            const params = self.env.store.slicePatterns(header.params);

            try self.active_closures.append(func_val);
            defer _ = self.active_closures.pop();

            const base_binding_len = self.bindings.items.len;

            var temp_binds = try std.array_list.AlignedManaged(Binding, null).initCapacity(self.allocator, params.len);
            defer {
                self.trimBindingList(&temp_binds, 0, roc_ops);
                temp_binds.deinit();
            }

            var param_rt_vars = try self.allocator.alloc(types.Var, params.len);
            defer self.allocator.free(param_rt_vars);

            var param_layouts: []layout.Layout = &.{};
            if (params.len > 0) {
                param_layouts = try self.allocator.alloc(layout.Layout, params.len);
            }
            defer if (param_layouts.len > 0) self.allocator.free(param_layouts);

            var args_tuple_value: StackValue = undefined;
            var args_accessor: StackValue.TupleAccessor = undefined;
            if (params.len > 0) {
                var i: usize = 0;
                while (i < params.len) : (i += 1) {
                    const param_idx = params[i];
                    const param_var = can.ModuleEnv.varFrom(param_idx);
                    const rt_var = try self.translateTypeVar(self.env, param_var);
                    param_rt_vars[i] = rt_var;
                    param_layouts[i] = try self.getRuntimeLayout(rt_var);
                }

                const tuple_idx = try self.runtime_layout_store.putTuple(param_layouts);
                const tuple_layout = self.runtime_layout_store.getLayout(tuple_idx);
                args_tuple_value = StackValue{ .layout = tuple_layout, .ptr = args_ptr, .is_initialized = true };
                args_accessor = try args_tuple_value.asTuple(&self.runtime_layout_store);

                var j: usize = 0;
                while (j < params.len) : (j += 1) {
                    // getElement expects original index and converts to sorted internally
                    const arg_value = try args_accessor.getElement(j);
                    const matched = try self.patternMatchesBind(params[j], arg_value, param_rt_vars[j], roc_ops, &temp_binds, @enumFromInt(0));
                    if (!matched) return error.TypeMismatch;
                }
            }

            if (params.len == 0) {
                // Nothing to bind for zero-argument functions
            } else {
                for (temp_binds.items) |binding| {
                    try self.bindings.append(binding);
                }
                temp_binds.items.len = 0;
            }

            defer self.trimBindingList(&self.bindings, base_binding_len, roc_ops);

            const result_value = try self.evalExprMinimal(header.body_idx, roc_ops, null);
            defer result_value.decref(&self.runtime_layout_store, roc_ops);

            // Only copy result if the result type is compatible with ret_ptr
            if (try self.shouldCopyResult(result_value, ret_ptr)) {
                try result_value.copyToPtr(&self.runtime_layout_store, ret_ptr, roc_ops);
            }
            return;
        }

        const result = try self.evalMinimal(expr_idx, roc_ops);
        defer result.decref(&self.runtime_layout_store, roc_ops);

        // Only copy result if the result type is compatible with ret_ptr
        if (try self.shouldCopyResult(result, ret_ptr)) {
            try result.copyToPtr(&self.runtime_layout_store, ret_ptr, roc_ops);
        }
    }

    /// Check if the result should be copied to ret_ptr based on the result's layout.
    /// Returns false for zero-sized types (nothing to copy).
    /// Validates that ret_ptr is properly aligned for the result type.
    fn shouldCopyResult(self: *Interpreter, result: StackValue, ret_ptr: *anyopaque) !bool {
        const result_size = self.runtime_layout_store.layoutSize(result.layout);
        if (result_size == 0) {
            // Zero-sized types don't need copying
            return false;
        }

        // Validate alignment: ret_ptr must be properly aligned for the result type.
        // A mismatch here indicates a type error between what the platform expects
        // and what the Roc code returns. This should have been caught at compile
        // time, but if the type checking didn't enforce the constraint, we catch
        // it here at runtime.
        const required_alignment = result.layout.alignment(self.runtime_layout_store.targetUsize());
        const ret_addr = @intFromPtr(ret_ptr);
        if (ret_addr % required_alignment.toByteUnits() != 0) {
            // Type mismatch detected at runtime
            return error.TypeMismatch;
        }

        return true;
    }

    fn evalExprMinimal(
        self: *Interpreter,
        expr_idx: can.CIR.Expr.Idx,
        roc_ops: *RocOps,
        expected_rt_var: ?types.Var,
    ) Error!StackValue {
        const expr = self.env.store.getExpr(expr_idx);
        switch (expr) {
            .e_block => |blk| {
                // New scope for bindings
                const original_len = self.bindings.items.len;
                defer self.trimBindingList(&self.bindings, original_len, roc_ops);

                const stmts = self.env.store.sliceStatements(blk.stmts);

                // First pass: add placeholders for all decl/var lambdas/closures (mutual recursion support)
                for (stmts) |stmt_idx| {
                    const stmt = self.env.store.getStatement(stmt_idx);
                    const Placeholder = struct {
                        fn exists(self_interp: *Interpreter, start: usize, pattern_idx: can.CIR.Pattern.Idx) bool {
                            var i: usize = self_interp.bindings.items.len;
                            while (i > start) {
                                i -= 1;
                                if (self_interp.bindings.items[i].pattern_idx == pattern_idx) return true;
                            }
                            return false;
                        }
                        fn add(self_interp: *Interpreter, patt_idx: can.CIR.Pattern.Idx, rhs_expr: can.CIR.Expr.Idx) !void {
                            const patt_ct_var = can.ModuleEnv.varFrom(patt_idx);
                            const patt_rt_var = try self_interp.translateTypeVar(self_interp.env, patt_ct_var);
                            const closure_layout = try self_interp.getRuntimeLayout(patt_rt_var);
                            if (closure_layout.tag != .closure) return; // only closures get placeholders
                            const lam_or = self_interp.env.store.getExpr(rhs_expr);
                            var body_idx: can.CIR.Expr.Idx = rhs_expr;
                            var params: can.CIR.Pattern.Span = .{ .span = .{ .start = 0, .len = 0 } };
                            if (lam_or == .e_lambda) {
                                body_idx = lam_or.e_lambda.body;
                                params = lam_or.e_lambda.args;
                            } else if (lam_or == .e_closure) {
                                const lam_expr = self_interp.env.store.getExpr(lam_or.e_closure.lambda_idx);
                                if (lam_expr == .e_lambda) {
                                    body_idx = lam_expr.e_lambda.body;
                                    params = lam_expr.e_lambda.args;
                                }
                            } else return;
                            const ph = try self_interp.pushRaw(closure_layout, 0);
                            if (ph.ptr) |ptr| {
                                const header: *layout.Closure = @ptrCast(@alignCast(ptr));
                                header.* = .{
                                    .body_idx = body_idx,
                                    .params = params,
                                    .captures_pattern_idx = @enumFromInt(@as(u32, 0)),
                                    .captures_layout_idx = closure_layout.data.closure.captures_layout_idx,
                                    .lambda_expr_idx = rhs_expr,
                                    .source_env = self_interp.env,
                                };
                            }
                            try self_interp.bindings.append(.{ .pattern_idx = patt_idx, .value = ph, .expr_idx = rhs_expr, .source_env = self_interp.env });
                        }
                    };
                    switch (stmt) {
                        .s_decl => |d| {
                            const patt = self.env.store.getPattern(d.pattern);
                            if (patt != .assign) continue;
                            const rhs = self.env.store.getExpr(d.expr);
                            if ((rhs == .e_lambda or rhs == .e_closure) and !Placeholder.exists(self, original_len, d.pattern)) {
                                try Placeholder.add(self, d.pattern, d.expr);
                            }
                        },
                        .s_decl_gen => |d| {
                            const patt = self.env.store.getPattern(d.pattern);
                            if (patt != .assign) continue;
                            const rhs = self.env.store.getExpr(d.expr);
                            if ((rhs == .e_lambda or rhs == .e_closure) and !Placeholder.exists(self, original_len, d.pattern)) {
                                try Placeholder.add(self, d.pattern, d.expr);
                            }
                        },
                        .s_var => |v| {
                            const patt = self.env.store.getPattern(v.pattern_idx);
                            if (patt != .assign) continue;
                            const rhs = self.env.store.getExpr(v.expr);
                            if ((rhs == .e_lambda or rhs == .e_closure) and !Placeholder.exists(self, original_len, v.pattern_idx)) {
                                try Placeholder.add(self, v.pattern_idx, v.expr);
                            }
                        },
                        else => {},
                    }
                }

                // Second pass: evaluate statements, updating placeholders
                for (stmts) |stmt_idx| {
                    const stmt = self.env.store.getStatement(stmt_idx);
                    switch (stmt) {
                        .s_decl => |d| {
                            const expr_ct_var = can.ModuleEnv.varFrom(d.expr);
                            const expr_rt_var = try self.translateTypeVar(self.env, expr_ct_var);
                            var temp_binds = try std.array_list.AlignedManaged(Binding, null).initCapacity(self.allocator, 4);
                            defer {
                                self.trimBindingList(&temp_binds, 0, roc_ops);
                                temp_binds.deinit();
                            }

                            const val = try self.evalExprMinimal(d.expr, roc_ops, expr_rt_var);
                            defer val.decref(&self.runtime_layout_store, roc_ops);

                            if (!try self.patternMatchesBind(d.pattern, val, expr_rt_var, roc_ops, &temp_binds, d.expr)) {
                                return error.TypeMismatch;
                            }

                            for (temp_binds.items) |binding| {
                                try self.upsertBinding(binding, original_len, roc_ops);
                            }
                            temp_binds.items.len = 0;
                        },
                        .s_decl_gen => |d| {
                            const expr_ct_var = can.ModuleEnv.varFrom(d.expr);
                            const expr_rt_var = try self.translateTypeVar(self.env, expr_ct_var);
                            var temp_binds = try std.array_list.AlignedManaged(Binding, null).initCapacity(self.allocator, 4);
                            defer {
                                self.trimBindingList(&temp_binds, 0, roc_ops);
                                temp_binds.deinit();
                            }

                            const val = try self.evalExprMinimal(d.expr, roc_ops, expr_rt_var);
                            defer val.decref(&self.runtime_layout_store, roc_ops);

                            if (!try self.patternMatchesBind(d.pattern, val, expr_rt_var, roc_ops, &temp_binds, d.expr)) {
                                return error.TypeMismatch;
                            }

                            for (temp_binds.items) |binding| {
                                try self.upsertBinding(binding, original_len, roc_ops);
                            }
                            temp_binds.items.len = 0;
                        },
                        .s_var => |v| {
                            const expr_ct_var = can.ModuleEnv.varFrom(v.expr);
                            const expr_rt_var = try self.translateTypeVar(self.env, expr_ct_var);
                            var temp_binds = try std.array_list.AlignedManaged(Binding, null).initCapacity(self.allocator, 4);
                            defer {
                                self.trimBindingList(&temp_binds, 0, roc_ops);
                                temp_binds.deinit();
                            }

                            const val = try self.evalExprMinimal(v.expr, roc_ops, expr_rt_var);
                            defer val.decref(&self.runtime_layout_store, roc_ops);

                            if (!try self.patternMatchesBind(v.pattern_idx, val, expr_rt_var, roc_ops, &temp_binds, v.expr)) {
                                return error.TypeMismatch;
                            }

                            for (temp_binds.items) |binding| {
                                try self.upsertBinding(binding, original_len, roc_ops);
                            }
                            temp_binds.items.len = 0;
                        },
                        .s_reassign => |r| {
                            const patt = self.env.store.getPattern(r.pattern_idx);
<<<<<<< HEAD
                            if (patt != .assign) @panic("s_reassign: pattern is not an assign pattern");
=======
                            if (patt != .assign) {
                                self.triggerCrash("DEBUG: s_reassign pattern not assign", false, roc_ops);
                                return error.Crash;
                            }
>>>>>>> 721ad1d2
                            const new_val = try self.evalExprMinimal(r.expr, roc_ops, null);
                            // Search through all bindings, not just current block scope
                            // This allows reassigning variables from outer scopes (e.g., in for loops)
                            var j: usize = self.bindings.items.len;
                            while (j > 0) {
                                j -= 1;
                                if (self.bindings.items[j].pattern_idx == r.pattern_idx) {
                                    self.bindings.items[j].value.decref(&self.runtime_layout_store, roc_ops);
                                    self.bindings.items[j].value = new_val;
                                    break;
                                }
                            }
                        },
                        .s_crash => |c| {
                            const msg = self.env.getString(c.msg);
                            self.triggerCrash(msg, false, roc_ops);
                            return error.Crash;
                        },
                        .s_expect => |expect_stmt| {
                            const bool_rt_var = try self.getCanonicalBoolRuntimeVar();
                            const cond_val = try self.evalExprMinimal(expect_stmt.body, roc_ops, bool_rt_var);
                            const is_true = boolValueEquals(true, cond_val);
                            if (!is_true) {
                                try self.handleExpectFailure(expect_stmt.body, roc_ops);
                                return error.Crash;
                            }
                        },
                        .s_expr => |sx| {
                            _ = try self.evalExprMinimal(sx.expr, roc_ops, null);
                        },
                        .s_dbg => |dbg_stmt| {
                            const inner_ct_var = can.ModuleEnv.varFrom(dbg_stmt.expr);
                            const inner_rt_var = try self.translateTypeVar(self.env, inner_ct_var);
                            const value = try self.evalExprMinimal(dbg_stmt.expr, roc_ops, inner_rt_var);
                            defer value.decref(&self.runtime_layout_store, roc_ops);
                            const rendered = try self.renderValueRocWithType(value, inner_rt_var);
                            defer self.allocator.free(rendered);
                            roc_ops.dbg(rendered);
                        },
                        .s_for => |for_stmt| {
                            // Evaluate the list expression
                            const expr_ct_var = can.ModuleEnv.varFrom(for_stmt.expr);
                            const expr_rt_var = try self.translateTypeVar(self.env, expr_ct_var);
                            const list_value = try self.evalExprMinimal(for_stmt.expr, roc_ops, expr_rt_var);
                            defer list_value.decref(&self.runtime_layout_store, roc_ops);

                            // Get the list layout
                            if (list_value.layout.tag != .list) {
                                return error.TypeMismatch;
                            }
                            const elem_layout_idx = list_value.layout.data.list;
                            const elem_layout = self.runtime_layout_store.getLayout(elem_layout_idx);
                            const elem_size: usize = @intCast(self.runtime_layout_store.layoutSize(elem_layout));

                            // Get the RocList header
                            const list_header: *const RocList = @ptrCast(@alignCast(list_value.ptr.?));
                            const list_len = list_header.len();

                            // Get the element type for binding
                            const patt_ct_var = can.ModuleEnv.varFrom(for_stmt.patt);
                            const patt_rt_var = try self.translateTypeVar(self.env, patt_ct_var);

                            // Iterate over each element
                            var i: usize = 0;
                            while (i < list_len) : (i += 1) {
                                // Get pointer to element
                                const elem_ptr = if (list_header.bytes) |buffer|
                                    buffer + i * elem_size
                                else
                                    return error.TypeMismatch;

                                // Create a StackValue from the element
                                var elem_value = StackValue{
                                    .ptr = elem_ptr,
                                    .layout = elem_layout,
                                    .is_initialized = true,
                                };

                                // Increment refcount since we're creating a new reference
                                elem_value.incref();

                                // Bind the pattern to the element value
                                var temp_binds = try std.array_list.AlignedManaged(Binding, null).initCapacity(self.allocator, 4);
                                defer {
                                    self.trimBindingList(&temp_binds, 0, roc_ops);
                                    temp_binds.deinit();
                                }

                                if (!try self.patternMatchesBind(for_stmt.patt, elem_value, patt_rt_var, roc_ops, &temp_binds, @enumFromInt(0))) {
                                    elem_value.decref(&self.runtime_layout_store, roc_ops);
                                    return error.TypeMismatch;
                                }

                                // Add bindings to the environment
                                const loop_bindings_start = self.bindings.items.len;
                                for (temp_binds.items) |binding| {
                                    try self.bindings.append(binding);
                                }

                                // Evaluate the body
                                const body_result = try self.evalExprMinimal(for_stmt.body, roc_ops, null);
                                body_result.decref(&self.runtime_layout_store, roc_ops);

                                // Clean up bindings for this iteration
                                self.trimBindingList(&self.bindings, loop_bindings_start, roc_ops);

                                // Decrement the element reference (it was incremented above)
                                elem_value.decref(&self.runtime_layout_store, roc_ops);
                            }
                        },
                        .s_while => |while_stmt| {
                            // Loop until condition becomes false
                            while (true) {
                                // 1. EVALUATE CONDITION
                                const cond_ct_var = can.ModuleEnv.varFrom(while_stmt.cond);
                                const cond_rt_var = try self.translateTypeVar(self.env, cond_ct_var);
                                const cond_value = try self.evalExprMinimal(while_stmt.cond, roc_ops, cond_rt_var);

                                // 2. CHECK IF CONDITION IS TRUE
                                const cond_is_true = boolValueEquals(true, cond_value);

                                // 3. EXIT LOOP IF CONDITION IS FALSE
                                if (!cond_is_true) {
                                    break;
                                }

                                // 4. EVALUATE BODY
                                const body_result = try self.evalExprMinimal(while_stmt.body, roc_ops, null);
                                defer body_result.decref(&self.runtime_layout_store, roc_ops);

                                // Body result is {} (empty record), so nothing to do with it
                                // Loop continues to next iteration
                            }

                            // While loop completes and returns {} (implicitly)
                        },
<<<<<<< HEAD
                        else => @panic("e_block: unhandled statement type"),
=======
                        else => {
                            self.triggerCrash("DEBUG: stmt not implemented", false, roc_ops);
                            return error.Crash;
                        },
>>>>>>> 721ad1d2
                    }
                }

                return try self.evalExprMinimal(blk.final_expr, roc_ops, null);
            },
            .e_num => |num_lit| {
                // Use runtime type to choose layout
                const rt_var = expected_rt_var orelse blk: {
                    const ct_var = can.ModuleEnv.varFrom(expr_idx);
                    break :blk try self.translateTypeVar(self.env, ct_var);
                };
                const layout_val = try self.getRuntimeLayout(rt_var);
                var value = try self.pushRaw(layout_val, 0);
                // Write integer as i128 respecting precision via StackValue
                value.is_initialized = false;
                switch (layout_val.tag) {
                    .scalar => switch (layout_val.data.scalar.tag) {
                        .int => try value.setIntFromBytes(num_lit.value.bytes, num_lit.value.kind == .u128),
                        .frac => switch (layout_val.data.scalar.data.frac) {
                            .f32 => {
                                const ptr = @as(*f32, @ptrCast(@alignCast(value.ptr.?)));
                                // For u128 values, convert from the raw bytes
                                if (num_lit.value.kind == .u128) {
                                    const u128_val: u128 = @bitCast(num_lit.value.bytes);
                                    ptr.* = @floatFromInt(u128_val);
                                } else {
                                    ptr.* = @floatFromInt(num_lit.value.toI128());
                                }
                            },
                            .f64 => {
                                const ptr = @as(*f64, @ptrCast(@alignCast(value.ptr.?)));
                                if (num_lit.value.kind == .u128) {
                                    const u128_val: u128 = @bitCast(num_lit.value.bytes);
                                    ptr.* = @floatFromInt(u128_val);
                                } else {
                                    ptr.* = @floatFromInt(num_lit.value.toI128());
                                }
                            },
                            .dec => {
                                const ptr = @as(*RocDec, @ptrCast(@alignCast(value.ptr.?)));
                                ptr.* = .{ .num = num_lit.value.toI128() * RocDec.one_point_zero_i128 };
                            },
                        },
                        else => return error.TypeMismatch,
                    },
                    else => return error.TypeMismatch,
                }
                value.is_initialized = true;
                return value;
            },
            .e_unary_minus => |unary_minus| {
                // Desugar `-a` to `a.negate()`
                return try self.dispatchUnaryOpMethod(self.env.negate_ident, unary_minus.expr, roc_ops);
            },
            .e_unary_not => |unary_not| {
                // Desugar `!a` to `a.not()`
                return try self.dispatchUnaryOpMethod(self.env.not_ident, unary_not.expr, roc_ops);
            },
            .e_binop => |binop| {
                switch (binop.op) {
                    .add => {
                        // Desugar `a + b` to `a.plus(b)`
                        return try self.dispatchBinaryOpMethod(self.env.plus_ident, binop.lhs, binop.rhs, roc_ops);
                    },
                    .sub => {
                        // Desugar `a - b` to `a.minus(b)`
                        return try self.dispatchBinaryOpMethod(self.env.minus_ident, binop.lhs, binop.rhs, roc_ops);
                    },
                    .mul => {
                        // Desugar `a * b` to `a.times(b)`
                        return try self.dispatchBinaryOpMethod(self.env.times_ident, binop.lhs, binop.rhs, roc_ops);
                    },
                    .div => {
                        // Desugar `a / b` to `a.div_by(b)`
                        return try self.dispatchBinaryOpMethod(self.env.div_by_ident, binop.lhs, binop.rhs, roc_ops);
                    },
                    .div_trunc => {
                        // Desugar `a // b` to `a.div_trunc_by(b)`
                        return try self.dispatchBinaryOpMethod(self.env.div_trunc_by_ident, binop.lhs, binop.rhs, roc_ops);
                    },
                    .rem => {
                        // Desugar `a % b` to `a.rem_by(b)`
                        return try self.dispatchBinaryOpMethod(self.env.rem_by_ident, binop.lhs, binop.rhs, roc_ops);
                    },
                    .lt => {
                        // Desugar `a < b` to `a.is_lt(b)`
                        return try self.dispatchBinaryOpMethod(self.env.is_lt_ident, binop.lhs, binop.rhs, roc_ops);
                    },
                    .le => {
                        // Desugar `a <= b` to `a.is_lte(b)`
                        return try self.dispatchBinaryOpMethod(self.env.is_lte_ident, binop.lhs, binop.rhs, roc_ops);
                    },
                    .gt => {
                        // Desugar `a > b` to `a.is_gt(b)`
                        return try self.dispatchBinaryOpMethod(self.env.is_gt_ident, binop.lhs, binop.rhs, roc_ops);
                    },
                    .ge => {
                        // Desugar `a >= b` to `a.is_gte(b)`
                        return try self.dispatchBinaryOpMethod(self.env.is_gte_ident, binop.lhs, binop.rhs, roc_ops);
                    },
                    .eq => {
                        // Desugar `a == b` to `a.is_eq(b)`
                        return try self.dispatchBinaryOpMethod(self.env.is_eq_ident, binop.lhs, binop.rhs, roc_ops);
                    },
                    .ne => {
                        // Desugar `a != b` to `a.is_eq(b).not()` (i.e., the negation of equality)
                        var eq_result = try self.dispatchBinaryOpMethod(self.env.is_eq_ident, binop.lhs, binop.rhs, roc_ops);
                        defer eq_result.decref(&self.runtime_layout_store, roc_ops);
                        // Negate the boolean result
                        return try self.makeBoolValue(!boolValueEquals(true, eq_result));
                    },
                    .@"or" => {
                        var lhs = try self.evalExprMinimal(binop.lhs, roc_ops, null);
                        defer lhs.decref(&self.runtime_layout_store, roc_ops);
                        if (boolValueEquals(true, lhs)) {
                            return try self.makeBoolValue(true);
                        }

                        var rhs = try self.evalExprMinimal(binop.rhs, roc_ops, null);
                        defer rhs.decref(&self.runtime_layout_store, roc_ops);
                        return try self.makeBoolValue(boolValueEquals(true, rhs));
                    },
                    .@"and" => {
                        var lhs = try self.evalExprMinimal(binop.lhs, roc_ops, null);
                        defer lhs.decref(&self.runtime_layout_store, roc_ops);
                        if (boolValueEquals(false, lhs)) {
                            return try self.makeBoolValue(false);
                        }

                        var rhs = try self.evalExprMinimal(binop.rhs, roc_ops, null);
                        defer rhs.decref(&self.runtime_layout_store, roc_ops);
                        return try self.makeBoolValue(boolValueEquals(true, rhs));
                    },
                }
            },
            .e_if => |if_expr| {
                const branches = self.env.store.sliceIfBranches(if_expr.branches);
                // Evaluate branches in order; pick first true condition
                var i: usize = 0;
                while (i < branches.len) : (i += 1) {
                    const br = self.env.store.getIfBranch(branches[i]);
                    const cond_val = try self.evalExprMinimal(br.cond, roc_ops, null);
                    const cond_is_true = boolValueEquals(true, cond_val);
                    if (cond_is_true) {
                        return try self.evalExprMinimal(br.body, roc_ops, null);
                    }
                }
                // No condition matched; evaluate final else
                return try self.evalExprMinimal(if_expr.final_else, roc_ops, null);
            },
            .e_str => |str_expr| {
                const segments = self.env.store.sliceExpr(str_expr.span);
                if (segments.len == 0) {
                    const value = try self.pushStr("");
                    const roc_str_ptr: *RocStr = @ptrCast(@alignCast(value.ptr.?));
                    roc_str_ptr.* = RocStr.empty();
                    return value;
                }

                var segment_strings = std.array_list.AlignedManaged(RocStr, null).init(self.allocator);
                defer {
                    for (segment_strings.items) |segment_str| {
                        segment_str.decref(roc_ops);
                    }
                    segment_strings.deinit();
                }

                var total_len: usize = 0;
                for (segments) |seg_idx| {
                    const seg_expr = self.env.store.getExpr(seg_idx);
                    if (seg_expr == .e_str_segment) {
                        const content = self.env.getString(seg_expr.e_str_segment.literal);
                        var literal_str = RocStr.fromSlice(content, roc_ops);
                        total_len += literal_str.asSlice().len;
                        try segment_strings.append(literal_str);
                        continue;
                    }

                    const seg_ct_var = can.ModuleEnv.varFrom(seg_idx);
                    const seg_rt_var = try self.translateTypeVar(self.env, seg_ct_var);
                    const seg_value = try self.evalExprMinimal(seg_idx, roc_ops, seg_rt_var);
                    const segment_str = try self.stackValueToRocStr(seg_value, seg_rt_var, roc_ops);
                    seg_value.decref(&self.runtime_layout_store, roc_ops);
                    total_len += segment_str.asSlice().len;
                    try segment_strings.append(segment_str);
                }

                const result_str: RocStr = if (total_len == 0)
                    RocStr.empty()
                else blk: {
                    const buffer = try self.allocator.alloc(u8, total_len);
                    defer self.allocator.free(buffer);
                    var offset: usize = 0;
                    for (segment_strings.items) |segment_str| {
                        const slice = segment_str.asSlice();
                        std.mem.copyForwards(u8, buffer[offset .. offset + slice.len], slice);
                        offset += slice.len;
                    }
                    break :blk RocStr.fromSlice(buffer, roc_ops);
                };

                const value = try self.pushStr("");
                const roc_str_ptr: *RocStr = @ptrCast(@alignCast(value.ptr.?));
                roc_str_ptr.* = result_str;
                return value;
            },
            .e_str_segment => |seg| {
                const content = self.env.getString(seg.literal);
                const value = try self.pushStr(content);
                const roc_str: *RocStr = @ptrCast(@alignCast(value.ptr.?));
                roc_str.* = RocStr.fromSlice(content, roc_ops);
                return value;
            },
            .e_frac_f32 => |lit| {
                const rt_var = expected_rt_var orelse blk: {
                    const ct_var = can.ModuleEnv.varFrom(expr_idx);
                    break :blk try self.translateTypeVar(self.env, ct_var);
                };
                const layout_val = try self.getRuntimeLayout(rt_var);
                const value = try self.pushRaw(layout_val, 0);
                if (value.ptr) |ptr| {
                    const typed_ptr: *f32 = @ptrCast(@alignCast(ptr));
                    typed_ptr.* = lit.value;
                }
                return value;
            },
            .e_frac_f64 => |lit| {
                const rt_var = expected_rt_var orelse blk: {
                    const ct_var = can.ModuleEnv.varFrom(expr_idx);
                    break :blk try self.translateTypeVar(self.env, ct_var);
                };
                const layout_val = try self.getRuntimeLayout(rt_var);
                const value = try self.pushRaw(layout_val, 0);
                if (value.ptr) |ptr| {
                    const typed_ptr: *f64 = @ptrCast(@alignCast(ptr));
                    typed_ptr.* = lit.value;
                }
                return value;
            },
            .e_dec => |dec_lit| {
                const rt_var = expected_rt_var orelse blk: {
                    const ct_var = can.ModuleEnv.varFrom(expr_idx);
                    break :blk try self.translateTypeVar(self.env, ct_var);
                };
                const layout_val = try self.getRuntimeLayout(rt_var);
                const value = try self.pushRaw(layout_val, 0);
                if (value.ptr) |ptr| {
                    const typed_ptr: *RocDec = @ptrCast(@alignCast(ptr));
                    typed_ptr.* = dec_lit.value;
                }
                return value;
            },
            .e_dec_small => |small| {
                const rt_var = expected_rt_var orelse blk: {
                    const ct_var = can.ModuleEnv.varFrom(expr_idx);
                    break :blk try self.translateTypeVar(self.env, ct_var);
                };
                const layout_val = try self.getRuntimeLayout(rt_var);
                const value = try self.pushRaw(layout_val, 0);
                if (value.ptr) |ptr| {
                    const typed_ptr: *RocDec = @ptrCast(@alignCast(ptr));
                    const scale_factor = std.math.pow(i128, 10, RocDec.decimal_places - small.value.denominator_power_of_ten);
                    const scaled = @as(i128, small.value.numerator) * scale_factor;
                    typed_ptr.* = RocDec{ .num = scaled };
                }
                return value;
            },
            .e_tuple => |tup| {
                // Evaluate all elements first to drive runtime unification
                const elems = self.env.store.sliceExpr(tup.elems);
                var values = try std.array_list.AlignedManaged(StackValue, null).initCapacity(self.allocator, elems.len);
                defer values.deinit();
                for (elems) |e_idx| {
                    const v = try self.evalExprMinimal(e_idx, roc_ops, null);
                    try values.append(v);
                }

                // Compute tuple layout from concrete element value layouts
                var elem_layouts = try self.allocator.alloc(Layout, values.items.len);
                defer self.allocator.free(elem_layouts);
                for (values.items, 0..) |v, ii| elem_layouts[ii] = v.layout;
                const tuple_layout_idx = try self.runtime_layout_store.putTuple(elem_layouts);
                const tuple_layout = self.runtime_layout_store.getLayout(tuple_layout_idx);
                var dest = try self.pushRaw(tuple_layout, 0);
                var accessor = try dest.asTuple(&self.runtime_layout_store);

                if (values.items.len != accessor.getElementCount()) return error.TypeMismatch;
                var i: usize = 0;
                while (i < values.items.len) : (i += 1) {
                    // Pass the original index - setElement->getElement will convert to sorted internally
                    try accessor.setElement(i, values.items[i], roc_ops);
                }
                return dest;
            },
            .e_list => |list_expr| {
                const elem_indices = self.env.store.sliceExpr(list_expr.elems);
                const list_rt_var = expected_rt_var orelse blk: {
                    const ct_var = can.ModuleEnv.varFrom(expr_idx);
                    break :blk try self.translateTypeVar(self.env, ct_var);
                };

                // Get the first element's variables, which is representative of all the element vars
                const elems = self.env.store.sliceExpr(list_expr.elems);
                std.debug.assert(elems.len > 0);
                const first_elem_var: types.Var = @enumFromInt(@intFromEnum(elems[0]));

                const elem_rt_var = try self.translateTypeVar(self.env, first_elem_var);
                const elem_layout = try self.getRuntimeLayout(elem_rt_var);

                var values = try std.array_list.AlignedManaged(StackValue, null).initCapacity(self.allocator, elem_indices.len);
                defer {
                    // Decref temporary element values after they've been copied into the list.
                    // copyToPtr increfs refcounted values, so we need to release the temporary references.
                    for (values.items) |val| {
                        val.decref(&self.runtime_layout_store, roc_ops);
                    }
                    values.deinit();
                }

                for (elem_indices) |elem_idx| {
                    const val = try self.evalExprMinimal(elem_idx, roc_ops, elem_rt_var);
                    try values.append(val);
                }

                const list_layout = try self.getRuntimeLayout(list_rt_var);

                // Ensure the list layout's element layout matches the actual evaluated element layout.
                // This handles cases where the type system's layout doesn't match the actual
                // element layout after runtime defaulting (e.g., numeric literals defaulting to Dec).
                const actual_list_layout = if (list_layout.tag == .list) blk: {
                    const stored_elem_layout_idx = list_layout.data.list;
                    const stored_elem_layout = self.runtime_layout_store.getLayout(stored_elem_layout_idx);

                    const layouts_match = std.meta.eql(stored_elem_layout, elem_layout);
                    if (!layouts_match) {
                        const correct_elem_idx = try self.runtime_layout_store.insertLayout(elem_layout);
                        break :blk Layout{ .tag = .list, .data = .{ .list = correct_elem_idx } };
                    } else {
                        break :blk list_layout;
                    }
                } else list_layout;

                const dest = try self.pushRaw(actual_list_layout, 0);
                if (dest.ptr == null) return dest;
                const header: *RocList = @ptrCast(@alignCast(dest.ptr.?));

                if (values.items.len == 0) {
                    header.* = RocList.empty();
                    return dest;
                }

                const elem_alignment = elem_layout.alignment(self.runtime_layout_store.targetUsize()).toByteUnits();
                const elem_alignment_u32: u32 = @intCast(elem_alignment);
                const elem_size: usize = @intCast(self.runtime_layout_store.layoutSize(elem_layout));
                const elements_refcounted = elem_layout.isRefcounted();

                var runtime_list = RocList.allocateExact(
                    elem_alignment_u32,
                    values.items.len,
                    elem_size,
                    elements_refcounted,
                    roc_ops,
                );

                if (elem_size > 0) {
                    if (runtime_list.bytes) |buffer| {
                        var i: usize = 0;
                        while (i < values.items.len) : (i += 1) {
                            const dest_ptr = buffer + i * elem_size;
                            try values.items[i].copyToPtr(&self.runtime_layout_store, dest_ptr, roc_ops);
                        }
                    }
                }

                markListElementCount(&runtime_list, elements_refcounted);
                header.* = runtime_list;
                return dest;
            },
            .e_record => |rec| {
                // Allocate record and fill fields
                const ct_var = can.ModuleEnv.varFrom(expr_idx);
                const rt_var = try self.translateTypeVar(self.env, ct_var);

                var union_names = std.array_list.AlignedManaged(base_pkg.Ident.Idx, null).init(self.allocator);
                defer union_names.deinit();
                var union_layouts = std.array_list.AlignedManaged(layout.Layout, null).init(self.allocator);
                defer union_layouts.deinit();
                var union_indices = std.AutoHashMap(u32, usize).init(self.allocator);
                defer union_indices.deinit();

                var field_values = std.array_list.AlignedManaged(StackValue, null).init(self.allocator);
                defer {
                    for (field_values.items) |val| {
                        val.decref(&self.runtime_layout_store, roc_ops);
                    }
                    field_values.deinit();
                }

                const upsert = struct {
                    fn go(
                        names: *std.array_list.AlignedManaged(base_pkg.Ident.Idx, null),
                        layouts: *std.array_list.AlignedManaged(layout.Layout, null),
                        indices: *std.AutoHashMap(u32, usize),
                        name: base_pkg.Ident.Idx,
                        layout_value: layout.Layout,
                    ) !void {
                        const key: u32 = @bitCast(name);
                        if (indices.get(key)) |idx_ptr| {
                            layouts.items[idx_ptr] = layout_value;
                            names.items[idx_ptr] = name;
                        } else {
                            try layouts.append(layout_value);
                            try names.append(name);
                            try indices.put(key, layouts.items.len - 1);
                        }
                    }
                }.go;

                var base_accessor_opt: ?StackValue.RecordAccessor = null;

                if (rec.ext) |ext_idx| {
                    const ext_ct_var = can.ModuleEnv.varFrom(ext_idx);
                    const ext_rt_var = try self.translateTypeVar(self.env, ext_ct_var);
                    var base_value = try self.evalExprMinimal(ext_idx, roc_ops, ext_rt_var);
                    if (base_value.layout.tag != .record) {
                        base_value.decref(&self.runtime_layout_store, roc_ops);
                        return error.TypeMismatch;
                    }
                    defer base_value.decref(&self.runtime_layout_store, roc_ops);
                    var base_accessor = try base_value.asRecord(&self.runtime_layout_store);
                    base_accessor_opt = base_accessor;

                    var idx: usize = 0;
                    while (idx < base_accessor.getFieldCount()) : (idx += 1) {
                        const info = base_accessor.field_layouts.get(idx);
                        const field_layout = self.runtime_layout_store.getLayout(info.layout);
                        try upsert(&union_names, &union_layouts, &union_indices, info.name, field_layout);
                    }
                }

                const fields = self.env.store.sliceRecordFields(rec.fields);
                try field_values.ensureTotalCapacity(fields.len);
                var field_list_index: usize = 0;
                while (field_list_index < fields.len) : (field_list_index += 1) {
                    const field_idx_val = fields[field_list_index];
                    const f = self.env.store.getRecordField(field_idx_val);
                    const field_ct_var = can.ModuleEnv.varFrom(f.value);
                    const field_rt_var = try self.translateTypeVar(self.env, field_ct_var);
                    const val = try self.evalExprMinimal(f.value, roc_ops, field_rt_var);
                    try field_values.append(val);
                    const field_layout = val.layout;
                    try upsert(&union_names, &union_layouts, &union_indices, f.name, field_layout);
                }
                const record_layout_idx = try self.runtime_layout_store.putRecord(self.env, union_layouts.items, union_names.items);
                const rec_layout = self.runtime_layout_store.getLayout(record_layout_idx);

                const resolved_rt = self.runtime_types.resolveVar(rt_var);
                const root_idx: usize = @intFromEnum(resolved_rt.var_);
                try self.ensureVarLayoutCapacity(root_idx + 1);
                self.var_to_layout_slot.items[root_idx] = @intFromEnum(record_layout_idx) + 1;

                var dest = try self.pushRaw(rec_layout, 0);
                var accessor = try dest.asRecord(&self.runtime_layout_store);

                if (base_accessor_opt) |base_accessor| {
                    var idx: usize = 0;
                    while (idx < base_accessor.getFieldCount()) : (idx += 1) {
                        const info = base_accessor.field_layouts.get(idx);
                        const field_name = self.env.getIdent(info.name);
                        const dest_field_idx = accessor.findFieldIndex(self.env, field_name) orelse return error.TypeMismatch;
                        const base_field_value = try base_accessor.getFieldByIndex(idx);
                        try accessor.setFieldByIndex(dest_field_idx, base_field_value, roc_ops);
                    }
                }

                for (fields, 0..) |field_idx_enum, explicit_index| {
                    const f = self.env.store.getRecordField(field_idx_enum);
                    const name_text = self.env.getIdent(f.name);
                    const dest_field_idx = accessor.findFieldIndex(self.env, name_text) orelse return error.TypeMismatch;
                    const val = field_values.items[explicit_index];

                    if (base_accessor_opt) |base_accessor| {
                        if (base_accessor.findFieldIndex(self.env, name_text) != null) {
                            const existing = try accessor.getFieldByIndex(dest_field_idx);
                            existing.decref(&self.runtime_layout_store, roc_ops);
                        }
                    }

                    try accessor.setFieldByIndex(dest_field_idx, val, roc_ops);
                }

                return dest;
            },
            .e_empty_record => {
                const rt_var = expected_rt_var orelse blk: {
                    const ct_var = can.ModuleEnv.varFrom(expr_idx);
                    break :blk try self.translateTypeVar(self.env, ct_var);
                };
                const rec_layout = try self.getRuntimeLayout(rt_var);
                return try self.pushRaw(rec_layout, 0);
            },
            .e_empty_list => {
                const rt_var = expected_rt_var orelse blk: {
                    const ct_var = can.ModuleEnv.varFrom(expr_idx);
                    break :blk try self.translateTypeVar(self.env, ct_var);
                };
                const list_layout = try self.getRuntimeLayout(rt_var);
                const dest = try self.pushRaw(list_layout, 0);
                if (dest.ptr) |ptr| {
                    const header: *RocList = @ptrCast(@alignCast(ptr));
                    header.* = RocList.empty();
                }
                return dest;
            },
            // no zero-argument tag handling in minimal evaluator
            .e_nominal => |nom| {
                // Evaluate backing expression using minimal evaluator
                const ct_var = can.ModuleEnv.varFrom(expr_idx);
                const nominal_rt_var = try self.translateTypeVar(self.env, ct_var);
                const nominal_resolved = self.runtime_types.resolveVar(nominal_rt_var);
                // Check if this is Bool by comparing against the dynamic bool_stmt
                const backing_rt_var = if (nom.nominal_type_decl == self.builtins.bool_stmt)
                    try self.getCanonicalBoolRuntimeVar()
                else switch (nominal_resolved.desc.content) {
                    .structure => |st| switch (st) {
                        .nominal_type => |nt| self.runtime_types.getNominalBackingVar(nt),
                        else => nominal_rt_var,
                    },
                    else => nominal_rt_var,
                };
                return try self.evalExprMinimal(nom.backing_expr, roc_ops, backing_rt_var);
            },
            .e_nominal_external => |nom| {
                const rt_var = expected_rt_var orelse blk: {
                    const ct_var = can.ModuleEnv.varFrom(expr_idx);
                    const nominal_rt_var = try self.translateTypeVar(self.env, ct_var);
                    const nominal_resolved = self.runtime_types.resolveVar(nominal_rt_var);
                    const backing_rt_var = switch (nominal_resolved.desc.content) {
                        .structure => |st| switch (st) {
                            .nominal_type => |nt| self.runtime_types.getNominalBackingVar(nt),
                            else => nominal_rt_var,
                        },
                        else => nominal_rt_var,
                    };
                    break :blk backing_rt_var;
                };
                return try self.evalExprMinimal(nom.backing_expr, roc_ops, rt_var);
            },
            .e_zero_argument_tag => |zero| {
                // Construct a tag union value with no payload
                // Determine discriminant index by consulting the runtime tag union type
                var rt_var = expected_rt_var orelse blk: {
                    const ct_var = can.ModuleEnv.varFrom(expr_idx);
                    break :blk try self.translateTypeVar(self.env, ct_var);
                };
<<<<<<< HEAD
                var resolved = self.runtime_types.resolveVar(rt_var);
                // If the type is still flex and this is a True/False tag, use Bool
                if (resolved.desc.content == .flex) {
                    const name_text = self.env.getIdent(zero.name);
                    if (std.mem.eql(u8, name_text, "True") or std.mem.eql(u8, name_text, "False")) {
                        rt_var = try self.getCanonicalBoolRuntimeVar();
                        resolved = self.runtime_types.resolveVar(rt_var);
                    }
                }
                if (resolved.desc.content != .structure or resolved.desc.content.structure != .tag_union) {
                    @panic("e_zero_argument_tag: expected tag_union structure type");
=======
                const resolved = self.runtime_types.resolveVar(rt_var);
                if (resolved.desc.content != .structure or resolved.desc.content.structure != .tag_union) {
                    self.triggerCrash("DEBUG: e_zero_argument_tag not tag union", false, roc_ops);
                    return error.Crash;
>>>>>>> 721ad1d2
                }
                const tu = resolved.desc.content.structure.tag_union;
                const tags = self.runtime_types.getTagsSlice(tu.tags);
                // Find index by name
                var tag_index: usize = 0;
                var found = false;
                const name_text = self.env.getIdent(zero.name);
                var i: usize = 0;
                while (i < tags.len) : (i += 1) {
                    // Use runtime_layout_store.env to look up tag names since that's where
                    // the runtime type tag idents are stored (after translation)
                    const tag_name_in_rt = self.runtime_layout_store.env.getIdent(tags.items(.name)[i]);
                    if (std.mem.eql(u8, tag_name_in_rt, name_text)) {
                        tag_index = i;
                        found = true;
                        break;
                    }
                }
                if (!found) {
                    const msg = try std.fmt.allocPrint(self.allocator, "Invalid tag `{s}`", .{name_text});
                    self.triggerCrash(msg, true, roc_ops);
                    return error.Crash;
                }
                const layout_val = try self.getRuntimeLayout(rt_var);
                // If layout is scalar (int), write discriminant directly
                if (layout_val.tag == .scalar) {
                    var out = try self.pushRaw(layout_val, 0);
                    if (layout_val.data.scalar.tag == .int) {
                        out.is_initialized = false;
                        try out.setInt(@intCast(tag_index));
                        out.is_initialized = true;
                        out.rt_var = rt_var; // Set rt_var for proper rendering
                        return out;
                    }
<<<<<<< HEAD
                    @panic("e_zero_argument_tag: scalar layout is not int");
=======
                    self.triggerCrash("DEBUG: e_zero_argument_tag scalar not int", false, roc_ops);
                    return error.Crash;
>>>>>>> 721ad1d2
                } else if (layout_val.tag == .record) {
                    // Record { tag: Discriminant, payload: ZST }
                    var dest = try self.pushRaw(layout_val, 0);
                    var acc = try dest.asRecord(&self.runtime_layout_store);
<<<<<<< HEAD
                    const tag_idx = acc.findFieldIndex(self.env, "tag") orelse @panic("e_zero_argument_tag: record has no 'tag' field");
=======
                    const tag_idx = acc.findFieldIndex(self.env, "tag") orelse {
                        self.triggerCrash("DEBUG: e_zero_argument_tag tag field not found", false, roc_ops);
                        return error.Crash;
                    };
>>>>>>> 721ad1d2
                    const tag_field = try acc.getFieldByIndex(tag_idx);
                    // write tag as int
                    if (tag_field.layout.tag == .scalar and tag_field.layout.data.scalar.tag == .int) {
                        var tmp = tag_field;
                        tmp.is_initialized = false;
                        try tmp.setInt(@intCast(tag_index));
<<<<<<< HEAD
                    } else @panic("e_zero_argument_tag: record tag field is not scalar int");
                    dest.rt_var = rt_var; // Set rt_var for proper rendering
=======
                    } else {
                        self.triggerCrash("DEBUG: e_zero_argument_tag tag field not int", false, roc_ops);
                        return error.Crash;
                    }
>>>>>>> 721ad1d2
                    return dest;
                } else if (layout_val.tag == .tuple) {
                    // Tuple (payload, tag) - tag unions are now represented as tuples
                    var dest = try self.pushRaw(layout_val, 0);
                    var acc = try dest.asTuple(&self.runtime_layout_store);
                    // Element 1 is the tag discriminant - getElement takes original index directly
                    const tag_field = try acc.getElement(1);
                    // write tag as int
                    if (tag_field.layout.tag == .scalar and tag_field.layout.data.scalar.tag == .int) {
                        var tmp = tag_field;
                        tmp.is_initialized = false;
                        try tmp.setInt(@intCast(tag_index));
<<<<<<< HEAD
                    } else @panic("e_zero_argument_tag: tuple tag field is not scalar int");
                    dest.rt_var = rt_var; // Set rt_var for proper rendering
                    return dest;
                }
                @panic("e_zero_argument_tag: unexpected layout type");
=======
                    } else {
                        self.triggerCrash("DEBUG: e_zero_argument_tag tuple tag not int", false, roc_ops);
                        return error.Crash;
                    }
                    return dest;
                }
                self.triggerCrash("DEBUG: e_zero_argument_tag layout not implemented", false, roc_ops);
                return error.Crash;
>>>>>>> 721ad1d2
            },
            .e_tag => |tag| {
                // Construct a tag union value with payloads
                var rt_var = expected_rt_var orelse blk: {
                    const ct_var = can.ModuleEnv.varFrom(expr_idx);
                    break :blk try self.translateTypeVar(self.env, ct_var);
                };
                // Unwrap nominal types and aliases to get the base tag union
<<<<<<< HEAD
                var resolved = self.resolveBaseVar(rt_var);
                // If the type is still flex and this is a True/False tag, use Bool
                if (resolved.desc.content == .flex) {
                    const name_text = self.env.getIdent(tag.name);
                    if (std.mem.eql(u8, name_text, "True") or std.mem.eql(u8, name_text, "False")) {
                        rt_var = try self.getCanonicalBoolRuntimeVar();
                        resolved = self.resolveBaseVar(rt_var);
                    }
                }
                if (resolved.desc.content != .structure or resolved.desc.content.structure != .tag_union) {
                    @panic("e_tag: expected tag_union structure type");
=======
                const resolved = self.resolveBaseVar(rt_var);
                if (resolved.desc.content != .structure or resolved.desc.content.structure != .tag_union) {
                    self.triggerCrash("DEBUG: e_tag not tag union", false, roc_ops);
                    return error.Crash;
>>>>>>> 721ad1d2
                }
                const name_text = self.env.getIdent(tag.name);
                var tag_list = std.array_list.AlignedManaged(types.Tag, null).init(self.allocator);
                defer tag_list.deinit();
                try self.appendUnionTags(rt_var, &tag_list);
                var tag_index: usize = 0;
                var found = false;
                for (tag_list.items, 0..) |tag_info, i| {
                    // Use runtime_layout_store.env to look up tag names since that's where
                    // the runtime type tag idents are stored (after translation)
                    const tag_name_in_rt = self.runtime_layout_store.env.getIdent(tag_info.name);
                    if (std.mem.eql(u8, tag_name_in_rt, name_text)) {
                        tag_index = i;
                        found = true;
                        break;
                    }
                }
                if (!found) {
                    const msg = try std.fmt.allocPrint(self.allocator, "Invalid tag `{s}`", .{name_text});
                    self.triggerCrash(msg, true, roc_ops);
                    return error.Crash;
                }

                const layout_val = try self.getRuntimeLayout(rt_var);

                if (layout_val.tag == .scalar) {
                    // No payload union
                    var out = try self.pushRaw(layout_val, 0);
                    if (layout_val.data.scalar.tag == .int) {
                        out.is_initialized = false;
                        try out.setInt(@intCast(tag_index));
                        out.is_initialized = true;
                        out.rt_var = rt_var; // Set rt_var for proper rendering
                        return out;
                    }
<<<<<<< HEAD
                    @panic("e_tag: scalar layout is not int");
=======
                    self.triggerCrash("DEBUG: e_tag scalar not int", false, roc_ops);
                    return error.Crash;
>>>>>>> 721ad1d2
                } else if (layout_val.tag == .record) {
                    // Has payload: record { tag, payload }
                    var dest = try self.pushRaw(layout_val, 0);
                    var acc = try dest.asRecord(&self.runtime_layout_store);
<<<<<<< HEAD
                    const tag_field_idx = acc.findFieldIndex(self.env, "tag") orelse @panic("e_tag: record has no 'tag' field");
                    const payload_field_idx = acc.findFieldIndex(self.env, "payload") orelse @panic("e_tag: record has no 'payload' field");
=======
                    const tag_field_idx = acc.findFieldIndex(self.env, "tag") orelse {
                        self.triggerCrash("DEBUG: e_tag tag field not found", false, roc_ops);
                        return error.Crash;
                    };
                    const payload_field_idx = acc.findFieldIndex(self.env, "payload") orelse {
                        self.triggerCrash("DEBUG: e_tag payload field not found", false, roc_ops);
                        return error.Crash;
                    };
>>>>>>> 721ad1d2
                    // write tag discriminant
                    const tag_field = try acc.getFieldByIndex(tag_field_idx);
                    if (tag_field.layout.tag == .scalar and tag_field.layout.data.scalar.tag == .int) {
                        var tmp = tag_field;
                        tmp.is_initialized = false;
                        try tmp.setInt(@intCast(tag_index));
<<<<<<< HEAD
                    } else @panic("e_tag: record tag field is not scalar int");
=======
                    } else {
                        self.triggerCrash("DEBUG: e_tag tag field not int", false, roc_ops);
                        return error.Crash;
                    }
>>>>>>> 721ad1d2

                    const args_exprs = self.env.store.sliceExpr(tag.args);
                    const arg_vars_range = tag_list.items[tag_index].args;
                    const arg_rt_vars = self.runtime_types.sliceVars(arg_vars_range);
                    if (args_exprs.len != arg_rt_vars.len) return error.TypeMismatch;
                    const payload_field = try acc.getFieldByIndex(payload_field_idx);

                    if (payload_field.ptr) |payload_ptr| {
                        const payload_bytes_len = self.runtime_layout_store.layoutSize(payload_field.layout);
                        if (payload_bytes_len > 0) {
                            const bytes = @as([*]u8, @ptrCast(payload_ptr))[0..payload_bytes_len];
                            @memset(bytes, 0);
                        }
                    }

                    if (args_exprs.len == 0) {
                        dest.rt_var = rt_var;
                        return dest;
                    } else if (args_exprs.len == 1) {
                        const arg_rt_var = arg_rt_vars[0];
                        const arg_val = try self.evalExprMinimal(args_exprs[0], roc_ops, arg_rt_var);
                        defer arg_val.decref(&self.runtime_layout_store, roc_ops);
                        if (payload_field.ptr) |payload_ptr| {
                            try arg_val.copyToPtr(&self.runtime_layout_store, payload_ptr, roc_ops);
                        }
                        dest.rt_var = rt_var;
                        return dest;
                    } else {
                        const arg_count = args_exprs.len;
                        var elem_layouts = try self.allocator.alloc(Layout, arg_count);
                        defer self.allocator.free(elem_layouts);
                        var elem_values = try self.allocator.alloc(StackValue, arg_count);
                        defer {
                            for (elem_values[0..arg_count]) |val| {
                                val.decref(&self.runtime_layout_store, roc_ops);
                            }
                            self.allocator.free(elem_values);
                        }

                        var j: usize = 0;
                        while (j < arg_count) : (j += 1) {
                            const arg_rt_var = arg_rt_vars[j];
                            const val = try self.evalExprMinimal(args_exprs[j], roc_ops, arg_rt_var);
                            elem_values[j] = val;
                            // Use actual value layout, not type system layout, to avoid mismatch
                            elem_layouts[j] = val.layout;
                        }

                        const tuple_layout_idx = try self.runtime_layout_store.putTuple(elem_layouts);
                        const tuple_layout = self.runtime_layout_store.getLayout(tuple_layout_idx);

                        if (payload_field.ptr) |payload_ptr| {
                            var tuple_dest = StackValue{ .layout = tuple_layout, .ptr = payload_ptr, .is_initialized = true };
                            var tup_acc = try tuple_dest.asTuple(&self.runtime_layout_store);
                            j = 0;
                            while (j < elem_values.len) : (j += 1) {
                                try tup_acc.setElement(j, elem_values[j], roc_ops);
                            }
                        }

                        dest.rt_var = rt_var;
                        return dest;
                    }
                } else if (layout_val.tag == .tuple) {
                    // Tuple (payload, tag) - tag unions now represented as tuples
                    var dest = try self.pushRaw(layout_val, 0);
                    var acc = try dest.asTuple(&self.runtime_layout_store);

                    // Element 0 is payload, Element 1 is tag discriminant
                    // getElement takes original index directly - it does the mapping internally

                    // Write tag discriminant (element 1)
                    const tag_field = try acc.getElement(1);
                    if (tag_field.layout.tag == .scalar and tag_field.layout.data.scalar.tag == .int) {
                        var tmp = tag_field;
                        tmp.is_initialized = false;
                        try tmp.setInt(@intCast(tag_index));
<<<<<<< HEAD
                    } else @panic("e_tag: tuple tag field is not scalar int");
=======
                    } else {
                        self.triggerCrash("DEBUG: e_tag (nullable) tag field not int", false, roc_ops);
                        return error.Crash;
                    }
>>>>>>> 721ad1d2

                    const args_exprs = self.env.store.sliceExpr(tag.args);
                    const arg_vars_range = tag_list.items[tag_index].args;
                    const arg_rt_vars = self.runtime_types.sliceVars(arg_vars_range);
                    if (args_exprs.len != arg_rt_vars.len) return error.TypeMismatch;
                    const payload_field = try acc.getElement(0);

                    if (payload_field.ptr) |payload_ptr| {
                        const payload_bytes_len = self.runtime_layout_store.layoutSize(payload_field.layout);
                        if (payload_bytes_len > 0) {
                            const bytes = @as([*]u8, @ptrCast(payload_ptr))[0..payload_bytes_len];
                            @memset(bytes, 0);
                        }
                    }

                    if (args_exprs.len == 0) {
                        dest.rt_var = rt_var;
                        return dest;
                    } else if (args_exprs.len == 1) {
                        const arg_rt_var = arg_rt_vars[0];
                        const arg_val = try self.evalExprMinimal(args_exprs[0], roc_ops, arg_rt_var);
                        defer arg_val.decref(&self.runtime_layout_store, roc_ops);

                        // The tuple layout may be wrong (too small) for the actual argument.
                        // Create a properly-sized result using the argument's actual layout.
                        const arg_size = self.runtime_layout_store.layoutSize(arg_val.layout);
                        const payload_size = self.runtime_layout_store.layoutSize(payload_field.layout);

                        // Check if layout differs (size or list element type mismatch)
                        // For lists, the size is the same but element layout may differ
                        const layouts_differ = arg_size > payload_size or !layoutsEqual(arg_val.layout, payload_field.layout);

                        if (layouts_differ) {
                            // The tuple layout differs - create a new properly-typed tuple
                            // with (payload, tag) elements using the actual argument layout
                            var elem_layouts_fixed = [2]Layout{ arg_val.layout, tag_field.layout };
                            const proper_tuple_idx = try self.runtime_layout_store.putTuple(&elem_layouts_fixed);
                            const proper_tuple_layout = self.runtime_layout_store.getLayout(proper_tuple_idx);
                            var proper_dest = try self.pushRaw(proper_tuple_layout, 0);
                            var proper_acc = try proper_dest.asTuple(&self.runtime_layout_store);

                            // Write tag discriminant to the proper location (element 1)
                            const proper_tag_field = try proper_acc.getElement(1);
                            if (proper_tag_field.layout.tag == .scalar and proper_tag_field.layout.data.scalar.tag == .int) {
                                var tmp = proper_tag_field;
                                tmp.is_initialized = false;
                                try tmp.setInt(@intCast(tag_index));
                            }

                            // Write payload to the proper location (element 0)
                            const proper_payload_field = try proper_acc.getElement(0);
                            if (proper_payload_field.ptr) |payload_ptr| {
                                try arg_val.copyToPtr(&self.runtime_layout_store, payload_ptr, roc_ops);
                            }

                            proper_dest.rt_var = rt_var;
                            return proper_dest;
                        }

                        // Normal case: sizes and layouts match, use original destination
                        if (payload_field.ptr) |payload_ptr| {
                            try arg_val.copyToPtr(&self.runtime_layout_store, payload_ptr, roc_ops);
                        }
                        dest.rt_var = rt_var;
                        return dest;
                    } else {
                        const arg_count = args_exprs.len;
                        var elem_layouts = try self.allocator.alloc(Layout, arg_count);
                        defer self.allocator.free(elem_layouts);
                        var elem_values = try self.allocator.alloc(StackValue, arg_count);
                        defer {
                            for (elem_values[0..arg_count]) |val| {
                                val.decref(&self.runtime_layout_store, roc_ops);
                            }
                            self.allocator.free(elem_values);
                        }

                        var j: usize = 0;
                        while (j < arg_count) : (j += 1) {
                            const arg_rt_var = arg_rt_vars[j];
                            const val = try self.evalExprMinimal(args_exprs[j], roc_ops, arg_rt_var);
                            elem_values[j] = val;
                            // Use actual value layout, not type system layout, to avoid mismatch
                            // (e.g., List(Dec) actual vs List(generic_num) from type system)
                            elem_layouts[j] = val.layout;
                        }

                        const tuple_layout_idx = try self.runtime_layout_store.putTuple(elem_layouts);
                        const tuple_layout = self.runtime_layout_store.getLayout(tuple_layout_idx);

                        if (payload_field.ptr) |payload_ptr| {
                            var tuple_dest = StackValue{ .layout = tuple_layout, .ptr = payload_ptr, .is_initialized = true };
                            var tup_acc = try tuple_dest.asTuple(&self.runtime_layout_store);
                            j = 0;
                            while (j < elem_values.len) : (j += 1) {
                                try tup_acc.setElement(j, elem_values[j], roc_ops);
                            }
                        }

                        // Check if the payload layout differs from what dest expects
                        // If so, create a new outer tuple with the correct layout
                        const layouts_differ = !layoutsEqual(tuple_layout, payload_field.layout);
                        if (layouts_differ) {
                            // Create properly-typed outer tuple (payload, tag)
                            var outer_elem_layouts = [2]Layout{ tuple_layout, tag_field.layout };
                            const proper_outer_idx = try self.runtime_layout_store.putTuple(&outer_elem_layouts);
                            const proper_outer_layout = self.runtime_layout_store.getLayout(proper_outer_idx);
                            var proper_dest = try self.pushRaw(proper_outer_layout, 0);
                            var proper_acc = try proper_dest.asTuple(&self.runtime_layout_store);

                            // Write tag discriminant
                            const proper_tag_field = try proper_acc.getElement(1);
                            if (proper_tag_field.layout.tag == .scalar and proper_tag_field.layout.data.scalar.tag == .int) {
                                var tmp = proper_tag_field;
                                tmp.is_initialized = false;
                                try tmp.setInt(@intCast(tag_index));
                            }

                            // Copy payload tuple data
                            const proper_payload_field = try proper_acc.getElement(0);
                            if (proper_payload_field.ptr) |proper_payload_ptr| {
                                // Copy the tuple data we already wrote
                                const payload_size = self.runtime_layout_store.layoutSize(tuple_layout);
                                const src_bytes = @as([*]const u8, @ptrCast(payload_field.ptr.?))[0..payload_size];
                                const dst_bytes = @as([*]u8, @ptrCast(proper_payload_ptr))[0..payload_size];
                                @memcpy(dst_bytes, src_bytes);
                            }

                            proper_dest.rt_var = rt_var;
                            return proper_dest;
                        }

                        dest.rt_var = rt_var;
                        return dest;
                    }
                }
<<<<<<< HEAD
                @panic("e_tag: unexpected layout type");
=======
                self.triggerCrash("DEBUG: e_tag layout not implemented", false, roc_ops);
                return error.Crash;
>>>>>>> 721ad1d2
            },
            .e_match => |m| {
                // Evaluate scrutinee once and protect from stack corruption
                // Use pushCopy to allocate a new stack location for the scrutinee header,
                // preventing it from being corrupted by pattern match bindings
                const scrutinee_temp = try self.evalExprMinimal(m.cond, roc_ops, null);
                const scrutinee = try self.pushCopy(scrutinee_temp, roc_ops);
                // Decref the original since pushCopy increfd the underlying data.
                // The copy now owns the reference, and we're transferring ownership.
                scrutinee_temp.decref(&self.runtime_layout_store, roc_ops);
                defer scrutinee.decref(&self.runtime_layout_store, roc_ops);

                const scrutinee_ct_var = can.ModuleEnv.varFrom(m.cond);
                const scrutinee_rt_var = try self.translateTypeVar(self.env, scrutinee_ct_var);
                const match_result_ct_var = can.ModuleEnv.varFrom(expr_idx);
                const match_result_rt_var = try self.translateTypeVar(self.env, match_result_ct_var);
                // Iterate branches and find first matching pattern set
                const branches = self.env.store.matchBranchSlice(m.branches);
                for (branches) |br_idx| {
                    const br = self.env.store.getMatchBranch(br_idx);
                    const patterns = self.env.store.sliceMatchBranchPatterns(br.patterns);
                    var temp_binds = try std.array_list.AlignedManaged(Binding, null).initCapacity(self.allocator, 4);
                    defer {
                        self.trimBindingList(&temp_binds, 0, roc_ops);
                        temp_binds.deinit();
                    }

                    for (patterns) |bp_idx| {
                        self.trimBindingList(&temp_binds, 0, roc_ops);
                        if (!try self.patternMatchesBind(self.env.store.getMatchBranchPattern(bp_idx).pattern, scrutinee, scrutinee_rt_var, roc_ops, &temp_binds, @enumFromInt(0))) {
                            self.trimBindingList(&temp_binds, 0, roc_ops);
                            continue;
                        }

                        const start_len = self.bindings.items.len;
                        try self.bindings.appendSlice(temp_binds.items);
                        temp_binds.items.len = 0;

                        var guard_pass = true;
                        if (br.guard) |guard_idx| {
                            const guard_ct_var = can.ModuleEnv.varFrom(guard_idx);
                            const guard_rt_var = try self.translateTypeVar(self.env, guard_ct_var);
                            const guard_val = try self.evalExprMinimal(guard_idx, roc_ops, guard_rt_var);
                            defer guard_val.decref(&self.runtime_layout_store, roc_ops);
                            guard_pass = boolValueEquals(true, guard_val);
                        }

                        if (!guard_pass) {
                            self.trimBindingList(&self.bindings, start_len, roc_ops);
                            continue;
                        }

                        const result = try self.evalExprMinimal(br.value, roc_ops, match_result_rt_var);
                        self.trimBindingList(&self.bindings, start_len, roc_ops);
                        return result;
                    }
                }
                self.triggerCrash("non-exhaustive match", false, roc_ops);
                return error.Crash;
            },
            .e_crash => |crash_expr| {
                const msg = self.env.getString(crash_expr.msg);
                self.triggerCrash(msg, false, roc_ops);
                return error.Crash;
            },
            .e_expect => |expect_expr| {
                const bool_rt_var = try self.getCanonicalBoolRuntimeVar();
                const cond_val = try self.evalExprMinimal(expect_expr.body, roc_ops, bool_rt_var);
                const succeeded = boolValueEquals(true, cond_val);
                if (succeeded) {
                    const ct_var = can.ModuleEnv.varFrom(expr_idx);
                    const rt_var = try self.translateTypeVar(self.env, ct_var);
                    const layout_val = try self.getRuntimeLayout(rt_var);
                    return try self.pushRaw(layout_val, 0);
                }
                try self.handleExpectFailure(expect_expr.body, roc_ops);
                return error.Crash;
            },
            .e_dbg => |dbg_expr| {
                const inner_ct_var = can.ModuleEnv.varFrom(dbg_expr.expr);
                const inner_rt_var = try self.translateTypeVar(self.env, inner_ct_var);
                const value = try self.evalExprMinimal(dbg_expr.expr, roc_ops, inner_rt_var);
                const rendered = try self.renderValueRocWithType(value, inner_rt_var);
                defer self.allocator.free(rendered);
                roc_ops.dbg(rendered);
                return value;
            },
            // no tag handling in minimal evaluator
            .e_lambda => |lam| {
                // Build a closure value with empty captures using the runtime layout for the lambda's type
                // Use provided expected_rt_var if available (for cross-module instantiated functions),
                // otherwise translate from compile-time types
                const rt_var = if (expected_rt_var) |provided_var|
                    provided_var
                else blk: {
                    const ct_var = can.ModuleEnv.varFrom(expr_idx);
                    break :blk try self.translateTypeVar(self.env, ct_var);
                };
                const closure_layout = try self.getRuntimeLayout(rt_var);
                // Expect a closure layout from type-to-layout translation
<<<<<<< HEAD
                if (closure_layout.tag != .closure) @panic("e_lambda: expected closure layout");
=======
                if (closure_layout.tag != .closure) {
                    // Debug: print what type we got instead
                    const resolved = self.runtime_types.resolveVar(rt_var);
                    const ct_var_debug = can.ModuleEnv.varFrom(expr_idx);
                    const ct_resolved = self.env.types.resolveVar(ct_var_debug);
                    // Build a message with the expression index
                    var msg_buf: [256]u8 = undefined;
                    const expr_idx_int = @intFromEnum(expr_idx);
                    const types_len = self.env.types.len();
                    const msg = switch (ct_resolved.desc.content) {
                        .flex => std.fmt.bufPrint(&msg_buf, "e_lambda: type is FLEX, expr_idx={}, types.len={}", .{ expr_idx_int, types_len }) catch "e_lambda: FLEX",
                        .rigid => std.fmt.bufPrint(&msg_buf, "e_lambda: type is RIGID, expr_idx={}, types.len={}", .{ expr_idx_int, types_len }) catch "e_lambda: RIGID",
                        .structure => |s| switch (s) {
                            .fn_pure => "e_lambda: type is fn_pure (should work!)",
                            .fn_effectful => "e_lambda: type is fn_effectful (should work!)",
                            .fn_unbound => "e_lambda: type is fn_unbound",
                            else => std.fmt.bufPrint(&msg_buf, "e_lambda: type is structure, expr_idx={}, types.len={}", .{ expr_idx_int, types_len }) catch "e_lambda: structure",
                        },
                        .alias => "e_lambda: type is alias",
                        .recursion_var => "e_lambda: type is recursion_var",
                        .err => std.fmt.bufPrint(&msg_buf, "e_lambda: type is ERROR, expr_idx={}, types.len={}", .{ expr_idx_int, types_len }) catch "e_lambda: ERROR",
                    };
                    _ = resolved;
                    self.triggerCrash(msg, false, roc_ops);
                    return error.Crash;
                }
>>>>>>> 721ad1d2
                const value = try self.pushRaw(closure_layout, 0);
                self.registerDefValue(expr_idx, value);
                // Initialize the closure header
                if (value.ptr) |ptr| {
                    const header: *layout.Closure = @ptrCast(@alignCast(ptr));
                    header.* = .{
                        .body_idx = lam.body,
                        .params = lam.args,
                        .captures_pattern_idx = @enumFromInt(@as(u32, 0)), // no captures in minimal path
                        .captures_layout_idx = closure_layout.data.closure.captures_layout_idx,
                        .lambda_expr_idx = expr_idx,
                        .source_env = self.env,
                    };
                }
                return value;
            },
            .e_anno_only => |_| {
                // This represents a value that only has a type annotation, no implementation.
                // Crash immediately when accessed or called, regardless of type.
                self.triggerCrash("This value has no implementation. It is only a type annotation for now.", false, roc_ops);
                return error.Crash;
            },
            .e_low_level_lambda => |lam| {
                // Build a closure for a low-level builtin function
                // Use provided expected_rt_var if available (for cross-module instantiated functions),
                // otherwise translate from compile-time types
                const rt_var = if (expected_rt_var) |provided_var|
                    provided_var
                else blk: {
                    const ct_var = can.ModuleEnv.varFrom(expr_idx);
                    break :blk try self.translateTypeVar(self.env, ct_var);
                };
                const closure_layout = try self.getRuntimeLayout(rt_var);
                const value = try self.pushRaw(closure_layout, 0);
                self.registerDefValue(expr_idx, value);

                if (value.ptr) |ptr| {
                    const header: *layout.Closure = @ptrCast(@alignCast(ptr));
                    header.* = .{
                        .body_idx = lam.body,
                        .params = lam.args,
                        .captures_pattern_idx = @enumFromInt(@as(u32, 0)),
                        .captures_layout_idx = closure_layout.data.closure.captures_layout_idx,
                        .lambda_expr_idx = expr_idx,
                        .source_env = self.env,
                    };
                }
                return value;
            },
            .e_hosted_lambda => |hosted| {
                // Build a closure for a hosted function that will dispatch to the host via RocOps
                // We MUST create a closure layout manually since the type might be flex/unknown

                // Manually create a closure layout instead of using getRuntimeLayout
                // because hosted functions might have flex types
                const closure_layout = Layout{
                    .tag = .closure,
                    .data = .{
                        .closure = .{
                            .captures_layout_idx = @enumFromInt(0), // No captures for hosted functions
                        },
                    },
                };
                const value = try self.pushRaw(closure_layout, 0);
                self.registerDefValue(expr_idx, value);

                if (value.ptr) |ptr| {
                    const header: *layout.Closure = @ptrCast(@alignCast(ptr));
                    header.* = .{
                        .body_idx = hosted.body,
                        .params = hosted.args,
                        .captures_pattern_idx = @enumFromInt(@as(u32, 0)),
                        .captures_layout_idx = closure_layout.data.closure.captures_layout_idx,
                        .lambda_expr_idx = expr_idx,
                        .source_env = self.env,
                    };
                }
                return value;
            },
            .e_closure => |cls| {
                // Build a closure value with concrete captures. The closure references a lambda.
                const lam_expr = self.env.store.getExpr(cls.lambda_idx);
<<<<<<< HEAD
                if (lam_expr != .e_lambda) @panic("e_closure: lambda_idx does not point to e_lambda");
=======
                if (lam_expr != .e_lambda) {
                    self.triggerCrash("DEBUG: e_closure expr not lambda", false, roc_ops);
                    return error.Crash;
                }
>>>>>>> 721ad1d2
                const lam = lam_expr.e_lambda;

                // Collect capture layouts and names from current bindings
                const caps = self.env.store.sliceCaptures(cls.captures);
                var field_layouts = try self.allocator.alloc(Layout, caps.len);
                defer self.allocator.free(field_layouts);
                var field_names = try self.allocator.alloc(@import("base").Ident.Idx, caps.len);
                defer self.allocator.free(field_names);

                // Helper: resolve a capture value (from local bindings, active closure captures, or top-level defs)
                const resolveCapture = struct {
                    fn go(self_interp: *Interpreter, cap: can.CIR.Expr.Capture, ops: *RocOps) ?StackValue {
                        // First try local bindings by pattern idx
                        var i: usize = self_interp.bindings.items.len;
                        while (i > 0) {
                            i -= 1;
                            const b = self_interp.bindings.items[i];
                            if (b.pattern_idx == cap.pattern_idx) return b.value;
                        }
                        // Next try ALL active closure captures in reverse order (innermost to outermost)
                        // This is critical for deeply nested lambdas where inner closures need to
                        // capture values from outer closures
                        if (self_interp.active_closures.items.len > 0) {
                            var closure_idx: usize = self_interp.active_closures.items.len;
                            while (closure_idx > 0) {
                                closure_idx -= 1;
                                const cls_val = self_interp.active_closures.items[closure_idx];
                                if (cls_val.layout.tag == .closure and cls_val.ptr != null) {
                                    const captures_layout = self_interp.runtime_layout_store.getLayout(cls_val.layout.data.closure.captures_layout_idx);
                                    const header_sz = @sizeOf(layout.Closure);
                                    const cap_align = captures_layout.alignment(self_interp.runtime_layout_store.targetUsize());
                                    const aligned_off = std.mem.alignForward(usize, header_sz, @intCast(cap_align.toByteUnits()));
                                    const base: [*]u8 = @ptrCast(@alignCast(cls_val.ptr.?));
                                    const rec_ptr: *anyopaque = @ptrCast(base + aligned_off);
                                    const rec_val = StackValue{ .layout = captures_layout, .ptr = rec_ptr, .is_initialized = true };
                                    var rec_acc = (rec_val.asRecord(&self_interp.runtime_layout_store)) catch continue;
                                    const name_text = self_interp.env.getIdent(cap.name);
                                    if (rec_acc.findFieldIndex(self_interp.env, name_text)) |fidx| {
                                        if (rec_acc.getFieldByIndex(fidx) catch null) |field_val| {
                                            return field_val;
                                        }
                                    }
                                }
                            }
                        }
                        // Finally try top-level defs by pattern idx
                        const all_defs = self_interp.env.store.sliceDefs(self_interp.env.all_defs);
                        for (all_defs) |def_idx| {
                            const def = self_interp.env.store.getDef(def_idx);
                            if (def.pattern == cap.pattern_idx) {
                                var k: usize = self_interp.def_stack.items.len;
                                while (k > 0) {
                                    k -= 1;
                                    const entry = self_interp.def_stack.items[k];
                                    if (entry.pattern_idx == cap.pattern_idx) {
                                        if (entry.value) |val| {
                                            return val;
                                        }
                                    }
                                }
                                // Found the def! Evaluate it to get the captured value
                                const new_entry = DefInProgress{
                                    .pattern_idx = def.pattern,
                                    .expr_idx = def.expr,
                                    .value = null,
                                };
                                self_interp.def_stack.append(new_entry) catch return null;
                                defer _ = self_interp.def_stack.pop();
                                return self_interp.evalMinimal(def.expr, ops) catch null;
                            }
                        }
                        return null;
                    }
                }.go;

                for (caps, 0..) |cap_idx, i| {
                    const cap = self.env.store.getCapture(cap_idx);
                    // Translate ident from current env to runtime layout store's env
                    // This is necessary for cross-module closures (e.g., builtin functions)
                    const name_text = self.env.getIdent(cap.name);
                    field_names[i] = try self.runtime_layout_store.env.insertIdent(base_pkg.Ident.for_text(name_text));
                    const cap_ct_var = can.ModuleEnv.varFrom(cap.pattern_idx);
                    const cap_rt_var = try self.translateTypeVar(self.env, cap_ct_var);
                    field_layouts[i] = try self.getRuntimeLayout(cap_rt_var);
                }

                const captures_layout_idx = try self.runtime_layout_store.putRecord(self.runtime_layout_store.env, field_layouts, field_names);
                const captures_layout = self.runtime_layout_store.getLayout(captures_layout_idx);
                const closure_layout = Layout.closure(captures_layout_idx);
                const value = try self.pushRaw(closure_layout, 0);
                self.registerDefValue(expr_idx, value);

                // Initialize header
                if (value.ptr) |ptr| {
                    const header: *layout.Closure = @ptrCast(@alignCast(ptr));
                    header.* = .{
                        .body_idx = lam.body,
                        .params = lam.args,
                        .captures_pattern_idx = @enumFromInt(@as(u32, 0)), // not used in minimal path
                        .captures_layout_idx = captures_layout_idx,
                        // Store e_closure expr_idx (not inner e_lambda) so has_real_captures check works in e_lookup_local
                        .lambda_expr_idx = expr_idx,
                        .source_env = self.env,
                    };
                    // Copy captures into record area following header (aligned)
                    const header_size = @sizeOf(layout.Closure);
                    const cap_align = captures_layout.alignment(self.runtime_layout_store.targetUsize());
                    const aligned_off = std.mem.alignForward(usize, header_size, @intCast(cap_align.toByteUnits()));
                    const base: [*]u8 = @ptrCast(@alignCast(ptr));
                    const rec_ptr: *anyopaque = @ptrCast(base + aligned_off);
                    const rec_val = StackValue{ .layout = captures_layout, .ptr = rec_ptr, .is_initialized = true };
                    var accessor = try rec_val.asRecord(&self.runtime_layout_store);
                    for (caps) |cap_idx2| {
                        const cap2 = self.env.store.getCapture(cap_idx2);
<<<<<<< HEAD
                        const cap_val2 = resolveCapture(self, cap2, roc_ops) orelse @panic("e_closure: failed to resolve capture value");
                        const idx_opt = accessor.findFieldIndex(self.env, self.env.getIdent(cap2.name)) orelse @panic("e_closure: capture field not found in record");
=======
                        const cap_val2 = resolveCapture(self, cap2, roc_ops) orelse {
                            return error.NotImplemented;
                        };
                        const idx_opt = accessor.findFieldIndex(self.env, self.env.getIdent(cap2.name)) orelse {
                            return error.NotImplemented;
                        };
>>>>>>> 721ad1d2
                        try accessor.setFieldByIndex(idx_opt, cap_val2, roc_ops);
                    }
                }
                return value;
            },
            .e_call => |call| {
                const all = self.env.store.sliceExpr(call.args);
                const func_idx = call.func;
                const arg_indices = all[0..];

                // Check if the function is an anno-only lookup that will crash
                // If so, skip type translation and crash immediately
                const func_expr_for_anno_check = self.env.store.getExpr(func_idx);
                if (func_expr_for_anno_check == .e_lookup_local) {
                    const lookup = func_expr_for_anno_check.e_lookup_local;
                    const all_defs = self.env.store.sliceDefs(self.env.all_defs);
                    for (all_defs) |def_idx| {
                        const def = self.env.store.getDef(def_idx);
                        if (def.pattern == lookup.pattern_idx) {
                            const def_expr = self.env.store.getExpr(def.expr);
                            if (def_expr == .e_anno_only) {
                                // Calling an anno-only function - crash immediately
                                const msg = "This function has only a type annotation - no implementation was provided";
                                const crashed = RocCrashed{
                                    .utf8_bytes = @ptrCast(@constCast(msg.ptr)),
                                    .len = msg.len,
                                };
                                roc_ops.roc_crashed(&crashed, roc_ops.env);
                                return error.Crash;
                            }
                        }
                    }
                }

                // Runtime unification for call: constrain return type from arg types
                const func_expr = self.env.store.getExpr(func_idx);
                const func_ct_var = can.ModuleEnv.varFrom(func_idx);
                const func_rt_var_orig = try self.translateTypeVar(self.env, func_ct_var);

                // Only instantiate if we have an actual function type (not a flex variable)
                // This is needed for cross-module calls with rigid type parameters
                const func_rt_orig_resolved = self.runtime_types.resolveVar(func_rt_var_orig);
                const should_instantiate = func_rt_orig_resolved.desc.content == .structure and
                    (func_rt_orig_resolved.desc.content.structure == .fn_pure or
                        func_rt_orig_resolved.desc.content.structure == .fn_effectful or
                        func_rt_orig_resolved.desc.content.structure == .fn_unbound);

                var subst_map = std.AutoHashMap(types.Var, types.Var).init(self.allocator);
                defer subst_map.deinit();
                const func_rt_var = if (should_instantiate)
                    try self.instantiateType(func_rt_var_orig, &subst_map)
                else
                    func_rt_var_orig;

                // Save current rigid substitution context and merge in the new substitutions (only if we instantiated)
                // This will be used during function body evaluation
                const saved_subst = if (should_instantiate) try self.rigid_subst.clone() else null;
                defer {
                    if (saved_subst) |saved| {
                        // Restore the previous substitution context after the call
                        self.rigid_subst.deinit();
                        self.rigid_subst = saved;
                    }
                }

                if (should_instantiate) {
                    var subst_iter = subst_map.iterator();
                    while (subst_iter.next()) |entry| {
                        try self.rigid_subst.put(entry.key_ptr.*, entry.value_ptr.*);
                    }

                    // Clear the layout cache so layouts are recomputed with substitutions
                    @memset(self.var_to_layout_slot.items, 0);
                }

                var arg_rt_buf = try self.allocator.alloc(types.Var, arg_indices.len);
                defer self.allocator.free(arg_rt_buf);
                var i: usize = 0;
                while (i < arg_indices.len) : (i += 1) {
                    const arg_ct_var = can.ModuleEnv.varFrom(arg_indices[i]);
                    const arg_rt_var = try self.translateTypeVar(self.env, arg_ct_var);

                    // Apply substitution if this argument is a rigid variable that was instantiated
                    if (should_instantiate) {
                        const arg_resolved = self.runtime_types.resolveVar(arg_rt_var);
                        if (arg_resolved.desc.content == .rigid) {
                            if (self.rigid_subst.get(arg_resolved.var_)) |substituted_arg| {
                                arg_rt_buf[i] = substituted_arg;
                            } else {
                                arg_rt_buf[i] = arg_rt_var;
                            }
                        } else {
                            arg_rt_buf[i] = arg_rt_var;
                        }
                    } else {
                        arg_rt_buf[i] = arg_rt_var;
                    }
                }

                // Check if this is an error expression that shouldn't be called
                // These should return TypeMismatch immediately
                if (func_expr == .e_runtime_error or func_expr == .e_anno_only or func_expr == .e_crash) {
                    return error.TypeMismatch;
                }

                // Prepare polymorphic call entry
                // For flex types this may return null if the function type isn't resolved yet
                const poly_entry: ?PolyEntry = self.prepareCallWithFuncVar(0, @intCast(@intFromEnum(func_idx)), func_rt_var, arg_rt_buf) catch |err| blk: {
                    // If we got TypeMismatch from prepareCallWithFuncVar, allow null
                    // The function value will be evaluated and closures will be handled
                    if (err == error.TypeMismatch) {
                        break :blk null;
                    }
                    break :blk null;
                };
                // Get call expression's return type for low-level builtins
                const call_ret_ct_var = can.ModuleEnv.varFrom(expr_idx);
                const call_ret_rt_var = try self.translateTypeVar(self.env, call_ret_ct_var);

                // Unify this call expression's return var with the function's constrained return var
                // Only do this if we have a polymorphic call entry (concrete function type)
                if (poly_entry) |entry| {
                    _ = try unify.unifyWithConf(
                        self.env,
                        self.runtime_types,
                        &self.problems,
                        &self.snapshots,
                        &self.unify_scratch,
                        &self.unify_scratch.occurs_scratch,
                        unify.ModuleEnvLookup{
                            .interpreter_lookup_ctx = @ptrCast(&self.module_envs),
                            .interpreter_lookup_fn = interpreterLookupModuleEnv,
                        },
                        call_ret_rt_var,
                        entry.return_var,
                        unify.Conf{ .ctx = .anon, .constraint_origin_var = null },
                    );
                }

                // Pass the instantiated function type so cross-module generic functions work correctly
                const func_val = try self.evalExprMinimal(func_idx, roc_ops, func_rt_var);

                var arg_values = try self.allocator.alloc(StackValue, arg_indices.len);
                defer self.allocator.free(arg_values);
                var j: usize = 0;
                while (j < arg_indices.len) : (j += 1) {
                    arg_values[j] = try self.evalExprMinimal(arg_indices[j], roc_ops, if (arg_rt_buf.len == 0) null else arg_rt_buf[j]);
                }
                // Support calling closures produced by evaluating expressions (including nested calls)
                if (func_val.layout.tag == .closure) {
                    const header: *const layout.Closure = @ptrCast(@alignCast(func_val.ptr.?));

                    // Switch to the closure's source module for correct expression evaluation
                    const saved_env = self.env;
                    const saved_bindings_len = self.bindings.items.len;
                    self.env = @constCast(header.source_env);
                    defer {
                        self.env = saved_env;
                        self.bindings.shrinkRetainingCapacity(saved_bindings_len);
                    }

                    // Check if this is an annotation-only function (body points to e_anno_only)
                    const body_expr = self.env.store.getExpr(header.body_idx);
                    if (body_expr == .e_anno_only) {
                        self.triggerCrash("This function has no implementation. It is only a type annotation for now.", false, roc_ops);
                        return error.Crash;
                    }

                    // Check if this is a low-level lambda - if so, dispatch to builtin implementation
                    const lambda_expr = self.env.store.getExpr(header.lambda_expr_idx);
                    if (lambda_expr == .e_low_level_lambda) {
                        const low_level = lambda_expr.e_low_level_lambda;
                        const result = try self.callLowLevelBuiltin(low_level.op, arg_values, roc_ops, call_ret_rt_var);

                        // Decref args that aren't consumed by the builtin.
                        // list_concat consumes its input lists (handles refcounting internally),
                        // so we must not decref them again here to avoid double-free.
                        if (low_level.op != .list_concat) {
                            for (arg_values) |arg| {
                                arg.decref(&self.runtime_layout_store, roc_ops);
                            }
                        }

                        return result;
                    }

                    // Check if this is a hosted lambda - if so, dispatch to host function via RocOps
                    if (lambda_expr == .e_hosted_lambda) {
                        const hosted = lambda_expr.e_hosted_lambda;
                        // Get the return type from the hosted function's type annotation
                        // The function type should be stored in the lambda expression's type variable
                        const hosted_lambda_ct_var = can.ModuleEnv.varFrom(header.lambda_expr_idx);
                        const hosted_lambda_rt_var = try self.translateTypeVar(self.env, hosted_lambda_ct_var);
                        const resolved_func = self.runtime_types.resolveVar(hosted_lambda_rt_var);

                        // Extract the return type from the function type
                        const ret_rt_var = if (resolved_func.desc.content.unwrapFunc()) |func| blk: {
                            // Function type has a return type
                            break :blk func.ret;
                        } else call_ret_rt_var;

                        const result = try self.callHostedFunction(hosted.index, arg_values, roc_ops, ret_rt_var);

                        // Decref all args
                        for (arg_values) |arg| {
                            arg.decref(&self.runtime_layout_store, roc_ops);
                        }

                        return result;
                    }

                    const params = self.env.store.slicePatterns(header.params);
                    if (params.len != arg_indices.len) return error.TypeMismatch;
                    // Provide closure context for capture lookup during body eval
                    try self.active_closures.append(func_val);
                    defer _ = self.active_closures.pop();
                    var bind_count: usize = 0;
                    while (bind_count < params.len) : (bind_count += 1) {
                        try self.bindings.append(.{ .pattern_idx = params[bind_count], .value = arg_values[bind_count], .expr_idx = @enumFromInt(0), .source_env = self.env });
                    }
                    defer {
                        var k = params.len;
                        while (k > 0) {
                            k -= 1;
                            if (self.bindings.pop()) |binding| {
                                binding.value.decref(&self.runtime_layout_store, roc_ops);
                            }
                        }
                    }
                    return try self.evalExprMinimal(header.body_idx, roc_ops, call_ret_rt_var);
                }

                // Fallback: direct lambda expression (legacy minimal path)
                // (func_expr was already declared above for external lookup handling)
                if (func_expr == .e_lambda) {
                    const lambda = func_expr.e_lambda;
                    const params = self.env.store.slicePatterns(lambda.args);
                    if (params.len != arg_indices.len) return error.TypeMismatch;
                    var bind_count: usize = 0;
                    while (bind_count < params.len) : (bind_count += 1) {
                        try self.bindings.append(.{ .pattern_idx = params[bind_count], .value = arg_values[bind_count], .expr_idx = @enumFromInt(0), .source_env = self.env });
                    }
                    defer {
                        var k = params.len;
                        while (k > 0) {
                            k -= 1;
                            if (self.bindings.pop()) |binding| {
                                binding.value.decref(&self.runtime_layout_store, roc_ops);
                            }
                        }
                    }
                    return try self.evalExprMinimal(lambda.body, roc_ops, call_ret_rt_var);
                }

<<<<<<< HEAD
                @panic("e_call: func is neither closure nor lambda");
=======
                self.triggerCrash("DEBUG: e_call NotImplemented", false, roc_ops);
                return error.Crash;
>>>>>>> 721ad1d2
            },
            .e_dot_access => |dot_access| {
                const receiver_ct_var = can.ModuleEnv.varFrom(dot_access.receiver);
                const receiver_rt_var = try self.translateTypeVar(self.env, receiver_ct_var);
                var receiver_value = try self.evalExprMinimal(dot_access.receiver, roc_ops, receiver_rt_var);
                defer receiver_value.decref(&self.runtime_layout_store, roc_ops);

                const method_args = dot_access.args;
                const field_name = self.env.getIdent(dot_access.field_name);

                // Field access vs method call
                if (method_args == null) {
                    // This is field access on a record, not a method call
                    if (receiver_value.layout.tag != .record) return error.TypeMismatch;
                    // Records can have zero-sized fields
                    const rec_data = self.runtime_layout_store.getRecordData(receiver_value.layout.data.record.idx);
                    if (rec_data.fields.count == 0) return error.TypeMismatch; // No fields to access
                    var accessor = try receiver_value.asRecord(&self.runtime_layout_store);
                    const field_idx = accessor.findFieldIndex(self.env, field_name) orelse return error.TypeMismatch;
                    const field_value = try accessor.getFieldByIndex(field_idx);
                    return try self.pushCopy(field_value, roc_ops);
                }

                // This is a method call - resolve receiver type for dispatch
                const resolved_receiver = self.resolveBaseVar(receiver_rt_var);

                const arg_count = if (method_args) |span| span.span.len else 0;
                var arg_values: []StackValue = &.{};
                if (arg_count > 0) {
                    arg_values = try self.allocator.alloc(StackValue, arg_count);
                }
                defer if (arg_values.len > 0) self.allocator.free(arg_values);

                if (method_args) |span| {
                    var i: usize = 0;
                    while (i < arg_values.len) : (i += 1) {
                        const arg_expr_idx: can.CIR.Expr.Idx = @enumFromInt(span.span.start + i);
                        const arg_ct_var = can.ModuleEnv.varFrom(arg_expr_idx);
                        const arg_rt_var = try self.translateTypeVar(self.env, arg_ct_var);
                        arg_values[i] = try self.evalExprMinimal(arg_expr_idx, roc_ops, arg_rt_var);
                    }
                }

                const base_content = resolved_receiver.desc.content;
                if (base_content == .structure) {
                    switch (base_content.structure) {
                        .nominal_type => |nominal| {
                            const nominal_name = self.env.getIdent(nominal.ident.ident_idx);

                            // Check if this is Box
                            if (std.mem.eql(u8, nominal_name, "Box")) {
                                if (std.mem.eql(u8, field_name, "box")) {
                                    if (arg_values.len != 1) return error.TypeMismatch;
                                    const result_rt_var = try self.translateTypeVar(self.env, can.ModuleEnv.varFrom(expr_idx));
                                    const result_layout = try self.getRuntimeLayout(result_rt_var);
                                    return try self.makeBoxValueFromLayout(result_layout, arg_values[0], roc_ops);
                                } else if (std.mem.eql(u8, field_name, "unbox")) {
                                    if (arg_values.len != 1) return error.TypeMismatch;
                                    const box_value = arg_values[0];
                                    const result_rt_var = try self.translateTypeVar(self.env, can.ModuleEnv.varFrom(expr_idx));
                                    const result_layout = try self.getRuntimeLayout(result_rt_var);

                                    if (box_value.layout.tag == .box_of_zst) {
                                        var out = try self.pushRaw(result_layout, 0);
                                        out.is_initialized = true;
                                        return out;
                                    }

                                    if (box_value.layout.tag != .box) return error.TypeMismatch;

                                    const elem_layout = self.runtime_layout_store.getLayout(box_value.layout.data.box);
                                    const elem_size = self.runtime_layout_store.layoutSize(elem_layout);
                                    const data_ptr = box_value.boxDataPointer() orelse return error.NullStackPointer;
                                    var payload_ptr_any: ?*anyopaque = null;
                                    if (elem_size > 0) {
                                        payload_ptr_any = @as(*anyopaque, @ptrFromInt(@intFromPtr(data_ptr)));
                                    }

                                    const payload_value = StackValue{
                                        .layout = elem_layout,
                                        .ptr = payload_ptr_any,
                                        .is_initialized = true,
                                    };

                                    if (!std.meta.eql(elem_layout, result_layout)) {
                                        var out = try self.pushRaw(result_layout, 0);
                                        if (self.runtime_layout_store.layoutSize(result_layout) > 0 and out.ptr != null and payload_ptr_any != null) {
                                            try payload_value.copyToPtr(&self.runtime_layout_store, out.ptr.?, roc_ops);
                                        }
                                        out.is_initialized = true;
                                        return out;
                                    }

                                    return try self.pushCopy(payload_value, roc_ops);
                                }
                            }
                        },
                        else => {},
                    }
                }

                // Try static dispatch for nominal types with method constraints
                const method_ident = self.env.common.findIdent(field_name) orelse {
                    return error.MethodNotFound;
                };

                // Find the nominal type's origin module from the receiver type
                var receiver_resolved = self.runtime_types.resolveVar(receiver_rt_var);

                // If the type is still a flex/rigid var, default to Dec
                // (Unsuffixed numeric literals default to Dec in Roc)
                if (receiver_resolved.desc.content == .flex or receiver_resolved.desc.content == .rigid) {
                    const dec_content = try self.mkNumberTypeContentRuntime("Dec");
                    const dec_var = try self.runtime_types.freshFromContent(dec_content);
                    receiver_resolved = self.runtime_types.resolveVar(dec_var);
                }

                const nominal_info = blk: {
                    switch (receiver_resolved.desc.content) {
                        .structure => |s| switch (s) {
                            .nominal_type => |nom| break :blk .{
                                .origin = nom.origin_module,
                                .ident = nom.ident.ident_idx,
                            },
                            else => return error.InvalidMethodReceiver,
                        },
                        else => return error.InvalidMethodReceiver,
                    }
                };

                // Resolve and evaluate the method function
                const method_func = self.resolveMethodFunction(
                    nominal_info.origin,
                    nominal_info.ident,
                    method_ident,
                    roc_ops,
                ) catch |err| {
                    if (err == error.MethodLookupFailed) {
                        // Get type and method names for a helpful crash message
                        const origin_env = self.getModuleEnvForOrigin(nominal_info.origin);
                        const type_name = if (origin_env) |env|
                            env.common.getIdentStore().getText(nominal_info.ident)
                        else
                            "Unknown";
                        const crash_msg = std.fmt.allocPrint(self.allocator, "{s} does not implement {s}", .{ type_name, field_name }) catch {
                            self.triggerCrash("Method not found", false, roc_ops);
                            return error.Crash;
                        };
                        self.triggerCrash(crash_msg, true, roc_ops);
                        return error.Crash;
                    }
                    return err;
                };
                defer method_func.decref(&self.runtime_layout_store, roc_ops);

                // Prepare arguments: receiver + explicit args
                const total_args = 1 + arg_values.len;
                var all_args = try self.allocator.alloc(StackValue, total_args);
                defer self.allocator.free(all_args);

                // First argument is the receiver
                all_args[0] = receiver_value;

                // Remaining arguments
                for (arg_values, 0..) |arg, i| {
                    all_args[i + 1] = arg;
                }

                // Call the method closure
                if (method_func.layout.tag != .closure) {
                    // Decref all args before returning error
                    for (all_args) |arg| {
                        arg.decref(&self.runtime_layout_store, roc_ops);
                    }
                    return error.TypeMismatch;
                }

                const closure_header: *const layout.Closure = @ptrCast(@alignCast(method_func.ptr.?));

                // Switch to the closure's source module for correct expression evaluation
                const saved_env = self.env;
                const saved_bindings_len = self.bindings.items.len;
                self.env = @constCast(closure_header.source_env);
                defer {
                    self.env = saved_env;
                    self.bindings.shrinkRetainingCapacity(saved_bindings_len);
                }

                const params = self.env.store.slicePatterns(closure_header.params);
                if (params.len != all_args.len) {
                    // Decref all args before returning error
                    for (all_args) |arg| {
                        arg.decref(&self.runtime_layout_store, roc_ops);
                    }
                    return error.TypeMismatch;
                }

                // Provide closure context for capture lookup during body eval
                try self.active_closures.append(method_func);
                defer _ = self.active_closures.pop();

                // Check if this is a low-level lambda - if so, dispatch to builtin implementation
                const lambda_expr = self.env.store.getExpr(closure_header.lambda_expr_idx);
                if (lambda_expr == .e_low_level_lambda) {
                    const low_level = lambda_expr.e_low_level_lambda;

                    // Get return type for low-level builtin
                    const method_call_ret_rt_var = try self.translateTypeVar(self.env, can.ModuleEnv.varFrom(expr_idx));

                    // Dispatch to actual low-level builtin implementation
                    const result = try self.callLowLevelBuiltin(low_level.op, all_args, roc_ops, method_call_ret_rt_var);

                    // Decref args that aren't consumed by the builtin.
                    // list_concat consumes its input lists (handles refcounting internally).
                    if (low_level.op != .list_concat) {
                        for (all_args) |arg| {
                            arg.decref(&self.runtime_layout_store, roc_ops);
                        }
                    }

                    return result;
                }

                var bind_count: usize = 0;
                while (bind_count < params.len) : (bind_count += 1) {
                    try self.bindings.append(.{ .pattern_idx = params[bind_count], .value = all_args[bind_count], .expr_idx = @enumFromInt(0), .source_env = self.env });
                }
                defer {
                    var k = params.len;
                    while (k > 0) {
                        k -= 1;
                        if (self.bindings.pop()) |binding| {
                            binding.value.decref(&self.runtime_layout_store, roc_ops);
                        }
                    }
                }

                return try self.evalExprMinimal(closure_header.body_idx, roc_ops, null);
            },
            .e_lookup_local => |lookup| {
                // Search bindings in reverse
                var i: usize = self.bindings.items.len;
                while (i > 0) {
                    i -= 1;
                    const b = self.bindings.items[i];
                    // Check both pattern_idx AND source_env to avoid cross-module collisions
                    // Pattern indices are module-local, so the same pattern_idx can exist in
                    // multiple modules. We must match the binding from the correct module.
                    if (b.pattern_idx == lookup.pattern_idx and b.source_env == self.env) {
                        // Check if this binding came from an e_anno_only expression
                        // Skip check for expr_idx == 0 (sentinel for non-def bindings like parameters)
                        const expr_idx_int: u32 = @intFromEnum(b.expr_idx);
                        if (expr_idx_int != 0) {
                            const binding_expr = self.env.store.getExpr(b.expr_idx);
                            if (binding_expr == .e_anno_only and b.value.layout.tag != .closure) {
                                // This is a non-function annotation-only value being looked up
                                self.triggerCrash("This value has no implementation. It is only a type annotation for now.", false, roc_ops);
                                return error.Crash;
                            }
                            // e_low_level_lambda is always a closure, so no special check needed
                        }
                        const copy_result = try self.pushCopy(b.value, roc_ops);
                        return copy_result;
                    }
                }
                // If not found, try active closure captures by variable name
                // IMPORTANT: Only check captures if the closure header indicates it actually has captures
                // The captures layout from the type system might not match what's actually captured
                // Search ALL active closures in reverse order (innermost to outermost) for nested lambdas
                if (self.active_closures.items.len > 0) {
                    const pat = self.env.store.getPattern(lookup.pattern_idx);
                    if (pat == .assign) {
                        const var_name = self.env.getIdent(pat.assign.ident);
                        // Search from innermost to outermost closure
                        var closure_idx: usize = self.active_closures.items.len;
                        while (closure_idx > 0) {
                            closure_idx -= 1;
                            const cls_val = self.active_closures.items[closure_idx];
                            if (cls_val.layout.tag == .closure and cls_val.ptr != null) {
                                const header: *const layout.Closure = @ptrCast(@alignCast(cls_val.ptr.?));
                                // Check if this closure was created with actual captures (e_closure)
                                // vs. a plain lambda (e_lambda) or low-level lambda (e_low_level_lambda)
                                // Only e_closure creates real capture values; others have uninitialized captures area
                                const lambda_expr = header.source_env.store.getExpr(header.lambda_expr_idx);
                                const has_real_captures = (lambda_expr == .e_closure);
                                if (has_real_captures) {
                                    const captures_layout = self.runtime_layout_store.getLayout(cls_val.layout.data.closure.captures_layout_idx);
                                    const header_sz = @sizeOf(layout.Closure);
                                    const cap_align = captures_layout.alignment(self.runtime_layout_store.targetUsize());
                                    const aligned_off = std.mem.alignForward(usize, header_sz, @intCast(cap_align.toByteUnits()));
                                    const base: [*]u8 = @ptrCast(@alignCast(cls_val.ptr.?));
                                    const rec_ptr: *anyopaque = @ptrCast(base + aligned_off);
                                    const rec_val = StackValue{ .layout = captures_layout, .ptr = rec_ptr, .is_initialized = true };
                                    var accessor = try rec_val.asRecord(&self.runtime_layout_store);
                                    if (accessor.findFieldIndex(self.env, var_name)) |fidx| {
                                        const field_val = try accessor.getFieldByIndex(fidx);
                                        return try self.pushCopy(field_val, roc_ops);
                                    }
                                }
                            }
                        }
                    }
                }

                // Check if this pattern corresponds to a top-level def that wasn't evaluated yet
                const all_defs = self.env.store.sliceDefs(self.env.all_defs);
                for (all_defs) |def_idx| {
                    const def = self.env.store.getDef(def_idx);
                    if (def.pattern == lookup.pattern_idx) {
                        // Evaluate the definition on demand and cache the result in bindings
                        const result = try self.evalExprMinimal(def.expr, roc_ops, null);
                        try self.bindings.append(.{
                            .pattern_idx = def.pattern,
                            .value = result,
                            .expr_idx = def.expr,
                            .source_env = self.env,
                        });
                        return result;
                    }
                }

<<<<<<< HEAD
                @panic("e_lookup_local: definition not found in current scope");
            },
            .e_lookup_external => |lookup| {
                // Cross-module reference - look up in imported module
                const other_env = self.import_envs.get(lookup.module_idx) orelse {
                    @panic("e_lookup_external: module not found in import_envs");
=======
                self.triggerCrash("DEBUG: e_lookup_local not found", false, roc_ops);
                return error.Crash;
            },
            .e_lookup_external => |lookup| {
                // Cross-module reference - look up in imported module
                const other_env = self.import_envs.get(lookup.module_idx) orelse blk: {
                    // Fallback: dynamic lookup by name
                    // This is needed when the current module (self.env) has imports in a different order
                    // than the root module, so the Import.Idx doesn't match what was populated in init().
                    // We need to get the module name from the import list using the Import.Idx.
                    if (self.env.imports.map.count() > @intFromEnum(lookup.module_idx)) {
                        // Retrieve the interned string index for this import
                        const import_list = self.env.imports.imports.items.items;
                        if (@intFromEnum(lookup.module_idx) < import_list.len) {
                            const str_idx = import_list[@intFromEnum(lookup.module_idx)];
                            const import_name = self.env.common.getString(str_idx);

                            // Try to find it in imported_modules
                            // First try exact match
                            if (self.imported_modules.get(import_name)) |env| {
                                break :blk env;
                            }

                            // Try stripping .roc if present
                            if (std.mem.endsWith(u8, import_name, ".roc")) {
                                const short = import_name[0 .. import_name.len - 4];
                                if (self.imported_modules.get(short)) |env| {
                                    break :blk env;
                                }
                            }

                            // Try extracting module name from "pf.Module"
                            if (std.mem.lastIndexOf(u8, import_name, ".")) |dot_idx| {
                                const short = import_name[dot_idx + 1 ..];
                                if (self.imported_modules.get(short)) |env| {
                                    break :blk env;
                                }
                            }

                            self.triggerCrash("DEBUG: Failed to resolve import in imported_modules", false, roc_ops);
                            return error.Crash;
                        } else {
                            self.triggerCrash("DEBUG: lookup.module_idx >= import_list.len", false, roc_ops);
                            return error.Crash;
                        }
                    } else {
                        self.triggerCrash("DEBUG: lookup.module_idx >= map.count", false, roc_ops);
                        return error.Crash;
                    }
>>>>>>> 721ad1d2
                };

                // The target_node_idx is a Def.Idx in the other module
                const target_def_idx: can.CIR.Def.Idx = @enumFromInt(lookup.target_node_idx);
                const target_def = other_env.store.getDef(target_def_idx);

                // Save both env and bindings state
                const saved_env = self.env;
                const saved_bindings_len = self.bindings.items.len;
                self.env = @constCast(other_env);
                defer {
                    self.env = saved_env;
                    self.bindings.shrinkRetainingCapacity(saved_bindings_len);
                }

                // Evaluate the definition's expression in the other module's context
                // If this is being called as a function, pass through the instantiated type
                // from the call site (via expected_rt_var) to avoid re-translating generic types
                const result = try self.evalExprMinimal(target_def.expr, roc_ops, expected_rt_var);

                return result;
            },
            .e_runtime_error => |rt_err| {
                _ = rt_err;
                self.triggerCrash("runtime error", false, roc_ops);
                return error.Crash;
            },
            // no if handling in minimal evaluator
            // no second e_binop case; handled above
<<<<<<< HEAD
            else => @panic("evalExprMinimal: unhandled expression type"),
=======
            else => {
                self.triggerCrash("DEBUG: evalExprMinimal catch-all NotImplemented", false, roc_ops);
                return error.Crash;
            },
>>>>>>> 721ad1d2
        }
    }

    fn pushStr(self: *Interpreter, content: []const u8) !StackValue {
        _ = content; // size computed below but content copied via RocStr
        const layout_val = Layout.str();
        const size: u32 = self.runtime_layout_store.layoutSize(layout_val);
        if (size == 0) {
            return StackValue{ .layout = layout_val, .ptr = null, .is_initialized = false };
        }
        const alignment = layout_val.alignment(self.runtime_layout_store.targetUsize());
        const ptr = try self.stack_memory.alloca(size, alignment);
        return StackValue{ .layout = layout_val, .ptr = ptr, .is_initialized = true };
    }

    fn stackValueToRocStr(
        self: *Interpreter,
        value: StackValue,
        value_rt_var: ?types.Var,
        roc_ops: *RocOps,
    ) !RocStr {
        if (value.layout.tag == .scalar and value.layout.data.scalar.tag == .str) {
            if (value.ptr) |ptr| {
                const existing: *const RocStr = @ptrCast(@alignCast(ptr));
                var copy = existing.*;
                copy.incref(1);
                return copy;
            } else {
                return RocStr.empty();
            }
        }

        const rendered = blk: {
            if (value_rt_var) |rt_var| {
                break :blk try self.renderValueRocWithType(value, rt_var);
            } else {
                break :blk try self.renderValueRoc(value);
            }
        };
        defer self.allocator.free(rendered);

        return RocStr.fromSlice(rendered, roc_ops);
    }

    pub fn pushRaw(self: *Interpreter, layout_val: Layout, initial_size: usize) !StackValue {
        const size: u32 = if (initial_size == 0) self.runtime_layout_store.layoutSize(layout_val) else @intCast(initial_size);
        if (size == 0) {
            return StackValue{ .layout = layout_val, .ptr = null, .is_initialized = true };
        }
        const target_usize = self.runtime_layout_store.targetUsize();
        var alignment = layout_val.alignment(target_usize);
        if (layout_val.tag == .closure) {
            const captures_layout = self.runtime_layout_store.getLayout(layout_val.data.closure.captures_layout_idx);
            alignment = alignment.max(captures_layout.alignment(target_usize));
        }
        const ptr = try self.stack_memory.alloca(size, alignment);
        return StackValue{ .layout = layout_val, .ptr = ptr, .is_initialized = true };
    }

    pub fn pushCopy(self: *Interpreter, src: StackValue, roc_ops: *RocOps) !StackValue {
        const size: u32 = if (src.layout.tag == .closure) src.getTotalSize(&self.runtime_layout_store) else self.runtime_layout_store.layoutSize(src.layout);
        const target_usize = self.runtime_layout_store.targetUsize();
        var alignment = src.layout.alignment(target_usize);
        if (src.layout.tag == .closure) {
            const captures_layout = self.runtime_layout_store.getLayout(src.layout.data.closure.captures_layout_idx);
            alignment = alignment.max(captures_layout.alignment(target_usize));
        }
        const ptr = if (size > 0) try self.stack_memory.alloca(size, alignment) else null;
        // Preserve rt_var for constant folding
        const dest = StackValue{ .layout = src.layout, .ptr = ptr, .is_initialized = true, .rt_var = src.rt_var };
        if (size > 0 and src.ptr != null and ptr != null) {
            try src.copyToPtr(&self.runtime_layout_store, ptr.?, roc_ops);
        }
        return dest;
    }

    /// Call a hosted function via RocOps.hosted_fns array
    /// This marshals arguments to the host, invokes the function pointer, and marshals the result back
    fn callHostedFunction(
        self: *Interpreter,
        hosted_fn_index: u32,
        args: []StackValue,
        roc_ops: *RocOps,
        return_rt_var: types.Var,
    ) !StackValue {
        // Validate index is within bounds
        if (hosted_fn_index >= roc_ops.hosted_fns.count) {
            self.triggerCrash("Hosted function index out of bounds", false, roc_ops);
            return error.Crash;
        }

        // Get the hosted function pointer from RocOps
        const hosted_fn = roc_ops.hosted_fns.fns[hosted_fn_index];

        // Allocate space for the return value
        const resolved = self.runtime_types.resolveVar(return_rt_var);
        // For hosted functions, flex types should default to empty record ({}), not Dec
        // This is because hosted lambda body types are created as fresh vars and aren't properly constrained
        const return_layout = if (resolved.desc.content == .flex) blk: {
            const empty_idx = try self.runtime_layout_store.ensureEmptyRecordLayout();
            break :blk self.runtime_layout_store.getLayout(empty_idx);
        } else try self.getRuntimeLayout(return_rt_var);
        const result_value = try self.pushRaw(return_layout, 0);

        // Allocate stack space for marshalled arguments
        // The host now uses the same RocStr as builtins, so no conversion needed
        const ArgsStruct = extern struct { str: RocStr };
        var args_struct: ArgsStruct = undefined;

        // Marshal arguments into a contiguous struct matching the RocCall ABI
        // For now, we support zero-argument and single-argument functions
        if (args.len == 0) {
            // Zero argument case - pass dummy pointer for args
            const ret_ptr = if (result_value.ptr) |p| p else blk: {
                // Zero-sized return - pass stack address
                break :blk @as(*anyopaque, @ptrFromInt(@intFromPtr(&result_value)));
            };

            // For zero-argument functions, we still need to pass a valid args pointer
            // Use the address of args_struct even though it won't be read
            const arg_ptr = @as(*anyopaque, @ptrCast(&args_struct));

            // Invoke the hosted function following RocCall ABI: (ops, ret_ptr, args_ptr)
            hosted_fn(roc_ops, ret_ptr, arg_ptr);
        } else if (args.len == 1) {
            // Single argument case - we need to marshal it properly
            // For strings, we need to pass a RocStr struct wrapped in Args
            const arg_ptr = blk: {
                // For strings, we need to pass a RocStr struct
                // Try to determine if this is a string by checking if it contains a RocStr
                // For now, we assume it's a string if it has a pointer (TODO: better type checking)
                if (args[0].ptr) |str_ptr| {
                    const roc_str: *const RocStr = @ptrCast(@alignCast(str_ptr));
                    // Host and builtin now use the same RocStr, so just copy it
                    args_struct.str = roc_str.*;
                    break :blk @as(*anyopaque, @ptrCast(&args_struct));
                } else {
                    // Empty or zero-sized argument - create empty small string
                    args_struct.str = RocStr.empty();
                    break :blk @as(*anyopaque, @ptrCast(&args_struct));
                }
            };

            const ret_ptr = if (result_value.ptr) |p| p else blk: {
                // Zero-sized return - pass stack address
                break :blk @as(*anyopaque, @ptrFromInt(@intFromPtr(&result_value)));
            };

            // Invoke the hosted function following RocCall ABI: (ops, ret_ptr, args_ptr)
            hosted_fn(roc_ops, ret_ptr, arg_ptr);
        } else {
            // Multi-argument case - pack arguments into a struct
            // TODO: implement multi-argument marshalling
            self.triggerCrash("Multi-argument hosted functions not yet implemented in interpreter", false, roc_ops);
            return error.Crash;
        }

        return result_value;
    }

    /// Version of callLowLevelBuiltin that also accepts a target type for operations like num_from_numeral
    pub fn callLowLevelBuiltinWithTargetType(self: *Interpreter, op: can.CIR.Expr.LowLevel, args: []StackValue, roc_ops: *RocOps, return_rt_var: ?types.Var, target_type_var: ?types.Var) !StackValue {
        // For num_from_numeral, we need to pass the target type through a different mechanism
        // since the standard handler extracts it from the return type which has a generic parameter.
        // Store the target type temporarily so the handler can use it.
        const saved_target = self.num_literal_target_type;
        self.num_literal_target_type = target_type_var;
        defer self.num_literal_target_type = saved_target;
        return self.callLowLevelBuiltin(op, args, roc_ops, return_rt_var);
    }

    pub fn callLowLevelBuiltin(self: *Interpreter, op: can.CIR.Expr.LowLevel, args: []StackValue, roc_ops: *RocOps, return_rt_var: ?types.Var) !StackValue {
        switch (op) {
            .str_is_empty => {
                // Str.is_empty : Str -> Bool
                std.debug.assert(args.len == 1); // low-level .str_is_empty expects 1 argument

                const str_arg = args[0];
                std.debug.assert(str_arg.ptr != null); // low-level .str_is_empty expects non-null string pointer

                const roc_str: *const RocStr = @ptrCast(@alignCast(str_arg.ptr.?));

                return try self.makeBoolValue(builtins.str.isEmpty(roc_str.*));
            },
            .str_is_eq => {
                // Str.is_eq : Str, Str -> Bool
                std.debug.assert(args.len == 2); // low-level .str_is_eq expects 2 arguments

                const str_a = args[0];
                const str_b = args[1];
                std.debug.assert(str_a.ptr != null); // low-level .str_is_eq expects non-null string pointer
                std.debug.assert(str_b.ptr != null); // low-level .str_is_eq expects non-null string pointer

                const roc_str_a: *const RocStr = @ptrCast(@alignCast(str_a.ptr.?));
                const roc_str_b: *const RocStr = @ptrCast(@alignCast(str_b.ptr.?));

                return try self.makeBoolValue(roc_str_a.eq(roc_str_b.*));
            },
            .str_concat => {
                // Str.concat : Str, Str -> Str
                std.debug.assert(args.len == 2);

                const str_a_arg = args[0];
                const str_b_arg = args[1];

                std.debug.assert(str_a_arg.ptr != null);
                std.debug.assert(str_b_arg.ptr != null);

                const str_a: *const RocStr = @ptrCast(@alignCast(str_a_arg.ptr.?));
                const str_b: *const RocStr = @ptrCast(@alignCast(str_b_arg.ptr.?));

                // Call strConcat to concatenate the strings
                const result_str = builtins.str.strConcat(str_a.*, str_b.*, roc_ops);

                // Allocate space for the result string
                const result_layout = str_a_arg.layout; // Str layout
                var out = try self.pushRaw(result_layout, 0);
                out.is_initialized = false;

                // Copy the result string structure to the output
                const result_ptr: *RocStr = @ptrCast(@alignCast(out.ptr.?));
                result_ptr.* = result_str;

                out.is_initialized = true;
                return out;
            },
            .str_contains => {
                // Str.contains : Str, Str -> Bool
                std.debug.assert(args.len == 2);

                const haystack_arg = args[0];
                const needle_arg = args[1];

                std.debug.assert(haystack_arg.ptr != null);
                std.debug.assert(needle_arg.ptr != null);

                const haystack: *const RocStr = @ptrCast(@alignCast(haystack_arg.ptr.?));
                const needle: *const RocStr = @ptrCast(@alignCast(needle_arg.ptr.?));

                const result = builtins.str.strContains(haystack.*, needle.*);

                return try self.makeBoolValue(result);
            },
            .str_trim => {
                // Str.trim : Str -> Str
                std.debug.assert(args.len == 1);

                const str_arg = args[0];
                std.debug.assert(str_arg.ptr != null);

                const roc_str_arg: *const RocStr = @ptrCast(@alignCast(str_arg.ptr.?));

                const result_str = builtins.str.strTrim(roc_str_arg.*, roc_ops);

                // Allocate space for the result string
                const result_layout = str_arg.layout; // Str layout
                var out = try self.pushRaw(result_layout, 0);
                out.is_initialized = false;

                // Copy the result string structure to the output
                const result_ptr: *RocStr = @ptrCast(@alignCast(out.ptr.?));
                result_ptr.* = result_str;

                out.is_initialized = true;
                return out;
            },
            .str_trim_start => {
                // Str.trim_start : Str -> Str
                std.debug.assert(args.len == 1);

                const str_arg = args[0];
                std.debug.assert(str_arg.ptr != null);

                const roc_str_arg: *const RocStr = @ptrCast(@alignCast(str_arg.ptr.?));

                const result_str = builtins.str.strTrimStart(roc_str_arg.*, roc_ops);

                // Allocate space for the result string
                const result_layout = str_arg.layout; // Str layout
                var out = try self.pushRaw(result_layout, 0);
                out.is_initialized = false;

                // Copy the result string structure to the output
                const result_ptr: *RocStr = @ptrCast(@alignCast(out.ptr.?));
                result_ptr.* = result_str;

                out.is_initialized = true;
                return out;
            },
            .str_trim_end => {
                // Str.trim_end : Str -> Str
                std.debug.assert(args.len == 1);

                const str_arg = args[0];
                std.debug.assert(str_arg.ptr != null);

                const roc_str_arg: *const RocStr = @ptrCast(@alignCast(str_arg.ptr.?));

                const result_str = builtins.str.strTrimEnd(roc_str_arg.*, roc_ops);

                // Allocate space for the result string
                const result_layout = str_arg.layout; // Str layout
                var out = try self.pushRaw(result_layout, 0);
                out.is_initialized = false;

                // Copy the result string structure to the output
                const result_ptr: *RocStr = @ptrCast(@alignCast(out.ptr.?));
                result_ptr.* = result_str;

                out.is_initialized = true;
                return out;
            },
            .str_caseless_ascii_equals => {
                // Str.caseless_ascii_equals : Str, Str -> Bool
                std.debug.assert(args.len == 2);

                const str_a_arg = args[0];
                const str_b_arg = args[1];

                std.debug.assert(str_a_arg.ptr != null);
                std.debug.assert(str_b_arg.ptr != null);

                const str_a: *const RocStr = @ptrCast(@alignCast(str_a_arg.ptr.?));
                const str_b: *const RocStr = @ptrCast(@alignCast(str_b_arg.ptr.?));

                // Call strConcat to concatenate the strings
                const result = builtins.str.strCaselessAsciiEquals(str_a.*, str_b.*);

                return try self.makeBoolValue(result);
            },
            .str_with_ascii_lowercased => {
                // Str.with_ascii_lowercased : Str -> Str
                std.debug.assert(args.len == 1);

                const str_arg = args[0];
                std.debug.assert(str_arg.ptr != null);

                const roc_str_arg: *const RocStr = @ptrCast(@alignCast(str_arg.ptr.?));

                const result_str = builtins.str.strWithAsciiLowercased(roc_str_arg.*, roc_ops);

                // Allocate space for the result string
                const result_layout = str_arg.layout; // Str layout
                var out = try self.pushRaw(result_layout, 0);
                out.is_initialized = false;

                // Copy the result string structure to the output
                const result_ptr: *RocStr = @ptrCast(@alignCast(out.ptr.?));
                result_ptr.* = result_str;

                out.is_initialized = true;
                return out;
            },
            .str_with_ascii_uppercased => {
                // Str.with_ascii_uppercased : Str -> Str
                std.debug.assert(args.len == 1);

                const str_arg = args[0];
                std.debug.assert(str_arg.ptr != null);

                const roc_str_arg: *const RocStr = @ptrCast(@alignCast(str_arg.ptr.?));

                const result_str = builtins.str.strWithAsciiUppercased(roc_str_arg.*, roc_ops);

                // Allocate space for the result string
                const result_layout = str_arg.layout; // Str layout
                var out = try self.pushRaw(result_layout, 0);
                out.is_initialized = false;

                // Copy the result string structure to the output
                const result_ptr: *RocStr = @ptrCast(@alignCast(out.ptr.?));
                result_ptr.* = result_str;

                out.is_initialized = true;
                return out;
            },
            .str_starts_with => {
                // Str.starts_with : Str, Str -> Bool
                std.debug.assert(args.len == 2);

                const string_arg = args[0];
                const prefix_arg = args[1];

                std.debug.assert(string_arg.ptr != null);
                std.debug.assert(prefix_arg.ptr != null);

                const string: *const RocStr = @ptrCast(@alignCast(string_arg.ptr.?));
                const prefix: *const RocStr = @ptrCast(@alignCast(prefix_arg.ptr.?));

                return try self.makeBoolValue(builtins.str.startsWith(string.*, prefix.*));
            },
            .str_ends_with => {
                // Str.ends_with : Str, Str -> Bool
                std.debug.assert(args.len == 2);

                const string_arg = args[0];
                const suffix_arg = args[1];

                std.debug.assert(string_arg.ptr != null);
                std.debug.assert(suffix_arg.ptr != null);

                const string: *const RocStr = @ptrCast(@alignCast(string_arg.ptr.?));
                const suffix: *const RocStr = @ptrCast(@alignCast(suffix_arg.ptr.?));

                return try self.makeBoolValue(builtins.str.endsWith(string.*, suffix.*));
            },
            .str_repeat => {
                // Str.repeat : Str, U64 -> Str
                std.debug.assert(args.len == 2);

                const string_arg = args[0];
                const count_arg = args[1];

                std.debug.assert(string_arg.ptr != null);

                const string: *const RocStr = @ptrCast(@alignCast(string_arg.ptr.?));
                const count_value = try self.extractNumericValue(count_arg);
                const count: u64 = @intCast(count_value.int);

                // Call repeatC to repeat the string
                const result_str = builtins.str.repeatC(string.*, count, roc_ops);

                // Allocate space for the result string
                const result_layout = string_arg.layout; // Str layout
                var out = try self.pushRaw(result_layout, 0);
                out.is_initialized = false;

                // Copy the result string structure to the output
                const result_ptr: *RocStr = @ptrCast(@alignCast(out.ptr.?));
                result_ptr.* = result_str;

                out.is_initialized = true;
                return out;
            },
            .str_with_prefix => {
                // Str.with_prefix : Str, Str -> Str (prefix ++ string)
                std.debug.assert(args.len == 2);

                const string_arg = args[0];
                const prefix_arg = args[1];

                std.debug.assert(string_arg.ptr != null);
                std.debug.assert(prefix_arg.ptr != null);

                const string: *const RocStr = @ptrCast(@alignCast(string_arg.ptr.?));
                const prefix: *const RocStr = @ptrCast(@alignCast(prefix_arg.ptr.?));

                // with_prefix is just concat with args swapped: prefix ++ string
                const result_str = builtins.str.strConcat(prefix.*, string.*, roc_ops);

                // Allocate space for the result string
                const result_layout = string_arg.layout; // Str layout
                var out = try self.pushRaw(result_layout, 0);
                out.is_initialized = false;

                // Copy the result string structure to the output
                const result_ptr: *RocStr = @ptrCast(@alignCast(out.ptr.?));
                result_ptr.* = result_str;

                out.is_initialized = true;
                return out;
            },
            .str_drop_prefix => {
                // Str.drop_prefix : Str, Str -> Str
                std.debug.assert(args.len == 2);

                const string_arg = args[0];
                const prefix_arg = args[1];

                std.debug.assert(string_arg.ptr != null);
                std.debug.assert(prefix_arg.ptr != null);

                const string: *const RocStr = @ptrCast(@alignCast(string_arg.ptr.?));
                const prefix: *const RocStr = @ptrCast(@alignCast(prefix_arg.ptr.?));

                const result_str = builtins.str.strDropPrefix(string.*, prefix.*, roc_ops);

                // Allocate space for the result string
                const result_layout = string_arg.layout; // Str layout
                var out = try self.pushRaw(result_layout, 0);
                out.is_initialized = false;

                // Copy the result string structure to the output
                const result_ptr: *RocStr = @ptrCast(@alignCast(out.ptr.?));
                result_ptr.* = result_str;

                out.is_initialized = true;
                return out;
            },
            .str_drop_suffix => {
                // Str.drop_suffix : Str, Str -> Str
                std.debug.assert(args.len == 2);

                const string_arg = args[0];
                const suffix_arg = args[1];

                std.debug.assert(string_arg.ptr != null);
                std.debug.assert(suffix_arg.ptr != null);

                const string: *const RocStr = @ptrCast(@alignCast(string_arg.ptr.?));
                const suffix: *const RocStr = @ptrCast(@alignCast(suffix_arg.ptr.?));

                const result_str = builtins.str.strDropSuffix(string.*, suffix.*, roc_ops);

                // Allocate space for the result string
                const result_layout = string_arg.layout; // Str layout
                var out = try self.pushRaw(result_layout, 0);
                out.is_initialized = false;

                // Copy the result string structure to the output
                const result_ptr: *RocStr = @ptrCast(@alignCast(out.ptr.?));
                result_ptr.* = result_str;

                out.is_initialized = true;
                return out;
            },
            .list_len => {
                // List.len : List(a) -> U64
                // Note: listLen returns usize, but List.len always returns U64.
                // We need to cast usize -> u64 for 32-bit targets (e.g. wasm32).
                std.debug.assert(args.len == 1); // low-level .list_len expects 1 argument

                const list_arg = args[0];
                std.debug.assert(list_arg.ptr != null); // low-level .list_len expects non-null list pointer

                const roc_list: *const builtins.list.RocList = @ptrCast(@alignCast(list_arg.ptr.?));
                const len_usize = builtins.list.listLen(roc_list.*);

                const len_u64: u64 = @intCast(len_usize);

                const result_layout = layout.Layout.int(.u64);
                var out = try self.pushRaw(result_layout, 0);
                out.is_initialized = false;
                try out.setInt(@intCast(len_u64));
                out.is_initialized = true;
                return out;
            },
            .list_is_empty => {
                // List.is_empty : List(a) -> Bool
                std.debug.assert(args.len == 1); // low-level .list_is_empty expects 1 argument

                const list_arg = args[0];
                std.debug.assert(list_arg.ptr != null); // low-level .list_is_empty expects non-null list pointer

                const roc_list: *const builtins.list.RocList = @ptrCast(@alignCast(list_arg.ptr.?));
                const result = builtins.list.listIsEmpty(roc_list.*);

                return try self.makeBoolValue(result);
            },
            .list_get_unsafe => {
                // Internal operation: Get element at index without bounds checking
                // Args: List(a), U64 (index)
                // Returns: a (the element)
                std.debug.assert(args.len == 2); // low-level .list_get_unsafe expects 2 arguments

                const list_arg = args[0];
                const index_arg = args[1];

                std.debug.assert(list_arg.ptr != null); // low-level .list_get_unsafe expects non-null list pointer

                // Extract element layout from List(a)
                std.debug.assert(list_arg.layout.tag == .list or list_arg.layout.tag == .list_of_zst); // low-level .list_get_unsafe expects list layout

                const roc_list: *const builtins.list.RocList = @ptrCast(@alignCast(list_arg.ptr.?));
                const index = index_arg.asI128(); // U64 stored as i128

                // Get element layout
                const elem_layout_idx = list_arg.layout.data.list;
                const elem_layout = self.runtime_layout_store.getLayout(elem_layout_idx);
                const elem_size = self.runtime_layout_store.layoutSize(elem_layout);

                if (elem_size == 0) {
                    // ZST element - return zero-sized value
                    return StackValue{
                        .layout = elem_layout,
                        .ptr = null,
                        .is_initialized = true,
                    };
                }

                // Get pointer to element (no bounds checking!)
                const elem_ptr = builtins.list.listGetUnsafe(roc_list.*, @intCast(index), elem_size);

                if (elem_ptr == null) {
                    self.triggerCrash("list_get_unsafe: null pointer returned", false, roc_ops);
                    return error.Crash;
                }

                // Create StackValue pointing to the element
                const elem_value = StackValue{
                    .layout = elem_layout,
                    .ptr = @ptrCast(elem_ptr.?),
                    .is_initialized = true,
                };

                // Copy to new location and increment refcount
                return try self.pushCopy(elem_value, roc_ops);
            },
            .list_concat => {
                // List.concat : List(a), List(a) -> List(a)
                std.debug.assert(args.len == 2);

                const list_a_arg = args[0];
                const list_b_arg = args[1];

                std.debug.assert(list_a_arg.ptr != null);
                std.debug.assert(list_b_arg.ptr != null);

                // Extract element layout from List(a)
                std.debug.assert(list_a_arg.layout.tag == .list or list_a_arg.layout.tag == .list_of_zst);
                std.debug.assert(list_b_arg.layout.tag == .list or list_b_arg.layout.tag == .list_of_zst);

                const list_a: *const builtins.list.RocList = @ptrCast(@alignCast(list_a_arg.ptr.?));
                const list_b: *const builtins.list.RocList = @ptrCast(@alignCast(list_b_arg.ptr.?));

                // Get element layout
                const elem_layout_idx = list_a_arg.layout.data.list;
                const elem_layout = self.runtime_layout_store.getLayout(elem_layout_idx);
                const elem_size = self.runtime_layout_store.layoutSize(elem_layout);
                const elem_alignment = elem_layout.alignment(self.runtime_layout_store.targetUsize()).toByteUnits();
                const elem_alignment_u32: u32 = @intCast(elem_alignment);

                // Determine if elements are refcounted
                const elements_refcounted = elem_layout.isRefcounted();

                // Set up context for refcount callbacks
                var refcount_context = RefcountContext{
                    .layout_store = &self.runtime_layout_store,
                    .elem_layout = elem_layout,
                    .roc_ops = roc_ops,
                };

                // Call listConcat with proper inc/dec callbacks.
                // If elements are refcounted, pass callbacks that will inc/dec each element.
                // Otherwise, pass no-op callbacks.
                const result_list = builtins.list.listConcat(
                    list_a.*,
                    list_b.*,
                    elem_alignment_u32,
                    elem_size,
                    elements_refcounted,
                    if (elements_refcounted) @ptrCast(&refcount_context) else null,
                    if (elements_refcounted) &listElementInc else &builtins.list.rcNone,
                    if (elements_refcounted) @ptrCast(&refcount_context) else null,
                    if (elements_refcounted) &listElementDec else &builtins.list.rcNone,
                    roc_ops,
                );

                // Allocate space for the result list
                const result_layout = list_a_arg.layout; // Same layout as input
                var out = try self.pushRaw(result_layout, 0);
                out.is_initialized = false;

                // Copy the result list structure to the output
                const result_ptr: *builtins.list.RocList = @ptrCast(@alignCast(out.ptr.?));
                result_ptr.* = result_list;

                out.is_initialized = true;
                return out;
            },
            .set_is_empty => {
                // TODO: implement Set.is_empty
                self.triggerCrash("Set.is_empty not yet implemented", false, roc_ops);
                return error.Crash;
            },

            // Bool operations
            .bool_is_eq => {
                // Bool.is_eq : Bool, Bool -> Bool
                std.debug.assert(args.len == 2); // low-level .bool_is_eq expects 2 arguments
                const lhs = args[0].asBool();
                const rhs = args[1].asBool();
                const result = lhs == rhs;
                return try self.makeBoolValue(result);
            },

            // Numeric type checking operations
            .num_is_zero => {
                // num.is_zero : num -> Bool
                std.debug.assert(args.len == 1); // low-level .num_is_zero expects 1 argument
                const num_val = try self.extractNumericValue(args[0]);
                const result = switch (num_val) {
                    .int => |i| i == 0,
                    .f32 => |f| f == 0.0,
                    .f64 => |f| f == 0.0,
                    .dec => |d| d.num == 0,
                };
                return try self.makeBoolValue(result);
            },
            .num_is_negative => {
                // num.is_negative : num -> Bool (signed types only)
                std.debug.assert(args.len == 1); // low-level .num_is_negative expects 1 argument
                const num_val = try self.extractNumericValue(args[0]);
                const result = switch (num_val) {
                    .int => |i| i < 0,
                    .f32 => |f| f < 0.0,
                    .f64 => |f| f < 0.0,
                    .dec => |d| d.num < 0,
                };
                return try self.makeBoolValue(result);
            },
            .num_is_positive => {
                // num.is_positive : num -> Bool (signed types only)
                std.debug.assert(args.len == 1); // low-level .num_is_positive expects 1 argument
                const num_val = try self.extractNumericValue(args[0]);
                const result = switch (num_val) {
                    .int => |i| i > 0,
                    .f32 => |f| f > 0.0,
                    .f64 => |f| f > 0.0,
                    .dec => |d| d.num > 0,
                };
                return try self.makeBoolValue(result);
            },

            // Numeric comparison operations
            .num_is_eq => {
                // num.is_eq : num, num -> Bool (all integer types + Dec, NOT F32/F64)
                std.debug.assert(args.len == 2); // low-level .num_is_eq expects 2 arguments
                const lhs = try self.extractNumericValue(args[0]);
                const rhs = try self.extractNumericValue(args[1]);
                const result = switch (lhs) {
                    .int => |l| l == rhs.int,
                    .dec => |l| l.num == rhs.dec.num,
                    .f32, .f64 => {
                        self.triggerCrash("Equality comparison not supported for F32/F64 due to floating point imprecision", false, roc_ops);
                        return error.Crash;
                    },
                };
                return try self.makeBoolValue(result);
            },
            .num_is_gt => {
                // num.is_gt : num, num -> Bool
                std.debug.assert(args.len == 2); // low-level .num_is_gt expects 2 arguments
                const lhs = try self.extractNumericValue(args[0]);
                const rhs = try self.extractNumericValue(args[1]);
                const result = switch (lhs) {
                    .int => |l| l > rhs.int,
                    .f32 => |l| l > rhs.f32,
                    .f64 => |l| l > rhs.f64,
                    .dec => |l| l.num > rhs.dec.num,
                };
                return try self.makeBoolValue(result);
            },
            .num_is_gte => {
                // num.is_gte : num, num -> Bool
                std.debug.assert(args.len == 2); // low-level .num_is_gte expects 2 arguments
                const lhs = try self.extractNumericValue(args[0]);
                const rhs = try self.extractNumericValue(args[1]);
                const result = switch (lhs) {
                    .int => |l| l >= rhs.int,
                    .f32 => |l| l >= rhs.f32,
                    .f64 => |l| l >= rhs.f64,
                    .dec => |l| l.num >= rhs.dec.num,
                };
                return try self.makeBoolValue(result);
            },
            .num_is_lt => {
                // num.is_lt : num, num -> Bool
                std.debug.assert(args.len == 2); // low-level .num_is_lt expects 2 arguments
                const lhs = try self.extractNumericValue(args[0]);
                const rhs = try self.extractNumericValue(args[1]);
                const result = switch (lhs) {
                    .int => |l| l < rhs.int,
                    .f32 => |l| l < rhs.f32,
                    .f64 => |l| l < rhs.f64,
                    .dec => |l| l.num < rhs.dec.num,
                };
                return try self.makeBoolValue(result);
            },
            .num_is_lte => {
                // num.is_lte : num, num -> Bool
                std.debug.assert(args.len == 2); // low-level .num_is_lte expects 2 arguments
                const lhs = try self.extractNumericValue(args[0]);
                const rhs = try self.extractNumericValue(args[1]);
                const result = switch (lhs) {
                    .int => |l| l <= rhs.int,
                    .f32 => |l| l <= rhs.f32,
                    .f64 => |l| l <= rhs.f64,
                    .dec => |l| l.num <= rhs.dec.num,
                };
                return try self.makeBoolValue(result);
            },

            // Numeric arithmetic operations
            .num_negate => {
                // num.negate : num -> num (signed types only)
                std.debug.assert(args.len == 1); // low-level .num_negate expects 1 argument
                const num_val = try self.extractNumericValue(args[0]);
                const result_layout = args[0].layout;

                var out = try self.pushRaw(result_layout, 0);
                out.is_initialized = false;

                switch (num_val) {
                    .int => |i| try out.setInt(-i),
                    .f32 => |f| out.setF32(-f),
                    .f64 => |f| out.setF64(-f),
                    .dec => |d| out.setDec(RocDec{ .num = -d.num }),
                }
                out.is_initialized = true;
                return out;
            },
            .num_plus => {
                std.debug.assert(args.len == 2); // low-level .num_plus expects 2 arguments
                const lhs = try self.extractNumericValue(args[0]);
                const rhs = try self.extractNumericValue(args[1]);
                const result_layout = args[0].layout;

                var out = try self.pushRaw(result_layout, 0);
                out.is_initialized = false;

                switch (lhs) {
                    .int => |l| try out.setInt(l + rhs.int),
                    .f32 => |l| out.setF32(l + rhs.f32),
                    .f64 => |l| out.setF64(l + rhs.f64),
                    .dec => |l| out.setDec(RocDec{ .num = l.num + rhs.dec.num }),
                }
                out.is_initialized = true;
                return out;
            },
            .num_minus => {
                std.debug.assert(args.len == 2); // low-level .num_minus expects 2 arguments
                const lhs = try self.extractNumericValue(args[0]);
                const rhs = try self.extractNumericValue(args[1]);
                const result_layout = args[0].layout;

                var out = try self.pushRaw(result_layout, 0);
                out.is_initialized = false;

                switch (lhs) {
                    .int => |l| try out.setInt(l - rhs.int),
                    .f32 => |l| out.setF32(l - rhs.f32),
                    .f64 => |l| out.setF64(l - rhs.f64),
                    .dec => |l| out.setDec(RocDec{ .num = l.num - rhs.dec.num }),
                }
                out.is_initialized = true;
                return out;
            },
            .num_times => {
                std.debug.assert(args.len == 2); // low-level .num_times expects 2 arguments
                const lhs = try self.extractNumericValue(args[0]);
                const rhs = try self.extractNumericValue(args[1]);
                const result_layout = args[0].layout;

                var out = try self.pushRaw(result_layout, 0);
                out.is_initialized = false;

                switch (lhs) {
                    .int => |l| try out.setInt(l * rhs.int),
                    .f32 => |l| out.setF32(l * rhs.f32),
                    .f64 => |l| out.setF64(l * rhs.f64),
                    .dec => |l| out.setDec(RocDec{ .num = @divTrunc(l.num * rhs.dec.num, RocDec.one_point_zero_i128) }),
                }
                out.is_initialized = true;
                return out;
            },
            .num_div_by => {
                std.debug.assert(args.len == 2); // low-level .num_div_by expects 2 arguments
                const lhs = try self.extractNumericValue(args[0]);
                const rhs = try self.extractNumericValue(args[1]);
                const result_layout = args[0].layout;

                var out = try self.pushRaw(result_layout, 0);
                out.is_initialized = false;

                switch (lhs) {
                    .int => |l| {
                        if (rhs.int == 0) return error.DivisionByZero;
                        try out.setInt(@divTrunc(l, rhs.int));
                    },
                    .f32 => |l| {
                        if (rhs.f32 == 0) return error.DivisionByZero;
                        out.setF32(l / rhs.f32);
                    },
                    .f64 => |l| {
                        if (rhs.f64 == 0) return error.DivisionByZero;
                        out.setF64(l / rhs.f64);
                    },
                    .dec => |l| {
                        if (rhs.dec.num == 0) return error.DivisionByZero;
                        const scaled_lhs = l.num * RocDec.one_point_zero_i128;
                        out.setDec(RocDec{ .num = @divTrunc(scaled_lhs, rhs.dec.num) });
                    },
                }
                out.is_initialized = true;
                return out;
            },
            .num_div_trunc_by => {
                std.debug.assert(args.len == 2); // low-level .num_div_trunc_by expects 2 arguments
                const lhs = try self.extractNumericValue(args[0]);
                const rhs = try self.extractNumericValue(args[1]);
                const result_layout = args[0].layout;

                var out = try self.pushRaw(result_layout, 0);
                out.is_initialized = false;

                switch (lhs) {
                    .int => |l| {
                        if (rhs.int == 0) return error.DivisionByZero;
                        try out.setInt(@divTrunc(l, rhs.int));
                    },
                    .f32 => |l| {
                        if (rhs.f32 == 0) return error.DivisionByZero;
                        out.setF32(@trunc(l / rhs.f32));
                    },
                    .f64 => |l| {
                        if (rhs.f64 == 0) return error.DivisionByZero;
                        out.setF64(@trunc(l / rhs.f64));
                    },
                    .dec => |l| {
                        if (rhs.dec.num == 0) return error.DivisionByZero;
                        const scaled_lhs = l.num * RocDec.one_point_zero_i128;
                        out.setDec(RocDec{ .num = @divTrunc(scaled_lhs, rhs.dec.num) });
                    },
                }
                out.is_initialized = true;
                return out;
            },
            .num_rem_by => {
                std.debug.assert(args.len == 2); // low-level .num_rem_by expects 2 arguments
                const lhs = try self.extractNumericValue(args[0]);
                const rhs = try self.extractNumericValue(args[1]);
                const result_layout = args[0].layout;

                var out = try self.pushRaw(result_layout, 0);
                out.is_initialized = false;

                switch (lhs) {
                    .int => |l| {
                        if (rhs.int == 0) return error.DivisionByZero;
                        try out.setInt(@rem(l, rhs.int));
                    },
                    .f32 => |l| {
                        if (rhs.f32 == 0) return error.DivisionByZero;
                        out.setF32(@rem(l, rhs.f32));
                    },
                    .f64 => |l| {
                        if (rhs.f64 == 0) return error.DivisionByZero;
                        out.setF64(@rem(l, rhs.f64));
                    },
                    .dec => |l| {
                        if (rhs.dec.num == 0) return error.DivisionByZero;
                        out.setDec(RocDec{ .num = @rem(l.num, rhs.dec.num) });
                    },
                }
                out.is_initialized = true;
                return out;
            },

            // Numeric parsing operations
            .num_from_int_digits => {
                // num.from_int_digits : List(U8) -> Try(num, [OutOfRange])
                std.debug.assert(args.len == 1); // expects 1 argument: List(U8)

                const result_rt_var = return_rt_var orelse {
                    self.triggerCrash("num_from_int_digits requires return type info", false, roc_ops);
                    return error.Crash;
                };

                // Get the result layout (Try tag union)
                const result_layout = try self.getRuntimeLayout(result_rt_var);

                // Extract base-256 digits from List(U8)
                const list_arg = args[0];
                std.debug.assert(list_arg.ptr != null);
                const roc_list: *const builtins.list.RocList = @ptrCast(@alignCast(list_arg.ptr.?));
                const list_len = roc_list.len();
                const digits_ptr = roc_list.elements(u8);
                const digits: []const u8 = if (digits_ptr) |ptr| ptr[0..list_len] else &[_]u8{};

                // Convert base-256 digits to u128 (max intermediate precision)
                var value: u128 = 0;
                var overflow = false;
                for (digits) |digit| {
                    const new_value = @mulWithOverflow(value, 256);
                    if (new_value[1] != 0) {
                        overflow = true;
                        break;
                    }
                    const add_result = @addWithOverflow(new_value[0], digit);
                    if (add_result[1] != 0) {
                        overflow = true;
                        break;
                    }
                    value = add_result[0];
                }

                // Resolve the Try type to get Ok's payload type (the numeric type)
                const resolved = self.resolveBaseVar(result_rt_var);
                if (resolved.desc.content != .structure or resolved.desc.content.structure != .tag_union) {
                    self.triggerCrash("num_from_int_digits: expected Try tag union result type", false, roc_ops);
                    return error.Crash;
                }

                // Find tag indices for Ok and Err
                var tag_list = std.array_list.AlignedManaged(types.Tag, null).init(self.allocator);
                defer tag_list.deinit();
                try self.appendUnionTags(result_rt_var, &tag_list);

                var ok_index: ?usize = null;
                var err_index: ?usize = null;
                var ok_payload_var: ?types.Var = null;

                for (tag_list.items, 0..) |tag_info, i| {
                    const tag_name = self.env.getIdent(tag_info.name);
                    if (std.mem.eql(u8, tag_name, "Ok")) {
                        ok_index = i;
                        const arg_vars = self.runtime_types.sliceVars(tag_info.args);
                        if (arg_vars.len >= 1) {
                            ok_payload_var = arg_vars[0];
                        }
                    } else if (std.mem.eql(u8, tag_name, "Err")) {
                        err_index = i;
                    }
                }

                // Determine target numeric type and check range
                var in_range = !overflow;
                if (in_range and ok_payload_var != null) {
                    const num_layout = try self.getRuntimeLayout(ok_payload_var.?);
                    if (num_layout.tag == .scalar and num_layout.data.scalar.tag == .int) {
                        // Check if value fits in target integer type
                        const int_type = num_layout.data.scalar.data.int;
                        in_range = switch (int_type) {
                            .u8 => value <= std.math.maxInt(u8),
                            .i8 => value <= std.math.maxInt(i8),
                            .u16 => value <= std.math.maxInt(u16),
                            .i16 => value <= std.math.maxInt(i16),
                            .u32 => value <= std.math.maxInt(u32),
                            .i32 => value <= std.math.maxInt(i32),
                            .u64 => value <= std.math.maxInt(u64),
                            .i64 => value <= std.math.maxInt(i64),
                            .u128, .i128 => true, // u128 fits, i128 needs sign check
                        };
                    }
                }

                // Construct the result tag union
                if (result_layout.tag == .scalar) {
                    // Simple tag with no payload (shouldn't happen for Try)
                    var out = try self.pushRaw(result_layout, 0);
                    out.is_initialized = false;
                    const tag_idx: usize = if (in_range) ok_index orelse 0 else err_index orelse 1;
                    try out.setInt(@intCast(tag_idx));
                    out.is_initialized = true;
                    return out;
                } else if (result_layout.tag == .record) {
                    // Record { tag, payload }
                    var dest = try self.pushRaw(result_layout, 0);
                    var acc = try dest.asRecord(&self.runtime_layout_store);
<<<<<<< HEAD
                    const tag_field_idx = acc.findFieldIndex(self.env, "tag") orelse @panic("num_from_int_digits: record has no 'tag' field");
                    const payload_field_idx = acc.findFieldIndex(self.env, "payload") orelse @panic("num_from_int_digits: record has no 'payload' field");
=======
                    const tag_field_idx = acc.findFieldIndex(self.env, "tag") orelse {
                        return error.NotImplemented;
                    };
                    const payload_field_idx = acc.findFieldIndex(self.env, "payload") orelse {
                        return error.NotImplemented;
                    };
>>>>>>> 721ad1d2

                    // Write tag discriminant
                    const tag_field = try acc.getFieldByIndex(tag_field_idx);
                    if (tag_field.layout.tag == .scalar and tag_field.layout.data.scalar.tag == .int) {
                        var tmp = tag_field;
                        tmp.is_initialized = false;
                        const tag_idx: usize = if (in_range) ok_index orelse 0 else err_index orelse 1;
                        try tmp.setInt(@intCast(tag_idx));
<<<<<<< HEAD
                    } else @panic("num_from_int_digits: tag field is not scalar int");
=======
                    } else {
                        self.triggerCrash("DEBUG: callLowLevelBuiltin tag not int (1)", false, roc_ops);
                        return error.Crash;
                    }
>>>>>>> 721ad1d2

                    // Clear payload area
                    const payload_field = try acc.getFieldByIndex(payload_field_idx);
                    if (payload_field.ptr) |payload_ptr| {
                        const payload_bytes_len = self.runtime_layout_store.layoutSize(payload_field.layout);
                        if (payload_bytes_len > 0) {
                            const bytes = @as([*]u8, @ptrCast(payload_ptr))[0..payload_bytes_len];
                            @memset(bytes, 0);
                        }
                    }

                    // Write payload
                    if (in_range and ok_payload_var != null) {
                        // Write the numeric value as Ok payload
                        const num_layout = try self.getRuntimeLayout(ok_payload_var.?);
                        if (payload_field.ptr) |payload_ptr| {
                            if (num_layout.tag == .scalar and num_layout.data.scalar.tag == .int) {
                                // Write integer value directly to payload
                                const int_type = num_layout.data.scalar.data.int;
                                switch (int_type) {
                                    .u8 => @as(*u8, @ptrCast(@alignCast(payload_ptr))).* = @intCast(value),
                                    .i8 => @as(*i8, @ptrCast(@alignCast(payload_ptr))).* = @intCast(value),
                                    .u16 => @as(*u16, @ptrCast(@alignCast(payload_ptr))).* = @intCast(value),
                                    .i16 => @as(*i16, @ptrCast(@alignCast(payload_ptr))).* = @intCast(value),
                                    .u32 => @as(*u32, @ptrCast(@alignCast(payload_ptr))).* = @intCast(value),
                                    .i32 => @as(*i32, @ptrCast(@alignCast(payload_ptr))).* = @intCast(value),
                                    .u64 => @as(*u64, @ptrCast(@alignCast(payload_ptr))).* = @intCast(value),
                                    .i64 => @as(*i64, @ptrCast(@alignCast(payload_ptr))).* = @intCast(value),
                                    .u128 => @as(*u128, @ptrCast(@alignCast(payload_ptr))).* = value,
                                    .i128 => @as(*i128, @ptrCast(@alignCast(payload_ptr))).* = @intCast(value),
                                }
                            }
                        }
                    }
                    // For Err case, payload is OutOfRange which is a zero-arg tag (already zeroed)

                    return dest;
                }

                self.triggerCrash("num_from_int_digits: unsupported result layout", false, roc_ops);
                return error.Crash;
            },
            .num_from_dec_digits => {
                // num.from_dec_digits : (List(U8), List(U8)) -> Try(num, [OutOfRange])
                self.triggerCrash("num_from_dec_digits not yet implemented", false, roc_ops);
                return error.Crash;
            },
            .num_from_numeral => {
                // num.from_numeral : Numeral -> Try(num, [InvalidNumeral(Str)])
                // Numeral is { is_negative: Bool, digits_before_pt: List(U8), digits_after_pt: List(U8) }
                std.debug.assert(args.len == 1); // expects 1 argument: Numeral record

                const result_rt_var = return_rt_var orelse {
                    self.triggerCrash("num_from_numeral requires return type info", false, roc_ops);
                    return error.Crash;
                };

                // Get the result layout (Try tag union)
                const result_layout = try self.getRuntimeLayout(result_rt_var);

                // Extract fields from Numeral record
                const num_literal_arg = args[0];
                if (num_literal_arg.ptr == null) {
                    self.triggerCrash("num_from_numeral: null argument", false, roc_ops);
                    return error.Crash;
                }

                var acc = num_literal_arg.asRecord(&self.runtime_layout_store) catch {
                    self.triggerCrash("num_from_numeral: argument is not a record", false, roc_ops);
                    return error.Crash;
                };

                // Get is_negative field
                // Use runtime_layout_store.env for field lookups since the record was built with that env's idents
                const layout_env = self.runtime_layout_store.env;
                const is_neg_idx = acc.findFieldIndex(layout_env, "is_negative") orelse {
                    self.triggerCrash("num_from_numeral: missing is_negative field", false, roc_ops);
                    return error.Crash;
                };
                const is_neg_field = acc.getFieldByIndex(is_neg_idx) catch {
                    self.triggerCrash("num_from_numeral: failed to get is_negative field", false, roc_ops);
                    return error.Crash;
                };
                const is_negative = getRuntimeU8(is_neg_field) != 0;

                // Get digits_before_pt field (List(U8))
                const before_idx = acc.findFieldIndex(layout_env, "digits_before_pt") orelse {
                    self.triggerCrash("num_from_numeral: missing digits_before_pt field", false, roc_ops);
                    return error.Crash;
                };
                const before_field = acc.getFieldByIndex(before_idx) catch {
                    self.triggerCrash("num_from_numeral: failed to get digits_before_pt field", false, roc_ops);
                    return error.Crash;
                };

                // Get digits_after_pt field (List(U8))
                const after_idx = acc.findFieldIndex(layout_env, "digits_after_pt") orelse {
                    self.triggerCrash("num_from_numeral: missing digits_after_pt field", false, roc_ops);
                    return error.Crash;
                };
                const after_field = acc.getFieldByIndex(after_idx) catch {
                    self.triggerCrash("num_from_numeral: failed to get digits_after_pt field", false, roc_ops);
                    return error.Crash;
                };

                // Extract list data from digits_before_pt
                const before_list: *const builtins.list.RocList = @ptrCast(@alignCast(before_field.ptr.?));
                const before_len = before_list.len();
                const before_ptr = before_list.elements(u8);
                const digits_before: []const u8 = if (before_ptr) |ptr| ptr[0..before_len] else &[_]u8{};

                // Extract list data from digits_after_pt
                const after_list: *const builtins.list.RocList = @ptrCast(@alignCast(after_field.ptr.?));
                const after_len = after_list.len();
                const after_ptr = after_list.elements(u8);
                const digits_after: []const u8 = if (after_ptr) |ptr| ptr[0..after_len] else &[_]u8{};

                // Convert base-256 digits to u128
                var value: u128 = 0;
                var overflow = false;
                for (digits_before) |digit| {
                    const new_value = @mulWithOverflow(value, 256);
                    if (new_value[1] != 0) {
                        overflow = true;
                        break;
                    }
                    const add_result = @addWithOverflow(new_value[0], digit);
                    if (add_result[1] != 0) {
                        overflow = true;
                        break;
                    }
                    value = add_result[0];
                }

                // Resolve the Try type to get Ok's payload type
                const resolved = self.resolveBaseVar(result_rt_var);
                if (resolved.desc.content != .structure or resolved.desc.content.structure != .tag_union) {
                    self.triggerCrash("num_from_numeral: expected Try tag union result type", false, roc_ops);
                    return error.Crash;
                }

                // Find tag indices for Ok and Err
                var tag_list = std.array_list.AlignedManaged(types.Tag, null).init(self.allocator);
                defer tag_list.deinit();
                try self.appendUnionTags(result_rt_var, &tag_list);

                var ok_index: ?usize = null;
                var err_index: ?usize = null;
                var ok_payload_var: ?types.Var = null;
                var err_payload_var: ?types.Var = null;

                for (tag_list.items, 0..) |tag_info, i| {
                    // Use runtime_layout_store.env for tag names since appendUnionTags uses runtime types
                    const tag_name = self.runtime_layout_store.env.getIdent(tag_info.name);
                    if (std.mem.eql(u8, tag_name, "Ok")) {
                        ok_index = i;
                        const arg_vars = self.runtime_types.sliceVars(tag_info.args);
                        if (arg_vars.len >= 1) {
                            ok_payload_var = arg_vars[0];
                        }
                    } else if (std.mem.eql(u8, tag_name, "Err")) {
                        err_index = i;
                        const arg_vars = self.runtime_types.sliceVars(tag_info.args);
                        if (arg_vars.len >= 1) {
                            err_payload_var = arg_vars[0];
                        }
                    }
                }

                // Determine target numeric type and check range
                var in_range = !overflow;
                var rejection_reason: enum { none, overflow, negative_unsigned, fractional_integer, out_of_range } = .none;
                if (overflow) rejection_reason = .overflow;

                // Track target type info for error messages
                var type_name: []const u8 = "number";
                var min_value_str: []const u8 = "";
                var max_value_str: []const u8 = "";

                // Use the explicit target type if provided, otherwise fall back to ok_payload_var
                const target_type_var = self.num_literal_target_type orelse ok_payload_var;

                if (in_range and target_type_var != null) {
                    // Use the target type var directly - getRuntimeLayout handles nominal types properly
                    // (Don't use resolveBaseVar here as it strips away nominal type info needed for layout)
                    const num_layout = try self.getRuntimeLayout(target_type_var.?);
                    if (num_layout.tag == .scalar) {
                        if (num_layout.data.scalar.tag == .int) {
                            // Integer type - check range and sign
                            const int_type = num_layout.data.scalar.data.int;

                            // Set type info for error messages
                            switch (int_type) {
                                .u8 => {
                                    type_name = "U8";
                                    min_value_str = "0";
                                    max_value_str = "255";
                                },
                                .i8 => {
                                    type_name = "I8";
                                    min_value_str = "-128";
                                    max_value_str = "127";
                                },
                                .u16 => {
                                    type_name = "U16";
                                    min_value_str = "0";
                                    max_value_str = "65535";
                                },
                                .i16 => {
                                    type_name = "I16";
                                    min_value_str = "-32768";
                                    max_value_str = "32767";
                                },
                                .u32 => {
                                    type_name = "U32";
                                    min_value_str = "0";
                                    max_value_str = "4294967295";
                                },
                                .i32 => {
                                    type_name = "I32";
                                    min_value_str = "-2147483648";
                                    max_value_str = "2147483647";
                                },
                                .u64 => {
                                    type_name = "U64";
                                    min_value_str = "0";
                                    max_value_str = "18446744073709551615";
                                },
                                .i64 => {
                                    type_name = "I64";
                                    min_value_str = "-9223372036854775808";
                                    max_value_str = "9223372036854775807";
                                },
                                .u128 => {
                                    type_name = "U128";
                                    min_value_str = "0";
                                    max_value_str = "340282366920938463463374607431768211455";
                                },
                                .i128 => {
                                    type_name = "I128";
                                    min_value_str = "-170141183460469231731687303715884105728";
                                    max_value_str = "170141183460469231731687303715884105727";
                                },
                            }

                            // Check sign for unsigned types
                            if (is_negative) {
                                switch (int_type) {
                                    .u8, .u16, .u32, .u64, .u128 => {
                                        in_range = false;
                                        rejection_reason = .negative_unsigned;
                                    },
                                    else => {},
                                }
                            }

                            // Check value range
                            if (in_range) {
                                const value_in_range = switch (int_type) {
                                    .u8 => value <= std.math.maxInt(u8),
                                    .i8 => if (is_negative) value <= @as(u128, @abs(@as(i128, std.math.minInt(i8)))) else value <= std.math.maxInt(i8),
                                    .u16 => value <= std.math.maxInt(u16),
                                    .i16 => if (is_negative) value <= @as(u128, @abs(@as(i128, std.math.minInt(i16)))) else value <= std.math.maxInt(i16),
                                    .u32 => value <= std.math.maxInt(u32),
                                    .i32 => if (is_negative) value <= @as(u128, @abs(@as(i128, std.math.minInt(i32)))) else value <= std.math.maxInt(i32),
                                    .u64 => value <= std.math.maxInt(u64),
                                    .i64 => if (is_negative) value <= @as(u128, @abs(@as(i128, std.math.minInt(i64)))) else value <= std.math.maxInt(i64),
                                    .u128 => true,
                                    .i128 => true,
                                };
                                if (!value_in_range) {
                                    in_range = false;
                                    rejection_reason = .out_of_range;
                                }
                            }

                            // Fractional part not allowed for integers
                            if (in_range and digits_after.len > 0) {
                                var has_fractional = false;
                                for (digits_after) |d| {
                                    if (d != 0) {
                                        has_fractional = true;
                                        break;
                                    }
                                }
                                if (has_fractional) {
                                    in_range = false;
                                    rejection_reason = .fractional_integer;
                                }
                            }
                        } else if (num_layout.data.scalar.tag == .frac) {
                            const frac_type = num_layout.data.scalar.data.frac;
                            switch (frac_type) {
                                .f32 => type_name = "F32",
                                .f64 => type_name = "F64",
                                .dec => type_name = "Dec",
                            }
                        }
                    }
                }

                // Construct the result tag union
                if (result_layout.tag == .scalar) {
                    // Simple tag with no payload
                    var out = try self.pushRaw(result_layout, 0);
                    out.is_initialized = false;
                    const tag_idx: usize = if (in_range) ok_index orelse 0 else err_index orelse 1;
                    try out.setInt(@intCast(tag_idx));
                    out.is_initialized = true;
                    return out;
                } else if (result_layout.tag == .record) {
                    // Record { tag, payload }
                    var dest = try self.pushRaw(result_layout, 0);
                    var result_acc = try dest.asRecord(&self.runtime_layout_store);
                    // Use layout_env for field lookups since record fields use layout store's env idents
<<<<<<< HEAD
                    const tag_field_idx = result_acc.findFieldIndex(layout_env, "tag") orelse @panic("num_from_numeral: record has no 'tag' field");
                    const payload_field_idx = result_acc.findFieldIndex(layout_env, "payload") orelse @panic("num_from_numeral: record has no 'payload' field");
=======
                    const tag_field_idx = result_acc.findFieldIndex(layout_env, "tag") orelse {
                        return error.NotImplemented;
                    };
                    const payload_field_idx = result_acc.findFieldIndex(layout_env, "payload") orelse {
                        return error.NotImplemented;
                    };
>>>>>>> 721ad1d2

                    // Write tag discriminant
                    const tag_field = try result_acc.getFieldByIndex(tag_field_idx);
                    if (tag_field.layout.tag == .scalar and tag_field.layout.data.scalar.tag == .int) {
                        var tmp = tag_field;
                        tmp.is_initialized = false;
                        const tag_idx: usize = if (in_range) ok_index orelse 0 else err_index orelse 1;
                        try tmp.setInt(@intCast(tag_idx));
<<<<<<< HEAD
                    } else @panic("num_from_numeral: tag field is not scalar int");
=======
                    } else {
                        self.triggerCrash("DEBUG: callLowLevelBuiltin tag not int (2)", false, roc_ops);
                        return error.Crash;
                    }
>>>>>>> 721ad1d2

                    // Clear payload area
                    const payload_field = try result_acc.getFieldByIndex(payload_field_idx);
                    if (payload_field.ptr) |payload_ptr| {
                        const payload_bytes_len = self.runtime_layout_store.layoutSize(payload_field.layout);
                        if (payload_bytes_len > 0) {
                            const bytes = @as([*]u8, @ptrCast(payload_ptr))[0..payload_bytes_len];
                            @memset(bytes, 0);
                        }
                    }

                    // Write payload for Ok case
                    if (in_range and ok_payload_var != null) {
                        const num_layout = try self.getRuntimeLayout(ok_payload_var.?);
                        if (payload_field.ptr) |payload_ptr| {
                            if (num_layout.tag == .scalar and num_layout.data.scalar.tag == .int) {
                                const int_type = num_layout.data.scalar.data.int;
                                if (is_negative) {
                                    // Write negative value
                                    // For i128, we need special handling because the minimum value's absolute
                                    // value (2^127) doesn't fit in i128 (max is 2^127-1). Use wrapping negation.
                                    switch (int_type) {
                                        .i8 => {
                                            const neg_value: i128 = -@as(i128, @intCast(value));
                                            @as(*i8, @ptrCast(@alignCast(payload_ptr))).* = @intCast(neg_value);
                                        },
                                        .i16 => {
                                            const neg_value: i128 = -@as(i128, @intCast(value));
                                            @as(*i16, @ptrCast(@alignCast(payload_ptr))).* = @intCast(neg_value);
                                        },
                                        .i32 => {
                                            const neg_value: i128 = -@as(i128, @intCast(value));
                                            @as(*i32, @ptrCast(@alignCast(payload_ptr))).* = @intCast(neg_value);
                                        },
                                        .i64 => {
                                            const neg_value: i128 = -@as(i128, @intCast(value));
                                            @as(*i64, @ptrCast(@alignCast(payload_ptr))).* = @intCast(neg_value);
                                        },
                                        .i128 => {
                                            // For i128, we need special handling because the minimum value's absolute
                                            // value (2^127) doesn't fit in i128 (max is 2^127-1).
                                            // We interpret the u128 value as an i128 and negate using wrapping arithmetic.
                                            // This correctly handles i128 min value: -(2^127) wraps to itself.
                                            const as_signed: i128 = @bitCast(value);
                                            const neg_value: i128 = -%as_signed;
                                            @as(*i128, @ptrCast(@alignCast(payload_ptr))).* = neg_value;
                                        },
                                        else => {}, // Unsigned types already rejected above
                                    }
                                } else {
                                    // Write positive value
                                    switch (int_type) {
                                        .u8 => @as(*u8, @ptrCast(@alignCast(payload_ptr))).* = @intCast(value),
                                        .i8 => @as(*i8, @ptrCast(@alignCast(payload_ptr))).* = @intCast(value),
                                        .u16 => @as(*u16, @ptrCast(@alignCast(payload_ptr))).* = @intCast(value),
                                        .i16 => @as(*i16, @ptrCast(@alignCast(payload_ptr))).* = @intCast(value),
                                        .u32 => @as(*u32, @ptrCast(@alignCast(payload_ptr))).* = @intCast(value),
                                        .i32 => @as(*i32, @ptrCast(@alignCast(payload_ptr))).* = @intCast(value),
                                        .u64 => @as(*u64, @ptrCast(@alignCast(payload_ptr))).* = @intCast(value),
                                        .i64 => @as(*i64, @ptrCast(@alignCast(payload_ptr))).* = @intCast(value),
                                        .u128 => @as(*u128, @ptrCast(@alignCast(payload_ptr))).* = value,
                                        .i128 => @as(*i128, @ptrCast(@alignCast(payload_ptr))).* = @intCast(value),
                                    }
                                }
                            } else if (num_layout.tag == .scalar and num_layout.data.scalar.tag == .frac) {
                                // Floating-point and Dec types
                                const frac_precision = num_layout.data.scalar.data.frac;
                                const float_value: f64 = if (is_negative)
                                    -@as(f64, @floatFromInt(value))
                                else
                                    @as(f64, @floatFromInt(value));

                                // Handle fractional part for floats
                                var final_value = float_value;
                                if (digits_after.len > 0) {
                                    var frac_value: f64 = 0;
                                    var frac_mult: f64 = 1.0 / 256.0;
                                    for (digits_after) |digit| {
                                        frac_value += @as(f64, @floatFromInt(digit)) * frac_mult;
                                        frac_mult /= 256.0;
                                    }
                                    if (is_negative) {
                                        final_value -= frac_value;
                                    } else {
                                        final_value += frac_value;
                                    }
                                }

                                switch (frac_precision) {
                                    .f32 => @as(*f32, @ptrCast(@alignCast(payload_ptr))).* = @floatCast(final_value),
                                    .f64 => @as(*f64, @ptrCast(@alignCast(payload_ptr))).* = final_value,
                                    .dec => {
                                        // Dec type - RocDec has i128 internal representation
                                        const dec_value: i128 = if (is_negative)
                                            -@as(i128, @intCast(value)) * builtins.dec.RocDec.one_point_zero_i128
                                        else
                                            @as(i128, @intCast(value)) * builtins.dec.RocDec.one_point_zero_i128;
                                        @as(*i128, @ptrCast(@alignCast(payload_ptr))).* = dec_value;
                                    },
                                }
                            }
                        }
                    } else if (!in_range and err_payload_var != null) {
                        // For Err case, construct InvalidNumeral(Str) with descriptive message
                        // Format the number that was rejected
                        var num_str_buf: [128]u8 = undefined;
                        const num_str = blk: {
                            var writer = std.io.fixedBufferStream(&num_str_buf);
                            if (is_negative) writer.writer().writeAll("-") catch {};
                            // Format integer part
                            writer.writer().print("{d}", .{value}) catch {};
                            // Format fractional part if present
                            if (digits_after.len > 0) {
                                var has_nonzero = false;
                                for (digits_after) |d| {
                                    if (d != 0) {
                                        has_nonzero = true;
                                        break;
                                    }
                                }
                                if (has_nonzero) {
                                    writer.writer().writeAll(".") catch {};
                                    // Convert base-256 fractional digits to decimal
                                    var frac: f64 = 0;
                                    var mult: f64 = 1.0 / 256.0;
                                    for (digits_after) |digit| {
                                        frac += @as(f64, @floatFromInt(digit)) * mult;
                                        mult /= 256.0;
                                    }
                                    // Print fractional part (removing leading "0.")
                                    var frac_buf: [32]u8 = undefined;
                                    const frac_str = std.fmt.bufPrint(&frac_buf, "{d:.6}", .{frac}) catch "0";
                                    if (frac_str.len > 2 and std.mem.startsWith(u8, frac_str, "0.")) {
                                        writer.writer().writeAll(frac_str[2..]) catch {};
                                    }
                                }
                            }
                            break :blk num_str_buf[0..writer.pos];
                        };

                        // Create descriptive error message
                        const error_msg = switch (rejection_reason) {
                            .negative_unsigned => std.fmt.allocPrint(
                                self.allocator,
                                "The number {s} is not a valid {s}. {s} values cannot be negative.",
                                .{ num_str, type_name, type_name },
                            ) catch null,
                            .fractional_integer => std.fmt.allocPrint(
                                self.allocator,
                                "The number {s} is not a valid {s}. {s} values must be whole numbers, not fractions.",
                                .{ num_str, type_name, type_name },
                            ) catch null,
                            .out_of_range, .overflow => std.fmt.allocPrint(
                                self.allocator,
                                "The number {s} is not a valid {s}. Valid {s} values are integers between {s} and {s}.",
                                .{ num_str, type_name, type_name, min_value_str, max_value_str },
                            ) catch null,
                            .none => null,
                        };

                        if (error_msg) |msg| {
                            // Get the Err payload layout (which is [InvalidNumeral(Str)])
                            const err_payload_layout = try self.getRuntimeLayout(err_payload_var.?);
                            const payload_field_size = self.runtime_layout_store.layoutSize(payload_field.layout);

                            // Check if payload area has enough space for RocStr (24 bytes on 64-bit)
                            // The layout computation may be wrong for error types, so check against actual RocStr size
                            const roc_str_size = @sizeOf(RocStr);
                            if (payload_field_size >= roc_str_size and payload_field.ptr != null) {
                                defer self.allocator.free(msg);
                                const outer_payload_ptr = payload_field.ptr.?;
                                // Create the RocStr for the error message
                                const roc_str = RocStr.fromSlice(msg, roc_ops);

                                if (err_payload_layout.tag == .record) {
                                    // InvalidNumeral tag union is a record { tag, payload }
                                    // Set is_initialized to true since we're about to write to this memory
                                    var err_inner = StackValue{
                                        .ptr = outer_payload_ptr,
                                        .layout = err_payload_layout,
                                        .is_initialized = true,
                                    };
                                    var err_acc = try err_inner.asRecord(&self.runtime_layout_store);

                                    // Set the tag to InvalidNumeral (index 0, assuming it's the first/only tag)
                                    // Use layout store's env for field lookup to match comptime_evaluator
                                    if (err_acc.findFieldIndex(layout_env, "tag")) |inner_tag_idx| {
                                        const inner_tag_field = try err_acc.getFieldByIndex(inner_tag_idx);
                                        if (inner_tag_field.layout.tag == .scalar and inner_tag_field.layout.data.scalar.tag == .int) {
                                            var tmp = inner_tag_field;
                                            tmp.is_initialized = false;
                                            try tmp.setInt(0); // InvalidNumeral tag index
                                        }
                                    }

                                    // Set the payload to the Str
                                    if (err_acc.findFieldIndex(layout_env, "payload")) |inner_payload_idx| {
                                        const inner_payload_field = try err_acc.getFieldByIndex(inner_payload_idx);
                                        if (inner_payload_field.ptr) |str_ptr| {
                                            const str_dest: *RocStr = @ptrCast(@alignCast(str_ptr));
                                            str_dest.* = roc_str;
                                        }
                                    }
                                } else if (err_payload_layout.tag == .scalar and err_payload_layout.data.scalar.tag == .str) {
                                    // Direct Str payload (single-tag union optimized away)
                                    const str_dest: *RocStr = @ptrCast(@alignCast(outer_payload_ptr));
                                    str_dest.* = roc_str;
                                }
                            } else {
                                // Payload area is too small for RocStr - store the error message in the interpreter
                                // for retrieval by the caller. This happens when layout optimization doesn't
                                // allocate enough space for the Err payload.
                                // Note: Do NOT free msg here - it will be used and freed by the caller
                                self.last_error_message = msg;
                            }
                        }
                    }

                    return dest;
                } else if (result_layout.tag == .tuple) {
                    // Tuple (payload, tag) - tag unions are now represented as tuples
                    var dest = try self.pushRaw(result_layout, 0);
                    var result_acc = try dest.asTuple(&self.runtime_layout_store);

                    // Element 0 is payload, Element 1 is tag discriminant
                    // getElement takes original index directly

                    // Write tag discriminant (element 1)
                    const tag_field = try result_acc.getElement(1);
                    if (tag_field.layout.tag == .scalar and tag_field.layout.data.scalar.tag == .int) {
                        var tmp = tag_field;
                        tmp.is_initialized = false;
                        const tag_idx: usize = if (in_range) ok_index orelse 0 else err_index orelse 1;
                        try tmp.setInt(@intCast(tag_idx));
<<<<<<< HEAD
                    } else @panic("num_from_numeral: tuple tag field is not scalar int");
=======
                    } else {
                        self.triggerCrash("DEBUG: callLowLevelBuiltin tag not int (3)", false, roc_ops);
                        return error.Crash;
                    }
>>>>>>> 721ad1d2

                    // Clear payload area (element 0)
                    const payload_field = try result_acc.getElement(0);
                    if (payload_field.ptr) |payload_ptr| {
                        const payload_bytes_len = self.runtime_layout_store.layoutSize(payload_field.layout);
                        if (payload_bytes_len > 0) {
                            const bytes = @as([*]u8, @ptrCast(payload_ptr))[0..payload_bytes_len];
                            @memset(bytes, 0);
                        }
                    }

                    // Write payload for Ok case
                    if (in_range and ok_payload_var != null) {
                        const num_layout = try self.getRuntimeLayout(ok_payload_var.?);
                        if (payload_field.ptr) |payload_ptr| {
                            if (num_layout.tag == .scalar and num_layout.data.scalar.tag == .int) {
                                const int_type = num_layout.data.scalar.data.int;
                                if (is_negative) {
                                    // Write negative value
                                    switch (int_type) {
                                        .i8 => {
                                            const neg_value: i128 = -@as(i128, @intCast(value));
                                            @as(*i8, @ptrCast(@alignCast(payload_ptr))).* = @intCast(neg_value);
                                        },
                                        .i16 => {
                                            const neg_value: i128 = -@as(i128, @intCast(value));
                                            @as(*i16, @ptrCast(@alignCast(payload_ptr))).* = @intCast(neg_value);
                                        },
                                        .i32 => {
                                            const neg_value: i128 = -@as(i128, @intCast(value));
                                            @as(*i32, @ptrCast(@alignCast(payload_ptr))).* = @intCast(neg_value);
                                        },
                                        .i64 => {
                                            const neg_value: i128 = -@as(i128, @intCast(value));
                                            @as(*i64, @ptrCast(@alignCast(payload_ptr))).* = @intCast(neg_value);
                                        },
                                        .i128 => {
                                            const as_signed: i128 = @bitCast(value);
                                            const neg_value: i128 = -%as_signed;
                                            @as(*i128, @ptrCast(@alignCast(payload_ptr))).* = neg_value;
                                        },
                                        else => {}, // Unsigned types already rejected above
                                    }
                                } else {
                                    // Write positive value
                                    switch (int_type) {
                                        .u8 => @as(*u8, @ptrCast(@alignCast(payload_ptr))).* = @intCast(value),
                                        .i8 => @as(*i8, @ptrCast(@alignCast(payload_ptr))).* = @intCast(value),
                                        .u16 => @as(*u16, @ptrCast(@alignCast(payload_ptr))).* = @intCast(value),
                                        .i16 => @as(*i16, @ptrCast(@alignCast(payload_ptr))).* = @intCast(value),
                                        .u32 => @as(*u32, @ptrCast(@alignCast(payload_ptr))).* = @intCast(value),
                                        .i32 => @as(*i32, @ptrCast(@alignCast(payload_ptr))).* = @intCast(value),
                                        .u64 => @as(*u64, @ptrCast(@alignCast(payload_ptr))).* = @intCast(value),
                                        .i64 => @as(*i64, @ptrCast(@alignCast(payload_ptr))).* = @intCast(value),
                                        .u128 => @as(*u128, @ptrCast(@alignCast(payload_ptr))).* = value,
                                        .i128 => @as(*i128, @ptrCast(@alignCast(payload_ptr))).* = @intCast(value),
                                    }
                                }
                            } else if (num_layout.tag == .scalar and num_layout.data.scalar.tag == .frac) {
                                // Floating-point and Dec types
                                const frac_precision = num_layout.data.scalar.data.frac;
                                const float_value: f64 = if (is_negative)
                                    -@as(f64, @floatFromInt(value))
                                else
                                    @as(f64, @floatFromInt(value));

                                // Handle fractional part for floats
                                var frac_part: f64 = 0;
                                if (digits_after.len > 0) {
                                    var mult: f64 = 1.0 / 256.0;
                                    for (digits_after) |digit| {
                                        frac_part += @as(f64, @floatFromInt(digit)) * mult;
                                        mult /= 256.0;
                                    }
                                }
                                const full_value = if (is_negative) float_value - frac_part else float_value + frac_part;

                                switch (frac_precision) {
                                    .f32 => @as(*f32, @ptrCast(@alignCast(payload_ptr))).* = @floatCast(full_value),
                                    .f64 => @as(*f64, @ptrCast(@alignCast(payload_ptr))).* = full_value,
                                    .dec => {
                                        const dec_value: i128 = if (is_negative)
                                            -@as(i128, @intCast(value)) * builtins.dec.RocDec.one_point_zero_i128
                                        else
                                            @as(i128, @intCast(value)) * builtins.dec.RocDec.one_point_zero_i128;
                                        @as(*i128, @ptrCast(@alignCast(payload_ptr))).* = dec_value;
                                    },
                                }
                            }
                        }
                    } else if (!in_range and err_payload_var != null) {
                        // For Err case, construct InvalidNumeral(Str) with descriptive message
                        var num_str_buf: [128]u8 = undefined;
                        const num_str = blk: {
                            var writer = std.io.fixedBufferStream(&num_str_buf);
                            if (is_negative) writer.writer().writeAll("-") catch {};
                            writer.writer().print("{d}", .{value}) catch {};
                            if (digits_after.len > 0) {
                                var has_nonzero = false;
                                for (digits_after) |d| {
                                    if (d != 0) {
                                        has_nonzero = true;
                                        break;
                                    }
                                }
                                if (has_nonzero) {
                                    writer.writer().writeAll(".") catch {};
                                    var frac: f64 = 0;
                                    var mult: f64 = 1.0 / 256.0;
                                    for (digits_after) |digit| {
                                        frac += @as(f64, @floatFromInt(digit)) * mult;
                                        mult /= 256.0;
                                    }
                                    var frac_buf: [32]u8 = undefined;
                                    const frac_str = std.fmt.bufPrint(&frac_buf, "{d:.6}", .{frac}) catch "0";
                                    if (frac_str.len > 2 and std.mem.startsWith(u8, frac_str, "0.")) {
                                        writer.writer().writeAll(frac_str[2..]) catch {};
                                    }
                                }
                            }
                            break :blk num_str_buf[0..writer.pos];
                        };

                        const error_msg = switch (rejection_reason) {
                            .negative_unsigned => std.fmt.allocPrint(
                                self.allocator,
                                "The number {s} is not a valid {s}. {s} values cannot be negative.",
                                .{ num_str, type_name, type_name },
                            ) catch null,
                            .fractional_integer => std.fmt.allocPrint(
                                self.allocator,
                                "The number {s} is not a valid {s}. {s} values must be whole numbers, not fractions.",
                                .{ num_str, type_name, type_name },
                            ) catch null,
                            .out_of_range, .overflow => std.fmt.allocPrint(
                                self.allocator,
                                "The number {s} is not a valid {s}. Valid {s} values are integers between {s} and {s}.",
                                .{ num_str, type_name, type_name, min_value_str, max_value_str },
                            ) catch null,
                            .none => null,
                        };

                        if (error_msg) |msg| {
                            // Store error message for retrieval by caller
                            // Note: Do NOT free msg here - it will be used and freed by the caller
                            self.last_error_message = msg;
                        }
                    }

                    return dest;
                }

                self.triggerCrash("num_from_numeral: unsupported result layout", false, roc_ops);
                return error.Crash;
            },
            .dec_to_str => {
                // Dec.to_str : Dec -> Str
                std.debug.assert(args.len == 1); // expects 1 argument: Dec

                const dec_arg = args[0];
                if (dec_arg.ptr == null) {
                    self.triggerCrash("dec_to_str: null argument", false, roc_ops);
                    return error.Crash;
                }

                const roc_dec: *const RocDec = @ptrCast(@alignCast(dec_arg.ptr.?));
                const result_str = builtins.dec.to_str(roc_dec.*, roc_ops);

                const value = try self.pushStr("");
                const roc_str_ptr: *RocStr = @ptrCast(@alignCast(value.ptr.?));
                roc_str_ptr.* = result_str;
                return value;
            },
            .u8_to_str => return self.intToStr(u8, args, roc_ops),
            .i8_to_str => return self.intToStr(i8, args, roc_ops),
            .u16_to_str => return self.intToStr(u16, args, roc_ops),
            .i16_to_str => return self.intToStr(i16, args, roc_ops),
            .u32_to_str => return self.intToStr(u32, args, roc_ops),
            .i32_to_str => return self.intToStr(i32, args, roc_ops),
            .u64_to_str => return self.intToStr(u64, args, roc_ops),
            .i64_to_str => return self.intToStr(i64, args, roc_ops),
            .u128_to_str => return self.intToStr(u128, args, roc_ops),
            .i128_to_str => return self.intToStr(i128, args, roc_ops),
            .f32_to_str => return self.floatToStr(f32, args, roc_ops),
            .f64_to_str => return self.floatToStr(f64, args, roc_ops),
        }
    }

    /// Helper to create a simple boolean StackValue (for low-level builtins)
    fn makeBoolValue(self: *Interpreter, value: bool) !StackValue {
        const bool_layout = Layout.int(.u8);
        var bool_value = try self.pushRaw(bool_layout, 0);
        bool_value.is_initialized = false;
        try bool_value.setInt(@intFromBool(value));
        bool_value.is_initialized = true;
        // Store the Bool runtime type variable for constant folding
        bool_value.rt_var = try self.getCanonicalBoolRuntimeVar();
        return bool_value;
    }

    /// Helper for integer to_str operations
    fn intToStr(self: *Interpreter, comptime T: type, args: []const StackValue, roc_ops: *RocOps) !StackValue {
        std.debug.assert(args.len == 1);
        const int_arg = args[0];
        if (int_arg.ptr == null) {
            self.triggerCrash("int_to_str: null argument", false, roc_ops);
            return error.Crash;
        }

        const int_value: T = @as(*const T, @ptrCast(@alignCast(int_arg.ptr.?))).*;

        // Use std.fmt to format the integer
        var buf: [40]u8 = undefined; // 40 is enough for i128
        const result = std.fmt.bufPrint(&buf, "{}", .{int_value}) catch unreachable;

        const value = try self.pushStr("");
        const roc_str_ptr: *RocStr = @ptrCast(@alignCast(value.ptr.?));
        roc_str_ptr.* = RocStr.init(&buf, result.len, roc_ops);
        return value;
    }

    /// Helper for float to_str operations
    fn floatToStr(self: *Interpreter, comptime T: type, args: []const StackValue, roc_ops: *RocOps) !StackValue {
        std.debug.assert(args.len == 1);
        const float_arg = args[0];
        if (float_arg.ptr == null) {
            self.triggerCrash("float_to_str: null argument", false, roc_ops);
            return error.Crash;
        }

        const float_value: T = @as(*const T, @ptrCast(@alignCast(float_arg.ptr.?))).*;

        // Use std.fmt to format the float
        var buf: [400]u8 = undefined;
        const result = std.fmt.bufPrint(&buf, "{d}", .{float_value}) catch unreachable;

        const value = try self.pushStr("");
        const roc_str_ptr: *RocStr = @ptrCast(@alignCast(value.ptr.?));
        roc_str_ptr.* = RocStr.init(&buf, result.len, roc_ops);
        return value;
    }

    fn triggerCrash(self: *Interpreter, message: []const u8, owned: bool, roc_ops: *RocOps) void {
        defer if (owned) self.allocator.free(@constCast(message));
        roc_ops.crash(message);
    }

    fn handleExpectFailure(self: *Interpreter, snippet_expr_idx: can.CIR.Expr.Idx, roc_ops: *RocOps) !void {
        const region = self.env.store.getExprRegion(snippet_expr_idx);
        const slice = self.env.getSource(region);
        const trimmed = std.mem.trim(u8, slice, " \t\n\r");
        const message = try std.fmt.allocPrint(self.allocator, "Expect failed: {s}", .{trimmed});
        defer self.allocator.free(message);

        const expect_args = RocExpectFailed{
            .utf8_bytes = @constCast(message.ptr),
            .len = message.len,
        };
        roc_ops.roc_expect_failed(&expect_args, roc_ops.env);
        roc_ops.crash(message);
    }

    fn getRuntimeU8(value: StackValue) u8 {
        std.debug.assert(value.layout.tag == .scalar);
        std.debug.assert(value.layout.data.scalar.tag == .int);
        std.debug.assert(value.layout.data.scalar.data.int == .u8);

        const ptr = value.ptr orelse unreachable;
        const b: *const u8 = @ptrCast(@alignCast(ptr));

        return b.*;
    }

    fn boolValueEquals(equals: bool, value: StackValue) bool {
        debugAssertIsBoolLayout(value.layout);
        return getRuntimeU8(value) == @intFromBool(equals);
    }

    const NumericKind = enum { int, dec, f32, f64 };

    fn numericKindFromLayout(layout_val: Layout) ?NumericKind {
        if (layout_val.tag != .scalar) return null;
        return switch (layout_val.data.scalar.tag) {
            .int => .int,
            .frac => switch (layout_val.data.scalar.data.frac) {
                .dec => .dec,
                .f32 => .f32,
                .f64 => .f64,
            },
            else => null,
        };
    }

    fn unifyNumericKinds(lhs: NumericKind, rhs: NumericKind) ?NumericKind {
        if (lhs == rhs) return lhs;
        if (lhs == .int) return rhs;
        if (rhs == .int) return lhs;
        return null;
    }

    fn layoutMatchesKind(self: *Interpreter, layout_val: Layout, kind: NumericKind) bool {
        _ = self;
        if (layout_val.tag != .scalar) return false;
        return switch (kind) {
            .int => layout_val.data.scalar.tag == .int,
            .dec => layout_val.data.scalar.tag == .frac and layout_val.data.scalar.data.frac == .dec,
            .f32 => layout_val.data.scalar.tag == .frac and layout_val.data.scalar.data.frac == .f32,
            .f64 => layout_val.data.scalar.tag == .frac and layout_val.data.scalar.data.frac == .f64,
        };
    }

    fn invalidateRuntimeLayoutCache(self: *Interpreter, type_var: types.Var) void {
        const slot_idx = @intFromEnum(type_var);
        if (slot_idx < self.var_to_layout_slot.items.len) {
            self.var_to_layout_slot.items[slot_idx] = 0;
        }

        const resolved = self.runtime_types.resolveVar(type_var);
        const map_idx = @intFromEnum(resolved.var_);
        if (map_idx < self.runtime_layout_store.layouts_by_var.entries.len) {
            self.runtime_layout_store.layouts_by_var.entries[map_idx] = std.mem.zeroes(layout.Idx);
        }
    }

    fn adjustNumericResultLayout(
        self: *Interpreter,
        result_rt_var: types.Var,
        current_layout: Layout,
        lhs: StackValue,
        lhs_rt_var: types.Var,
        rhs: StackValue,
        rhs_rt_var: types.Var,
    ) !Layout {
        const lhs_kind_opt = numericKindFromLayout(lhs.layout);
        const rhs_kind_opt = numericKindFromLayout(rhs.layout);
        if (lhs_kind_opt == null or rhs_kind_opt == null) return current_layout;

        const desired_kind = unifyNumericKinds(lhs_kind_opt.?, rhs_kind_opt.?) orelse return error.TypeMismatch;

        if (self.layoutMatchesKind(current_layout, desired_kind)) return current_layout;

        const source = blk: {
            if (self.layoutMatchesKind(lhs.layout, desired_kind)) break :blk lhs_rt_var;
            if (self.layoutMatchesKind(rhs.layout, desired_kind)) break :blk rhs_rt_var;
            return error.TypeMismatch;
        };

        const source_resolved = self.runtime_types.resolveVar(source);
        try self.runtime_types.setVarContent(result_rt_var, source_resolved.desc.content);
        self.invalidateRuntimeLayoutCache(result_rt_var);

        const updated_layout = try self.getRuntimeLayout(result_rt_var);
        if (!self.layoutMatchesKind(updated_layout, desired_kind)) return error.TypeMismatch;
        return updated_layout;
    }

    fn evalDecBinop(
        self: *Interpreter,
        op: can.CIR.Expr.Binop.Op,
        result_layout: Layout,
        lhs: StackValue,
        rhs: StackValue,
    ) !StackValue {
        const lhs_dec = try self.stackValueToDecimal(lhs);
        const rhs_dec = try self.stackValueToDecimal(rhs);

        const result_dec: RocDec = switch (op) {
            .add => RocDec{ .num = lhs_dec.num + rhs_dec.num },
            .sub => RocDec{ .num = lhs_dec.num - rhs_dec.num },
            .mul => RocDec{ .num = @divTrunc(lhs_dec.num * rhs_dec.num, RocDec.one_point_zero_i128) },
            .div, .div_trunc => blk: {
                if (rhs_dec.num == 0) return error.DivisionByZero;
                const scaled_lhs = lhs_dec.num * RocDec.one_point_zero_i128;
                break :blk RocDec{ .num = @divTrunc(scaled_lhs, rhs_dec.num) };
            },
            .rem => blk: {
                if (rhs_dec.num == 0) return error.DivisionByZero;
                break :blk RocDec{ .num = @rem(lhs_dec.num, rhs_dec.num) };
            },
<<<<<<< HEAD
            else => @panic("evalDecBinop: unhandled decimal operation"),
=======
            else => {
                return error.NotImplemented;
            },
>>>>>>> 721ad1d2
        };

        var out = try self.pushRaw(result_layout, 0);
        out.is_initialized = true;
        if (out.ptr) |ptr| {
            const dest: *RocDec = @ptrCast(@alignCast(ptr));
            dest.* = result_dec;
        }
        return out;
    }

    fn evalFloatBinop(
        self: *Interpreter,
        comptime FloatT: type,
        op: can.CIR.Expr.Binop.Op,
        result_layout: Layout,
        lhs: StackValue,
        rhs: StackValue,
    ) !StackValue {
        const lhs_float = try self.stackValueToFloat(FloatT, lhs);
        const rhs_float = try self.stackValueToFloat(FloatT, rhs);

        const result_float: FloatT = switch (op) {
            .add => lhs_float + rhs_float,
            .sub => lhs_float - rhs_float,
            .mul => lhs_float * rhs_float,
            .div => blk: {
                if (rhs_float == 0) return error.DivisionByZero;
                break :blk lhs_float / rhs_float;
            },
            .div_trunc => blk: {
                if (rhs_float == 0) return error.DivisionByZero;
                const quotient = lhs_float / rhs_float;
                break :blk std.math.trunc(quotient);
            },
            .rem => blk: {
                if (rhs_float == 0) return error.DivisionByZero;
                break :blk @rem(lhs_float, rhs_float);
            },
<<<<<<< HEAD
            else => @panic("evalFloatBinop: unhandled float operation"),
=======
            else => {
                return error.NotImplemented;
            },
>>>>>>> 721ad1d2
        };

        var out = try self.pushRaw(result_layout, 0);
        out.is_initialized = true;
        if (out.ptr) |ptr| {
            const dest: *FloatT = @ptrCast(@alignCast(ptr));
            dest.* = result_float;
        }
        return out;
    }

    fn stackValueToDecimal(self: *Interpreter, value: StackValue) !RocDec {
        _ = self;
        if (value.layout.tag != .scalar) return error.TypeMismatch;
        switch (value.layout.data.scalar.tag) {
            .frac => switch (value.layout.data.scalar.data.frac) {
                .dec => {
                    const ptr = value.ptr orelse return error.TypeMismatch;
                    const dec_ptr: *const RocDec = @ptrCast(@alignCast(ptr));
                    return dec_ptr.*;
                },
                else => return error.TypeMismatch,
            },
            .int => {
                return RocDec{ .num = value.asI128() * RocDec.one_point_zero_i128 };
            },
            else => return error.TypeMismatch,
        }
    }

    fn stackValueToFloat(self: *Interpreter, comptime FloatT: type, value: StackValue) !FloatT {
        _ = self;
        if (value.layout.tag != .scalar) return error.TypeMismatch;
        switch (value.layout.data.scalar.tag) {
            .int => {
                return @floatFromInt(value.asI128());
            },
            .frac => switch (value.layout.data.scalar.data.frac) {
                .f32 => {
                    const ptr = value.ptr orelse return error.TypeMismatch;
                    const val_ptr: *const f32 = @ptrCast(@alignCast(ptr));
                    if (FloatT == f32) {
                        return val_ptr.*;
                    }
                    return @floatCast(val_ptr.*);
                },
                .f64 => {
                    const ptr = value.ptr orelse return error.TypeMismatch;
                    const val_ptr: *const f64 = @ptrCast(@alignCast(ptr));
                    if (FloatT == f64) {
                        return val_ptr.*;
                    }
                    return @floatCast(val_ptr.*);
                },
                else => return error.TypeMismatch,
            },
            else => return error.TypeMismatch,
        }
    }

    fn debugAssertIsBoolLayout(layout_val: Layout) void {
        std.debug.assert(layout_val.tag == .scalar);
        std.debug.assert(layout_val.data.scalar.tag == .int);
        std.debug.assert(layout_val.data.scalar.data.int == .u8);
    }

    const NumericValue = union(enum) {
        int: i128,
        f32: f32,
        f64: f64,
        dec: RocDec,
    };

    fn isNumericScalar(self: *Interpreter, layout_val: Layout) bool {
        _ = self;
        if (layout_val.tag != .scalar) return false;
        return switch (layout_val.data.scalar.tag) {
            .int, .frac => true,
            else => false,
        };
    }

    fn extractNumericValue(self: *Interpreter, value: StackValue) !NumericValue {
        _ = self;
        if (value.layout.tag != .scalar) return error.NotNumeric;
        const scalar = value.layout.data.scalar;
        return switch (scalar.tag) {
            .int => NumericValue{ .int = value.asI128() },
            .frac => switch (scalar.data.frac) {
                .f32 => {
                    const raw_ptr = value.ptr orelse return error.TypeMismatch;
                    const ptr = @as(*const f32, @ptrCast(@alignCast(raw_ptr)));
                    return NumericValue{ .f32 = ptr.* };
                },
                .f64 => {
                    const raw_ptr = value.ptr orelse return error.TypeMismatch;
                    const ptr = @as(*const f64, @ptrCast(@alignCast(raw_ptr)));
                    return NumericValue{ .f64 = ptr.* };
                },
                .dec => {
                    const raw_ptr = value.ptr orelse return error.TypeMismatch;
                    const ptr = @as(*const RocDec, @ptrCast(@alignCast(raw_ptr)));
                    return NumericValue{ .dec = ptr.* };
                },
            },
            else => error.NotNumeric,
        };
    }

    fn compareNumericScalars(self: *Interpreter, lhs: StackValue, rhs: StackValue) !std.math.Order {
        const lhs_value = try self.extractNumericValue(lhs);
        const rhs_value = try self.extractNumericValue(rhs);
        return self.orderNumericValues(lhs_value, rhs_value);
    }

    fn orderNumericValues(self: *Interpreter, lhs: NumericValue, rhs: NumericValue) !std.math.Order {
        return switch (lhs) {
            .int => self.orderInt(lhs.int, rhs),
            .f32 => self.orderF32(lhs.f32, rhs),
            .f64 => self.orderF64(lhs.f64, rhs),
            .dec => self.orderDec(lhs.dec, rhs),
        };
    }

    fn orderInt(self: *Interpreter, lhs: i128, rhs: NumericValue) !std.math.Order {
        _ = self;
        return switch (rhs) {
            .int => std.math.order(lhs, rhs.int),
            .f32 => {
                const lhs_f: f32 = @floatFromInt(lhs);
                return std.math.order(lhs_f, rhs.f32);
            },
            .f64 => {
                const lhs_f: f64 = @floatFromInt(lhs);
                return std.math.order(lhs_f, rhs.f64);
            },
            .dec => {
                const lhs_dec = lhs * RocDec.one_point_zero_i128;
                return std.math.order(lhs_dec, rhs.dec.num);
            },
        };
    }

    fn orderF32(self: *Interpreter, lhs: f32, rhs: NumericValue) !std.math.Order {
        _ = self;
        return switch (rhs) {
            .int => {
                const rhs_f: f32 = @floatFromInt(rhs.int);
                return std.math.order(lhs, rhs_f);
            },
            .f32 => std.math.order(lhs, rhs.f32),
            .f64 => {
                const lhs_f64: f64 = @as(f64, @floatCast(lhs));
                return std.math.order(lhs_f64, rhs.f64);
            },
            .dec => return error.TypeMismatch,
        };
    }

    fn orderF64(self: *Interpreter, lhs: f64, rhs: NumericValue) !std.math.Order {
        _ = self;
        return switch (rhs) {
            .int => {
                const rhs_f: f64 = @floatFromInt(rhs.int);
                return std.math.order(lhs, rhs_f);
            },
            .f32 => {
                const rhs_f64: f64 = @as(f64, @floatCast(rhs.f32));
                return std.math.order(lhs, rhs_f64);
            },
            .f64 => std.math.order(lhs, rhs.f64),
            .dec => return error.TypeMismatch,
        };
    }

    fn orderDec(self: *Interpreter, lhs: RocDec, rhs: NumericValue) !std.math.Order {
        _ = self;
        return switch (rhs) {
            .int => {
                const rhs_dec = rhs.int * RocDec.one_point_zero_i128;
                return std.math.order(lhs.num, rhs_dec);
            },
            .dec => std.math.order(lhs.num, rhs.dec.num),
            else => return error.TypeMismatch,
        };
    }

    const StructuralEqError = Error;

    fn valuesStructurallyEqual(
        self: *Interpreter,
        lhs: StackValue,
        lhs_var: types.Var,
        rhs: StackValue,
        _: types.Var, // rhs_var unused
    ) StructuralEqError!bool {
        // Handle scalar comparisons (numbers, strings) directly.
        if (lhs.layout.tag == .scalar and rhs.layout.tag == .scalar) {
            const lhs_scalar = lhs.layout.data.scalar;
            const rhs_scalar = rhs.layout.data.scalar;
            if (lhs_scalar.tag != rhs_scalar.tag) return error.TypeMismatch;

            switch (lhs_scalar.tag) {
                .int, .frac => {
                    const order = try self.compareNumericScalars(lhs, rhs);
                    return order == .eq;
                },
                .str => {
                    if (lhs.ptr == null or rhs.ptr == null) return error.TypeMismatch;
                    const lhs_str: *const RocStr = @ptrCast(@alignCast(lhs.ptr.?));
                    const rhs_str: *const RocStr = @ptrCast(@alignCast(rhs.ptr.?));
                    return std.mem.eql(u8, lhs_str.asSlice(), rhs_str.asSlice());
                },
<<<<<<< HEAD
                else => @panic("valuesStructurallyEqual: unhandled scalar type"),
=======
                else => {
                    return error.NotImplemented;
                },
>>>>>>> 721ad1d2
            }
        }

        // Ensure runtime vars resolve to the same descriptor before structural comparison.
        const lhs_resolved = self.resolveBaseVar(lhs_var);
        const lhs_content = lhs_resolved.desc.content;
<<<<<<< HEAD
        if (lhs_content != .structure) @panic("valuesStructurallyEqual: lhs is not a structure type");
=======
        if (lhs_content != .structure) {
            return error.NotImplemented;
        }
>>>>>>> 721ad1d2

        return switch (lhs_content.structure) {
            .tuple => |tuple| {
                const elem_vars = self.runtime_types.sliceVars(tuple.elems);
                return try self.structuralEqualTuple(lhs, rhs, elem_vars);
            },
            .record => |record| {
                return try self.structuralEqualRecord(lhs, rhs, record);
            },
            .tag_union => {
                return try self.structuralEqualTag(lhs, rhs, lhs_var);
            },
            .empty_record => true,
            .empty_tag_union => true,
            .nominal_type => |nom| {
                // For nominal types, dispatch to their is_eq method
                return try self.dispatchNominalIsEq(lhs, rhs, nom, lhs_var);
            },
<<<<<<< HEAD
            .record_unbound, .fn_pure, .fn_effectful, .fn_unbound => @panic("valuesStructurallyEqual: cannot compare functions or unbound records"),
=======
            .record_unbound, .fn_pure, .fn_effectful, .fn_unbound => {
                return error.NotImplemented;
            },
>>>>>>> 721ad1d2
        };
    }

    fn structuralEqualTuple(
        self: *Interpreter,
        lhs: StackValue,
        rhs: StackValue,
        elem_vars: []const types.Var,
    ) StructuralEqError!bool {
        if (lhs.layout.tag != .tuple or rhs.layout.tag != .tuple) return error.TypeMismatch;
        if (elem_vars.len == 0) return true;

        const lhs_size = self.runtime_layout_store.layoutSize(lhs.layout);
        const rhs_size = self.runtime_layout_store.layoutSize(rhs.layout);
        if (lhs_size == 0 and rhs_size == 0) return true;
        if (lhs.ptr == null or rhs.ptr == null) return error.TypeMismatch;

        var lhs_acc = try lhs.asTuple(&self.runtime_layout_store);
        var rhs_acc = try rhs.asTuple(&self.runtime_layout_store);
        if (lhs_acc.getElementCount() != elem_vars.len or rhs_acc.getElementCount() != elem_vars.len) {
            return error.TypeMismatch;
        }

        var index: usize = 0;
        while (index < elem_vars.len) : (index += 1) {
            // getElement expects original index and converts to sorted internally
            const lhs_elem = try lhs_acc.getElement(index);
            const rhs_elem = try rhs_acc.getElement(index);
            const elems_equal = try self.valuesStructurallyEqual(lhs_elem, elem_vars[index], rhs_elem, elem_vars[index]);
            if (!elems_equal) {
                return false;
            }
        }

        return true;
    }

    fn structuralEqualRecord(
        self: *Interpreter,
        lhs: StackValue,
        rhs: StackValue,
        record: types.Record,
    ) StructuralEqError!bool {
        if (lhs.layout.tag != .record or rhs.layout.tag != .record) return error.TypeMismatch;

        if (@intFromEnum(record.ext) != 0) {
            const ext_resolved = self.resolveBaseVar(record.ext);
            if (ext_resolved.desc.content != .structure or ext_resolved.desc.content.structure != .empty_record) {
                @panic("structuralEqualRecord: record extension is not empty_record");
            }
        }

        const field_count = record.fields.len();
        if (field_count == 0) return true;

        const field_slice = self.runtime_types.getRecordFieldsSlice(record.fields);

        const lhs_size = self.runtime_layout_store.layoutSize(lhs.layout);
        const rhs_size = self.runtime_layout_store.layoutSize(rhs.layout);
        if ((lhs_size == 0 or lhs.ptr == null) and (rhs_size == 0 or rhs.ptr == null)) {
            var idx: usize = 0;
            while (idx < field_count) : (idx += 1) {
                const field_var = field_slice.items(.var_)[idx];
                const field_layout = try self.getRuntimeLayout(field_var);
                if (self.runtime_layout_store.layoutSize(field_layout) != 0) return error.TypeMismatch;
            }
            return true;
        }

        if (lhs.ptr == null or rhs.ptr == null) return error.TypeMismatch;

        var lhs_rec = try lhs.asRecord(&self.runtime_layout_store);
        var rhs_rec = try rhs.asRecord(&self.runtime_layout_store);
        if (lhs_rec.getFieldCount() != field_count or rhs_rec.getFieldCount() != field_count) {
            return error.TypeMismatch;
        }

        var idx: usize = 0;
        while (idx < field_count) : (idx += 1) {
            const lhs_field = try lhs_rec.getFieldByIndex(idx);
            const rhs_field = try rhs_rec.getFieldByIndex(idx);
            const field_var = field_slice.items(.var_)[idx];
            const fields_equal = try self.valuesStructurallyEqual(lhs_field, field_var, rhs_field, field_var);
            if (!fields_equal) {
                return false;
            }
        }

        return true;
    }

    fn structuralEqualList(
        self: *Interpreter,
        lhs: StackValue,
        rhs: StackValue,
        elem_var: types.Var,
    ) StructuralEqError!bool {
        const lhs_is_list = lhs.layout.tag == .list or lhs.layout.tag == .list_of_zst;
        const rhs_is_list = rhs.layout.tag == .list or rhs.layout.tag == .list_of_zst;
        if (!lhs_is_list or !rhs_is_list) return error.TypeMismatch;
        if (lhs.ptr == null or rhs.ptr == null) return error.TypeMismatch;

        const lhs_header = @as(*const RocList, @ptrCast(@alignCast(lhs.ptr.?))).*;
        const rhs_header = @as(*const RocList, @ptrCast(@alignCast(rhs.ptr.?))).*;
        if (lhs_header.len() != rhs_header.len()) return false;

        const elem_layout = try self.getRuntimeLayout(elem_var);
        const elem_size = self.runtime_layout_store.layoutSize(elem_layout);
        if (elem_size == 0 or lhs_header.len() == 0) {
            return true;
        }

        var lhs_acc = try lhs.asList(&self.runtime_layout_store, elem_layout);
        var rhs_acc = try rhs.asList(&self.runtime_layout_store, elem_layout);

        var index: usize = 0;
        while (index < lhs_header.len()) : (index += 1) {
            const lhs_elem = try lhs_acc.getElement(index);
            const rhs_elem = try rhs_acc.getElement(index);
            const elems_equal = try self.valuesStructurallyEqual(lhs_elem, elem_var, rhs_elem, elem_var);
            if (!elems_equal) {
                return false;
            }
        }

        return true;
    }

    fn structuralEqualTag(
        self: *Interpreter,
        lhs: StackValue,
        rhs: StackValue,
        union_var: types.Var,
    ) StructuralEqError!bool {
        var tag_list = std.array_list.AlignedManaged(types.Tag, null).init(self.allocator);
        defer tag_list.deinit();
        try self.appendUnionTags(union_var, &tag_list);

        const lhs_data = try self.extractTagValue(lhs, union_var);
        const rhs_data = try self.extractTagValue(rhs, union_var);

        if (lhs_data.index >= tag_list.items.len or rhs_data.index >= tag_list.items.len) {
            return error.TypeMismatch;
        }

        if (lhs_data.index != rhs_data.index) return false;

        const tag_info = tag_list.items[lhs_data.index];
        const arg_vars = self.runtime_types.sliceVars(tag_info.args);
        if (arg_vars.len == 0) return true;

        if (arg_vars.len == 1) {
            const lhs_payload = lhs_data.payload orelse return error.TypeMismatch;
            const rhs_payload = rhs_data.payload orelse return error.TypeMismatch;
            return try self.valuesStructurallyEqual(lhs_payload, arg_vars[0], rhs_payload, arg_vars[0]);
        }

        const lhs_payload = lhs_data.payload orelse return error.TypeMismatch;
        const rhs_payload = rhs_data.payload orelse return error.TypeMismatch;
        if (lhs_payload.layout.tag != .tuple or rhs_payload.layout.tag != .tuple) return error.TypeMismatch;

        var lhs_tuple = try lhs_payload.asTuple(&self.runtime_layout_store);
        var rhs_tuple = try rhs_payload.asTuple(&self.runtime_layout_store);
        if (lhs_tuple.getElementCount() != arg_vars.len or rhs_tuple.getElementCount() != arg_vars.len) {
            return error.TypeMismatch;
        }

        var idx: usize = 0;
        while (idx < arg_vars.len) : (idx += 1) {
            // getElement expects original index and converts to sorted internally
            const lhs_elem = try lhs_tuple.getElement(idx);
            const rhs_elem = try rhs_tuple.getElement(idx);
            const args_equal = try self.valuesStructurallyEqual(lhs_elem, arg_vars[idx], rhs_elem, arg_vars[idx]);
            if (!args_equal) {
                return false;
            }
        }

        return true;
    }

    /// Dispatch is_eq method call for a nominal type
    fn dispatchNominalIsEq(
        self: *Interpreter,
        lhs: StackValue,
        rhs: StackValue,
        nom: types.NominalType,
        lhs_var: types.Var,
    ) StructuralEqError!bool {
        // TODO: Properly dispatch to the nominal type's is_eq method
        // For now, use a simplified approach:
        // - If the nominal type is a wrapper around a scalar or simple structure, compare directly
        // - Otherwise, fall back to structural comparison of the backing type

        // Get the backing var of the nominal type
        const backing_var = self.runtime_types.getNominalBackingVar(nom);
        const backing_resolved = self.runtime_types.resolveVar(backing_var);

        // If the backing type is a structure, recursively compare
        if (backing_resolved.desc.content == .structure) {
            return self.valuesStructurallyEqual(lhs, backing_var, rhs, backing_var);
        }

        // For other cases, fall back to attempting scalar comparison
        // This handles cases like Bool which wraps a tag union but is represented as a scalar
        if (lhs.layout.tag == .scalar and rhs.layout.tag == .scalar) {
<<<<<<< HEAD
            const order = self.compareNumericScalars(lhs, rhs) catch @panic("dispatchNominalIsEq: failed to compare scalars");
=======
            const order = self.compareNumericScalars(lhs, rhs) catch {
                return error.NotImplemented;
            };
>>>>>>> 721ad1d2
            return order == .eq;
        }

        // Can't compare - likely a user-defined nominal type that needs is_eq dispatch
        // TODO: Implement proper method dispatch by looking up is_eq in the nominal type's module
        _ = lhs_var;
<<<<<<< HEAD
        @panic("dispatchNominalIsEq: cannot compare non-scalar nominal types without is_eq method");
=======

        return error.NotImplemented;
>>>>>>> 721ad1d2
    }

    pub fn getCanonicalBoolRuntimeVar(self: *Interpreter) !types.Var {
        if (self.canonical_bool_rt_var) |cached| return cached;
        // Use the dynamic bool_stmt index (from the Bool module)
        const bool_decl_idx = self.builtins.bool_stmt;

        // Get the statement from the Bool module
        const bool_stmt = self.builtins.bool_env.store.getStatement(bool_decl_idx);

        // For nominal type declarations, we need to get the backing type, not the nominal wrapper
        const ct_var = switch (bool_stmt) {
            .s_nominal_decl => blk: {
                // The type of the declaration is the nominal type, but we want its backing
                const nom_var = can.ModuleEnv.varFrom(bool_decl_idx);
                const nom_resolved = self.builtins.bool_env.types.resolveVar(nom_var);
                if (nom_resolved.desc.content == .structure) {
                    if (nom_resolved.desc.content.structure == .nominal_type) {
                        const nt = nom_resolved.desc.content.structure.nominal_type;
                        const backing_var = self.builtins.bool_env.types.getNominalBackingVar(nt);
                        break :blk backing_var;
                    }
                }
                break :blk nom_var;
            },
            else => can.ModuleEnv.varFrom(bool_decl_idx),
        };

        // Use bool_env to translate since bool_stmt is from the Bool module
        // Cast away const - translateTypeVar doesn't actually mutate the module
        const nominal_rt_var = try self.translateTypeVar(@constCast(self.builtins.bool_env), ct_var);
        const nominal_resolved = self.runtime_types.resolveVar(nominal_rt_var);
        const backing_rt_var = switch (nominal_resolved.desc.content) {
            .structure => |st| switch (st) {
                .nominal_type => |nt| self.runtime_types.getNominalBackingVar(nt),
                .tag_union => nominal_rt_var,
                else => nominal_rt_var,
            },
            else => nominal_rt_var,
        };
        self.canonical_bool_rt_var = backing_rt_var;
        return backing_rt_var;
    }

    fn resolveBaseVar(self: *Interpreter, runtime_var: types.Var) types.store.ResolvedVarDesc {
        var current = self.runtime_types.resolveVar(runtime_var);
        while (true) {
            switch (current.desc.content) {
                .alias => |al| {
                    const backing = self.runtime_types.getAliasBackingVar(al);
                    current = self.runtime_types.resolveVar(backing);
                },
                .structure => |st| switch (st) {
                    .nominal_type => |nom| {
                        const backing = self.runtime_types.getNominalBackingVar(nom);
                        current = self.runtime_types.resolveVar(backing);
                    },
                    else => return current,
                },
                else => return current,
            }
        }
    }

    pub fn appendUnionTags(self: *Interpreter, runtime_var: types.Var, list: *std.array_list.AlignedManaged(types.Tag, null)) !void {
        var var_stack = try std.array_list.AlignedManaged(types.Var, null).initCapacity(self.allocator, 4);
        defer var_stack.deinit();
        try var_stack.append(runtime_var);

        while (var_stack.items.len > 0) {
            const current_var = var_stack.pop().?;
            var resolved = self.runtime_types.resolveVar(current_var);
            expand: while (true) {
                switch (resolved.desc.content) {
                    .alias => |al| {
                        const backing = self.runtime_types.getAliasBackingVar(al);
                        resolved = self.runtime_types.resolveVar(backing);
                        continue :expand;
                    },
                    .structure => |flat| switch (flat) {
                        .nominal_type => |nom| {
                            const backing = self.runtime_types.getNominalBackingVar(nom);
                            resolved = self.runtime_types.resolveVar(backing);
                            continue :expand;
                        },
                        .tag_union => |tu| {
                            const tags_slice = self.runtime_types.getTagsSlice(tu.tags);
                            for (tags_slice.items(.name), tags_slice.items(.args)) |name_idx, args_range| {
                                try list.append(.{ .name = name_idx, .args = args_range });
                            }
                            const ext_var = tu.ext;
                            if (@intFromEnum(ext_var) != 0) {
                                const ext_resolved = self.runtime_types.resolveVar(ext_var);
                                if (!(ext_resolved.desc.content == .structure and ext_resolved.desc.content.structure == .empty_tag_union)) {
                                    try var_stack.append(ext_var);
                                }
                            }
                        },
                        .empty_tag_union => {},
                        else => {},
                    },
                    else => {},
                }
                break :expand;
            }
        }

        // Sort the tags alphabetically to match gatherTags and layout store ordering
        // This ensures tag discriminants are consistent between evaluation and rendering
        // Use runtime_layout_store.env since runtime type tag names are translated to that env
        std.mem.sort(types.Tag, list.items, self.runtime_layout_store.env.common.getIdentStore(), comptime types.Tag.sortByNameAsc);
    }

    const TagValue = struct {
        index: usize,
        payload: ?StackValue,
    };

    fn extractTagValue(self: *Interpreter, value: StackValue, union_rt_var: types.Var) !TagValue {
        switch (value.layout.tag) {
            .scalar => switch (value.layout.data.scalar.tag) {
                .int => {
                    return .{ .index = @intCast(value.asI128()), .payload = null };
                },
                else => return error.TypeMismatch,
            },
            .record => {
                var acc = try value.asRecord(&self.runtime_layout_store);
                const tag_field_idx = acc.findFieldIndex(self.env, "tag") orelse return error.TypeMismatch;
                const tag_field = try acc.getFieldByIndex(tag_field_idx);
                var tag_index: usize = undefined;
                if (tag_field.layout.tag == .scalar and tag_field.layout.data.scalar.tag == .int) {
                    var tmp = StackValue{ .layout = tag_field.layout, .ptr = tag_field.ptr, .is_initialized = true };
                    tag_index = @intCast(tmp.asI128());
                } else return error.TypeMismatch;

                var payload_value: ?StackValue = null;
                if (acc.findFieldIndex(self.env, "payload")) |payload_idx| {
                    payload_value = try acc.getFieldByIndex(payload_idx);
                    if (payload_value) |field_value| {
                        var tag_list = std.array_list.AlignedManaged(types.Tag, null).init(self.allocator);
                        defer tag_list.deinit();
                        try self.appendUnionTags(union_rt_var, &tag_list);
                        if (tag_index >= tag_list.items.len) return error.TypeMismatch;
                        const tag_info = tag_list.items[tag_index];
                        const arg_vars = self.runtime_types.sliceVars(tag_info.args);

                        if (arg_vars.len == 0) {
                            payload_value = null;
                        } else if (arg_vars.len == 1) {
                            // Use the layout from the record's stored field, not from the type system.
                            // This ensures we preserve the actual element layout (e.g., List(Dec))
                            // rather than the type system's generic layout.
                            payload_value = StackValue{
                                .layout = field_value.layout,
                                .ptr = field_value.ptr,
                                .is_initialized = field_value.is_initialized,
                            };
                        } else {
                            // For multiple args, use the layout from the stored field
                            payload_value = StackValue{
                                .layout = field_value.layout,
                                .ptr = field_value.ptr,
                                .is_initialized = field_value.is_initialized,
                            };
                        }
                    }
                }

                return .{ .index = tag_index, .payload = payload_value };
            },
            .tuple => {
                // Tag unions are now represented as tuples (payload, tag)
                var acc = try value.asTuple(&self.runtime_layout_store);

                // Element 1 is the tag discriminant - getElement takes original index directly
                const tag_field = try acc.getElement(1);
                var tag_index: usize = undefined;
                if (tag_field.layout.tag == .scalar and tag_field.layout.data.scalar.tag == .int) {
                    var tmp = StackValue{ .layout = tag_field.layout, .ptr = tag_field.ptr, .is_initialized = true };
                    tag_index = @intCast(tmp.asI128());
                } else return error.TypeMismatch;

                // Element 0 is the payload - getElement takes original index directly
                var payload_value: ?StackValue = null;
                const payload_field = acc.getElement(0) catch null;
                if (payload_field) |field_value| {
                    var tag_list = std.array_list.AlignedManaged(types.Tag, null).init(self.allocator);
                    defer tag_list.deinit();
                    try self.appendUnionTags(union_rt_var, &tag_list);
                    if (tag_index >= tag_list.items.len) return error.TypeMismatch;
                    const tag_info = tag_list.items[tag_index];
                    const arg_vars = self.runtime_types.sliceVars(tag_info.args);

                    if (arg_vars.len == 0) {
                        payload_value = null;
                    } else if (arg_vars.len == 1) {
                        // Use the layout from the tuple's stored field, not from the type system.
                        // This ensures we preserve the actual element layout (e.g., List(Dec))
                        // rather than the type system's generic layout (e.g., List(opaque_ptr)).
                        payload_value = StackValue{
                            .layout = field_value.layout,
                            .ptr = field_value.ptr,
                            .is_initialized = field_value.is_initialized,
                        };
                    } else {
                        // For multiple args, use the layout from the stored field
                        // which already has the correct tuple layout
                        payload_value = StackValue{
                            .layout = field_value.layout,
                            .ptr = field_value.ptr,
                            .is_initialized = field_value.is_initialized,
                        };
                    }
                }

                return .{ .index = tag_index, .payload = payload_value };
            },
            else => return error.TypeMismatch,
        }
    }

    fn makeBoxValueFromLayout(self: *Interpreter, result_layout: Layout, payload: StackValue, roc_ops: *RocOps) !StackValue {
        var out = try self.pushRaw(result_layout, 0);
        out.is_initialized = true;

        switch (result_layout.tag) {
            .box_of_zst => {
                if (out.ptr) |ptr| {
                    const slot: *usize = @ptrCast(@alignCast(ptr));
                    slot.* = 0;
                }
                return out;
            },
            .box => {
                const elem_layout = self.runtime_layout_store.getLayout(result_layout.data.box);

                if (!std.meta.eql(elem_layout, payload.layout)) {
                    return error.TypeMismatch;
                }

                const target_usize = self.runtime_layout_store.targetUsize();
                const elem_alignment = elem_layout.alignment(target_usize).toByteUnits();
                const elem_alignment_u32: u32 = @intCast(elem_alignment);
                const elem_size = self.runtime_layout_store.layoutSize(elem_layout);
                const data_ptr = utils.allocateWithRefcount(elem_size, elem_alignment_u32, false, roc_ops);

                if (elem_size > 0 and payload.ptr != null) {
                    try payload.copyToPtr(&self.runtime_layout_store, data_ptr, roc_ops);
                }

                if (out.ptr) |ptr| {
                    const slot: *usize = @ptrCast(@alignCast(ptr));
                    slot.* = @intFromPtr(data_ptr);
                }
                return out;
            },
            else => return error.TypeMismatch,
        }
    }

    fn makeRenderCtx(self: *Interpreter) render_helpers.RenderCtx {
        return .{
            .allocator = self.allocator,
            .env = self.env,
            .runtime_types = self.runtime_types,
            .layout_store = &self.runtime_layout_store,
            .type_scope = &self.empty_scope,
        };
    }

    pub fn renderValueRoc(self: *Interpreter, value: StackValue) Error![]u8 {
        var ctx = self.makeRenderCtx();
        return render_helpers.renderValueRoc(&ctx, value);
    }

    // removed duplicate

    // Helper for REPL and tests: render a value given its runtime type var
    pub fn renderValueRocWithType(self: *Interpreter, value: StackValue, rt_var: types.Var) Error![]u8 {
        var ctx = self.makeRenderCtx();
        return render_helpers.renderValueRocWithType(&ctx, value, rt_var);
    }

    fn makeListSliceValue(
        self: *Interpreter,
        list_layout: Layout,
        elem_layout: Layout,
        source: RocList,
        start: usize,
        count: usize,
    ) !StackValue {
        // Apply layout correction if needed.
        // This handles cases where the type system's layout doesn't match the actual
        // element layout after runtime defaulting (e.g., numeric literals defaulting to Dec).
        const actual_list_layout = if (list_layout.tag == .list) blk: {
            const stored_elem_layout_idx = list_layout.data.list;
            const stored_elem_layout = self.runtime_layout_store.getLayout(stored_elem_layout_idx);

            const layouts_match = std.meta.eql(stored_elem_layout, elem_layout);
            if (!layouts_match) {
                const correct_elem_idx = try self.runtime_layout_store.insertLayout(elem_layout);
                break :blk Layout{ .tag = .list, .data = .{ .list = correct_elem_idx } };
            } else {
                break :blk list_layout;
            }
        } else list_layout;

        const dest = try self.pushRaw(actual_list_layout, 0);
        if (dest.ptr == null) return dest;
        const header: *RocList = @ptrCast(@alignCast(dest.ptr.?));

        if (count == 0) {
            header.* = RocList.empty();
            return dest;
        }

        const elem_size: usize = @intCast(self.runtime_layout_store.layoutSize(elem_layout));
        const elements_refcounted = elem_layout.isRefcounted();

        if (elements_refcounted and source.isUnique()) {
            var source_copy = source;
            markListElementCount(&source_copy, true);
        }

        const src_bytes = source.bytes orelse return error.NullStackPointer;

        var slice = RocList{
            .bytes = src_bytes + start * elem_size,
            .length = count,
            .capacity_or_alloc_ptr = blk: {
                const list_alloc_ptr = (@intFromPtr(src_bytes) >> 1) | builtins.list.SEAMLESS_SLICE_BIT;
                const slice_alloc_ptr = source.capacity_or_alloc_ptr;
                const slice_mask = source.seamlessSliceMask();
                break :blk (list_alloc_ptr & ~slice_mask) | (slice_alloc_ptr & slice_mask);
            },
        };

        source.incref(1, elements_refcounted);
        markListElementCount(&slice, elements_refcounted);
        header.* = slice;
        return dest;
    }

    fn markListElementCount(list: *RocList, elements_refcounted: bool) void {
        if (elements_refcounted and !list.isSeamlessSlice()) {
            if (list.getAllocationDataPtr()) |source| {
                const ptr = @as([*]usize, @ptrCast(@alignCast(source))) - 2;
                ptr[0] = list.length;
            }
        }
    }

    fn upsertBinding(
        self: *Interpreter,
        binding: Binding,
        search_start: usize,
        roc_ops: *RocOps,
    ) !void {
        var idx = self.bindings.items.len;
        while (idx > search_start) {
            idx -= 1;
            if (self.bindings.items[idx].pattern_idx == binding.pattern_idx) {
                self.bindings.items[idx].value.decref(&self.runtime_layout_store, roc_ops);
                self.bindings.items[idx] = binding;
                return;
            }
        }

        try self.bindings.append(binding);
    }

    fn trimBindingList(
        self: *Interpreter,
        list: *std.array_list.AlignedManaged(Binding, null),
        new_len: usize,
        roc_ops: *RocOps,
    ) void {
        var idx = list.items.len;
        while (idx > new_len) {
            idx -= 1;
            list.items[idx].value.decref(&self.runtime_layout_store, roc_ops);
        }
        list.items.len = new_len;
    }

    fn patternMatchesBind(
        self: *Interpreter,
        pattern_idx: can.CIR.Pattern.Idx,
        value: StackValue,
        value_rt_var: types.Var,
        roc_ops: *RocOps,
        out_binds: *std.array_list.AlignedManaged(Binding, null),
        expr_idx: can.CIR.Expr.Idx,
    ) !bool {
        const pat = self.env.store.getPattern(pattern_idx);
        switch (pat) {
            .assign => |_| {
                // Bind entire value to this pattern
                const copied = try self.pushCopy(value, roc_ops);
                try out_binds.append(.{ .pattern_idx = pattern_idx, .value = copied, .expr_idx = expr_idx, .source_env = self.env });
                return true;
            },
            .as => |as_pat| {
                const before = out_binds.items.len;
                if (!try self.patternMatchesBind(as_pat.pattern, value, value_rt_var, roc_ops, out_binds, expr_idx)) {
                    self.trimBindingList(out_binds, before, roc_ops);
                    return false;
                }

                const alias_value = try self.pushCopy(value, roc_ops);
                try out_binds.append(.{ .pattern_idx = pattern_idx, .value = alias_value, .expr_idx = expr_idx, .source_env = self.env });
                return true;
            },
            .underscore => return true,
            .num_literal => |il| {
                if (value.layout.tag != .scalar) return false;
                const lit = il.value.toI128();

                // Handle both int and Dec (frac) layouts for numeric literals
                return switch (value.layout.data.scalar.tag) {
                    .int => value.asI128() == lit,
                    .frac => blk: {
                        // For Dec type, extract the value and compare
                        if (value.layout.data.scalar.data.frac != .dec) break :blk false;
                        const dec_value = value.asDec();
                        // Dec stores values scaled by 10^18, so we need to compare scaled values
                        // For integer literals, we scale the literal value
                        const scaled_lit = lit * RocDec.one_point_zero_i128;
                        break :blk dec_value.num == scaled_lit;
                    },
                    else => false,
                };
            },
            .str_literal => |sl| {
                if (!(value.layout.tag == .scalar and value.layout.data.scalar.tag == .str)) return false;
                const lit = self.env.getString(sl.literal);
                const rs: *const RocStr = @ptrCast(@alignCast(value.ptr.?));
                return std.mem.eql(u8, rs.asSlice(), lit);
            },
            .nominal => |n| {
                const underlying = self.resolveBaseVar(value_rt_var);
                return try self.patternMatchesBind(n.backing_pattern, value, underlying.var_, roc_ops, out_binds, expr_idx);
            },
            .nominal_external => |n| {
                const underlying = self.resolveBaseVar(value_rt_var);
                return try self.patternMatchesBind(n.backing_pattern, value, underlying.var_, roc_ops, out_binds, expr_idx);
            },
            .tuple => |tuple_pat| {
                if (value.layout.tag != .tuple) return false;
                var accessor = try value.asTuple(&self.runtime_layout_store);
                const pat_ids = self.env.store.slicePatterns(tuple_pat.patterns);
                if (pat_ids.len != accessor.getElementCount()) return false;

                const tuple_resolved = self.resolveBaseVar(value_rt_var);
                if (tuple_resolved.desc.content != .structure or tuple_resolved.desc.content.structure != .tuple) return false;
                const elem_vars = self.runtime_types.sliceVars(tuple_resolved.desc.content.structure.tuple.elems);
                if (elem_vars.len != pat_ids.len) return false;

                var idx: usize = 0;
                while (idx < pat_ids.len) : (idx += 1) {
                    if (idx >= accessor.getElementCount()) return false;
                    // getElement expects original index and converts to sorted internally
                    const elem_value = try accessor.getElement(idx);
                    const before = out_binds.items.len;
                    const matched = try self.patternMatchesBind(pat_ids[idx], elem_value, elem_vars[idx], roc_ops, out_binds, expr_idx);
                    if (!matched) {
                        self.trimBindingList(out_binds, before, roc_ops);
                        return false;
                    }
                }

                return true;
            },
            .list => |list_pat| {
                if (value.layout.tag != .list and value.layout.tag != .list_of_zst) return false;

                // Use the layout from the StackValue instead of re-querying the type system.
                // The StackValue has the correct layout that was used to allocate the list,
                // which may differ from the type system's layout if runtime defaulting occurred.
                const list_layout = value.layout;

                const list_rt_var = try self.translateTypeVar(self.env, can.ModuleEnv.varFrom(pattern_idx));
                const list_rt_content = self.runtime_types.resolveVar(list_rt_var).desc.content;
                std.debug.assert(list_rt_content == .structure);
                std.debug.assert(list_rt_content.structure == .nominal_type);

                // Extract the element type variable from the List type
                // Note: nominal.vars contains [backing_var, elem_var] for List types
                // where backing_var is the ProvidedByCompiler tag union, and elem_var is the element type
                const nominal = list_rt_content.structure.nominal_type;
                const vars = self.runtime_types.sliceVars(nominal.vars.nonempty);
                std.debug.assert(vars.len == 2); // List has backing var + elem var
                const elem_rt_var = vars[1];

                // Get element layout from the actual list layout, not from the type system.
                // The list's runtime layout may differ from the type system's expectation
                // due to numeric literal defaulting.
                const elem_layout = if (list_layout.tag == .list)
                    self.runtime_layout_store.getLayout(list_layout.data.list)
                else
                    Layout.zst(); // list_of_zst has zero-sized elements

                var accessor = try value.asList(&self.runtime_layout_store, elem_layout);
                const total_len = accessor.len();
                const non_rest_patterns = self.env.store.slicePatterns(list_pat.patterns);

                if (list_pat.rest_info) |rest_info| {
                    const prefix_len: usize = @intCast(rest_info.index);
                    if (prefix_len > non_rest_patterns.len) return false;
                    const suffix_len: usize = non_rest_patterns.len - prefix_len;
                    if (total_len < prefix_len + suffix_len) return false;

                    var idx: usize = 0;
                    while (idx < prefix_len) : (idx += 1) {
                        const elem_value = try accessor.getElement(idx);
                        const before = out_binds.items.len;
                        const matched = try self.patternMatchesBind(non_rest_patterns[idx], elem_value, elem_rt_var, roc_ops, out_binds, expr_idx);
                        if (!matched) {
                            self.trimBindingList(out_binds, before, roc_ops);
                            return false;
                        }
                    }

                    var suffix_idx: usize = 0;
                    while (suffix_idx < suffix_len) : (suffix_idx += 1) {
                        const suffix_pattern_idx = non_rest_patterns[prefix_len + suffix_idx];
                        const element_idx = total_len - suffix_len + suffix_idx;
                        const elem_value = try accessor.getElement(element_idx);
                        const before = out_binds.items.len;
                        const matched = try self.patternMatchesBind(suffix_pattern_idx, elem_value, elem_rt_var, roc_ops, out_binds, expr_idx);
                        if (!matched) {
                            self.trimBindingList(out_binds, before, roc_ops);
                            return false;
                        }
                    }

                    if (rest_info.pattern) |rest_pat_idx| {
                        const rest_len = total_len - prefix_len - suffix_len;
                        const rest_value = try self.makeListSliceValue(list_layout, elem_layout, accessor.list, prefix_len, rest_len);
                        defer rest_value.decref(&self.runtime_layout_store, roc_ops);
                        const before = out_binds.items.len;
                        if (!try self.patternMatchesBind(rest_pat_idx, rest_value, value_rt_var, roc_ops, out_binds, expr_idx)) {
                            self.trimBindingList(out_binds, before, roc_ops);
                            return false;
                        }
                    }

                    return true;
                } else {
                    if (total_len != non_rest_patterns.len) return false;
                    var idx: usize = 0;
                    while (idx < non_rest_patterns.len) : (idx += 1) {
                        const elem_value = try accessor.getElement(idx);
                        const before = out_binds.items.len;
                        const matched = try self.patternMatchesBind(non_rest_patterns[idx], elem_value, elem_rt_var, roc_ops, out_binds, expr_idx);
                        if (!matched) {
                            self.trimBindingList(out_binds, before, roc_ops);
                            return false;
                        }
                    }
                    return true;
                }
            },
            .record_destructure => |rec_pat| {
                if (value.layout.tag != .record) return false;
                var accessor = try value.asRecord(&self.runtime_layout_store);

                const destructs = self.env.store.sliceRecordDestructs(rec_pat.destructs);
                for (destructs) |destruct_idx| {
                    const destruct = self.env.store.getRecordDestruct(destruct_idx);
                    const field_name = self.env.getIdent(destruct.label);

                    const field_index = accessor.findFieldIndex(self.env, field_name) orelse return false;
                    const field_value = try accessor.getFieldByIndex(field_index);
                    const field_ct_var = can.ModuleEnv.varFrom(destruct_idx);
                    const field_var = try self.translateTypeVar(self.env, field_ct_var);

                    const inner_pattern_idx = switch (destruct.kind) {
                        .Required => |p_idx| p_idx,
                        .SubPattern => |p_idx| p_idx,
                    };

                    const before = out_binds.items.len;
                    if (!try self.patternMatchesBind(inner_pattern_idx, field_value, field_var, roc_ops, out_binds, expr_idx)) {
                        self.trimBindingList(out_binds, before, roc_ops);
                        return false;
                    }
                }

                return true;
            },
            .applied_tag => |tag_pat| {
                const union_resolved = self.resolveBaseVar(value_rt_var);
                if (union_resolved.desc.content != .structure or union_resolved.desc.content.structure != .tag_union) return false;

                var tag_list = std.array_list.AlignedManaged(types.Tag, null).init(self.allocator);
                defer tag_list.deinit();
                try self.appendUnionTags(value_rt_var, &tag_list);

                const tag_data = try self.extractTagValue(value, value_rt_var);
                if (tag_data.index >= tag_list.items.len) return false;

                // Find the expected tag's index in the tag list by matching the name
                // Pattern tag names are from self.env, tag_list names are in runtime_layout_store.env
                // Translate pattern's tag ident to runtime env for direct comparison
                const expected_name_str = self.env.getIdent(tag_pat.name);
                const expected_ident = try self.runtime_layout_store.env.insertIdent(base_pkg.Ident.for_text(expected_name_str));
                var expected_index: ?usize = null;
                for (tag_list.items, 0..) |tag_info, i| {
                    if (tag_info.name == expected_ident) {
                        expected_index = i;
                        break;
                    }
                }

                // If the pattern's tag doesn't exist in the union, the match fails
                if (expected_index == null) return false;

                // Compare runtime tag discriminant with expected tag discriminant
                if (tag_data.index != expected_index.?) return false;

                const arg_patterns = self.env.store.slicePatterns(tag_pat.args);
                const arg_vars_range = tag_list.items[expected_index.?].args;
                const arg_vars = self.runtime_types.sliceVars(arg_vars_range);
                if (arg_patterns.len != arg_vars.len) return false;

                if (arg_patterns.len == 0) {
                    return true;
                }

                const start_len = out_binds.items.len;

                const payload_value = tag_data.payload orelse {
                    self.trimBindingList(out_binds, start_len, roc_ops);
                    return false;
                };

                if (arg_patterns.len == 1) {
                    if (!try self.patternMatchesBind(arg_patterns[0], payload_value, arg_vars[0], roc_ops, out_binds, expr_idx)) {
                        self.trimBindingList(out_binds, start_len, roc_ops);
                        return false;
                    }
                    return true;
                }

                if (payload_value.layout.tag != .tuple) {
                    self.trimBindingList(out_binds, start_len, roc_ops);
                    return false;
                }

                var payload_tuple = try payload_value.asTuple(&self.runtime_layout_store);
                if (payload_tuple.getElementCount() != arg_patterns.len) {
                    self.trimBindingList(out_binds, start_len, roc_ops);
                    return false;
                }

                var j: usize = 0;
                while (j < arg_patterns.len) : (j += 1) {
                    if (j >= payload_tuple.getElementCount()) {
                        self.trimBindingList(out_binds, start_len, roc_ops);
                        return false;
                    }
                    // getElement expects original index and converts to sorted internally
                    const elem_val = try payload_tuple.getElement(j);
                    if (!try self.patternMatchesBind(arg_patterns[j], elem_val, arg_vars[j], roc_ops, out_binds, expr_idx)) {
                        self.trimBindingList(out_binds, start_len, roc_ops);
                        return false;
                    }
                }

                return true;
            },
            else => return false,
        }
    }

    pub fn deinit(self: *Interpreter) void {
        self.empty_scope.deinit();
        self.translate_cache.deinit();
        self.rigid_subst.deinit();
        var it = self.poly_cache.iterator();
        while (it.next()) |entry| {
            if (entry.value_ptr.args.len > 0) {
                self.allocator.free(@constCast(entry.value_ptr.args));
            }
        }
        self.poly_cache.deinit();
        self.module_envs.deinit(self.allocator);
        self.module_ids.deinit(self.allocator);
        self.import_envs.deinit(self.allocator);
        self.var_to_layout_slot.deinit();
        self.runtime_layout_store.deinit();
        self.runtime_types.deinit();
        self.allocator.destroy(self.runtime_types);
        self.snapshots.deinit();
        self.problems.deinit(self.allocator);
        self.unify_scratch.deinit();
        self.stack_memory.deinit();
        self.bindings.deinit();
        self.active_closures.deinit();
        self.def_stack.deinit();
        self.scratch_tags.deinit();
        self.imported_modules.deinit();
    }

    /// Get the module environment for a given origin module identifier.
    /// Returns the current module's env if the identifier matches, otherwise looks it up in the module map.
    fn getModuleEnvForOrigin(self: *const Interpreter, origin_module: base_pkg.Ident.Idx) ?*const can.ModuleEnv {
        // Check if it's the Builtin module
        if (origin_module == self.env.builtin_module_ident) {
            // In shim context, builtins are embedded in the main module env
            // (builtin_module_env is null), so fall back to self.env
            return self.builtin_module_env orelse self.env;
        }
        // Check if it's the current module
        if (self.env.module_name_idx == origin_module) {
            return self.env;
        }
        // Look up in imported modules
        return self.module_envs.get(origin_module);
    }

    /// Get the numeric module ID for a given origin module identifier.
    /// Returns current_module_id (always 0) for the current module, otherwise looks it up in the module ID map.
    fn getModuleIdForOrigin(self: *const Interpreter, origin_module: base_pkg.Ident.Idx) u32 {
        // Check if it's the current module
        if (self.env.module_name_idx == origin_module) {
            return self.current_module_id;
        }
        // Look up in imported modules (should always exist if getModuleEnvForOrigin succeeded)
        return self.module_ids.get(origin_module) orelse self.current_module_id;
    }

    /// Build a fully-qualified method identifier.
    /// Note: nominal_ident comes from the runtime type store (translated idents),
    /// while method_name comes from the current environment.
    ///
    /// Supports arbitrary nesting depth because type_name can itself be qualified.
    /// Examples:
    ///   - "Builtin.List.len" (2 levels: module + type + method)
    ///   - "Builtin.Num.Dec.plus" (3 levels: module + nested type + method)
    ///   - "MyModule.Foo.Bar.Baz.method" (5 levels: module + deeply nested type + method)
    fn getMethodQualifiedIdent(
        self: *const Interpreter,
        origin_module: base_pkg.Ident.Idx,
        nominal_ident: base_pkg.Ident.Idx,
        method_name: base_pkg.Ident.Idx,
        buf: []u8,
    ) ![]const u8 {
        // Build fully-qualified method name: "OriginModule.TypeName.methodName"
        // where TypeName can itself be qualified for nested types (e.g., "Num.U8")
        // but does NOT include the module prefix (that's in origin_module).
        //
        // nominal_ident is from the translated runtime types, so use runtime_layout_store's env
        const runtime_ident_store = self.runtime_layout_store.env.common.getIdentStore();
        const origin_module_text = runtime_ident_store.getText(origin_module);
        const type_name = runtime_ident_store.getText(nominal_ident);
        // method_name is from the current environment
        const current_ident_store = self.env.common.getIdentStore();
        const method_name_str = current_ident_store.getText(method_name);

        // Build: module_name.type_name.method_name (e.g., "Builtin.Bool.is_eq" or "Builtin.Num.U8.from_numeral")
        return try std.fmt.bufPrint(buf, "{s}.{s}.{s}", .{ origin_module_text, type_name, method_name_str });
    }

    /// Extract the static dispatch constraint for a given method name from a resolved receiver type variable.
    /// Returns the constraint if found, or MethodNotFound if the receiver doesn't expose the method.
    fn getStaticDispatchConstraint(
        self: *const Interpreter,
        receiver_var: types.Var,
        method_name: base_pkg.Ident.Idx,
    ) Error!types.StaticDispatchConstraint {
        const resolved = self.runtime_types.resolveVar(receiver_var);

        // Get constraints from flex or rigid vars
        const constraints: []const types.StaticDispatchConstraint = switch (resolved.desc.content) {
            .flex => |flex| self.runtime_types.sliceStaticDispatchConstraints(flex.constraints),
            .rigid => |rigid| self.runtime_types.sliceStaticDispatchConstraints(rigid.constraints),
            else => return error.MethodNotFound,
        };

        // Linear search for the matching method name (constraints are typically few)
        for (constraints) |constraint| {
            if (constraint.fn_name == method_name) {
                return constraint;
            }
        }

        return error.MethodNotFound;
    }

    /// Dispatch a binary operator to its corresponding method.
    /// Handles the full method dispatch including:
    /// - Type resolution with Dec default for flex/rigid vars
    /// - Operand evaluation
    /// - Method lookup and invocation
    /// Returns the result of the method call.
    fn dispatchBinaryOpMethod(
        self: *Interpreter,
        method_ident: base_pkg.Ident.Idx,
        lhs_expr: can.CIR.Expr.Idx,
        rhs_expr: can.CIR.Expr.Idx,
        roc_ops: *RocOps,
    ) Error!StackValue {
        const lhs_ct_var = can.ModuleEnv.varFrom(lhs_expr);
        const lhs_rt_var = try self.translateTypeVar(self.env, lhs_ct_var);

        const rhs_ct_var = can.ModuleEnv.varFrom(rhs_expr);
        const rhs_rt_var = try self.translateTypeVar(self.env, rhs_ct_var);

        // Resolve the lhs type to get nominal type information
        var lhs_resolved = self.runtime_types.resolveVar(lhs_rt_var);

        // If the type is still a flex/rigid var, default to Dec
        // (Unsuffixed numeric literals default to Dec in Roc)
        if (lhs_resolved.desc.content == .flex or lhs_resolved.desc.content == .rigid) {
            // Create Dec nominal type content
            const dec_content = try self.mkNumberTypeContentRuntime("Dec");
            const dec_var = try self.runtime_types.freshFromContent(dec_content);
            lhs_resolved = self.runtime_types.resolveVar(dec_var);
        }

        // Evaluate both operands
        var lhs = try self.evalExprMinimal(lhs_expr, roc_ops, lhs_rt_var);
        defer lhs.decref(&self.runtime_layout_store, roc_ops);

        var rhs = try self.evalExprMinimal(rhs_expr, roc_ops, rhs_rt_var);
        defer rhs.decref(&self.runtime_layout_store, roc_ops);

        // Get the nominal type information from lhs, or handle anonymous structural types
        const nominal_info: ?struct { origin: base_pkg.Ident.Idx, ident: base_pkg.Ident.Idx } = switch (lhs_resolved.desc.content) {
            .structure => |s| switch (s) {
                .nominal_type => |nom| .{
                    .origin = nom.origin_module,
                    .ident = nom.ident.ident_idx,
                },
                .record, .tuple, .tag_union, .empty_record, .empty_tag_union => blk: {
                    // Anonymous structural types have implicit is_eq
                    if (method_ident == self.env.is_eq_ident) {
<<<<<<< HEAD
                        const result = try self.valuesStructurallyEqual(lhs, lhs_rt_var, rhs, rhs_rt_var);
=======
                        const result = self.valuesStructurallyEqual(lhs, lhs_rt_var, rhs, rhs_rt_var) catch |err| {
                            // If structural equality is not implemented for this type, return false
                            if (err == error.NotImplemented) {
                                self.triggerCrash("DEBUG: dispatchBinaryOpMethod NotImplemented", false, roc_ops);
                                return error.Crash;
                            }
                            return err;
                        };
>>>>>>> 721ad1d2
                        return try self.makeBoolValue(result);
                    }
                    break :blk null;
                },
                else => null,
            },
            else => null,
        };

        if (nominal_info == null) {
            return error.InvalidMethodReceiver;
        }

        // Resolve the method function
        const method_func = self.resolveMethodFunction(
            nominal_info.?.origin,
            nominal_info.?.ident,
            method_ident,
            roc_ops,
        ) catch |err| return err;
        defer method_func.decref(&self.runtime_layout_store, roc_ops);

        // Prepare arguments: lhs (receiver) + rhs
        var args = [2]StackValue{ lhs, rhs };

        // Call the method closure
        if (method_func.layout.tag != .closure) {
            return error.TypeMismatch;
        }

        const closure_header: *const layout.Closure = @ptrCast(@alignCast(method_func.ptr.?));

        // Switch to the closure's source module
        const saved_env = self.env;
        const saved_bindings_len = self.bindings.items.len;
        self.env = @constCast(closure_header.source_env);
        defer {
            self.env = saved_env;
            self.bindings.shrinkRetainingCapacity(saved_bindings_len);
        }

        const params = self.env.store.slicePatterns(closure_header.params);
        if (params.len != args.len) {
            return error.TypeMismatch;
        }

        // Provide closure context for capture lookup
        try self.active_closures.append(method_func);
        defer _ = self.active_closures.pop();

        // Check if this is a low-level lambda - if so, dispatch to builtin
        const lambda_expr = self.env.store.getExpr(closure_header.lambda_expr_idx);
        if (lambda_expr == .e_low_level_lambda) {
            const low_level = lambda_expr.e_low_level_lambda;
            // Dispatch to actual low-level builtin implementation
            // Binary ops don't need return type info (not num_from_int_digits etc)
            return try self.callLowLevelBuiltin(low_level.op, &args, roc_ops, null);
        }

        // Bind parameters
        for (params, 0..) |param, i| {
            try self.bindings.append(.{
                .pattern_idx = param,
                .value = args[i],
                .expr_idx = @enumFromInt(0),
                .source_env = self.env,
            });
        }

        // Evaluate the method body
        const result = try self.evalExprMinimal(closure_header.body_idx, roc_ops, null);

        // Clean up bindings
        var k = params.len;
        while (k > 0) {
            k -= 1;
            _ = self.bindings.pop();
        }

        return result;
    }

    /// Dispatch a unary operator to a method call.
    /// For example, `!a` desugars to `a.not()` and `-a` desugars to `a.negate()`.
    fn dispatchUnaryOpMethod(
        self: *Interpreter,
        method_ident: base_pkg.Ident.Idx,
        operand_expr: can.CIR.Expr.Idx,
        roc_ops: *RocOps,
    ) Error!StackValue {
        const operand_ct_var = can.ModuleEnv.varFrom(operand_expr);
        const operand_rt_var = try self.translateTypeVar(self.env, operand_ct_var);

        // Resolve the operand type to get nominal type information
        var operand_resolved = self.runtime_types.resolveVar(operand_rt_var);

        // If the type is still a flex/rigid var, default to Dec for numeric operations
        // (Unsuffixed numeric literals default to Dec in Roc)
        if (operand_resolved.desc.content == .flex or operand_resolved.desc.content == .rigid) {
            // Create Dec nominal type content
            const dec_content = try self.mkNumberTypeContentRuntime("Dec");
            const dec_var = try self.runtime_types.freshFromContent(dec_content);
            operand_resolved = self.runtime_types.resolveVar(dec_var);
        }

        // Evaluate the operand
        var operand = try self.evalExprMinimal(operand_expr, roc_ops, operand_rt_var);
        defer operand.decref(&self.runtime_layout_store, roc_ops);

        // Get the nominal type information from operand
        const nominal_info = switch (operand_resolved.desc.content) {
            .structure => |s| switch (s) {
                .nominal_type => |nom| .{
                    .origin = nom.origin_module,
                    .ident = nom.ident.ident_idx,
                },
                else => return error.InvalidMethodReceiver,
            },
            else => return error.InvalidMethodReceiver,
        };

        // Resolve the method function
        const method_func = try self.resolveMethodFunction(
            nominal_info.origin,
            nominal_info.ident,
            method_ident,
            roc_ops,
        );
        defer method_func.decref(&self.runtime_layout_store, roc_ops);

        // Prepare arguments: just the operand (receiver)
        var args = [1]StackValue{operand};

        // Call the method closure
        if (method_func.layout.tag != .closure) {
            return error.TypeMismatch;
        }

        const closure_header: *const layout.Closure = @ptrCast(@alignCast(method_func.ptr.?));

        // Switch to the closure's source module
        const saved_env = self.env;
        const saved_bindings_len = self.bindings.items.len;
        self.env = @constCast(closure_header.source_env);
        defer {
            self.env = saved_env;
            self.bindings.shrinkRetainingCapacity(saved_bindings_len);
        }

        const params = self.env.store.slicePatterns(closure_header.params);
        if (params.len != args.len) {
            return error.TypeMismatch;
        }

        // Provide closure context for capture lookup
        try self.active_closures.append(method_func);
        defer _ = self.active_closures.pop();

        // Check if this is a low-level lambda - if so, dispatch to builtin
        const lambda_expr = self.env.store.getExpr(closure_header.lambda_expr_idx);
        if (lambda_expr == .e_low_level_lambda) {
            const low_level = lambda_expr.e_low_level_lambda;
            // Dispatch to actual low-level builtin implementation
            // Binary ops don't need return type info (not num_from_int_digits etc)
            return try self.callLowLevelBuiltin(low_level.op, &args, roc_ops, null);
        }

        // Bind parameters
        for (params, 0..) |param, i| {
            try self.bindings.append(.{
                .pattern_idx = param,
                .value = args[i],
                .expr_idx = @enumFromInt(0),
                .source_env = self.env,
            });
        }

        // Evaluate the method body
        const result = try self.evalExprMinimal(closure_header.body_idx, roc_ops, null);

        // Clean up bindings
        var k = params.len;
        while (k > 0) {
            k -= 1;
            _ = self.bindings.pop();
        }

        return result;
    }

    /// Resolve and evaluate a method function from its origin module.
    /// Returns a StackValue representing the method function.
    /// The caller is responsible for decref'ing the returned value.
    fn resolveMethodFunction(
        self: *Interpreter,
        origin_module: base_pkg.Ident.Idx,
        nominal_ident: base_pkg.Ident.Idx,
        method_name: base_pkg.Ident.Idx,
        roc_ops: *RocOps,
    ) Error!StackValue {
        // Get the module environment for this type's origin
        const origin_env = self.getModuleEnvForOrigin(origin_module) orelse {
            return error.MethodLookupFailed;
        };

        // Build the fully-qualified method name: "OriginModule.TypeName.method"
        // e.g., "Builtin.List.len" or "Builtin.Num.Dec.plus"
        var qualified_name_buf: [256]u8 = undefined;
        const qualified_name = try self.getMethodQualifiedIdent(origin_module, nominal_ident, method_name, &qualified_name_buf);

        // Single lookup with the fully-qualified method name - no fallbacks, no retries
        const method_ident = origin_env.common.findIdent(qualified_name) orelse {
            return error.MethodLookupFailed;
        };

        const node_idx = origin_env.getExposedNodeIndexById(method_ident) orelse exposed_blk: {
            // Fallback: search all definitions for the method
            const all_defs = origin_env.store.sliceDefs(origin_env.all_defs);
            for (all_defs) |def_idx| {
                const def = origin_env.store.getDef(def_idx);
                const pat = origin_env.store.getPattern(def.pattern);
                if (pat == .assign and pat.assign.ident == method_ident) {
                    break :exposed_blk @as(u16, @intCast(@intFromEnum(def_idx)));
                }
            }
            return error.MethodLookupFailed;
        };

        // The node should be a Def
        const target_def_idx: can.CIR.Def.Idx = @enumFromInt(node_idx);
        const target_def = origin_env.store.getDef(target_def_idx);

        // Save current environment and bindings
        const saved_env = self.env;
        const saved_bindings_len = self.bindings.items.len;
        self.env = @constCast(origin_env);
        defer {
            self.env = saved_env;
            // Restore bindings
            self.bindings.items.len = saved_bindings_len;
        }

        // Translate the def's type var to runtime
        const def_var = can.ModuleEnv.varFrom(target_def_idx);
        const rt_def_var = try self.translateTypeVar(@constCast(origin_env), def_var);

        // Evaluate the method's expression
        const method_value = try self.evalExprMinimal(target_def.expr, roc_ops, rt_def_var);

        return method_value;
    }

    /// Ensure the slot array can index at least `min_len` entries; zero-fill new entries.
    pub fn ensureVarLayoutCapacity(self: *Interpreter, min_len: usize) !void {
        if (self.var_to_layout_slot.items.len >= min_len) return;
        const old_len = self.var_to_layout_slot.items.len;
        try self.var_to_layout_slot.ensureTotalCapacityPrecise(min_len);
        // Set new length and zero-fill
        self.var_to_layout_slot.items.len = min_len;
        @memset(self.var_to_layout_slot.items[old_len..], 0);
    }

    /// Create nominal number type content for runtime types (e.g., Dec, I64, F64)
    fn mkNumberTypeContentRuntime(self: *Interpreter, type_name: []const u8) !types.Content {
        const origin_module_id = self.env.builtin_module_ident;

        // Number types are nested in Num module, so the qualified name is "Num.Dec", "Num.I64", etc.
        const qualified_type_name = try std.fmt.allocPrint(self.allocator, "Num.{s}", .{type_name});
        defer self.allocator.free(qualified_type_name);
        const type_name_ident = try @constCast(self.env.getIdentStore()).insert(self.allocator, base_pkg.Ident.for_text(qualified_type_name));
        const type_ident = types.TypeIdent{
            .ident_idx = type_name_ident,
        };

        // Number types backing is [] (empty tag union with closed extension)
        const empty_tag_union_content = types.Content{ .structure = .empty_tag_union };
        const ext_var = try self.runtime_types.freshFromContent(empty_tag_union_content);
        const empty_tag_union = types.TagUnion{
            .tags = types.Tag.SafeMultiList.Range.empty(),
            .ext = ext_var,
        };
        const backing_content = types.Content{ .structure = .{ .tag_union = empty_tag_union } };
        const backing_var = try self.runtime_types.freshFromContent(backing_content);

        // Number types have no type arguments
        const no_type_args: []const types.Var = &.{};

        return try self.runtime_types.mkNominal(
            type_ident,
            backing_var,
            no_type_args,
            origin_module_id,
        );
    }

    /// Get the layout for a runtime type var using the O(1) biased slot array.
    pub fn getRuntimeLayout(self: *Interpreter, type_var: types.Var) !layout.Layout {
        var resolved = self.runtime_types.resolveVar(type_var);

        // Apply rigid variable substitution if this is a rigid variable
        // Follow the substitution chain until we reach a non-rigid variable or run out of substitutions
        // Note: Cycles are prevented by unification, so this chain must terminate
        while (resolved.desc.content == .rigid) {
            if (self.rigid_subst.get(resolved.var_)) |substituted_var| {
                resolved = self.runtime_types.resolveVar(substituted_var);
            } else {
                break;
            }
        }

        const idx: usize = @intFromEnum(resolved.var_);
        try self.ensureVarLayoutCapacity(idx + 1);
        const slot_ptr = &self.var_to_layout_slot.items[idx];

        // If we have a flex var, default it to Dec
        // This is the interpreter-time defaulting for numeric literals
        if (resolved.desc.content == .flex) {
            // Directly return Dec's scalar layout
            const dec_layout = layout.Layout.frac(types.Frac.Precision.dec);
            const dec_layout_idx = try self.runtime_layout_store.insertLayout(dec_layout);
            slot_ptr.* = @intFromEnum(dec_layout_idx) + 1;
            return dec_layout;
        }
        if (slot_ptr.* != 0) {
            const layout_idx_plus_one = slot_ptr.*;
            const layout_idx: layout.Idx = @enumFromInt(layout_idx_plus_one - 1);
            return self.runtime_layout_store.getLayout(layout_idx);
        }

        const layout_idx = switch (resolved.desc.content) {
            .structure => |st| switch (st) {
                .empty_record => try self.runtime_layout_store.ensureEmptyRecordLayout(),
                else => try self.runtime_layout_store.addTypeVar(resolved.var_, &self.empty_scope),
            },
            else => try self.runtime_layout_store.addTypeVar(resolved.var_, &self.empty_scope),
        };
        slot_ptr.* = @intFromEnum(layout_idx) + 1;
        return self.runtime_layout_store.getLayout(layout_idx);
    }

    const FieldAccumulator = struct {
        fields: std.array_list.AlignedManaged(types.RecordField, null),
        name_to_index: std.AutoHashMap(u32, usize),

        fn init(allocator: std.mem.Allocator) !FieldAccumulator {
            return FieldAccumulator{
                .fields = std.array_list.Managed(types.RecordField).init(allocator),
                .name_to_index = std.AutoHashMap(u32, usize).init(allocator),
            };
        }

        fn deinit(self: *FieldAccumulator) void {
            self.fields.deinit();
            self.name_to_index.deinit();
        }

        fn put(self: *FieldAccumulator, name: base_pkg.Ident.Idx, var_: types.Var) !void {
            const key: u32 = @bitCast(name);
            if (self.name_to_index.get(key)) |idx_ptr| {
                self.fields.items[idx_ptr] = .{ .name = name, .var_ = var_ };
            } else {
                try self.fields.append(.{ .name = name, .var_ = var_ });
                try self.name_to_index.put(key, self.fields.items.len - 1);
            }
        }
    };

    fn collectRecordFieldsFromVar(
        self: *Interpreter,
        module: *can.ModuleEnv,
        ct_var: types.Var,
        acc: *FieldAccumulator,
        visited: *std.AutoHashMap(types.Var, void),
    ) !void {
        if (visited.contains(ct_var)) return;
        try visited.put(ct_var, {});

        const resolved = module.types.resolveVar(ct_var);
        switch (resolved.desc.content) {
            .structure => |flat| switch (flat) {
                .record => |rec| {
                    const ct_fields = module.types.getRecordFieldsSlice(rec.fields);
                    var i: usize = 0;
                    while (i < ct_fields.len) : (i += 1) {
                        const f = ct_fields.get(i);
                        try acc.put(f.name, f.var_);
                    }
                    try self.collectRecordFieldsFromVar(module, rec.ext, acc, visited);
                },
                .record_unbound => |fields_range| {
                    const ct_fields = module.types.getRecordFieldsSlice(fields_range);
                    var i: usize = 0;
                    while (i < ct_fields.len) : (i += 1) {
                        const f = ct_fields.get(i);
                        try acc.put(f.name, f.var_);
                    }
                },
                .nominal_type => |nom| {
                    const backing = module.types.getNominalBackingVar(nom);
                    try self.collectRecordFieldsFromVar(module, backing, acc, visited);
                },
                .empty_record => {},
                else => {},
            },
            .alias => |alias| {
                const backing = module.types.getAliasBackingVar(alias);
                try self.collectRecordFieldsFromVar(module, backing, acc, visited);
            },
            else => {},
        }
    }

    /// Minimal translate implementation (scaffolding): handles .str only for now
    pub fn translateTypeVar(self: *Interpreter, module: *can.ModuleEnv, compile_var: types.Var) Error!types.Var {
        const resolved = module.types.resolveVar(compile_var);

        const key: u64 = (@as(u64, @intFromPtr(module)) << 32) | @as(u64, @intFromEnum(resolved.var_));
        if (self.translate_cache.get(key)) |found| {
            return found;
        }

        // Insert a placeholder to break cycles during recursive type translation.
        // If we recurse back to this type, we'll return the placeholder instead of infinite looping.
        const placeholder = try self.runtime_types.freshFromContent(.{ .flex = types.Flex.init() });
        try self.translate_cache.put(key, placeholder);

        const out_var = blk: {
            switch (resolved.desc.content) {
                .structure => |flat| {
                    switch (flat) {
                        .tag_union => |tu| {
                            var rt_tag_args = try std.ArrayList(types.Var).initCapacity(self.allocator, 8);
                            defer rt_tag_args.deinit(self.allocator);

                            var rt_tags = try self.gatherTags(module, tu);
                            defer rt_tags.deinit(self.allocator);

                            for (rt_tags.items) |*tag| {
                                rt_tag_args.clearRetainingCapacity();
                                const ct_args = module.types.sliceVars(tag.args);
                                for (ct_args) |ct_arg_var| {
                                    try rt_tag_args.append(self.allocator, try self.translateTypeVar(module, ct_arg_var));
                                }
                                const rt_args_range = try self.runtime_types.appendVars(rt_tag_args.items);
                                // Translate the tag name identifier from the source module to the runtime layout store env
                                // This ensures tag names are consistent when looked up during e_tag evaluation
                                const name_str = module.getIdent(tag.name);
                                const translated_name = try self.runtime_layout_store.env.insertIdent(base_pkg.Ident.for_text(name_str));
                                tag.* = .{
                                    .name = translated_name,
                                    .args = rt_args_range,
                                };
                            }

                            const rt_ext = try self.runtime_types.register(.{ .content = .{ .structure = .empty_tag_union }, .rank = types.Rank.top_level, .mark = types.Mark.none });
                            const content = try self.runtime_types.mkTagUnion(rt_tags.items, rt_ext);
                            break :blk try self.runtime_types.register(.{ .content = content, .rank = types.Rank.top_level, .mark = types.Mark.none });
                        },
                        .empty_tag_union => {
                            break :blk try self.runtime_types.freshFromContent(.{ .structure = .empty_tag_union });
                        },
                        .tuple => |t| {
                            const ct_elems = module.types.sliceVars(t.elems);
                            var buf = try self.allocator.alloc(types.Var, ct_elems.len);
                            defer self.allocator.free(buf);
                            for (ct_elems, 0..) |ct_elem, i| {
                                buf[i] = try self.translateTypeVar(module, ct_elem);
                            }
                            const range = try self.runtime_types.appendVars(buf);
                            break :blk try self.runtime_types.freshFromContent(.{ .structure = .{ .tuple = .{ .elems = range } } });
                        },
                        .record => |rec| {
                            var acc = try FieldAccumulator.init(self.allocator);
                            defer acc.deinit();
                            var visited = std.AutoHashMap(types.Var, void).init(self.allocator);
                            defer visited.deinit();

                            try self.collectRecordFieldsFromVar(module, rec.ext, &acc, &visited);

                            const ct_fields = module.types.getRecordFieldsSlice(rec.fields);
                            var i: usize = 0;
                            while (i < ct_fields.len) : (i += 1) {
                                const f = ct_fields.get(i);
                                try acc.put(f.name, f.var_);
                            }

                            const rt_ext = try self.translateTypeVar(module, rec.ext);
                            var runtime_fields = try self.allocator.alloc(types.RecordField, acc.fields.items.len);
                            defer self.allocator.free(runtime_fields);
                            var j: usize = 0;
                            while (j < acc.fields.items.len) : (j += 1) {
                                const ct_field = acc.fields.items[j];
                                runtime_fields[j] = .{
                                    .name = ct_field.name,
                                    .var_ = try self.translateTypeVar(module, ct_field.var_),
                                };
                            }
                            const rt_fields = try self.runtime_types.appendRecordFields(runtime_fields);
                            break :blk try self.runtime_types.freshFromContent(.{ .structure = .{ .record = .{ .fields = rt_fields, .ext = rt_ext } } });
                        },
                        .record_unbound => |fields_range| {
                            // TODO: Recursively unwrap record fields via ext, like tag unions
                            const ct_fields = module.types.getRecordFieldsSlice(fields_range);
                            var runtime_fields = try self.allocator.alloc(types.RecordField, ct_fields.len);
                            defer self.allocator.free(runtime_fields);
                            var i: usize = 0;
                            while (i < ct_fields.len) : (i += 1) {
                                const f = ct_fields.get(i);
                                runtime_fields[i] = .{
                                    .name = f.name,
                                    .var_ = try self.translateTypeVar(module, f.var_),
                                };
                            }
                            const rt_fields = try self.runtime_types.appendRecordFields(runtime_fields);
                            const ext_empty = try self.runtime_types.freshFromContent(.{ .structure = .empty_record });
                            break :blk try self.runtime_types.freshFromContent(.{ .structure = .{ .record = .{ .fields = rt_fields, .ext = ext_empty } } });
                        },
                        .empty_record => {
                            break :blk try self.runtime_types.freshFromContent(.{ .structure = .empty_record });
                        },
                        .fn_pure => |f| {
                            const ct_args = module.types.sliceVars(f.args);
                            var buf = try self.allocator.alloc(types.Var, ct_args.len);
                            defer self.allocator.free(buf);
                            for (ct_args, 0..) |ct_arg, i| {
                                buf[i] = try self.translateTypeVar(module, ct_arg);
                            }
                            const rt_ret = try self.translateTypeVar(module, f.ret);
                            const content = try self.runtime_types.mkFuncPure(buf, rt_ret);
                            break :blk try self.runtime_types.register(.{ .content = content, .rank = types.Rank.top_level, .mark = types.Mark.none });
                        },
                        .fn_effectful => |f| {
                            const ct_args = module.types.sliceVars(f.args);
                            var buf = try self.allocator.alloc(types.Var, ct_args.len);
                            defer self.allocator.free(buf);
                            for (ct_args, 0..) |ct_arg, i| {
                                buf[i] = try self.translateTypeVar(module, ct_arg);
                            }
                            const rt_ret = try self.translateTypeVar(module, f.ret);
                            const content = try self.runtime_types.mkFuncEffectful(buf, rt_ret);
                            break :blk try self.runtime_types.register(.{ .content = content, .rank = types.Rank.top_level, .mark = types.Mark.none });
                        },
                        .fn_unbound => |f| {
                            const ct_args = module.types.sliceVars(f.args);
                            var buf = try self.allocator.alloc(types.Var, ct_args.len);
                            defer self.allocator.free(buf);
                            for (ct_args, 0..) |ct_arg, i| {
                                buf[i] = try self.translateTypeVar(module, ct_arg);
                            }
                            const rt_ret = try self.translateTypeVar(module, f.ret);
                            const content = try self.runtime_types.mkFuncUnbound(buf, rt_ret);
                            break :blk try self.runtime_types.register(.{ .content = content, .rank = types.Rank.top_level, .mark = types.Mark.none });
                        },
                        .nominal_type => |nom| {
                            const ct_backing = module.types.getNominalBackingVar(nom);
                            const rt_backing = try self.translateTypeVar(module, ct_backing);
                            const ct_args = module.types.sliceNominalArgs(nom);
                            var buf = try self.allocator.alloc(types.Var, ct_args.len);
                            defer self.allocator.free(buf);
                            for (ct_args, 0..) |ct_arg, i| {
                                buf[i] = try self.translateTypeVar(module, ct_arg);
                            }
                            // Always translate idents to the runtime_layout_store's env's ident store.
                            // This is critical because the layout store was initialized with that env,
                            // and ident comparisons in the layout store use that env's ident indices.
                            // Note: self.env may be temporarily switched during from_numeral evaluation,
                            // so we MUST use runtime_layout_store.env which remains constant.
                            const layout_env = self.runtime_layout_store.env;
                            // Compare the underlying interner pointers to detect different ident stores
                            const needs_translation = @intFromPtr(&module.common.idents.interner) != @intFromPtr(&layout_env.common.idents.interner);
                            const translated_ident = if (needs_translation) ident_blk: {
                                const type_name_str = module.getIdent(nom.ident.ident_idx);
                                break :ident_blk types.TypeIdent{ .ident_idx = try layout_env.insertIdent(base_pkg.Ident.for_text(type_name_str)) };
                            } else nom.ident;
                            const translated_origin = if (needs_translation) origin_blk: {
                                const origin_str = module.getIdent(nom.origin_module);
                                break :origin_blk try layout_env.insertIdent(base_pkg.Ident.for_text(origin_str));
                            } else nom.origin_module;
                            const content = try self.runtime_types.mkNominal(translated_ident, rt_backing, buf, translated_origin);
                            break :blk try self.runtime_types.register(.{ .content = content, .rank = types.Rank.top_level, .mark = types.Mark.none });
                        },
                    }
                },
                .alias => |alias| {
                    const ct_backing = module.types.getAliasBackingVar(alias);
                    const rt_backing = try self.translateTypeVar(module, ct_backing);
                    const ct_args = module.types.sliceAliasArgs(alias);
                    var buf = try self.allocator.alloc(types.Var, ct_args.len);
                    defer self.allocator.free(buf);
                    for (ct_args, 0..) |ct_arg, i| {
                        buf[i] = try self.translateTypeVar(module, ct_arg);
                    }
                    const content = try self.runtime_types.mkAlias(alias.ident, rt_backing, buf);
                    break :blk try self.runtime_types.register(.{ .content = content, .rank = types.Rank.top_level, .mark = types.Mark.none });
                },
                .recursion_var => |rec_var| {
                    // Translate the structure variable that the recursion var points to
                    const rt_structure = try self.translateTypeVar(module, rec_var.structure);
                    const content: types.Content = .{ .recursion_var = .{
                        .structure = rt_structure,
                        .name = rec_var.name,
                    } };
                    break :blk try self.runtime_types.freshFromContent(content);
                },
                .flex => |flex| {
                    // Translate static dispatch constraints if present
                    const rt_flex = if (flex.constraints.len() > 0) blk_flex: {
                        const ct_constraints = module.types.sliceStaticDispatchConstraints(flex.constraints);
                        var rt_constraints = try std.ArrayList(types.StaticDispatchConstraint).initCapacity(self.allocator, ct_constraints.len);
                        defer rt_constraints.deinit(self.allocator);

                        for (ct_constraints) |ct_constraint| {
                            // Translate the constraint's fn_var recursively
                            const rt_fn_var = try self.translateTypeVar(module, ct_constraint.fn_var);
                            try rt_constraints.append(self.allocator, .{
                                .fn_name = ct_constraint.fn_name,
                                .fn_var = rt_fn_var,
                                .origin = ct_constraint.origin,
                            });
                        }

                        const rt_constraints_range = try self.runtime_types.appendStaticDispatchConstraints(rt_constraints.items);
                        break :blk_flex flex.withConstraints(rt_constraints_range);
                    } else flex;

                    const content: types.Content = .{ .flex = rt_flex };
                    break :blk try self.runtime_types.freshFromContent(content);
                },
                .rigid => |rigid| {
                    // Translate static dispatch constraints if present
                    const rt_rigid = if (rigid.constraints.len() > 0) blk_rigid: {
                        const ct_constraints = module.types.sliceStaticDispatchConstraints(rigid.constraints);
                        var rt_constraints = try std.ArrayList(types.StaticDispatchConstraint).initCapacity(self.allocator, ct_constraints.len);
                        defer rt_constraints.deinit(self.allocator);

                        for (ct_constraints) |ct_constraint| {
                            // Translate the constraint's fn_var recursively
                            const rt_fn_var = try self.translateTypeVar(module, ct_constraint.fn_var);
                            try rt_constraints.append(self.allocator, .{
                                .fn_name = ct_constraint.fn_name,
                                .fn_var = rt_fn_var,
                                .origin = ct_constraint.origin,
                            });
                        }

                        const rt_constraints_range = try self.runtime_types.appendStaticDispatchConstraints(rt_constraints.items);
                        break :blk_rigid rigid.withConstraints(rt_constraints_range);
                    } else rigid;

                    const content: types.Content = .{ .rigid = rt_rigid };
                    break :blk try self.runtime_types.freshFromContent(content);
                },
                .err => {
                    // Handle generic type parameters from compiled builtin modules.
                    // When a generic type variable (like `item` or `state` in List.fold) is
                    // serialized in the compiled Builtin module, it may have .err content
                    // because no concrete type was known at compile time.
                    // Create a fresh unbound variable to represent this generic parameter.
                    // This will be properly instantiated/unified when the function is called.
                    break :blk try self.runtime_types.fresh();
                },
            }
        };

        // Check if this variable has a substitution active (for generic function instantiation)
        const final_var = if (self.rigid_subst.get(out_var)) |substituted| blk: {
            // Recursively check if the substituted variable also has a substitution
            var current = substituted;
            while (self.rigid_subst.get(current)) |next_subst| {
                current = next_subst;
            }
            break :blk current;
        } else out_var;

        // Update the cache with the final var
        try self.translate_cache.put(key, final_var);

        // Redirect the placeholder to the final var so any code that grabbed the placeholder
        // during recursion will now resolve to the correct type
        if (@intFromEnum(placeholder) != @intFromEnum(final_var)) {
            try self.runtime_types.setVarRedirect(placeholder, final_var);
        }

        return final_var;
    }

    /// Instantiate a type by replacing rigid variables with fresh flex variables.
    /// This is used when calling generic functions - it allows rigid type parameters
    /// to be unified with concrete argument types.
    fn instantiateType(self: *Interpreter, type_var: types.Var, subst_map: *std.AutoHashMap(types.Var, types.Var)) Error!types.Var {
        const resolved = self.runtime_types.resolveVar(type_var);

        // Check if we've already instantiated this variable
        if (subst_map.get(resolved.var_)) |instantiated| {
            return instantiated;
        }

        const instantiated = switch (resolved.desc.content) {
            .rigid => blk: {
                // Replace rigid with fresh flex that can be unified
                const fresh = try self.runtime_types.fresh();
                try subst_map.put(resolved.var_, fresh);
                break :blk fresh;
            },
            .structure => |st| blk_struct: {
                // Recursively instantiate type arguments in structures
                const new_var = switch (st) {
                    .fn_pure => |f| blk_fn: {
                        const arg_vars = self.runtime_types.sliceVars(f.args);
                        var new_args = try self.allocator.alloc(types.Var, arg_vars.len);
                        defer self.allocator.free(new_args);
                        for (arg_vars, 0..) |arg_var, i| {
                            new_args[i] = try self.instantiateType(arg_var, subst_map);
                        }
                        const new_ret = try self.instantiateType(f.ret, subst_map);
                        const content = try self.runtime_types.mkFuncPure(new_args, new_ret);
                        break :blk_fn try self.runtime_types.register(.{ .content = content, .rank = types.Rank.top_level, .mark = types.Mark.none });
                    },
                    .fn_effectful => |f| blk_fn: {
                        const arg_vars = self.runtime_types.sliceVars(f.args);
                        var new_args = try self.allocator.alloc(types.Var, arg_vars.len);
                        defer self.allocator.free(new_args);
                        for (arg_vars, 0..) |arg_var, i| {
                            new_args[i] = try self.instantiateType(arg_var, subst_map);
                        }
                        const new_ret = try self.instantiateType(f.ret, subst_map);
                        const content = try self.runtime_types.mkFuncEffectful(new_args, new_ret);
                        break :blk_fn try self.runtime_types.register(.{ .content = content, .rank = types.Rank.top_level, .mark = types.Mark.none });
                    },
                    .fn_unbound => |f| blk_fn: {
                        const arg_vars = self.runtime_types.sliceVars(f.args);
                        var new_args = try self.allocator.alloc(types.Var, arg_vars.len);
                        defer self.allocator.free(new_args);
                        for (arg_vars, 0..) |arg_var, i| {
                            new_args[i] = try self.instantiateType(arg_var, subst_map);
                        }
                        const new_ret = try self.instantiateType(f.ret, subst_map);
                        const content = try self.runtime_types.mkFuncUnbound(new_args, new_ret);
                        break :blk_fn try self.runtime_types.register(.{ .content = content, .rank = types.Rank.top_level, .mark = types.Mark.none });
                    },
                    .tuple => |tuple| blk_tuple: {
                        // Recursively instantiate tuple element types
                        const elem_vars = self.runtime_types.sliceVars(tuple.elems);
                        var new_elems = try self.allocator.alloc(types.Var, elem_vars.len);
                        defer self.allocator.free(new_elems);
                        for (elem_vars, 0..) |elem_var, i| {
                            new_elems[i] = try self.instantiateType(elem_var, subst_map);
                        }
                        const new_elems_range = try self.runtime_types.appendVars(new_elems);
                        const content = types.Content{ .structure = .{ .tuple = .{ .elems = new_elems_range } } };
                        break :blk_tuple try self.runtime_types.register(.{ .content = content, .rank = types.Rank.top_level, .mark = types.Mark.none });
                    },
                    .record => |record| blk_record: {
                        // Recursively instantiate record field types
                        const fields = self.runtime_types.record_fields.sliceRange(record.fields);
                        var new_fields = try self.allocator.alloc(types.RecordField, fields.len);
                        defer self.allocator.free(new_fields);
                        var i: usize = 0;
                        while (i < fields.len) : (i += 1) {
                            const field = fields.get(i);
                            new_fields[i] = .{
                                .name = field.name,
                                .var_ = try self.instantiateType(field.var_, subst_map),
                            };
                        }
                        const new_fields_range = try self.runtime_types.appendRecordFields(new_fields);
                        const new_ext = try self.instantiateType(record.ext, subst_map);
                        const content = types.Content{ .structure = .{ .record = .{ .fields = new_fields_range, .ext = new_ext } } };
                        break :blk_record try self.runtime_types.register(.{ .content = content, .rank = types.Rank.top_level, .mark = types.Mark.none });
                    },
                    // For other structures (str, num, empty_record, etc.), return as-is
                    else => type_var,
                };
                try subst_map.put(resolved.var_, new_var);
                break :blk_struct new_var;
            },
            // For other content types, return as-is
            else => type_var,
        };

        return instantiated;
    }

    /// Recursively expand a tag union's tags, returning an array list
    /// Caller owns the returned memory
    fn gatherTags(
        ctx: *const Interpreter,
        module: *can.ModuleEnv,
        tag_union: types.TagUnion,
    ) std.mem.Allocator.Error!std.ArrayList(types.Tag) {
        var scratch_tags = try std.ArrayList(types.Tag).initCapacity(ctx.allocator, 8);

        const tag_slice = module.types.getTagsSlice(tag_union.tags);
        for (tag_slice.items(.name), tag_slice.items(.args)) |name, args| {
            _ = try scratch_tags.append(ctx.allocator, .{ .name = name, .args = args });
        }

        var current_ext = tag_union.ext;
        while (true) {
            const resolved_ext = module.types.resolveVar(current_ext);
            switch (resolved_ext.desc.content) {
                .structure => |ext_flat_type| {
                    switch (ext_flat_type) {
                        .empty_tag_union => break,
                        .empty_record => break,
                        .tag_union => |ext_tag_union| {
                            if (ext_tag_union.tags.len() > 0) {
                                const ext_tag_slice = module.types.getTagsSlice(ext_tag_union.tags);
                                for (ext_tag_slice.items(.name), ext_tag_slice.items(.args)) |name, args| {
                                    _ = try scratch_tags.append(ctx.allocator, .{ .name = name, .args = args });
                                }
                                current_ext = ext_tag_union.ext;
                            } else {
                                break;
                            }
                        },
                        .nominal_type => |nom| {
                            // Nominal types (like numeric types) act as their backing type
                            current_ext = module.types.getNominalBackingVar(nom);
                        },
                        else => {
                            // TODO: Don't use unreachable here
                            unreachable;
                        },
                    }
                },
                .alias => |alias| {
                    current_ext = module.types.getAliasBackingVar(alias);
                },
                .flex => break,
                .rigid => break,
                else => {
                    // TODO: Don't use unreachable here
                    unreachable;
                },
            }
        }

        // Sort the tags alphabetically
        std.mem.sort(types.Tag, scratch_tags.items, module.common.getIdentStore(), comptime types.Tag.sortByNameAsc);

        return scratch_tags;
    }

    pub fn makePolyKey(self: *Interpreter, module_id: u32, func_id: u32, args: []const types.Var) PolyKey {
        _ = self;
        return PolyKey.init(module_id, func_id, args);
    }

    fn polyLookup(self: *Interpreter, module_id: u32, func_id: u32, args: []const types.Var) ?PolyEntry {
        const key = self.makePolyKey(module_id, func_id, args);
        return self.poly_cache.get(key);
    }

    fn polyInsert(self: *Interpreter, module_id: u32, func_id: u32, entry: PolyEntry) !void {
        const key = PolyKey.init(module_id, func_id, entry.args);
        try self.poly_cache.put(key, entry);
    }

    /// Prepare a call: return cached instantiation entry if present; on miss, insert using return_var_hint if provided.
    pub fn prepareCall(self: *Interpreter, module_id: u32, func_id: u32, args: []const types.Var, return_var_hint: ?types.Var) !?PolyEntry {
        if (self.polyLookup(module_id, func_id, args)) |found| return found;

        if (return_var_hint) |ret| {
            _ = try self.getRuntimeLayout(ret);
            const root_idx: usize = @intFromEnum(self.runtime_types.resolveVar(ret).var_);
            try self.ensureVarLayoutCapacity(root_idx + 1);
            const slot = self.var_to_layout_slot.items[root_idx];
            const args_copy_mut = try self.allocator.alloc(types.Var, args.len);
            errdefer self.allocator.free(args_copy_mut);
            std.mem.copyForwards(types.Var, args_copy_mut, args);
            const entry = PolyEntry{ .return_var = ret, .return_layout_slot = slot, .args = args_copy_mut };
            try self.polyInsert(module_id, func_id, entry);
            return entry;
        }

        return null;
    }

    /// Prepare a call using a known runtime function type var.
    /// Builds and inserts a cache entry on miss using the function's declared return var.
    pub fn prepareCallWithFuncVar(self: *Interpreter, module_id: u32, func_id: u32, func_type_var: types.Var, args: []const types.Var) !PolyEntry {
        if (self.polyLookup(module_id, func_id, args)) |found| return found;

        const func_resolved = self.runtime_types.resolveVar(func_type_var);

        const ret_var: types.Var = switch (func_resolved.desc.content) {
            .structure => |flat| switch (flat) {
                .fn_pure => |f| f.ret,
                .fn_effectful => |f| f.ret,
                .fn_unbound => |f| f.ret,
                else => return error.TypeMismatch,
            },
            else => return error.TypeMismatch,
        };

        // Attempt simple runtime unification of parameters with arguments.
        const params: []types.Var = switch (func_resolved.desc.content) {
            .structure => |flat| switch (flat) {
                .fn_pure => |f| self.runtime_types.sliceVars(f.args),
                .fn_effectful => |f| self.runtime_types.sliceVars(f.args),
                .fn_unbound => |f| self.runtime_types.sliceVars(f.args),
                else => &[_]types.Var{},
            },
            else => &[_]types.Var{},
        };
        if (params.len != args.len) return error.TypeMismatch;

        var i: usize = 0;
        while (i < params.len) : (i += 1) {
            _ = try unify.unifyWithConf(
                self.env,
                self.runtime_types,
                &self.problems,
                &self.snapshots,
                &self.unify_scratch,
                &self.unify_scratch.occurs_scratch,
                unify.ModuleEnvLookup{
                    .interpreter_lookup_ctx = @ptrCast(&self.module_envs),
                    .interpreter_lookup_fn = interpreterLookupModuleEnv,
                },
                params[i],
                args[i],
                unify.Conf{ .ctx = .anon, .constraint_origin_var = null },
            );
        }
        // ret_var may now be constrained

        // Apply rigid substitutions to ret_var if needed
        // Follow the substitution chain until we reach a non-rigid variable or run out of substitutions
        // Note: Cycles are prevented by unification, so this chain must terminate
        var resolved_ret = self.runtime_types.resolveVar(ret_var);
        var substituted_ret = ret_var;
        while (resolved_ret.desc.content == .rigid) {
            if (self.rigid_subst.get(resolved_ret.var_)) |subst_var| {
                substituted_ret = subst_var;
                resolved_ret = self.runtime_types.resolveVar(subst_var);
            } else {
                break;
            }
        }

        // Ensure layout slot for return var
        _ = try self.getRuntimeLayout(substituted_ret);
        const root_idx: usize = @intFromEnum(self.runtime_types.resolveVar(substituted_ret).var_);
        try self.ensureVarLayoutCapacity(root_idx + 1);
        const slot = self.var_to_layout_slot.items[root_idx];
        const args_copy_mut = try self.allocator.alloc(types.Var, args.len);
        errdefer self.allocator.free(args_copy_mut);
        std.mem.copyForwards(types.Var, args_copy_mut, args);

        const entry = PolyEntry{ .return_var = substituted_ret, .return_layout_slot = slot, .args = args_copy_mut };
        try self.polyInsert(module_id, func_id, entry);
        return entry;
    }

    /// Initial a TypeWriter from an interpreter. Useful when debugging
    fn initTypeWriter(self: *const Interpreter) std.mem.Allocator.Error!types.TypeWriter {
        return try types.TypeWriter.initFromParts(self.allocator, self.runtime_types, self.env.common.getIdentStore(), null);
    }
};

fn add(a: i32, b: i32) i32 {
    return a + b;
}

// GREEN step: basic test to confirm the module’s tests run
test "interpreter: wiring works" {
    try std.testing.expectEqual(@as(i32, 3), add(1, 2));
}

// RED: expect Var->Layout slot to work (will fail until implemented)

// RED: translating a compile-time str var should produce a runtime str var
test "interpreter: translateTypeVar for str" {
    const gpa = std.testing.allocator;

    var env = try can.ModuleEnv.init(gpa, "");
    defer env.deinit();

    const builtin_indices = try builtin_loading.deserializeBuiltinIndices(gpa, compiled_builtins.builtin_indices_bin);
    const bool_source = "Bool := [True, False].{}\n";
    var bool_module = try builtin_loading.loadCompiledModule(gpa, compiled_builtins.builtin_bin, "Bool", bool_source);
    defer bool_module.deinit();
    const result_source = "Try(ok, err) := [Ok(ok), Err(err)].{}\n";
    var result_module = try builtin_loading.loadCompiledModule(gpa, compiled_builtins.builtin_bin, "Try", result_source);
    defer result_module.deinit();
    const str_source = compiled_builtins.builtin_source;
    var str_module = try builtin_loading.loadCompiledModule(gpa, compiled_builtins.builtin_bin, "Str", str_source);
    defer str_module.deinit();

    const builtin_types_test = BuiltinTypes.init(builtin_indices, bool_module.env, result_module.env, str_module.env);
    var interp = try Interpreter.init(gpa, &env, builtin_types_test, null, &[_]*const can.ModuleEnv{});
    defer interp.deinit();

    // Get the actual Str type from the Builtin module using the str_stmt index
    const ct_str = can.ModuleEnv.varFrom(builtin_indices.str_type);
    const rt_var = try interp.translateTypeVar(str_module.env, ct_str);

    // The runtime var should be a nominal Str type
    const resolved = interp.runtime_types.resolveVar(rt_var);
    try std.testing.expect(resolved.desc.content == .structure);
    try std.testing.expect(resolved.desc.content.structure == .nominal_type);
}

// RED: translating a compile-time concrete int64 should produce a runtime int64
// RED: translating a compile-time tuple (Str, I64) should produce a runtime tuple with same element shapes

// RED: translating a compile-time record { first: Str, second: I64 } should produce equivalent runtime record

// RED: translating a compile-time alias should produce equivalent runtime alias
test "interpreter: translateTypeVar for alias of Str" {
    const gpa = std.testing.allocator;

    var env = try can.ModuleEnv.init(gpa, "");
    defer env.deinit();

    const builtin_indices = try builtin_loading.deserializeBuiltinIndices(gpa, compiled_builtins.builtin_indices_bin);
    const bool_source = "Bool := [True, False].{}\n";
    var bool_module = try builtin_loading.loadCompiledModule(gpa, compiled_builtins.builtin_bin, "Bool", bool_source);
    defer bool_module.deinit();
    const result_source = "Try(ok, err) := [Ok(ok), Err(err)].{}\n";
    var result_module = try builtin_loading.loadCompiledModule(gpa, compiled_builtins.builtin_bin, "Try", result_source);
    defer result_module.deinit();
    const str_source = compiled_builtins.builtin_source;
    var str_module = try builtin_loading.loadCompiledModule(gpa, compiled_builtins.builtin_bin, "Str", str_source);
    defer str_module.deinit();

    const builtin_types_test = BuiltinTypes.init(builtin_indices, bool_module.env, result_module.env, str_module.env);
    var interp = try Interpreter.init(gpa, &env, builtin_types_test, null, &[_]*const can.ModuleEnv{});
    defer interp.deinit();

    const alias_name = try env.common.idents.insert(gpa, @import("base").Ident.for_text("MyAlias"));
    const type_ident = types.TypeIdent{ .ident_idx = alias_name };

    // Create nominal Str type
    const str_ident = try env.insertIdent(base_pkg.Ident.for_text("Str"));
    const builtin_ident = try env.insertIdent(base_pkg.Ident.for_text("Builtin"));
    const str_backing_var = try env.types.freshFromContent(.{ .structure = .empty_record });
    const str_vars = [_]types.Var{str_backing_var};
    const str_vars_range = try env.types.appendVars(&str_vars);
    const str_nominal = types.NominalType{
        .ident = types.TypeIdent{ .ident_idx = str_ident },
        .vars = .{ .nonempty = str_vars_range },
        .origin_module = builtin_ident,
    };
    const ct_str = try env.types.freshFromContent(.{ .structure = .{ .nominal_type = str_nominal } });

    const ct_alias_content = try env.types.mkAlias(type_ident, ct_str, &.{});
    const ct_alias_var = try env.types.register(.{ .content = ct_alias_content, .rank = types.Rank.top_level, .mark = types.Mark.none });

    const rt_var = try interp.translateTypeVar(&env, ct_alias_var);
    const resolved = interp.runtime_types.resolveVar(rt_var);
    try std.testing.expect(resolved.desc.content == .alias);
    const rt_alias = resolved.desc.content.alias;
    try std.testing.expectEqual(alias_name, rt_alias.ident.ident_idx);
    const rt_backing = interp.runtime_types.getAliasBackingVar(rt_alias);
    const backing_resolved = interp.runtime_types.resolveVar(rt_backing);
    try std.testing.expect(backing_resolved.desc.content == .structure);
    try std.testing.expect(backing_resolved.desc.content.structure == .nominal_type);
}

// RED: translating a compile-time nominal type should produce equivalent runtime nominal
test "interpreter: translateTypeVar for nominal Point(Str)" {
    const gpa = std.testing.allocator;

    var env = try can.ModuleEnv.init(gpa, "");
    defer env.deinit();

    const builtin_indices = try builtin_loading.deserializeBuiltinIndices(gpa, compiled_builtins.builtin_indices_bin);
    const bool_source = "Bool := [True, False].{}\n";
    var bool_module = try builtin_loading.loadCompiledModule(gpa, compiled_builtins.builtin_bin, "Bool", bool_source);
    defer bool_module.deinit();
    const result_source = "Try(ok, err) := [Ok(ok), Err(err)].{}\n";
    var result_module = try builtin_loading.loadCompiledModule(gpa, compiled_builtins.builtin_bin, "Try", result_source);
    defer result_module.deinit();
    const str_source = compiled_builtins.builtin_source;
    var str_module = try builtin_loading.loadCompiledModule(gpa, compiled_builtins.builtin_bin, "Str", str_source);
    defer str_module.deinit();

    const builtin_types_test = BuiltinTypes.init(builtin_indices, bool_module.env, result_module.env, str_module.env);
    var interp = try Interpreter.init(gpa, &env, builtin_types_test, null, &[_]*const can.ModuleEnv{});
    defer interp.deinit();

    const name_nominal = try env.common.idents.insert(gpa, @import("base").Ident.for_text("Point"));
    const type_ident = types.TypeIdent{ .ident_idx = name_nominal };

    // Create nominal Str type
    const str_ident = try env.insertIdent(base_pkg.Ident.for_text("Str"));
    const builtin_ident = try env.insertIdent(base_pkg.Ident.for_text("Builtin"));
    const str_backing_var = try env.types.freshFromContent(.{ .structure = .empty_record });
    const str_vars = [_]types.Var{str_backing_var};
    const str_vars_range = try env.types.appendVars(&str_vars);
    const str_nominal = types.NominalType{
        .ident = types.TypeIdent{ .ident_idx = str_ident },
        .vars = .{ .nonempty = str_vars_range },
        .origin_module = builtin_ident,
    };
    const ct_str = try env.types.freshFromContent(.{ .structure = .{ .nominal_type = str_nominal } });

    // backing type is Str for simplicity
    const ct_nominal_content = try env.types.mkNominal(type_ident, ct_str, &.{}, name_nominal);
    const ct_nominal_var = try env.types.register(.{ .content = ct_nominal_content, .rank = types.Rank.top_level, .mark = types.Mark.none });

    const rt_var = try interp.translateTypeVar(&env, ct_nominal_var);
    const resolved = interp.runtime_types.resolveVar(rt_var);
    try std.testing.expect(resolved.desc.content == .structure);
    switch (resolved.desc.content.structure) {
        .nominal_type => |nom| {
            try std.testing.expectEqual(name_nominal, nom.ident.ident_idx);
            const backing = interp.runtime_types.getNominalBackingVar(nom);
            const b_resolved = interp.runtime_types.resolveVar(backing);
            try std.testing.expect(b_resolved.desc.content == .structure);
            try std.testing.expect(b_resolved.desc.content.structure == .nominal_type);
        },
        else => return error.TestUnexpectedResult,
    }
}

// RED: translating a compile-time flex var should produce a runtime flex var
test "interpreter: translateTypeVar for flex var" {
    const gpa = std.testing.allocator;

    var env = try can.ModuleEnv.init(gpa, "");
    defer env.deinit();

    const builtin_indices = try builtin_loading.deserializeBuiltinIndices(gpa, compiled_builtins.builtin_indices_bin);
    const bool_source = "Bool := [True, False].{}\n";
    var bool_module = try builtin_loading.loadCompiledModule(gpa, compiled_builtins.builtin_bin, "Bool", bool_source);
    defer bool_module.deinit();
    const result_source = "Try(ok, err) := [Ok(ok), Err(err)].{}\n";
    var result_module = try builtin_loading.loadCompiledModule(gpa, compiled_builtins.builtin_bin, "Try", result_source);
    defer result_module.deinit();
    const str_source = compiled_builtins.builtin_source;
    var str_module = try builtin_loading.loadCompiledModule(gpa, compiled_builtins.builtin_bin, "Str", str_source);
    defer str_module.deinit();

    const builtin_types_test = BuiltinTypes.init(builtin_indices, bool_module.env, result_module.env, str_module.env);
    var interp = try Interpreter.init(gpa, &env, builtin_types_test, null, &[_]*const can.ModuleEnv{});
    defer interp.deinit();

    const ct_flex = try env.types.freshFromContent(.{ .flex = types.Flex.init() });
    const rt_var = try interp.translateTypeVar(&env, ct_flex);
    const resolved = interp.runtime_types.resolveVar(rt_var);
    try std.testing.expect(resolved.desc.content == .flex);
}

// RED: translating a compile-time rigid var should produce a runtime rigid var with same ident
test "interpreter: translateTypeVar for rigid var" {
    const gpa = std.testing.allocator;

    var env = try can.ModuleEnv.init(gpa, "");
    defer env.deinit();

    const builtin_indices = try builtin_loading.deserializeBuiltinIndices(gpa, compiled_builtins.builtin_indices_bin);
    const bool_source = "Bool := [True, False].{}\n";
    var bool_module = try builtin_loading.loadCompiledModule(gpa, compiled_builtins.builtin_bin, "Bool", bool_source);
    defer bool_module.deinit();
    const result_source = "Try(ok, err) := [Ok(ok), Err(err)].{}\n";
    var result_module = try builtin_loading.loadCompiledModule(gpa, compiled_builtins.builtin_bin, "Try", result_source);
    defer result_module.deinit();
    const str_source = compiled_builtins.builtin_source;
    var str_module = try builtin_loading.loadCompiledModule(gpa, compiled_builtins.builtin_bin, "Str", str_source);
    defer str_module.deinit();

    const builtin_types_test = BuiltinTypes.init(builtin_indices, bool_module.env, result_module.env, str_module.env);
    var interp = try Interpreter.init(gpa, &env, builtin_types_test, null, &[_]*const can.ModuleEnv{});
    defer interp.deinit();

    const name_a = try env.common.idents.insert(gpa, @import("base").Ident.for_text("A"));
    const ct_rigid = try env.types.freshFromContent(.{ .rigid = types.Rigid.init(name_a) });
    const rt_var = try interp.translateTypeVar(&env, ct_rigid);
    const resolved = interp.runtime_types.resolveVar(rt_var);
    try std.testing.expect(resolved.desc.content == .rigid);
    try std.testing.expectEqual(name_a, resolved.desc.content.rigid.name);
}

// RED: translating a flex var with static dispatch constraints should preserve constraints

// Test multiple constraints on a single flex var

// Test rigid var with static dispatch constraints

// Test getStaticDispatchConstraint helper with flex var

// Test getStaticDispatchConstraint with non-constrained type
test "interpreter: getStaticDispatchConstraint returns error for non-constrained types" {
    const gpa = std.testing.allocator;

    var env = try can.ModuleEnv.init(gpa, "");
    defer env.deinit();

    const builtin_indices = try builtin_loading.deserializeBuiltinIndices(gpa, compiled_builtins.builtin_indices_bin);
    const bool_source = "Bool := [True, False].{}\n";
    var bool_module = try builtin_loading.loadCompiledModule(gpa, compiled_builtins.builtin_bin, "Bool", bool_source);
    defer bool_module.deinit();
    const result_source = "Try(ok, err) := [Ok(ok), Err(err)].{}\n";
    var result_module = try builtin_loading.loadCompiledModule(gpa, compiled_builtins.builtin_bin, "Try", result_source);
    defer result_module.deinit();
    const str_source = compiled_builtins.builtin_source;
    var str_module = try builtin_loading.loadCompiledModule(gpa, compiled_builtins.builtin_bin, "Str", str_source);
    defer str_module.deinit();

    const builtin_types_test = BuiltinTypes.init(builtin_indices, bool_module.env, result_module.env, str_module.env);
    var interp = try Interpreter.init(gpa, &env, builtin_types_test, null, &[_]*const can.ModuleEnv{});
    defer interp.deinit();

    // Create nominal Str type (no constraints)
    const str_ident = try env.insertIdent(base_pkg.Ident.for_text("Str"));
    const builtin_ident = try env.insertIdent(base_pkg.Ident.for_text("Builtin"));
    const str_backing_var = try env.types.freshFromContent(.{ .structure = .empty_record });
    const str_vars = [_]types.Var{str_backing_var};
    const str_vars_range = try env.types.appendVars(&str_vars);
    const str_nominal = types.NominalType{
        .ident = types.TypeIdent{ .ident_idx = str_ident },
        .vars = .{ .nonempty = str_vars_range },
        .origin_module = builtin_ident,
    };
    const ct_str = try env.types.freshFromContent(.{ .structure = .{ .nominal_type = str_nominal } });
    const rt_var = try interp.translateTypeVar(&env, ct_str);

    // Try to get a constraint from a non-flex/rigid type
    const method_name = try env.common.idents.insert(gpa, @import("base").Ident.for_text("someMethod"));
    const result = interp.getStaticDispatchConstraint(rt_var, method_name);
    try std.testing.expectError(error.MethodNotFound, result);
}

// RED: poly cache miss then hit

// RED: prepareCall should miss without hint, then hit after inserting with hint

// RED: prepareCallWithFuncVar populates cache based on function type

// RED: unification constrains return type for polymorphic (a -> a), when called with Str
test "interpreter: unification constrains (a->a) with Str" {
    const gpa = std.testing.allocator;

    var env = try can.ModuleEnv.init(gpa, "");
    defer env.deinit();

    const builtin_indices = try builtin_loading.deserializeBuiltinIndices(gpa, compiled_builtins.builtin_indices_bin);
    const bool_source = "Bool := [True, False].{}\n";
    var bool_module = try builtin_loading.loadCompiledModule(gpa, compiled_builtins.builtin_bin, "Bool", bool_source);
    defer bool_module.deinit();
    const result_source = "Try(ok, err) := [Ok(ok), Err(err)].{}\n";
    var result_module = try builtin_loading.loadCompiledModule(gpa, compiled_builtins.builtin_bin, "Try", result_source);
    defer result_module.deinit();
    const str_source = compiled_builtins.builtin_source;
    var str_module = try builtin_loading.loadCompiledModule(gpa, compiled_builtins.builtin_bin, "Str", str_source);
    defer str_module.deinit();

    const builtin_types_test = BuiltinTypes.init(builtin_indices, bool_module.env, result_module.env, str_module.env);
    var interp = try Interpreter.init(gpa, &env, builtin_types_test, null, &[_]*const can.ModuleEnv{});
    defer interp.deinit();

    const func_id: u32 = 42;
    // runtime flex var 'a'
    const a = try interp.runtime_types.freshFromContent(.{ .flex = types.Flex.init() });
    const func_content = try interp.runtime_types.mkFuncPure(&.{a}, a);
    const func_var = try interp.runtime_types.register(.{ .content = func_content, .rank = types.Rank.top_level, .mark = types.Mark.none });

    // Call with Str
    // Get the real Str type from the loaded builtin module and translate to runtime
    const ct_str = can.ModuleEnv.varFrom(builtin_indices.str_type);
    const rt_str = try interp.translateTypeVar(str_module.env, ct_str);
    const entry = try interp.prepareCallWithFuncVar(0, func_id, func_var, &.{rt_str});

    // After unification, return var should resolve to str (nominal type)
    const resolved_ret = interp.runtime_types.resolveVar(entry.return_var);
    try std.testing.expect(resolved_ret.desc.content == .structure);
    try std.testing.expect(resolved_ret.desc.content.structure == .nominal_type);
    try std.testing.expect(entry.return_layout_slot != 0);
}

test "interpreter: cross-module method resolution should find methods in origin module" {
    const gpa = std.testing.allocator;

    const module_a_name = "ModuleA";
    const module_b_name = "ModuleB";

    // Set up Module A (the imported module where the type and method are defined)
    var module_a = try can.ModuleEnv.init(gpa, module_a_name);
    defer module_a.deinit();
    try module_a.initCIRFields(gpa, module_a_name);

    // Set up Module B (the current module that imports Module A)
    var module_b = try can.ModuleEnv.init(gpa, module_b_name);
    defer module_b.deinit();
    try module_b.initCIRFields(gpa, module_b_name);

    const builtin_indices = try builtin_loading.deserializeBuiltinIndices(gpa, compiled_builtins.builtin_indices_bin);
    const bool_source = "Bool := [True, False].{}\n";
    var bool_module = try builtin_loading.loadCompiledModule(gpa, compiled_builtins.builtin_bin, "Bool", bool_source);
    defer bool_module.deinit();
    const result_source = "Try(ok, err) := [Ok(ok), Err(err)].{}\n";
    var result_module = try builtin_loading.loadCompiledModule(gpa, compiled_builtins.builtin_bin, "Try", result_source);
    defer result_module.deinit();
    const str_source = compiled_builtins.builtin_source;
    var str_module = try builtin_loading.loadCompiledModule(gpa, compiled_builtins.builtin_bin, "Str", str_source);
    defer str_module.deinit();

    const builtin_types_test = BuiltinTypes.init(builtin_indices, bool_module.env, result_module.env, str_module.env);
    var interp = try Interpreter.init(gpa, &module_b, builtin_types_test, null, &[_]*const can.ModuleEnv{});
    defer interp.deinit();

    // Register module A as an imported module
    const module_a_ident = try module_b.common.idents.insert(gpa, @import("base").Ident.for_text(module_a_name));
    try interp.module_envs.put(interp.allocator, module_a_ident, &module_a);
    const module_a_id: u32 = 1;
    try interp.module_ids.put(interp.allocator, module_a_ident, module_a_id);

    // Create an Import.Idx for module A
    const import_idx: can.CIR.Import.Idx = @enumFromInt(0);
    try interp.import_envs.put(interp.allocator, import_idx, &module_a);

    // Verify we can retrieve module A's environment
    const found_env = interp.getModuleEnvForOrigin(module_a_ident);
    try std.testing.expect(found_env != null);
    try std.testing.expectEqual(module_a.module_name_idx, found_env.?.module_name_idx);

    // Verify we can retrieve module A's ID
    const found_id = interp.getModuleIdForOrigin(module_a_ident);
    try std.testing.expectEqual(module_a_id, found_id);
}

test "interpreter: transitive module method resolution (A imports B imports C)" {
    const gpa = std.testing.allocator;

    const module_a_name = "ModuleA";
    const module_b_name = "ModuleB";
    const module_c_name = "ModuleC";

    // Set up three modules: A (current) imports B, B imports C
    var module_a = try can.ModuleEnv.init(gpa, module_a_name);
    defer module_a.deinit();
    try module_a.initCIRFields(gpa, module_a_name);

    var module_b = try can.ModuleEnv.init(gpa, module_b_name);
    defer module_b.deinit();
    try module_b.initCIRFields(gpa, module_b_name);

    var module_c = try can.ModuleEnv.init(gpa, module_c_name);
    defer module_c.deinit();
    try module_c.initCIRFields(gpa, module_c_name);

    const builtin_indices = try builtin_loading.deserializeBuiltinIndices(gpa, compiled_builtins.builtin_indices_bin);
    const bool_source = "Bool := [True, False].{}\n";
    var bool_module = try builtin_loading.loadCompiledModule(gpa, compiled_builtins.builtin_bin, "Bool", bool_source);
    defer bool_module.deinit();
    const result_source = "Try(ok, err) := [Ok(ok), Err(err)].{}\n";
    var result_module = try builtin_loading.loadCompiledModule(gpa, compiled_builtins.builtin_bin, "Try", result_source);
    defer result_module.deinit();
    const str_source = compiled_builtins.builtin_source;
    var str_module = try builtin_loading.loadCompiledModule(gpa, compiled_builtins.builtin_bin, "Str", str_source);
    defer str_module.deinit();

    const builtin_types_test = BuiltinTypes.init(builtin_indices, bool_module.env, result_module.env, str_module.env);
    // Use module_a as the current module
    var interp = try Interpreter.init(gpa, &module_a, builtin_types_test, null, &[_]*const can.ModuleEnv{});
    defer interp.deinit();

    // Register module B
    const module_b_ident = try module_a.common.idents.insert(gpa, @import("base").Ident.for_text(module_b_name));
    try interp.module_envs.put(interp.allocator, module_b_ident, &module_b);
    const module_b_id: u32 = 1;
    try interp.module_ids.put(interp.allocator, module_b_ident, module_b_id);

    // Register module C
    const module_c_ident = try module_a.common.idents.insert(gpa, @import("base").Ident.for_text(module_c_name));
    try interp.module_envs.put(interp.allocator, module_c_ident, &module_c);
    const module_c_id: u32 = 2;
    try interp.module_ids.put(interp.allocator, module_c_ident, module_c_id);

    // Create Import.Idx entries for both modules
    const import_b_idx: can.CIR.Import.Idx = @enumFromInt(0);
    const import_c_idx: can.CIR.Import.Idx = @enumFromInt(1);
    try interp.import_envs.put(interp.allocator, import_b_idx, &module_b);
    try interp.import_envs.put(interp.allocator, import_c_idx, &module_c);

    // Verify we can retrieve all module environments
    try std.testing.expectEqual(module_b.module_name_idx, interp.getModuleEnvForOrigin(module_b_ident).?.module_name_idx);
    try std.testing.expectEqual(module_c.module_name_idx, interp.getModuleEnvForOrigin(module_c_ident).?.module_name_idx);

    // Verify we can retrieve all module IDs
    try std.testing.expectEqual(module_b_id, interp.getModuleIdForOrigin(module_b_ident));
    try std.testing.expectEqual(module_c_id, interp.getModuleIdForOrigin(module_c_ident));
}<|MERGE_RESOLUTION|>--- conflicted
+++ resolved
@@ -436,12 +436,8 @@
             defer func_val.decref(&self.runtime_layout_store, roc_ops);
 
             if (func_val.layout.tag != .closure) {
-<<<<<<< HEAD
-                @panic("evalEntry: expected closure layout, got something else");
-=======
-                self.triggerCrash("DEBUG: evaluateExpression func_val not closure", false, roc_ops);
+                self.triggerCrash("evalEntry: expected closure layout, got something else", false, roc_ops);
                 return error.Crash;
->>>>>>> 721ad1d2
             }
 
             const header: *const layout.Closure = @ptrCast(@alignCast(func_val.ptr.?));
@@ -716,14 +712,10 @@
                         },
                         .s_reassign => |r| {
                             const patt = self.env.store.getPattern(r.pattern_idx);
-<<<<<<< HEAD
-                            if (patt != .assign) @panic("s_reassign: pattern is not an assign pattern");
-=======
                             if (patt != .assign) {
-                                self.triggerCrash("DEBUG: s_reassign pattern not assign", false, roc_ops);
+                                self.triggerCrash("s_reassign: pattern is not an assign pattern", false, roc_ops);
                                 return error.Crash;
                             }
->>>>>>> 721ad1d2
                             const new_val = try self.evalExprMinimal(r.expr, roc_ops, null);
                             // Search through all bindings, not just current block scope
                             // This allows reassigning variables from outer scopes (e.g., in for loops)
@@ -860,14 +852,10 @@
 
                             // While loop completes and returns {} (implicitly)
                         },
-<<<<<<< HEAD
-                        else => @panic("e_block: unhandled statement type"),
-=======
                         else => {
-                            self.triggerCrash("DEBUG: stmt not implemented", false, roc_ops);
+                            self.triggerCrash("e_block: unhandled statement type", false, roc_ops);
                             return error.Crash;
                         },
->>>>>>> 721ad1d2
                     }
                 }
 
@@ -1423,7 +1411,6 @@
                     const ct_var = can.ModuleEnv.varFrom(expr_idx);
                     break :blk try self.translateTypeVar(self.env, ct_var);
                 };
-<<<<<<< HEAD
                 var resolved = self.runtime_types.resolveVar(rt_var);
                 // If the type is still flex and this is a True/False tag, use Bool
                 if (resolved.desc.content == .flex) {
@@ -1434,13 +1421,8 @@
                     }
                 }
                 if (resolved.desc.content != .structure or resolved.desc.content.structure != .tag_union) {
-                    @panic("e_zero_argument_tag: expected tag_union structure type");
-=======
-                const resolved = self.runtime_types.resolveVar(rt_var);
-                if (resolved.desc.content != .structure or resolved.desc.content.structure != .tag_union) {
-                    self.triggerCrash("DEBUG: e_zero_argument_tag not tag union", false, roc_ops);
+                    self.triggerCrash("e_zero_argument_tag: expected tag_union structure type", false, roc_ops);
                     return error.Crash;
->>>>>>> 721ad1d2
                 }
                 const tu = resolved.desc.content.structure.tag_union;
                 const tags = self.runtime_types.getTagsSlice(tu.tags);
@@ -1475,39 +1457,27 @@
                         out.rt_var = rt_var; // Set rt_var for proper rendering
                         return out;
                     }
-<<<<<<< HEAD
-                    @panic("e_zero_argument_tag: scalar layout is not int");
-=======
-                    self.triggerCrash("DEBUG: e_zero_argument_tag scalar not int", false, roc_ops);
+                    self.triggerCrash("e_zero_argument_tag: scalar layout is not int", false, roc_ops);
                     return error.Crash;
->>>>>>> 721ad1d2
                 } else if (layout_val.tag == .record) {
                     // Record { tag: Discriminant, payload: ZST }
                     var dest = try self.pushRaw(layout_val, 0);
                     var acc = try dest.asRecord(&self.runtime_layout_store);
-<<<<<<< HEAD
-                    const tag_idx = acc.findFieldIndex(self.env, "tag") orelse @panic("e_zero_argument_tag: record has no 'tag' field");
-=======
                     const tag_idx = acc.findFieldIndex(self.env, "tag") orelse {
-                        self.triggerCrash("DEBUG: e_zero_argument_tag tag field not found", false, roc_ops);
+                        self.triggerCrash("e_zero_argument_tag: record has no 'tag' field", false, roc_ops);
                         return error.Crash;
                     };
->>>>>>> 721ad1d2
                     const tag_field = try acc.getFieldByIndex(tag_idx);
                     // write tag as int
                     if (tag_field.layout.tag == .scalar and tag_field.layout.data.scalar.tag == .int) {
                         var tmp = tag_field;
                         tmp.is_initialized = false;
                         try tmp.setInt(@intCast(tag_index));
-<<<<<<< HEAD
-                    } else @panic("e_zero_argument_tag: record tag field is not scalar int");
+                    } else {
+                        self.triggerCrash("e_zero_argument_tag: record tag field is not scalar int", false, roc_ops);
+                        return error.Crash;
+                    }
                     dest.rt_var = rt_var; // Set rt_var for proper rendering
-=======
-                    } else {
-                        self.triggerCrash("DEBUG: e_zero_argument_tag tag field not int", false, roc_ops);
-                        return error.Crash;
-                    }
->>>>>>> 721ad1d2
                     return dest;
                 } else if (layout_val.tag == .tuple) {
                     // Tuple (payload, tag) - tag unions are now represented as tuples
@@ -1520,22 +1490,15 @@
                         var tmp = tag_field;
                         tmp.is_initialized = false;
                         try tmp.setInt(@intCast(tag_index));
-<<<<<<< HEAD
-                    } else @panic("e_zero_argument_tag: tuple tag field is not scalar int");
+                    } else {
+                        self.triggerCrash("e_zero_argument_tag: tuple tag field is not scalar int", false, roc_ops);
+                        return error.Crash;
+                    }
                     dest.rt_var = rt_var; // Set rt_var for proper rendering
                     return dest;
                 }
-                @panic("e_zero_argument_tag: unexpected layout type");
-=======
-                    } else {
-                        self.triggerCrash("DEBUG: e_zero_argument_tag tuple tag not int", false, roc_ops);
-                        return error.Crash;
-                    }
-                    return dest;
-                }
-                self.triggerCrash("DEBUG: e_zero_argument_tag layout not implemented", false, roc_ops);
+                self.triggerCrash("e_zero_argument_tag: unexpected layout type", false, roc_ops);
                 return error.Crash;
->>>>>>> 721ad1d2
             },
             .e_tag => |tag| {
                 // Construct a tag union value with payloads
@@ -1544,7 +1507,6 @@
                     break :blk try self.translateTypeVar(self.env, ct_var);
                 };
                 // Unwrap nominal types and aliases to get the base tag union
-<<<<<<< HEAD
                 var resolved = self.resolveBaseVar(rt_var);
                 // If the type is still flex and this is a True/False tag, use Bool
                 if (resolved.desc.content == .flex) {
@@ -1555,13 +1517,8 @@
                     }
                 }
                 if (resolved.desc.content != .structure or resolved.desc.content.structure != .tag_union) {
-                    @panic("e_tag: expected tag_union structure type");
-=======
-                const resolved = self.resolveBaseVar(rt_var);
-                if (resolved.desc.content != .structure or resolved.desc.content.structure != .tag_union) {
-                    self.triggerCrash("DEBUG: e_tag not tag union", false, roc_ops);
+                    self.triggerCrash("e_tag: expected tag_union structure type", false, roc_ops);
                     return error.Crash;
->>>>>>> 721ad1d2
                 }
                 const name_text = self.env.getIdent(tag.name);
                 var tag_list = std.array_list.AlignedManaged(types.Tag, null).init(self.allocator);
@@ -1597,43 +1554,30 @@
                         out.rt_var = rt_var; // Set rt_var for proper rendering
                         return out;
                     }
-<<<<<<< HEAD
-                    @panic("e_tag: scalar layout is not int");
-=======
-                    self.triggerCrash("DEBUG: e_tag scalar not int", false, roc_ops);
+                    self.triggerCrash("e_tag: scalar layout is not int", false, roc_ops);
                     return error.Crash;
->>>>>>> 721ad1d2
                 } else if (layout_val.tag == .record) {
                     // Has payload: record { tag, payload }
                     var dest = try self.pushRaw(layout_val, 0);
                     var acc = try dest.asRecord(&self.runtime_layout_store);
-<<<<<<< HEAD
-                    const tag_field_idx = acc.findFieldIndex(self.env, "tag") orelse @panic("e_tag: record has no 'tag' field");
-                    const payload_field_idx = acc.findFieldIndex(self.env, "payload") orelse @panic("e_tag: record has no 'payload' field");
-=======
                     const tag_field_idx = acc.findFieldIndex(self.env, "tag") orelse {
-                        self.triggerCrash("DEBUG: e_tag tag field not found", false, roc_ops);
+                        self.triggerCrash("e_tag: record has no 'tag' field", false, roc_ops);
                         return error.Crash;
                     };
                     const payload_field_idx = acc.findFieldIndex(self.env, "payload") orelse {
-                        self.triggerCrash("DEBUG: e_tag payload field not found", false, roc_ops);
+                        self.triggerCrash("e_tag: record has no 'payload' field", false, roc_ops);
                         return error.Crash;
                     };
->>>>>>> 721ad1d2
                     // write tag discriminant
                     const tag_field = try acc.getFieldByIndex(tag_field_idx);
                     if (tag_field.layout.tag == .scalar and tag_field.layout.data.scalar.tag == .int) {
                         var tmp = tag_field;
                         tmp.is_initialized = false;
                         try tmp.setInt(@intCast(tag_index));
-<<<<<<< HEAD
-                    } else @panic("e_tag: record tag field is not scalar int");
-=======
                     } else {
-                        self.triggerCrash("DEBUG: e_tag tag field not int", false, roc_ops);
+                        self.triggerCrash("e_tag: record tag field is not scalar int", false, roc_ops);
                         return error.Crash;
                     }
->>>>>>> 721ad1d2
 
                     const args_exprs = self.env.store.sliceExpr(tag.args);
                     const arg_vars_range = tag_list.items[tag_index].args;
@@ -1711,14 +1655,10 @@
                         var tmp = tag_field;
                         tmp.is_initialized = false;
                         try tmp.setInt(@intCast(tag_index));
-<<<<<<< HEAD
-                    } else @panic("e_tag: tuple tag field is not scalar int");
-=======
                     } else {
-                        self.triggerCrash("DEBUG: e_tag (nullable) tag field not int", false, roc_ops);
+                        self.triggerCrash("e_tag: tuple tag field is not scalar int", false, roc_ops);
                         return error.Crash;
                     }
->>>>>>> 721ad1d2
 
                     const args_exprs = self.env.store.sliceExpr(tag.args);
                     const arg_vars_range = tag_list.items[tag_index].args;
@@ -1855,12 +1795,8 @@
                         return dest;
                     }
                 }
-<<<<<<< HEAD
-                @panic("e_tag: unexpected layout type");
-=======
-                self.triggerCrash("DEBUG: e_tag layout not implemented", false, roc_ops);
+                self.triggerCrash("e_tag: unexpected layout type", false, roc_ops);
                 return error.Crash;
->>>>>>> 721ad1d2
             },
             .e_match => |m| {
                 // Evaluate scrutinee once and protect from stack corruption
@@ -1961,36 +1897,10 @@
                 };
                 const closure_layout = try self.getRuntimeLayout(rt_var);
                 // Expect a closure layout from type-to-layout translation
-<<<<<<< HEAD
-                if (closure_layout.tag != .closure) @panic("e_lambda: expected closure layout");
-=======
                 if (closure_layout.tag != .closure) {
-                    // Debug: print what type we got instead
-                    const resolved = self.runtime_types.resolveVar(rt_var);
-                    const ct_var_debug = can.ModuleEnv.varFrom(expr_idx);
-                    const ct_resolved = self.env.types.resolveVar(ct_var_debug);
-                    // Build a message with the expression index
-                    var msg_buf: [256]u8 = undefined;
-                    const expr_idx_int = @intFromEnum(expr_idx);
-                    const types_len = self.env.types.len();
-                    const msg = switch (ct_resolved.desc.content) {
-                        .flex => std.fmt.bufPrint(&msg_buf, "e_lambda: type is FLEX, expr_idx={}, types.len={}", .{ expr_idx_int, types_len }) catch "e_lambda: FLEX",
-                        .rigid => std.fmt.bufPrint(&msg_buf, "e_lambda: type is RIGID, expr_idx={}, types.len={}", .{ expr_idx_int, types_len }) catch "e_lambda: RIGID",
-                        .structure => |s| switch (s) {
-                            .fn_pure => "e_lambda: type is fn_pure (should work!)",
-                            .fn_effectful => "e_lambda: type is fn_effectful (should work!)",
-                            .fn_unbound => "e_lambda: type is fn_unbound",
-                            else => std.fmt.bufPrint(&msg_buf, "e_lambda: type is structure, expr_idx={}, types.len={}", .{ expr_idx_int, types_len }) catch "e_lambda: structure",
-                        },
-                        .alias => "e_lambda: type is alias",
-                        .recursion_var => "e_lambda: type is recursion_var",
-                        .err => std.fmt.bufPrint(&msg_buf, "e_lambda: type is ERROR, expr_idx={}, types.len={}", .{ expr_idx_int, types_len }) catch "e_lambda: ERROR",
-                    };
-                    _ = resolved;
-                    self.triggerCrash(msg, false, roc_ops);
+                    self.triggerCrash("e_lambda: expected closure layout", false, roc_ops);
                     return error.Crash;
                 }
->>>>>>> 721ad1d2
                 const value = try self.pushRaw(closure_layout, 0);
                 self.registerDefValue(expr_idx, value);
                 // Initialize the closure header
@@ -2073,14 +1983,10 @@
             .e_closure => |cls| {
                 // Build a closure value with concrete captures. The closure references a lambda.
                 const lam_expr = self.env.store.getExpr(cls.lambda_idx);
-<<<<<<< HEAD
-                if (lam_expr != .e_lambda) @panic("e_closure: lambda_idx does not point to e_lambda");
-=======
                 if (lam_expr != .e_lambda) {
-                    self.triggerCrash("DEBUG: e_closure expr not lambda", false, roc_ops);
+                    self.triggerCrash("e_closure: lambda_idx does not point to e_lambda", false, roc_ops);
                     return error.Crash;
                 }
->>>>>>> 721ad1d2
                 const lam = lam_expr.e_lambda;
 
                 // Collect capture layouts and names from current bindings
@@ -2195,17 +2101,14 @@
                     var accessor = try rec_val.asRecord(&self.runtime_layout_store);
                     for (caps) |cap_idx2| {
                         const cap2 = self.env.store.getCapture(cap_idx2);
-<<<<<<< HEAD
-                        const cap_val2 = resolveCapture(self, cap2, roc_ops) orelse @panic("e_closure: failed to resolve capture value");
-                        const idx_opt = accessor.findFieldIndex(self.env, self.env.getIdent(cap2.name)) orelse @panic("e_closure: capture field not found in record");
-=======
                         const cap_val2 = resolveCapture(self, cap2, roc_ops) orelse {
-                            return error.NotImplemented;
+                            self.triggerCrash("e_closure: failed to resolve capture value", false, roc_ops);
+                            return error.Crash;
                         };
                         const idx_opt = accessor.findFieldIndex(self.env, self.env.getIdent(cap2.name)) orelse {
-                            return error.NotImplemented;
+                            self.triggerCrash("e_closure: capture field not found in record", false, roc_ops);
+                            return error.Crash;
                         };
->>>>>>> 721ad1d2
                         try accessor.setFieldByIndex(idx_opt, cap_val2, roc_ops);
                     }
                 }
@@ -2460,12 +2363,8 @@
                     return try self.evalExprMinimal(lambda.body, roc_ops, call_ret_rt_var);
                 }
 
-<<<<<<< HEAD
-                @panic("e_call: func is neither closure nor lambda");
-=======
-                self.triggerCrash("DEBUG: e_call NotImplemented", false, roc_ops);
+                self.triggerCrash("e_call: func is neither closure nor lambda", false, roc_ops);
                 return error.Crash;
->>>>>>> 721ad1d2
             },
             .e_dot_access => |dot_access| {
                 const receiver_ct_var = can.ModuleEnv.varFrom(dot_access.receiver);
@@ -2787,15 +2686,7 @@
                     }
                 }
 
-<<<<<<< HEAD
-                @panic("e_lookup_local: definition not found in current scope");
-            },
-            .e_lookup_external => |lookup| {
-                // Cross-module reference - look up in imported module
-                const other_env = self.import_envs.get(lookup.module_idx) orelse {
-                    @panic("e_lookup_external: module not found in import_envs");
-=======
-                self.triggerCrash("DEBUG: e_lookup_local not found", false, roc_ops);
+                self.triggerCrash("e_lookup_local: definition not found in current scope", false, roc_ops);
                 return error.Crash;
             },
             .e_lookup_external => |lookup| {
@@ -2834,17 +2725,16 @@
                                 }
                             }
 
-                            self.triggerCrash("DEBUG: Failed to resolve import in imported_modules", false, roc_ops);
+                            self.triggerCrash("e_lookup_external: failed to resolve import in imported_modules", false, roc_ops);
                             return error.Crash;
                         } else {
-                            self.triggerCrash("DEBUG: lookup.module_idx >= import_list.len", false, roc_ops);
+                            self.triggerCrash("e_lookup_external: module_idx >= import_list.len", false, roc_ops);
                             return error.Crash;
                         }
                     } else {
-                        self.triggerCrash("DEBUG: lookup.module_idx >= map.count", false, roc_ops);
+                        self.triggerCrash("e_lookup_external: module not found in import_envs", false, roc_ops);
                         return error.Crash;
                     }
->>>>>>> 721ad1d2
                 };
 
                 // The target_node_idx is a Def.Idx in the other module
@@ -2874,14 +2764,10 @@
             },
             // no if handling in minimal evaluator
             // no second e_binop case; handled above
-<<<<<<< HEAD
-            else => @panic("evalExprMinimal: unhandled expression type"),
-=======
             else => {
-                self.triggerCrash("DEBUG: evalExprMinimal catch-all NotImplemented", false, roc_ops);
+                self.triggerCrash("evalExprMinimal: unhandled expression type", false, roc_ops);
                 return error.Crash;
             },
->>>>>>> 721ad1d2
         }
     }
 
@@ -3932,17 +3818,14 @@
                     // Record { tag, payload }
                     var dest = try self.pushRaw(result_layout, 0);
                     var acc = try dest.asRecord(&self.runtime_layout_store);
-<<<<<<< HEAD
-                    const tag_field_idx = acc.findFieldIndex(self.env, "tag") orelse @panic("num_from_int_digits: record has no 'tag' field");
-                    const payload_field_idx = acc.findFieldIndex(self.env, "payload") orelse @panic("num_from_int_digits: record has no 'payload' field");
-=======
                     const tag_field_idx = acc.findFieldIndex(self.env, "tag") orelse {
-                        return error.NotImplemented;
+                        self.triggerCrash("num_from_int_digits: record has no 'tag' field", false, roc_ops);
+                        return error.Crash;
                     };
                     const payload_field_idx = acc.findFieldIndex(self.env, "payload") orelse {
-                        return error.NotImplemented;
+                        self.triggerCrash("num_from_int_digits: record has no 'payload' field", false, roc_ops);
+                        return error.Crash;
                     };
->>>>>>> 721ad1d2
 
                     // Write tag discriminant
                     const tag_field = try acc.getFieldByIndex(tag_field_idx);
@@ -3951,14 +3834,10 @@
                         tmp.is_initialized = false;
                         const tag_idx: usize = if (in_range) ok_index orelse 0 else err_index orelse 1;
                         try tmp.setInt(@intCast(tag_idx));
-<<<<<<< HEAD
-                    } else @panic("num_from_int_digits: tag field is not scalar int");
-=======
                     } else {
-                        self.triggerCrash("DEBUG: callLowLevelBuiltin tag not int (1)", false, roc_ops);
+                        self.triggerCrash("num_from_int_digits: tag field is not scalar int", false, roc_ops);
                         return error.Crash;
                     }
->>>>>>> 721ad1d2
 
                     // Clear payload area
                     const payload_field = try acc.getFieldByIndex(payload_field_idx);
@@ -4274,17 +4153,14 @@
                     var dest = try self.pushRaw(result_layout, 0);
                     var result_acc = try dest.asRecord(&self.runtime_layout_store);
                     // Use layout_env for field lookups since record fields use layout store's env idents
-<<<<<<< HEAD
-                    const tag_field_idx = result_acc.findFieldIndex(layout_env, "tag") orelse @panic("num_from_numeral: record has no 'tag' field");
-                    const payload_field_idx = result_acc.findFieldIndex(layout_env, "payload") orelse @panic("num_from_numeral: record has no 'payload' field");
-=======
                     const tag_field_idx = result_acc.findFieldIndex(layout_env, "tag") orelse {
-                        return error.NotImplemented;
+                        self.triggerCrash("num_from_numeral: record has no 'tag' field", false, roc_ops);
+                        return error.Crash;
                     };
                     const payload_field_idx = result_acc.findFieldIndex(layout_env, "payload") orelse {
-                        return error.NotImplemented;
+                        self.triggerCrash("num_from_numeral: record has no 'payload' field", false, roc_ops);
+                        return error.Crash;
                     };
->>>>>>> 721ad1d2
 
                     // Write tag discriminant
                     const tag_field = try result_acc.getFieldByIndex(tag_field_idx);
@@ -4293,14 +4169,10 @@
                         tmp.is_initialized = false;
                         const tag_idx: usize = if (in_range) ok_index orelse 0 else err_index orelse 1;
                         try tmp.setInt(@intCast(tag_idx));
-<<<<<<< HEAD
-                    } else @panic("num_from_numeral: tag field is not scalar int");
-=======
                     } else {
-                        self.triggerCrash("DEBUG: callLowLevelBuiltin tag not int (2)", false, roc_ops);
+                        self.triggerCrash("num_from_numeral: tag field is not scalar int", false, roc_ops);
                         return error.Crash;
                     }
->>>>>>> 721ad1d2
 
                     // Clear payload area
                     const payload_field = try result_acc.getFieldByIndex(payload_field_idx);
@@ -4535,14 +4407,10 @@
                         tmp.is_initialized = false;
                         const tag_idx: usize = if (in_range) ok_index orelse 0 else err_index orelse 1;
                         try tmp.setInt(@intCast(tag_idx));
-<<<<<<< HEAD
-                    } else @panic("num_from_numeral: tuple tag field is not scalar int");
-=======
                     } else {
-                        self.triggerCrash("DEBUG: callLowLevelBuiltin tag not int (3)", false, roc_ops);
+                        self.triggerCrash("num_from_numeral: tuple tag field is not scalar int", false, roc_ops);
                         return error.Crash;
                     }
->>>>>>> 721ad1d2
 
                     // Clear payload area (element 0)
                     const payload_field = try result_acc.getElement(0);
@@ -4922,13 +4790,7 @@
                 if (rhs_dec.num == 0) return error.DivisionByZero;
                 break :blk RocDec{ .num = @rem(lhs_dec.num, rhs_dec.num) };
             },
-<<<<<<< HEAD
             else => @panic("evalDecBinop: unhandled decimal operation"),
-=======
-            else => {
-                return error.NotImplemented;
-            },
->>>>>>> 721ad1d2
         };
 
         var out = try self.pushRaw(result_layout, 0);
@@ -4968,13 +4830,7 @@
                 if (rhs_float == 0) return error.DivisionByZero;
                 break :blk @rem(lhs_float, rhs_float);
             },
-<<<<<<< HEAD
             else => @panic("evalFloatBinop: unhandled float operation"),
-=======
-            else => {
-                return error.NotImplemented;
-            },
->>>>>>> 721ad1d2
         };
 
         var out = try self.pushRaw(result_layout, 0);
@@ -5188,26 +5044,14 @@
                     const rhs_str: *const RocStr = @ptrCast(@alignCast(rhs.ptr.?));
                     return std.mem.eql(u8, lhs_str.asSlice(), rhs_str.asSlice());
                 },
-<<<<<<< HEAD
                 else => @panic("valuesStructurallyEqual: unhandled scalar type"),
-=======
-                else => {
-                    return error.NotImplemented;
-                },
->>>>>>> 721ad1d2
             }
         }
 
         // Ensure runtime vars resolve to the same descriptor before structural comparison.
         const lhs_resolved = self.resolveBaseVar(lhs_var);
         const lhs_content = lhs_resolved.desc.content;
-<<<<<<< HEAD
         if (lhs_content != .structure) @panic("valuesStructurallyEqual: lhs is not a structure type");
-=======
-        if (lhs_content != .structure) {
-            return error.NotImplemented;
-        }
->>>>>>> 721ad1d2
 
         return switch (lhs_content.structure) {
             .tuple => |tuple| {
@@ -5226,13 +5070,7 @@
                 // For nominal types, dispatch to their is_eq method
                 return try self.dispatchNominalIsEq(lhs, rhs, nom, lhs_var);
             },
-<<<<<<< HEAD
             .record_unbound, .fn_pure, .fn_effectful, .fn_unbound => @panic("valuesStructurallyEqual: cannot compare functions or unbound records"),
-=======
-            .record_unbound, .fn_pure, .fn_effectful, .fn_unbound => {
-                return error.NotImplemented;
-            },
->>>>>>> 721ad1d2
         };
     }
 
@@ -5439,25 +5277,14 @@
         // For other cases, fall back to attempting scalar comparison
         // This handles cases like Bool which wraps a tag union but is represented as a scalar
         if (lhs.layout.tag == .scalar and rhs.layout.tag == .scalar) {
-<<<<<<< HEAD
             const order = self.compareNumericScalars(lhs, rhs) catch @panic("dispatchNominalIsEq: failed to compare scalars");
-=======
-            const order = self.compareNumericScalars(lhs, rhs) catch {
-                return error.NotImplemented;
-            };
->>>>>>> 721ad1d2
             return order == .eq;
         }
 
         // Can't compare - likely a user-defined nominal type that needs is_eq dispatch
         // TODO: Implement proper method dispatch by looking up is_eq in the nominal type's module
         _ = lhs_var;
-<<<<<<< HEAD
         @panic("dispatchNominalIsEq: cannot compare non-scalar nominal types without is_eq method");
-=======
-
-        return error.NotImplemented;
->>>>>>> 721ad1d2
     }
 
     pub fn getCanonicalBoolRuntimeVar(self: *Interpreter) !types.Var {
@@ -6298,18 +6125,7 @@
                 .record, .tuple, .tag_union, .empty_record, .empty_tag_union => blk: {
                     // Anonymous structural types have implicit is_eq
                     if (method_ident == self.env.is_eq_ident) {
-<<<<<<< HEAD
                         const result = try self.valuesStructurallyEqual(lhs, lhs_rt_var, rhs, rhs_rt_var);
-=======
-                        const result = self.valuesStructurallyEqual(lhs, lhs_rt_var, rhs, rhs_rt_var) catch |err| {
-                            // If structural equality is not implemented for this type, return false
-                            if (err == error.NotImplemented) {
-                                self.triggerCrash("DEBUG: dispatchBinaryOpMethod NotImplemented", false, roc_ops);
-                                return error.Crash;
-                            }
-                            return err;
-                        };
->>>>>>> 721ad1d2
                         return try self.makeBoolValue(result);
                     }
                     break :blk null;
