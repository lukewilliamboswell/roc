--- conflicted
+++ resolved
@@ -365,7 +365,7 @@
     }
 
     /// Helper to get the layout for an expression
-    fn getLayoutIdx(self: *Interpreter, expr_idx: CIR.Expr.Idx) EvalError!layout.Idx {
+    fn getLayoutIdx(self: *Interpreter, expr_idx: ModuleEnv.Expr.Idx) EvalError!layout.Idx {
         const expr_var: types.Var = @enumFromInt(@intFromEnum(expr_idx));
         const layout_idx = self.layout_cache.addTypeVar(expr_var) catch |err| switch (err) {
             error.ZeroSizedType => return error.ZeroSizedType,
@@ -668,7 +668,8 @@
             },
 
             .e_lambda => |lambda_expr| {
-<<<<<<< HEAD
+                _ = try self.getLayoutIdx(expr_idx);
+                
                 // Calculate environment size based on captures
                 var env_size: u16 = 0;
                 var capture_layouts = std.ArrayList(Layout).init(self.allocator);
@@ -698,18 +699,12 @@
                         
                         if (!found) {
                             // If capture not found in bindings, mark this as a runtime error
-                            _ = try self.pushStackValue(expr_layout);
+                            const closure_layout = Layout.closure(env_size);
+                            _ = try self.pushStackValue(closure_layout);
                             return error.CaptureBindingFailed;
                         }
                     }
                 }
-                
-=======
-                _ = try self.getLayoutIdx(expr_idx);
-                // TODO how should we calculate env size for now it's 1 usize per capture?
-                const capture_count = lambda_expr.captures.span.len;
-                const env_size: u16 = @intCast(capture_count * target_usize.size());
->>>>>>> 21095fcd
 
                 const closure_ptr = try self.pushStackValue(Layout.closure(env_size));
                 const closure: *Closure = @ptrCast(@alignCast(closure_ptr));
@@ -1060,35 +1055,10 @@
 
     fn handleLambdaReturn(self: *Interpreter) !void {
         const frame = self.frame_stack.pop() orelse return error.InvalidStackState;
-<<<<<<< HEAD
-        const return_slot = self.value_stack.items[frame.value_base - 1];
-        const return_size = self.layout_cache.layoutSize(return_slot.layout);
-
-        const value = try self.peekStackValue(1);
-        std.debug.assert(return_slot.layout.tag == value.layout.tag); // TODO: assert more equality
-        const value_ptr = @as([*]u8, @ptrCast(value.ptr.?));
-        
-        // For closures, we need to use the actual closure's size including environment
-        const actual_size = if (value.layout.tag == .closure) blk: {
-            const actual_layout_size = self.layout_cache.layoutSize(value.layout);
-            break :blk actual_layout_size;
-        } else return_size;
-        
-        const value_slice = value_ptr[0..actual_size];
-
-        
-        if (actual_size != 0) {
-            const dest_ptr = @as([*]u8, @ptrCast(self.stack_memory.start)) + return_slot.offset;
-            const dest_slice = dest_ptr[0..actual_size];
-            std.mem.copyForwards(u8, dest_slice, value_slice);
-            
-        }
-=======
 
         // The return value is on top of the stack. We need to pop it,
         // reset the stack to its pre-call state, and then push the return value back on.
         const return_value = try self.popStackValue();
->>>>>>> 21095fcd
 
         // reset the stacks
         self.work_stack.items.len = frame.work_base;
@@ -1107,7 +1077,7 @@
         self.traceInfo("Lambda return: stack cleaned and return value pushed", .{});
     }
 
-    fn handleRecordFields(self: *Interpreter, record_expr_idx: CIR.Expr.Idx, current_field_idx: u32) EvalError!void {
+    fn handleRecordFields(self: *Interpreter, record_expr_idx: ModuleEnv.Expr.Idx, current_field_idx: u32) EvalError!void {
         self.traceEnter("handleRecordFields record_expr_idx={}, current_field_idx={}", .{ record_expr_idx, current_field_idx });
         defer self.traceExit("", .{});
 
@@ -1143,7 +1113,7 @@
                 const src_ptr = @as([*]const u8, @ptrCast(prev_field_value.ptr.?));
                 std.mem.copyForwards(u8, dest_ptr[0..prev_field_size], src_ptr[0..prev_field_size]);
 
-                self.traceInfo("Copied field '{s}' (size={}) to offset {}", .{ self.cir.env.idents.getText(prev_field_layout_info.name), prev_field_size, prev_field_offset });
+                self.traceInfo("Copied field '{s}' (size={}) to offset {}", .{ self.cir.idents.getText(prev_field_layout_info.name), prev_field_size, prev_field_offset });
             }
         }
 
@@ -1169,7 +1139,7 @@
             };
 
             // Look for the current field CIR.Expr.Idx
-            var value_expr_idx: ?CIR.Expr.Idx = null;
+            var value_expr_idx: ?ModuleEnv.Expr.Idx = null;
             for (cir_fields) |field_idx| {
                 const field = self.cir.store.getRecordField(field_idx);
                 if (field.name == current_field_name) {
@@ -1180,7 +1150,7 @@
 
             const current_field_value_expr_idx = value_expr_idx orelse {
                 // This should be impossible if the CIR and layout are consistent.
-                self.traceError("Could not find value for field '{s}'", .{self.cir.env.idents.getText(current_field_name)});
+                self.traceError("Could not find value for field '{s}'", .{self.cir.idents.getText(current_field_name)});
                 return error.LayoutError;
             };
 
@@ -1196,7 +1166,7 @@
         }
     }
 
-    fn handleTupleElements(self: *Interpreter, tuple_expr_idx: CIR.Expr.Idx, current_element_idx: u32) EvalError!void {
+    fn handleTupleElements(self: *Interpreter, tuple_expr_idx: ModuleEnv.Expr.Idx, current_element_idx: u32) EvalError!void {
         self.traceEnter("handleTupleElements tuple_expr_idx={}, current_element_idx={}", .{ tuple_expr_idx, current_element_idx });
         defer self.traceExit("", .{});
 
@@ -1419,7 +1389,7 @@
         }
     }
 
-    fn bindPattern(self: *Interpreter, pattern_idx: CIR.Pattern.Idx, value: StackValue) EvalError!void {
+    fn bindPattern(self: *Interpreter, pattern_idx: ModuleEnv.Pattern.Idx, value: StackValue) EvalError!void {
         const pattern = self.cir.store.getPattern(pattern_idx);
         switch (pattern) {
             .assign => {
@@ -1445,13 +1415,13 @@
                 // For each field in the pattern
                 for (destructs) |destruct_idx| {
                     const destruct = self.cir.store.getRecordDestruct(destruct_idx);
-                    const field_name = self.cir.env.idents.getText(destruct.label);
+                    const field_name = self.cir.idents.getText(destruct.label);
                     // Find the field in the record layout by name
                     var field_index: ?usize = null;
 
                     for (0..record_fields.len) |idx| {
                         const field = record_fields.get(idx);
-                        if (std.mem.eql(u8, self.cir.env.idents.getText(field.name), field_name)) {
+                        if (std.mem.eql(u8, self.cir.idents.getText(field.name), field_name)) {
                             field_index = idx;
                             break;
                         }
