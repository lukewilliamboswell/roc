--- conflicted
+++ resolved
@@ -1039,6 +1039,202 @@
                 out.is_initialized = true;
                 return out;
             },
+            .str_count_utf8_bytes => {
+                // Str.count_utf8_bytes : Str -> U64
+                std.debug.assert(args.len == 1);
+
+                const string_arg = args[0];
+                std.debug.assert(string_arg.ptr != null);
+
+                const string: *const RocStr = @ptrCast(@alignCast(string_arg.ptr.?));
+                const byte_count = builtins.str.countUtf8Bytes(string.*);
+
+                const result_layout = layout.Layout.int(.u64);
+                var out = try self.pushRaw(result_layout, 0);
+                out.is_initialized = false;
+                try out.setInt(@intCast(byte_count));
+                out.is_initialized = true;
+                return out;
+            },
+            .str_with_capacity => {
+                // Str.with_capacity : U64 -> Str
+                std.debug.assert(args.len == 1);
+
+                const capacity_arg = args[0];
+                const capacity_value = try self.extractNumericValue(capacity_arg);
+                const capacity: u64 = @intCast(capacity_value.int);
+
+                const result_str = builtins.str.withCapacityC(capacity, roc_ops);
+
+                const result_layout = layout.Layout.str();
+                var out = try self.pushRaw(result_layout, 0);
+                out.is_initialized = false;
+
+                const result_ptr: *RocStr = @ptrCast(@alignCast(out.ptr.?));
+                result_ptr.* = result_str;
+
+                out.is_initialized = true;
+                return out;
+            },
+            .str_reserve => {
+                // Str.reserve : Str, U64 -> Str
+                std.debug.assert(args.len == 2);
+
+                const string_arg = args[0];
+                const spare_arg = args[1];
+
+                std.debug.assert(string_arg.ptr != null);
+
+                const string: *const RocStr = @ptrCast(@alignCast(string_arg.ptr.?));
+                const spare_value = try self.extractNumericValue(spare_arg);
+                const spare: u64 = @intCast(spare_value.int);
+
+                const result_str = builtins.str.reserveC(string.*, spare, roc_ops);
+
+                const result_layout = string_arg.layout;
+                var out = try self.pushRaw(result_layout, 0);
+                out.is_initialized = false;
+
+                const result_ptr: *RocStr = @ptrCast(@alignCast(out.ptr.?));
+                result_ptr.* = result_str;
+
+                out.is_initialized = true;
+                return out;
+            },
+            .str_release_excess_capacity => {
+                // Str.release_excess_capacity : Str -> Str
+                std.debug.assert(args.len == 1);
+
+                const string_arg = args[0];
+                std.debug.assert(string_arg.ptr != null);
+
+                const string: *const RocStr = @ptrCast(@alignCast(string_arg.ptr.?));
+                const result_str = builtins.str.strReleaseExcessCapacity(roc_ops, string.*);
+
+                const result_layout = string_arg.layout;
+                var out = try self.pushRaw(result_layout, 0);
+                out.is_initialized = false;
+
+                const result_ptr: *RocStr = @ptrCast(@alignCast(out.ptr.?));
+                result_ptr.* = result_str;
+
+                out.is_initialized = true;
+                return out;
+            },
+            .str_to_utf8 => {
+                // Str.to_utf8 : Str -> List(U8)
+                std.debug.assert(args.len == 1);
+
+                const string_arg = args[0];
+                std.debug.assert(string_arg.ptr != null);
+
+                const string: *const RocStr = @ptrCast(@alignCast(string_arg.ptr.?));
+                const result_list = builtins.str.strToUtf8C(string.*, roc_ops);
+
+                const result_rt_var = return_rt_var orelse {
+                    self.triggerCrash("str_to_utf8 requires return type info", false, roc_ops);
+                    return error.Crash;
+                };
+                const result_layout = try self.getRuntimeLayout(result_rt_var);
+
+                var out = try self.pushRaw(result_layout, 0);
+                out.is_initialized = false;
+
+                const result_ptr: *builtins.list.RocList = @ptrCast(@alignCast(out.ptr.?));
+                result_ptr.* = result_list;
+
+                out.is_initialized = true;
+                return out;
+            },
+            .str_from_utf8_lossy => {
+                // Str.from_utf8_lossy : List(U8) -> Str
+                std.debug.assert(args.len == 1);
+
+                const list_arg = args[0];
+                std.debug.assert(list_arg.ptr != null);
+
+                const roc_list: *const builtins.list.RocList = @ptrCast(@alignCast(list_arg.ptr.?));
+                const result_str = builtins.str.fromUtf8Lossy(roc_list.*, roc_ops);
+
+                const result_layout = layout.Layout.str();
+                var out = try self.pushRaw(result_layout, 0);
+                out.is_initialized = false;
+
+                const result_ptr: *RocStr = @ptrCast(@alignCast(out.ptr.?));
+                result_ptr.* = result_str;
+
+                out.is_initialized = true;
+                return out;
+            },
+            .str_split_on => {
+                // Str.split_on : Str, Str -> List(Str)
+                std.debug.assert(args.len == 2);
+
+                const string_arg = args[0];
+                const delimiter_arg = args[1];
+
+                std.debug.assert(string_arg.ptr != null);
+                std.debug.assert(delimiter_arg.ptr != null);
+
+                const string: *const RocStr = @ptrCast(@alignCast(string_arg.ptr.?));
+                const delimiter: *const RocStr = @ptrCast(@alignCast(delimiter_arg.ptr.?));
+
+                const result_list = builtins.str.strSplitOn(string.*, delimiter.*, roc_ops);
+
+                // str_split_on has a fixed return type of List(Str).
+                // Prefer the caller's return_rt_var when it matches that shape, but fall back
+                // to the known layout if type information is missing or incorrect.
+                const result_layout = blk: {
+                    const expected_idx = try self.runtime_layout_store.insertList(layout.Idx.str);
+                    const expected_layout = self.runtime_layout_store.getLayout(expected_idx);
+
+                    if (return_rt_var) |rt_var| {
+                        const candidate = self.getRuntimeLayout(rt_var) catch expected_layout;
+                        if (candidate.tag == .list) {
+                            const elem_layout = self.runtime_layout_store.getLayout(candidate.data.list);
+                            if (elem_layout.tag == .scalar and elem_layout.data.scalar.tag == .str) {
+                                break :blk candidate;
+                            }
+                        }
+                    }
+
+                    break :blk expected_layout;
+                };
+
+                var out = try self.pushRaw(result_layout, 0);
+                out.is_initialized = false;
+
+                const result_ptr: *builtins.list.RocList = @ptrCast(@alignCast(out.ptr.?));
+                result_ptr.* = result_list;
+
+                out.is_initialized = true;
+                return out;
+            },
+            .str_join_with => {
+                // Str.join_with : List(Str), Str -> Str
+                std.debug.assert(args.len == 2);
+
+                const list_arg = args[0];
+                const separator_arg = args[1];
+
+                std.debug.assert(list_arg.ptr != null);
+                std.debug.assert(separator_arg.ptr != null);
+
+                const roc_list: *const builtins.list.RocList = @ptrCast(@alignCast(list_arg.ptr.?));
+                const separator: *const RocStr = @ptrCast(@alignCast(separator_arg.ptr.?));
+
+                const result_str = builtins.str.strJoinWithC(roc_list.*, separator.*, roc_ops);
+
+                const result_layout = layout.Layout.str();
+                var out = try self.pushRaw(result_layout, 0);
+                out.is_initialized = false;
+
+                const result_ptr: *RocStr = @ptrCast(@alignCast(out.ptr.?));
+                result_ptr.* = result_str;
+
+                out.is_initialized = true;
+                return out;
+            },
             .list_len => {
                 // List.len : List(a) -> U64
                 // Note: listLen returns usize, but List.len always returns U64.
@@ -1337,7 +1533,7 @@
                     .int => |l| try out.setInt(l + rhs.int),
                     .f32 => |l| out.setF32(l + rhs.f32),
                     .f64 => |l| out.setF64(l + rhs.f64),
-                    .dec => |l| out.setDec(RocDec{ .num = l.num + rhs.dec.num }),
+                    .dec => |l| out.setDec(RocDec.add(l, rhs.dec, roc_ops)),
                 }
                 out.is_initialized = true;
                 return out;
@@ -1355,7 +1551,7 @@
                     .int => |l| try out.setInt(l - rhs.int),
                     .f32 => |l| out.setF32(l - rhs.f32),
                     .f64 => |l| out.setF64(l - rhs.f64),
-                    .dec => |l| out.setDec(RocDec{ .num = l.num - rhs.dec.num }),
+                    .dec => |l| out.setDec(RocDec.sub(l, rhs.dec, roc_ops)),
                 }
                 out.is_initialized = true;
                 return out;
@@ -1373,7 +1569,7 @@
                     .int => |l| try out.setInt(l * rhs.int),
                     .f32 => |l| out.setF32(l * rhs.f32),
                     .f64 => |l| out.setF64(l * rhs.f64),
-                    .dec => |l| out.setDec(RocDec{ .num = @divTrunc(l.num * rhs.dec.num, RocDec.one_point_zero_i128) }),
+                    .dec => |l| out.setDec(RocDec.mul(l, rhs.dec, roc_ops)),
                 }
                 out.is_initialized = true;
                 return out;
@@ -1402,8 +1598,7 @@
                     },
                     .dec => |l| {
                         if (rhs.dec.num == 0) return error.DivisionByZero;
-                        const scaled_lhs = l.num * RocDec.one_point_zero_i128;
-                        out.setDec(RocDec{ .num = @divTrunc(scaled_lhs, rhs.dec.num) });
+                        out.setDec(RocDec.div(l, rhs.dec, roc_ops));
                     },
                 }
                 out.is_initialized = true;
@@ -1432,9 +1627,9 @@
                         out.setF64(@trunc(l / rhs.f64));
                     },
                     .dec => |l| {
+                        // For Dec, div and div_trunc are the same since it's already integer-like
                         if (rhs.dec.num == 0) return error.DivisionByZero;
-                        const scaled_lhs = l.num * RocDec.one_point_zero_i128;
-                        out.setDec(RocDec{ .num = @divTrunc(scaled_lhs, rhs.dec.num) });
+                        out.setDec(RocDec.div(l, rhs.dec, roc_ops));
                     },
                 }
                 out.is_initialized = true;
@@ -1464,7 +1659,7 @@
                     },
                     .dec => |l| {
                         if (rhs.dec.num == 0) return error.DivisionByZero;
-                        out.setDec(RocDec{ .num = @rem(l.num, rhs.dec.num) });
+                        out.setDec(RocDec.rem(l, rhs.dec, roc_ops));
                     },
                 }
                 out.is_initialized = true;
@@ -2439,7 +2634,6 @@
         }
     }
 
-<<<<<<< HEAD
     fn adjustNumericResultLayout(
         self: *Interpreter,
         result_rt_var: types.Var,
@@ -2452,212 +2646,6 @@
         const lhs_kind_opt = numericKindFromLayout(lhs.layout);
         const rhs_kind_opt = numericKindFromLayout(rhs.layout);
         if (lhs_kind_opt == null or rhs_kind_opt == null) return current_layout;
-=======
-                out.is_initialized = true;
-                return out;
-            },
-            .str_count_utf8_bytes => {
-                // Str.count_utf8_bytes : Str -> U64
-                std.debug.assert(args.len == 1);
-
-                const string_arg = args[0];
-                std.debug.assert(string_arg.ptr != null);
-
-                const string: *const RocStr = @ptrCast(@alignCast(string_arg.ptr.?));
-                const byte_count = builtins.str.countUtf8Bytes(string.*);
-
-                const result_layout = layout.Layout.int(.u64);
-                var out = try self.pushRaw(result_layout, 0);
-                out.is_initialized = false;
-                try out.setInt(@intCast(byte_count));
-                out.is_initialized = true;
-                return out;
-            },
-            .str_with_capacity => {
-                // Str.with_capacity : U64 -> Str
-                std.debug.assert(args.len == 1);
-
-                const capacity_arg = args[0];
-                const capacity_value = try self.extractNumericValue(capacity_arg);
-                const capacity: u64 = @intCast(capacity_value.int);
-
-                const result_str = builtins.str.withCapacityC(capacity, roc_ops);
-
-                const result_layout = layout.Layout.str();
-                var out = try self.pushRaw(result_layout, 0);
-                out.is_initialized = false;
-
-                const result_ptr: *RocStr = @ptrCast(@alignCast(out.ptr.?));
-                result_ptr.* = result_str;
-
-                out.is_initialized = true;
-                return out;
-            },
-            .str_reserve => {
-                // Str.reserve : Str, U64 -> Str
-                std.debug.assert(args.len == 2);
-
-                const string_arg = args[0];
-                const spare_arg = args[1];
-
-                std.debug.assert(string_arg.ptr != null);
-
-                const string: *const RocStr = @ptrCast(@alignCast(string_arg.ptr.?));
-                const spare_value = try self.extractNumericValue(spare_arg);
-                const spare: u64 = @intCast(spare_value.int);
-
-                const result_str = builtins.str.reserveC(string.*, spare, roc_ops);
-
-                const result_layout = string_arg.layout;
-                var out = try self.pushRaw(result_layout, 0);
-                out.is_initialized = false;
-
-                const result_ptr: *RocStr = @ptrCast(@alignCast(out.ptr.?));
-                result_ptr.* = result_str;
-
-                out.is_initialized = true;
-                return out;
-            },
-            .str_release_excess_capacity => {
-                // Str.release_excess_capacity : Str -> Str
-                std.debug.assert(args.len == 1);
-
-                const string_arg = args[0];
-                std.debug.assert(string_arg.ptr != null);
-
-                const string: *const RocStr = @ptrCast(@alignCast(string_arg.ptr.?));
-                const result_str = builtins.str.strReleaseExcessCapacity(roc_ops, string.*);
-
-                const result_layout = string_arg.layout;
-                var out = try self.pushRaw(result_layout, 0);
-                out.is_initialized = false;
-
-                const result_ptr: *RocStr = @ptrCast(@alignCast(out.ptr.?));
-                result_ptr.* = result_str;
-
-                out.is_initialized = true;
-                return out;
-            },
-            .str_to_utf8 => {
-                // Str.to_utf8 : Str -> List(U8)
-                std.debug.assert(args.len == 1);
-
-                const string_arg = args[0];
-                std.debug.assert(string_arg.ptr != null);
-
-                const string: *const RocStr = @ptrCast(@alignCast(string_arg.ptr.?));
-                const result_list = builtins.str.strToUtf8C(string.*, roc_ops);
-
-                const result_rt_var = return_rt_var orelse {
-                    self.triggerCrash("str_to_utf8 requires return type info", false, roc_ops);
-                    return error.Crash;
-                };
-                const result_layout = try self.getRuntimeLayout(result_rt_var);
-
-                var out = try self.pushRaw(result_layout, 0);
-                out.is_initialized = false;
-
-                const result_ptr: *builtins.list.RocList = @ptrCast(@alignCast(out.ptr.?));
-                result_ptr.* = result_list;
-
-                out.is_initialized = true;
-                return out;
-            },
-            .str_from_utf8_lossy => {
-                // Str.from_utf8_lossy : List(U8) -> Str
-                std.debug.assert(args.len == 1);
-
-                const list_arg = args[0];
-                std.debug.assert(list_arg.ptr != null);
-
-                const roc_list: *const builtins.list.RocList = @ptrCast(@alignCast(list_arg.ptr.?));
-                const result_str = builtins.str.fromUtf8Lossy(roc_list.*, roc_ops);
-
-                const result_layout = layout.Layout.str();
-                var out = try self.pushRaw(result_layout, 0);
-                out.is_initialized = false;
-
-                const result_ptr: *RocStr = @ptrCast(@alignCast(out.ptr.?));
-                result_ptr.* = result_str;
-
-                out.is_initialized = true;
-                return out;
-            },
-            .str_split_on => {
-                // Str.split_on : Str, Str -> List(Str)
-                std.debug.assert(args.len == 2);
-
-                const string_arg = args[0];
-                const delimiter_arg = args[1];
-
-                std.debug.assert(string_arg.ptr != null);
-                std.debug.assert(delimiter_arg.ptr != null);
-
-                const string: *const RocStr = @ptrCast(@alignCast(string_arg.ptr.?));
-                const delimiter: *const RocStr = @ptrCast(@alignCast(delimiter_arg.ptr.?));
-
-                const result_list = builtins.str.strSplitOn(string.*, delimiter.*, roc_ops);
-
-                // str_split_on has a fixed return type of List(Str).
-                // Prefer the caller's return_rt_var when it matches that shape, but fall back
-                // to the known layout if type information is missing or incorrect.
-                const result_layout = blk: {
-                    const expected_idx = try self.runtime_layout_store.insertList(layout.Idx.str);
-                    const expected_layout = self.runtime_layout_store.getLayout(expected_idx);
-
-                    if (return_rt_var) |rt_var| {
-                        const candidate = self.getRuntimeLayout(rt_var) catch expected_layout;
-                        if (candidate.tag == .list) {
-                            const elem_layout = self.runtime_layout_store.getLayout(candidate.data.list);
-                            if (elem_layout.tag == .scalar and elem_layout.data.scalar.tag == .str) {
-                                break :blk candidate;
-                            }
-                        }
-                    }
-
-                    break :blk expected_layout;
-                };
-
-                var out = try self.pushRaw(result_layout, 0);
-                out.is_initialized = false;
-
-                const result_ptr: *builtins.list.RocList = @ptrCast(@alignCast(out.ptr.?));
-                result_ptr.* = result_list;
-
-                out.is_initialized = true;
-                return out;
-            },
-            .str_join_with => {
-                // Str.join_with : List(Str), Str -> Str
-                std.debug.assert(args.len == 2);
-
-                const list_arg = args[0];
-                const separator_arg = args[1];
-
-                std.debug.assert(list_arg.ptr != null);
-                std.debug.assert(separator_arg.ptr != null);
-
-                const roc_list: *const builtins.list.RocList = @ptrCast(@alignCast(list_arg.ptr.?));
-                const separator: *const RocStr = @ptrCast(@alignCast(separator_arg.ptr.?));
-
-                const result_str = builtins.str.strJoinWithC(roc_list.*, separator.*, roc_ops);
-
-                const result_layout = layout.Layout.str();
-                var out = try self.pushRaw(result_layout, 0);
-                out.is_initialized = false;
-
-                const result_ptr: *RocStr = @ptrCast(@alignCast(out.ptr.?));
-                result_ptr.* = result_str;
-
-                out.is_initialized = true;
-                return out;
-            },
-            .list_len => {
-                // List.len : List(a) -> U64
-                // Note: listLen returns usize, but List.len always returns U64.
-                // We need to cast usize -> u64 for 32-bit targets (e.g. wasm32).
-                std.debug.assert(args.len == 1); // low-level .list_len expects 1 argument
->>>>>>> f0310302
 
         const desired_kind = unifyNumericKinds(lhs_kind_opt.?, rhs_kind_opt.?) orelse return error.TypeMismatch;
 
@@ -2684,22 +2672,22 @@
         result_layout: Layout,
         lhs: StackValue,
         rhs: StackValue,
+        roc_ops: *RocOps,
     ) !StackValue {
         const lhs_dec = try self.stackValueToDecimal(lhs);
         const rhs_dec = try self.stackValueToDecimal(rhs);
 
         const result_dec: RocDec = switch (op) {
-            .add => RocDec{ .num = lhs_dec.num + rhs_dec.num },
-            .sub => RocDec{ .num = lhs_dec.num - rhs_dec.num },
-            .mul => RocDec{ .num = @divTrunc(lhs_dec.num * rhs_dec.num, RocDec.one_point_zero_i128) },
+            .add => RocDec.add(lhs_dec, rhs_dec, roc_ops),
+            .sub => RocDec.sub(lhs_dec, rhs_dec, roc_ops),
+            .mul => RocDec.mul(lhs_dec, rhs_dec, roc_ops),
             .div, .div_trunc => blk: {
                 if (rhs_dec.num == 0) return error.DivisionByZero;
-                const scaled_lhs = lhs_dec.num * RocDec.one_point_zero_i128;
-                break :blk RocDec{ .num = @divTrunc(scaled_lhs, rhs_dec.num) };
+                break :blk RocDec.div(lhs_dec, rhs_dec, roc_ops);
             },
             .rem => blk: {
                 if (rhs_dec.num == 0) return error.DivisionByZero;
-                break :blk RocDec{ .num = @rem(lhs_dec.num, rhs_dec.num) };
+                break :blk RocDec.rem(lhs_dec, rhs_dec, roc_ops);
             },
             else => @panic("evalDecBinop: unhandled decimal operation"),
         };
@@ -3016,25 +3004,8 @@
             }
         }
 
-<<<<<<< HEAD
         return true;
     }
-=======
-                switch (lhs) {
-                    .int => |l| try out.setInt(l + rhs.int),
-                    .f32 => |l| out.setF32(l + rhs.f32),
-                    .f64 => |l| out.setF64(l + rhs.f64),
-                    .dec => |l| out.setDec(RocDec.add(l, rhs.dec, roc_ops)),
-                }
-                out.is_initialized = true;
-                return out;
-            },
-            .num_minus => {
-                std.debug.assert(args.len == 2); // low-level .num_minus expects 2 arguments
-                const lhs = try self.extractNumericValue(args[0]);
-                const rhs = try self.extractNumericValue(args[1]);
-                const result_layout = args[0].layout;
->>>>>>> f0310302
 
     fn structuralEqualRecord(
         self: *Interpreter,
@@ -3044,51 +3015,17 @@
     ) StructuralEqError!bool {
         if (lhs.layout.tag != .record or rhs.layout.tag != .record) return error.TypeMismatch;
 
-<<<<<<< HEAD
         if (@intFromEnum(record.ext) != 0) {
             const ext_resolved = self.resolveBaseVar(record.ext);
             if (ext_resolved.desc.content != .structure or ext_resolved.desc.content.structure != .empty_record) {
                 @panic("structuralEqualRecord: record extension is not empty_record");
             }
         }
-=======
-                switch (lhs) {
-                    .int => |l| try out.setInt(l - rhs.int),
-                    .f32 => |l| out.setF32(l - rhs.f32),
-                    .f64 => |l| out.setF64(l - rhs.f64),
-                    .dec => |l| out.setDec(RocDec.sub(l, rhs.dec, roc_ops)),
-                }
-                out.is_initialized = true;
-                return out;
-            },
-            .num_times => {
-                std.debug.assert(args.len == 2); // low-level .num_times expects 2 arguments
-                const lhs = try self.extractNumericValue(args[0]);
-                const rhs = try self.extractNumericValue(args[1]);
-                const result_layout = args[0].layout;
->>>>>>> f0310302
 
         const field_count = record.fields.len();
         if (field_count == 0) return true;
 
-<<<<<<< HEAD
         const field_slice = self.runtime_types.getRecordFieldsSlice(record.fields);
-=======
-                switch (lhs) {
-                    .int => |l| try out.setInt(l * rhs.int),
-                    .f32 => |l| out.setF32(l * rhs.f32),
-                    .f64 => |l| out.setF64(l * rhs.f64),
-                    .dec => |l| out.setDec(RocDec.mul(l, rhs.dec, roc_ops)),
-                }
-                out.is_initialized = true;
-                return out;
-            },
-            .num_div_by => {
-                std.debug.assert(args.len == 2); // low-level .num_div_by expects 2 arguments
-                const lhs = try self.extractNumericValue(args[0]);
-                const rhs = try self.extractNumericValue(args[1]);
-                const result_layout = args[0].layout;
->>>>>>> f0310302
 
         const lhs_size = self.runtime_layout_store.layoutSize(lhs.layout);
         const rhs_size = self.runtime_layout_store.layoutSize(rhs.layout);
@@ -3102,36 +3039,7 @@
             return true;
         }
 
-<<<<<<< HEAD
         if (lhs.ptr == null or rhs.ptr == null) return error.TypeMismatch;
-=======
-                switch (lhs) {
-                    .int => |l| {
-                        if (rhs.int == 0) return error.DivisionByZero;
-                        try out.setInt(@divTrunc(l, rhs.int));
-                    },
-                    .f32 => |l| {
-                        if (rhs.f32 == 0) return error.DivisionByZero;
-                        out.setF32(l / rhs.f32);
-                    },
-                    .f64 => |l| {
-                        if (rhs.f64 == 0) return error.DivisionByZero;
-                        out.setF64(l / rhs.f64);
-                    },
-                    .dec => |l| {
-                        if (rhs.dec.num == 0) return error.DivisionByZero;
-                        out.setDec(RocDec.div(l, rhs.dec, roc_ops));
-                    },
-                }
-                out.is_initialized = true;
-                return out;
-            },
-            .num_div_trunc_by => {
-                std.debug.assert(args.len == 2); // low-level .num_div_trunc_by expects 2 arguments
-                const lhs = try self.extractNumericValue(args[0]);
-                const rhs = try self.extractNumericValue(args[1]);
-                const result_layout = args[0].layout;
->>>>>>> f0310302
 
         var lhs_rec = try lhs.asRecord(&self.runtime_layout_store);
         var rhs_rec = try rhs.asRecord(&self.runtime_layout_store);
@@ -3139,7 +3047,6 @@
             return error.TypeMismatch;
         }
 
-<<<<<<< HEAD
         var idx: usize = 0;
         while (idx < field_count) : (idx += 1) {
             const lhs_field = try lhs_rec.getFieldByIndex(idx);
@@ -3150,40 +3057,10 @@
                 return false;
             }
         }
-=======
-                switch (lhs) {
-                    .int => |l| {
-                        if (rhs.int == 0) return error.DivisionByZero;
-                        try out.setInt(@divTrunc(l, rhs.int));
-                    },
-                    .f32 => |l| {
-                        if (rhs.f32 == 0) return error.DivisionByZero;
-                        out.setF32(@trunc(l / rhs.f32));
-                    },
-                    .f64 => |l| {
-                        if (rhs.f64 == 0) return error.DivisionByZero;
-                        out.setF64(@trunc(l / rhs.f64));
-                    },
-                    .dec => |l| {
-                        // For Dec, div and div_trunc are the same since it's already integer-like
-                        if (rhs.dec.num == 0) return error.DivisionByZero;
-                        out.setDec(RocDec.div(l, rhs.dec, roc_ops));
-                    },
-                }
-                out.is_initialized = true;
-                return out;
-            },
-            .num_rem_by => {
-                std.debug.assert(args.len == 2); // low-level .num_rem_by expects 2 arguments
-                const lhs = try self.extractNumericValue(args[0]);
-                const rhs = try self.extractNumericValue(args[1]);
-                const result_layout = args[0].layout;
->>>>>>> f0310302
 
         return true;
     }
 
-<<<<<<< HEAD
     fn structuralEqualList(
         self: *Interpreter,
         lhs: StackValue,
@@ -3194,29 +3071,6 @@
         const rhs_is_list = rhs.layout.tag == .list or rhs.layout.tag == .list_of_zst;
         if (!lhs_is_list or !rhs_is_list) return error.TypeMismatch;
         if (lhs.ptr == null or rhs.ptr == null) return error.TypeMismatch;
-=======
-                switch (lhs) {
-                    .int => |l| {
-                        if (rhs.int == 0) return error.DivisionByZero;
-                        try out.setInt(@rem(l, rhs.int));
-                    },
-                    .f32 => |l| {
-                        if (rhs.f32 == 0) return error.DivisionByZero;
-                        out.setF32(@rem(l, rhs.f32));
-                    },
-                    .f64 => |l| {
-                        if (rhs.f64 == 0) return error.DivisionByZero;
-                        out.setF64(@rem(l, rhs.f64));
-                    },
-                    .dec => |l| {
-                        if (rhs.dec.num == 0) return error.DivisionByZero;
-                        out.setDec(RocDec.rem(l, rhs.dec, roc_ops));
-                    },
-                }
-                out.is_initialized = true;
-                return out;
-            },
->>>>>>> f0310302
 
         const lhs_header = @as(*const RocList, @ptrCast(@alignCast(lhs.ptr.?))).*;
         const rhs_header = @as(*const RocList, @ptrCast(@alignCast(rhs.ptr.?))).*;
@@ -4660,39 +4514,11 @@
         return final_var;
     }
 
-<<<<<<< HEAD
     /// Instantiate a type by replacing rigid variables with fresh flex variables.
     /// This is used when calling generic functions - it allows rigid type parameters
     /// to be unified with concrete argument types.
     fn instantiateType(self: *Interpreter, type_var: types.Var, subst_map: *std.AutoHashMap(types.Var, types.Var)) Error!types.Var {
         const resolved = self.runtime_types.resolveVar(type_var);
-=======
-    fn evalDecBinop(
-        self: *Interpreter,
-        op: can.CIR.Expr.Binop.Op,
-        result_layout: Layout,
-        lhs: StackValue,
-        rhs: StackValue,
-        roc_ops: *RocOps,
-    ) !StackValue {
-        const lhs_dec = try self.stackValueToDecimal(lhs);
-        const rhs_dec = try self.stackValueToDecimal(rhs);
-
-        const result_dec: RocDec = switch (op) {
-            .add => RocDec.add(lhs_dec, rhs_dec, roc_ops),
-            .sub => RocDec.sub(lhs_dec, rhs_dec, roc_ops),
-            .mul => RocDec.mul(lhs_dec, rhs_dec, roc_ops),
-            .div, .div_trunc => blk: {
-                if (rhs_dec.num == 0) return error.DivisionByZero;
-                break :blk RocDec.div(lhs_dec, rhs_dec, roc_ops);
-            },
-            .rem => blk: {
-                if (rhs_dec.num == 0) return error.DivisionByZero;
-                break :blk RocDec.rem(lhs_dec, rhs_dec, roc_ops);
-            },
-            else => @panic("evalDecBinop: unhandled decimal operation"),
-        };
->>>>>>> f0310302
 
         // Check if we've already instantiated this variable
         if (subst_map.get(resolved.var_)) |instantiated| {
