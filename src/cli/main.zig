--- conflicted
+++ resolved
@@ -187,60 +187,6 @@
     512 * 1024 * 1024 // 512MB for 64-bit targets (reduced from 2TB for Windows compatibility)
 else
     256 * 1024 * 1024; // 256MB for 32-bit targets
-
-/// Wrapper for a loaded compiled module that tracks the buffer
-const LoadedModule = struct {
-    env: *ModuleEnv,
-    buffer: []align(collections.CompactWriter.SERIALIZATION_ALIGNMENT) u8,
-    gpa: std.mem.Allocator,
-
-    fn deinit(self: *LoadedModule) void {
-        self.env.imports.map.deinit(self.gpa);
-        self.gpa.free(self.buffer);
-        self.gpa.destroy(self.env);
-    }
-};
-
-/// Deserialize BuiltinIndices from the binary data generated at build time
-fn deserializeBuiltinIndices(gpa: std.mem.Allocator, bin_data: []const u8) !can.CIR.BuiltinIndices {
-    const aligned_buffer = try gpa.alignedAlloc(u8, @alignOf(can.CIR.BuiltinIndices), bin_data.len);
-    defer gpa.free(aligned_buffer);
-    @memcpy(aligned_buffer, bin_data);
-    const indices_ptr = @as(*const can.CIR.BuiltinIndices, @ptrCast(aligned_buffer.ptr));
-    return indices_ptr.*;
-}
-
-/// Load a compiled ModuleEnv from embedded binary data
-fn loadCompiledModule(gpa: std.mem.Allocator, bin_data: []const u8, module_name: []const u8, source: []const u8) !LoadedModule {
-    const CompactWriter = collections.CompactWriter;
-    const buffer = try gpa.alignedAlloc(u8, CompactWriter.SERIALIZATION_ALIGNMENT, bin_data.len);
-    @memcpy(buffer, bin_data);
-    const serialized_ptr = @as(*ModuleEnv.Serialized, @ptrCast(@alignCast(buffer.ptr)));
-    const env = try gpa.create(ModuleEnv);
-    errdefer gpa.destroy(env);
-    const base_ptr = @intFromPtr(buffer.ptr);
-
-    // Deserialize store in-place (returns the same pointer, just cast to NodeStore)
-    const deserialized_store_ptr = serialized_ptr.store.deserialize(@as(i64, @intCast(base_ptr)), gpa);
-    const deserialized_store = deserialized_store_ptr.*;
-
-    env.* = ModuleEnv{
-        .gpa = gpa,
-        .common = serialized_ptr.common.deserialize(@as(i64, @intCast(base_ptr)), source).*,
-        .types = serialized_ptr.types.deserialize(@as(i64, @intCast(base_ptr)), gpa).*, // Pass gpa to types deserialize
-        .module_kind = serialized_ptr.module_kind,
-        .all_defs = serialized_ptr.all_defs,
-        .all_statements = serialized_ptr.all_statements,
-        .exports = serialized_ptr.exports,
-        .builtin_statements = serialized_ptr.builtin_statements,
-        .external_decls = serialized_ptr.external_decls.deserialize(@as(i64, @intCast(base_ptr))).*,
-        .imports = serialized_ptr.imports.deserialize(@as(i64, @intCast(base_ptr)), gpa).*,
-        .module_name = module_name,
-        .diagnostics = serialized_ptr.diagnostics,
-        .store = deserialized_store,
-    };
-    return LoadedModule{ .env = env, .buffer = buffer, .gpa = gpa };
-}
 
 /// Cross-platform hardlink creation
 fn createHardlink(allocs: *Allocators, source: []const u8, dest: []const u8) !void {
@@ -1367,15 +1313,6 @@
     env.module_name = module_name;
     try env.common.calcLineStarts(shm_allocator);
 
-    // Load builtin modules
-    const builtin_indices = try deserializeBuiltinIndices(gpa, compiled_builtins.builtin_indices_bin);
-    const bool_source = "Bool := [True, False].{}\n";
-    const result_source = "Result(ok, err) := [Ok(ok), Err(err)].{}\n";
-    var bool_module = try loadCompiledModule(gpa, compiled_builtins.bool_bin, "Bool", bool_source);
-    defer bool_module.deinit();
-    var result_module = try loadCompiledModule(gpa, compiled_builtins.result_bin, "Result", result_source);
-    defer result_module.deinit();
-
     // Parse the source code as a full module
     var parse_ast = try parse.parse(&env.common, allocs.gpa);
 
@@ -1384,27 +1321,16 @@
 
     // Initialize CIR fields in ModuleEnv
     try env.initCIRFields(shm_allocator, module_name);
-
-    // Get Bool and Result statement indices from IMPORTED modules (not copied!)
-    const bool_stmt_in_bool_module = builtin_indices.bool_type;
-    const result_stmt_in_result_module = builtin_indices.result_type;
-
     const common_idents: Check.CommonIdents = .{
         .module_name = try env.insertIdent(base.Ident.for_text("test")),
         .list = try env.insertIdent(base.Ident.for_text("List")),
         .box = try env.insertIdent(base.Ident.for_text("Box")),
-        .bool_stmt = bool_stmt_in_bool_module,
-        .result_stmt = result_stmt_in_result_module,
-    };
-
-    // Create module_envs map for canonicalization (enables qualified calls)
-    var module_envs_map = std.StringHashMap(*const ModuleEnv).init(gpa);
-    defer module_envs_map.deinit();
-    try module_envs_map.put("Bool", bool_module.env);
-    try module_envs_map.put("Result", result_module.env);
-
-    // Create canonicalizer with module_envs_map for qualified name resolution
-    var canonicalizer = try Can.init(&env, &parse_ast, &module_envs_map);
+        .bool_stmt = @enumFromInt(0), // TODO: load from builtin modules
+        .result_stmt = @enumFromInt(0), // TODO: load from builtin modules
+    };
+
+    // Create canonicalizer
+    var canonicalizer = try Can.init(&env, &parse_ast, null);
 
     // Canonicalize the entire module
     try canonicalizer.canonicalizeFile();
@@ -1434,9 +1360,8 @@
         def_indices_ptr[i] = @intFromEnum(def_idx);
     }
 
-    // Type check the module - pass Bool and Result as imported modules
-    const other_modules = [_]*const ModuleEnv{ bool_module.env, result_module.env };
-    var checker = try Check.init(shm_allocator, &env.types, &env, &other_modules, &env.store.regions, common_idents);
+    // Type check the module
+    var checker = try Check.init(shm_allocator, &env.types, &env, &.{}, &env.store.regions, common_idents);
     try checker.checkFile();
 
     // Copy the ModuleEnv to the allocated space
@@ -2414,14 +2339,13 @@
     env.module_name = module_name;
     try env.common.calcLineStarts(allocs.gpa);
 
-    // Load builtin modules
-    const builtin_indices = try deserializeBuiltinIndices(gpa, compiled_builtins.builtin_indices_bin);
-    const bool_source = "Bool := [True, False].{}\n";
-    const result_source = "Result(ok, err) := [Ok(ok), Err(err)].{}\n";
-    var bool_module = try loadCompiledModule(gpa, compiled_builtins.bool_bin, "Bool", bool_source);
-    defer bool_module.deinit();
-    var result_module = try loadCompiledModule(gpa, compiled_builtins.result_bin, "Result", result_source);
-    defer result_module.deinit();
+    const module_common_idents: Check.CommonIdents = .{
+        .module_name = try env.insertIdent(base.Ident.for_text(module_name)),
+        .list = try env.insertIdent(base.Ident.for_text("List")),
+        .box = try env.insertIdent(base.Ident.for_text("Box")),
+        .bool_stmt = @enumFromInt(0), // TODO: load from builtin modules
+        .result_stmt = @enumFromInt(0), // TODO: load from builtin modules
+    };
 
     // Parse the source code as a full module
     var parse_ast = parse.parse(&env.common, allocs.gpa) catch |err| {
@@ -2436,26 +2360,8 @@
     // Initialize CIR fields in ModuleEnv
     try env.initCIRFields(allocs.gpa, module_name);
 
-    // Get Bool and Result statement indices from IMPORTED modules (not copied!)
-    const bool_stmt_in_bool_module = builtin_indices.bool_type;
-    const result_stmt_in_result_module = builtin_indices.result_type;
-
-    const module_common_idents: Check.CommonIdents = .{
-        .module_name = try env.insertIdent(base.Ident.for_text(module_name)),
-        .list = try env.insertIdent(base.Ident.for_text("List")),
-        .box = try env.insertIdent(base.Ident.for_text("Box")),
-        .bool_stmt = bool_stmt_in_bool_module,
-        .result_stmt = result_stmt_in_result_module,
-    };
-
-    // Create module_envs map for canonicalization (enables qualified calls)
-    var module_envs_map = std.StringHashMap(*const ModuleEnv).init(gpa);
-    defer module_envs_map.deinit();
-    try module_envs_map.put("Bool", bool_module.env);
-    try module_envs_map.put("Result", result_module.env);
-
-    // Create canonicalizer with module_envs_map for qualified name resolution
-    var canonicalizer = Can.init(&env, &parse_ast, &module_envs_map) catch |err| {
+    // Create canonicalizer
+    var canonicalizer = Can.init(&env, &parse_ast, null, .{}) catch |err| {
         try stderr.print("Failed to initialize canonicalizer: {}", .{err});
         std.process.exit(1);
     };
@@ -2473,14 +2379,8 @@
         std.process.exit(1);
     };
 
-<<<<<<< HEAD
-    // Type check the module - pass Bool and Result as imported modules
-    const other_modules = [_]*const ModuleEnv{ bool_module.env, result_module.env };
-    var checker = Check.init(gpa, &env.types, &env, &other_modules, &env.store.regions, module_common_idents) catch |err| {
-=======
     // Type check the module
     var checker = Check.init(allocs.gpa, &env.types, &env, &.{}, &env.store.regions, module_common_idents) catch |err| {
->>>>>>> d52fd4cd
         try stderr.print("Failed to initialize type checker: {}", .{err});
         std.process.exit(1);
     };
@@ -2491,13 +2391,8 @@
         std.process.exit(1);
     };
 
-<<<<<<< HEAD
-    // Create test runner infrastructure for test evaluation - use statement from Bool module
-    var test_runner = TestRunner.init(gpa, &env, bool_stmt_in_bool_module) catch |err| {
-=======
     // Create test runner infrastructure for test evaluation
     var test_runner = TestRunner.init(allocs.gpa, &env) catch |err| {
->>>>>>> d52fd4cd
         try stderr.print("Failed to create test runner: {}\n", .{err});
         std.process.exit(1);
     };
