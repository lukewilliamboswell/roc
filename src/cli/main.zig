//! Roc command line interface for the new compiler. Entrypoint of the Roc binary.
//! Build with `zig build -Dfuzz -Dsystem-afl=false`.
//! Result is at `./zig-out/bin/roc`

const std = @import("std");
const build_options = @import("build_options");
const builtin = @import("builtin");
const base = @import("base");
const collections = @import("collections");
const reporting = @import("reporting");
const parse = @import("parse");
const tracy = @import("tracy");
const fs_mod = @import("fs");
const compile = @import("compile");
const can = @import("can");
const check = @import("check");
const bundle = @import("bundle");
const unbundle = @import("unbundle");
const ipc = @import("ipc");
const fmt = @import("fmt");
const eval = @import("eval");
const builtins = @import("builtins");
const compiled_builtins = @import("compiled_builtins");
const builtin_loading = eval.builtin_loading;
const BuiltinTypes = eval.BuiltinTypes;

const cli_args = @import("cli_args.zig");

comptime {
    if (builtin.is_test) {
        std.testing.refAllDecls(cli_args);
    }
}
const bench = @import("bench.zig");
const linker = @import("linker.zig");
const platform_host_shim = @import("platform_host_shim.zig");
const builder = @import("builder.zig");

/// Check if LLVM is available
const llvm_available = builder.isLLVMAvailable();

const Can = can.Can;
const Check = check.Check;
const SharedMemoryAllocator = ipc.SharedMemoryAllocator;
const Filesystem = fs_mod.Filesystem;
const ModuleEnv = can.ModuleEnv;
const BuildEnv = compile.BuildEnv;
const TimingInfo = compile.package.TimingInfo;
const CacheManager = compile.CacheManager;
const CacheConfig = compile.CacheConfig;
const tokenize = parse.tokenize;
const TestRunner = eval.TestRunner;
const RocOps = builtins.host_abi.RocOps;
const RocAlloc = builtins.host_abi.RocAlloc;
const RocDealloc = builtins.host_abi.RocDealloc;
const RocRealloc = builtins.host_abi.RocRealloc;
const RocDbg = builtins.host_abi.RocDbg;
const RocExpectFailed = builtins.host_abi.RocExpectFailed;
const RocCrashed = builtins.host_abi.RocCrashed;
const TestOpsEnv = eval.TestOpsEnv;
const Allocators = base.Allocators;

const roc_interpreter_shim_lib = if (builtin.is_test) &[_]u8{} else if (builtin.target.os.tag == .windows) @embedFile("roc_interpreter_shim.lib") else @embedFile("libroc_interpreter_shim.a");

test "main cli tests" {
    _ = @import("test_bundle_logic.zig");
    _ = @import("libc_finder.zig");
    _ = @import("test_shared_memory_system.zig");
}

// Workaround for Zig standard library compilation issue on macOS ARM64.
//
// The Problem:
// When importing std.c directly, Zig attempts to compile ALL C function declarations,
// including mremap which has this signature in std/c.zig:9562:
//   pub extern "c" fn mremap(addr: ?*align(page_size) const anyopaque, old_len: usize,
//                            new_len: usize, flags: MREMAP, ...) *anyopaque;
//
// The variadic arguments (...) at the end trigger this compiler error on macOS ARM64:
//   "parameter of type 'void' not allowed in function with calling convention 'aarch64_aapcs_darwin'"
//
// This is because:
// 1. mremap is a Linux-specific syscall that doesn't exist on macOS
// 2. The variadic declaration is incompatible with ARM64 macOS calling conventions
// 3. Even though we never call mremap, just importing std.c triggers its compilation
//
// Related issues:
// - https://github.com/ziglang/zig/issues/6321 - Discussion about mremap platform support
// - mremap is only available on Linux/FreeBSD, not macOS/Darwin
//
// Solution:
// Instead of importing all of std.c, we create a minimal wrapper that only exposes
// the specific types and functions we actually need. This avoids triggering the
// compilation of the broken mremap declaration.
//
// TODO: This workaround can be removed once the upstream Zig issue is fixed.
/// Minimal wrapper around std.c types and functions to avoid mremap compilation issues.
/// Contains only the C types and functions we actually need.
pub const c = struct {
    pub const mode_t = std.c.mode_t;
    pub const off_t = std.c.off_t;

    pub const close = std.c.close;
    pub const link = std.c.link;
    pub const ftruncate = std.c.ftruncate;
    pub const _errno = std.c._errno;
};

// Platform-specific shared memory implementation
const is_windows = builtin.target.os.tag == .windows;

var stdout_buffer: [4096]u8 = undefined;
var stdout_writer: std.fs.File.Writer = undefined;
var stdout_initialized = false;

var stderr_buffer: [4096]u8 = undefined;
var stderr_writer: std.fs.File.Writer = undefined;
var stderr_initialized = false;

fn stdoutWriter() *std.Io.Writer {
    if (is_windows or !stdout_initialized) {
        stdout_writer = std.fs.File.stdout().writer(&stdout_buffer);
        stdout_initialized = true;
    }
    return &stdout_writer.interface;
}

fn stderrWriter() *std.Io.Writer {
    if (is_windows or !stderr_initialized) {
        stderr_writer = std.fs.File.stderr().writer(&stderr_buffer);
        stderr_initialized = true;
    }
    return &stderr_writer.interface;
}

// POSIX shared memory functions
const posix = if (!is_windows) struct {
    extern "c" fn shm_open(name: [*:0]const u8, oflag: c_int, mode: std.c.mode_t) c_int;
    extern "c" fn shm_unlink(name: [*:0]const u8) c_int;
    extern "c" fn mmap(addr: ?*anyopaque, len: usize, prot: c_int, flags: c_int, fd: c_int, offset: std.c.off_t) ?*anyopaque;
    extern "c" fn munmap(addr: *anyopaque, len: usize) c_int;
    extern "c" fn fcntl(fd: c_int, cmd: c_int, arg: c_int) c_int;

    // fcntl constants
    const F_GETFD = 1;
    const F_SETFD = 2;
    const FD_CLOEXEC = 1;
} else struct {};

// Windows shared memory functions
const windows = if (is_windows) struct {
    const HANDLE = *anyopaque;
    const DWORD = u32;
    const BOOL = c_int;
    const LPVOID = ?*anyopaque;
    const LPCWSTR = [*:0]const u16;
    const SIZE_T = usize;
    const STARTUPINFOW = extern struct {
        cb: DWORD,
        lpReserved: ?LPCWSTR,
        lpDesktop: ?LPCWSTR,
        lpTitle: ?LPCWSTR,
        dwX: DWORD,
        dwY: DWORD,
        dwXSize: DWORD,
        dwYSize: DWORD,
        dwXCountChars: DWORD,
        dwYCountChars: DWORD,
        dwFillAttribute: DWORD,
        dwFlags: DWORD,
        wShowWindow: u16,
        cbReserved2: u16,
        lpReserved2: ?*u8,
        hStdInput: ?HANDLE,
        hStdOutput: ?HANDLE,
        hStdError: ?HANDLE,
    };
    const PROCESS_INFORMATION = extern struct {
        hProcess: HANDLE,
        hThread: HANDLE,
        dwProcessId: DWORD,
        dwThreadId: DWORD,
    };

    extern "kernel32" fn SetHandleInformation(hObject: HANDLE, dwMask: DWORD, dwFlags: DWORD) BOOL;
    extern "kernel32" fn CreateProcessW(
        lpApplicationName: ?LPCWSTR,
        lpCommandLine: ?[*:0]u16,
        lpProcessAttributes: ?*anyopaque,
        lpThreadAttributes: ?*anyopaque,
        bInheritHandles: BOOL,
        dwCreationFlags: DWORD,
        lpEnvironment: ?*anyopaque,
        lpCurrentDirectory: ?LPCWSTR,
        lpStartupInfo: *STARTUPINFOW,
        lpProcessInformation: *PROCESS_INFORMATION,
    ) BOOL;
    extern "kernel32" fn WaitForSingleObject(hHandle: HANDLE, dwMilliseconds: DWORD) DWORD;
    extern "kernel32" fn GetExitCodeProcess(hProcess: HANDLE, lpExitCode: *DWORD) BOOL;

    const HANDLE_FLAG_INHERIT = 0x00000001;
    const INFINITE = 0xFFFFFFFF;
} else struct {};

const benchTokenizer = bench.benchTokenizer;
const benchParse = bench.benchParse;

const Allocator = std.mem.Allocator;
const ColorPalette = reporting.ColorPalette;

const legalDetailsFileContent = @embedFile("legal_details");

/// Size for shared memory allocator (just virtual address space to reserve)
///
/// We pick a large number because we can't resize this without messing up the
/// child process. It's just virtual address space though, not physical memory.
/// On 32-bit targets, we use 512MB since 2TB won't fit in the address space.
const SHARED_MEMORY_SIZE: usize = if (@sizeOf(usize) >= 8)
    512 * 1024 * 1024 // 512MB for 64-bit targets (reduced from 2TB for Windows compatibility)
else
    256 * 1024 * 1024; // 256MB for 32-bit targets

/// Cross-platform hardlink creation
fn createHardlink(allocs: *Allocators, source: []const u8, dest: []const u8) !void {
    if (comptime builtin.target.os.tag == .windows) {
        // On Windows, use CreateHardLinkW
        const source_w = try std.unicode.utf8ToUtf16LeAllocZ(allocs.arena, source);
        const dest_w = try std.unicode.utf8ToUtf16LeAllocZ(allocs.arena, dest);

        // Declare CreateHardLinkW since it's not in all versions of std
        const kernel32 = struct {
            extern "kernel32" fn CreateHardLinkW(
                lpFileName: [*:0]const u16,
                lpExistingFileName: [*:0]const u16,
                lpSecurityAttributes: ?*anyopaque,
            ) callconv(std.os.windows.WINAPI) std.os.windows.BOOL;
        };

        if (kernel32.CreateHardLinkW(dest_w, source_w, null) == 0) {
            const err = std.os.windows.kernel32.GetLastError();
            switch (err) {
                .ALREADY_EXISTS => return error.PathAlreadyExists,
                else => return error.Unexpected,
            }
        }
    } else {
        // On POSIX systems, use the link system call
        const source_c = try allocs.arena.dupeZ(u8, source);
        const dest_c = try allocs.arena.dupeZ(u8, dest);

        const result = c.link(source_c, dest_c);
        if (result != 0) {
            const errno = c._errno().*;
            switch (errno) {
                17 => return error.PathAlreadyExists, // EEXIST
                else => return error.Unexpected,
            }
        }
    }
}

/// Generate a cryptographically secure random ASCII string for directory names
fn generateRandomSuffix(allocs: *Allocators) ![]u8 {
    // TODO: Consider switching to a library like https://github.com/abhinav/temp.zig
    // for more robust temporary file/directory handling
    const charset = "abcdefghijklmnopqrstuvwxyzABCDEFGHIJKLMNOPQRSTUVWXYZ0123456789";

    const suffix = try allocs.arena.alloc(u8, 32);

    // Fill with cryptographically secure random bytes
    std.crypto.random.bytes(suffix);

    // Convert to ASCII characters from our charset
    for (suffix) |*byte| {
        byte.* = charset[byte.* % charset.len];
    }

    return suffix;
}

/// Create the temporary directory structure for fd communication.
/// Returns the path to the executable in the temp directory (allocated from arena, no need to free).
/// If a cache directory is provided, it will be used for temporary files; otherwise
/// falls back to the system temp directory.
pub fn createTempDirStructure(allocs: *Allocators, exe_path: []const u8, shm_handle: SharedMemoryHandle, cache_dir: ?[]const u8) ![]const u8 {
    // Use provided cache dir or fall back to system temp directory
    const temp_dir = if (cache_dir) |dir|
        try allocs.arena.dupe(u8, dir)
    else if (comptime is_windows)
        std.process.getEnvVarOwned(allocs.arena, "TEMP") catch
            std.process.getEnvVarOwned(allocs.arena, "TMP") catch try allocs.arena.dupe(u8, "C:\\Windows\\Temp")
    else
        std.process.getEnvVarOwned(allocs.arena, "TMPDIR") catch try allocs.arena.dupe(u8, "/tmp");

    // Try up to 10 times to create a unique directory
    var attempt: u8 = 0;
    while (attempt < 10) : (attempt += 1) {
        const random_suffix = try generateRandomSuffix(allocs);

        // Create the full path with .txt suffix first
        const normalized_temp_dir = if (comptime is_windows)
            std.mem.trimRight(u8, temp_dir, "/\\")
        else
            std.mem.trimRight(u8, temp_dir, "/");
        const dir_name_with_txt = if (comptime is_windows)
            try std.fmt.allocPrint(allocs.arena, "{s}\\roc-tmp-{s}.txt", .{ normalized_temp_dir, random_suffix })
        else
            try std.fmt.allocPrint(allocs.arena, "{s}/roc-tmp-{s}.txt", .{ normalized_temp_dir, random_suffix });

        // Get the directory path by slicing off the .txt suffix
        const dir_path_len = dir_name_with_txt.len - 4; // Remove ".txt"
        const temp_dir_path = dir_name_with_txt[0..dir_path_len];

        // Try to create the directory
        std.fs.cwd().makeDir(temp_dir_path) catch |err| switch (err) {
            error.PathAlreadyExists => {
                // Directory already exists, try again with a new random suffix
                continue;
            },
            else => {
                return err;
            },
        };

        // Try to create the fd file
        const fd_file = std.fs.cwd().createFile(dir_name_with_txt, .{ .exclusive = true }) catch |err| switch (err) {
            error.PathAlreadyExists => {
                // File already exists, remove the directory and try again
                std.fs.cwd().deleteDir(temp_dir_path) catch {};
                continue;
            },
            else => {
                // Clean up directory on other errors
                std.fs.cwd().deleteDir(temp_dir_path) catch {};
                return err;
            },
        };
        // Note: We'll close this explicitly later, before spawning the child

        // Write shared memory info to file (POSIX only - Windows uses command line args)
        const fd_str = try std.fmt.allocPrint(allocs.arena, "{}\n{}", .{ shm_handle.fd, shm_handle.size });

        try fd_file.writeAll(fd_str);

        // IMPORTANT: Flush and close the file explicitly before spawning child process
        // On Windows, having the file open can prevent child process access
        try fd_file.sync(); // Ensure data is written to disk
        fd_file.close();

        // Create hardlink to executable in temp directory
        const exe_basename = std.fs.path.basename(exe_path);
        const temp_exe_path = try std.fs.path.join(allocs.arena, &.{ temp_dir_path, exe_basename });

        // Try to create a hardlink first (more efficient than copying)
        createHardlink(allocs, exe_path, temp_exe_path) catch {
            // If hardlinking fails for any reason, fall back to copying
            // Common reasons: cross-device link, permissions, file already exists
            try std.fs.cwd().copyFile(exe_path, std.fs.cwd(), temp_exe_path, .{});
        };

        return temp_exe_path;
    }

    // Failed after 10 attempts
    return error.FailedToCreateUniqueTempDir;
}

var debug_allocator: std.heap.DebugAllocator(.{}) = .{
    .backing_allocator = std.heap.c_allocator,
};

/// The CLI entrypoint for the Roc compiler.
pub fn main() !void {
    var gpa_tracy: tracy.TracyAllocator(null) = undefined;
    var gpa, const is_safe = gpa: {
        if (builtin.os.tag == .wasi) break :gpa .{ std.heap.wasm_allocator, false };
        break :gpa switch (builtin.mode) {
            .Debug, .ReleaseSafe => .{ debug_allocator.allocator(), true },
            .ReleaseFast, .ReleaseSmall => .{ std.heap.c_allocator, false },
        };
    };
    defer if (is_safe) {
        const mem_state = debug_allocator.deinit();
        std.debug.assert(mem_state == .ok);
    };

    if (tracy.enable_allocation) {
        gpa_tracy = tracy.tracyAllocator(gpa);
        gpa = gpa_tracy.allocator();
    }

    var allocs: Allocators = undefined;
    allocs.initInPlace(gpa);
    defer allocs.deinit();

    const args = try std.process.argsAlloc(allocs.arena);

    mainArgs(&allocs, args) catch {
        // Error messages have already been printed by the individual functions.
        // Exit cleanly without showing a stack trace to the user.
        if (tracy.enable) {
            tracy.waitForShutdown() catch {};
        }
        std.process.exit(1);
    };

    if (tracy.enable) {
        try tracy.waitForShutdown();
    }
}

fn mainArgs(allocs: *Allocators, args: []const []const u8) !void {
    const trace = tracy.trace(@src());
    defer trace.end();

    const stdout = stdoutWriter();
    defer stdout.flush() catch {};

    const stderr = stderrWriter();
    defer stderr.flush() catch {};

    const parsed_args = try cli_args.parse(allocs.arena, args[1..]);

    try switch (parsed_args) {
        .run => |run_args| {
            if (std.mem.eql(u8, run_args.path, "main.roc")) {
                std.fs.cwd().access(run_args.path, .{}) catch |err| switch (err) {
                    error.FileNotFound => {
                        const cwd_path = std.fs.cwd().realpathAlloc(allocs.arena, ".") catch |real_err| {
                            stderr.print(
                                "Error: No app file specified and default 'main.roc' was not found. Additionally, the current directory could not be resolved: {}\n",
                                .{real_err},
                            ) catch {};
                            return error.FileNotFound;
                        };
                        stderr.print(
                            "Error: No app file specified and default 'main.roc' was not found in {s}\n",
                            .{cwd_path},
                        ) catch {};
                        stderr.print(
                            "\nHint: pass an explicit path (e.g. `roc my-app.roc`) or create a 'main.roc' in that directory.\n",
                            .{},
                        ) catch {};
                        return error.FileNotFound;
                    },
                    else => {
                        stderr.print(
                            "Error: Unable to access default 'main.roc': {}\n",
                            .{err},
                        ) catch {};
                        return err;
                    },
                };
            }

            try rocRun(allocs, run_args);
        },
        .check => |check_args| rocCheck(allocs, check_args),
        .build => |build_args| rocBuild(allocs, build_args),
        .bundle => |bundle_args| rocBundle(allocs, bundle_args),
        .unbundle => |unbundle_args| rocUnbundle(allocs, unbundle_args),
        .fmt => |format_args| rocFormat(allocs, format_args),
        .test_cmd => |test_args| rocTest(allocs, test_args),
        .repl => rocRepl(allocs),
        .version => stdout.print("Roc compiler version {s}\n", .{build_options.compiler_version}),
        .docs => |docs_args| rocDocs(allocs, docs_args),
        .help => |help_message| {
            try stdout.writeAll(help_message);
        },
        .licenses => {
            try stdout.writeAll(legalDetailsFileContent);
        },
        .problem => |problem| {
            try switch (problem) {
                .missing_flag_value => |details| stderr.print("Error: no value was supplied for {s}\n", .{details.flag}),
                .unexpected_argument => |details| stderr.print("Error: roc {s} received an unexpected argument: `{s}`\n", .{ details.cmd, details.arg }),
                .invalid_flag_value => |details| stderr.print("Error: `{s}` is not a valid value for {s}. The valid options are {s}\n", .{ details.value, details.flag, details.valid_options }),
            };
            return error.InvalidArguments;
        },
    };
}

/// Generate platform host shim object file using LLVM.
/// Returns the path to the generated object file (allocated from arena, no need to free), or null if LLVM unavailable.
fn generatePlatformHostShim(allocs: *Allocators, cache_dir: []const u8, entrypoint_names: []const []const u8, target: builder.RocTarget) !?[]const u8 {
    // Check if LLVM is available (this is a compile-time check)
    if (!llvm_available) {
        std.log.debug("LLVM not available, skipping platform host shim generation", .{});
        return null;
    }

    const std_zig_llvm = @import("std").zig.llvm;
    const Builder = std_zig_llvm.Builder;

    // Create LLVM Builder
    var llvm_builder = Builder.init(.{
        .allocator = allocs.gpa,
        .name = "roc_platform_shim",
    }) catch |err| {
        std.log.err("Failed to initialize LLVM Builder: {}", .{err});
        return err;
    };
    defer llvm_builder.deinit();

    // Create entrypoints array from the provided names
    var entrypoints = try std.array_list.Managed(platform_host_shim.EntryPoint).initCapacity(allocs.arena, 8);

    for (entrypoint_names, 0..) |name, idx| {
        try entrypoints.append(.{ .name = name, .idx = @intCast(idx) });
    }

    // Create the complete platform shim
    platform_host_shim.createInterpreterShim(&llvm_builder, entrypoints.items) catch |err| {
        std.log.err("Failed to create interpreter shim: {}", .{err});
        return err;
    };

    // Generate paths for temporary files
    const bitcode_path = std.fs.path.join(allocs.arena, &.{ cache_dir, "platform_shim.bc" }) catch |err| {
        std.log.err("Failed to create bitcode path: {}", .{err});
        return err;
    };

    const object_path = std.fs.path.join(allocs.arena, &.{ cache_dir, "platform_shim.o" }) catch |err| {
        std.log.err("Failed to create object path: {}", .{err});
        return err;
    };

    // Generate bitcode first
    const producer = Builder.Producer{
        .name = "Roc Platform Host Shim Generator",
        .version = .{ .major = 1, .minor = 0, .patch = 0 },
    };

    const bitcode = llvm_builder.toBitcode(allocs.gpa, producer) catch |err| {
        std.log.err("Failed to generate bitcode: {}", .{err});
        return err;
    };
    defer allocs.gpa.free(bitcode);

    // Write bitcode to file
    const bc_file = std.fs.cwd().createFile(bitcode_path, .{}) catch |err| {
        std.log.err("Failed to create bitcode file: {}", .{err});
        return err;
    };
    defer bc_file.close();

    // Convert u32 array to bytes for writing
    const bytes = std.mem.sliceAsBytes(bitcode);
    bc_file.writeAll(bytes) catch |err| {
        std.log.err("Failed to write bitcode: {}", .{err});
        return err;
    };

    const compile_config = builder.CompileConfig{
        .input_path = bitcode_path,
        .output_path = object_path,
        .optimization = .speed,
        .target = target,
    };

    if (builder.compileBitcodeToObject(allocs.gpa, compile_config)) |success| {
        if (!success) {
            std.log.warn("LLVM compilation not ready, falling back to clang", .{});
            return error.LLVMCompilationFailed;
        }
    } else |err| {
        std.log.warn("Failed to compile with embedded LLVM: {}, falling back to clang", .{err});
        return error.LLVMCompilationFailed;
    }

    std.log.debug("Generated platform host shim: {s}", .{object_path});

    return object_path;
}

fn rocRun(allocs: *Allocators, args: cli_args.RunArgs) !void {
    const trace = tracy.trace(@src());
    defer trace.end();

    // Initialize cache - used to store our shim, and linked interpreter executables in cache
    const cache_config = CacheConfig{
        .enabled = !args.no_cache,
        .verbose = false,
    };
    var cache_manager = CacheManager.init(allocs.gpa, cache_config, Filesystem.default());

    // Create cache directory for linked interpreter executables
    const cache_dir = cache_manager.config.getCacheEntriesDir(allocs.arena) catch |err| {
        std.log.err("Failed to get cache directory: {}", .{err});
        return err;
    };
    const exe_cache_dir = std.fs.path.join(allocs.arena, &.{ cache_dir, "executables" }) catch |err| {
        std.log.err("Failed to create executable cache path: {}", .{err});
        return err;
    };

    std.fs.cwd().makePath(exe_cache_dir) catch |err| switch (err) {
        error.PathAlreadyExists => {},
        else => {
            std.log.err("Failed to create cache directory: {}", .{err});
            return err;
        },
    };

    // Generate executable name based on the roc file path
    // TODO use something more interesting like a hash from the platform.main or platform/host.a etc
    const exe_base_name = std.fmt.allocPrint(allocs.arena, "roc_run_{}", .{std.hash.crc.Crc32.hash(args.path)}) catch |err| {
        std.log.err("Failed to generate executable name: {}", .{err});
        return err;
    };

    // Add .exe extension on Windows
    const exe_name = if (builtin.target.os.tag == .windows)
        std.fmt.allocPrint(allocs.arena, "{s}.exe", .{exe_base_name}) catch |err| {
            std.log.err("Failed to generate executable name with extension: {}", .{err});
            return err;
        }
    else
        allocs.arena.dupe(u8, exe_base_name) catch |err| {
            std.log.err("Failed to duplicate executable name: {}", .{err});
            return err;
        };

    const exe_path = std.fs.path.join(allocs.arena, &.{ exe_cache_dir, exe_name }) catch |err| {
        std.log.err("Failed to create executable path: {}", .{err});
        return err;
    };

    // First, parse the app file to get the platform reference
    const platform_spec = extractPlatformSpecFromApp(allocs, args.path) catch |err| {
        std.log.err("Failed to extract platform spec from app file: {}", .{err});
        return err;
    };

    // Resolve platform paths from the platform spec (relative to app file directory)
    const app_dir = std.fs.path.dirname(args.path) orelse ".";
    const platform_paths = resolvePlatformSpecToPaths(allocs, platform_spec, app_dir) catch |err| {
        std.log.err("Failed to resolve platform spec '{s}': {}", .{ platform_spec, err });
        return err;
    };

    // Use native detection (typically musl) for shim generation to match embedded shim library
    const shim_target = builder.RocTarget.detectNative();

    // Extract entrypoints from platform source file
    var entrypoints = std.array_list.Managed([]const u8).initCapacity(allocs.arena, 32) catch |err| {
        std.log.err("Failed to allocate entrypoints list: {}", .{err});
        return err;
    };

    if (platform_paths.platform_source_path) |platform_source| {
        extractEntrypointsFromPlatform(allocs, platform_source, &entrypoints) catch |err| {
            std.log.err("Failed to extract entrypoints from platform header: {}", .{err});
            return err;
        };
    } else {
        std.log.err("No platform source file found for entrypoint extraction", .{});
        return error.NoPlatformSource;
    }

    // Check if the interpreter executable already exists (cached)
    const exe_exists = if (args.no_cache) false else blk: {
        std.fs.accessAbsolute(exe_path, .{}) catch {
            break :blk false;
        };
        break :blk true;
    };

    if (!exe_exists) {

        // Check for cached shim library, extract if not present
        const shim_filename = if (builtin.target.os.tag == .windows) "roc_shim.lib" else "libroc_shim.a";
        const shim_path = std.fs.path.join(allocs.arena, &.{ exe_cache_dir, shim_filename }) catch |err| {
            std.log.err("Failed to create shim library path: {}", .{err});
            return err;
        };

        // Extract shim if not cached or if --no-cache is used
        const shim_exists = if (args.no_cache) false else blk: {
            std.fs.cwd().access(shim_path, .{}) catch {
                break :blk false;
            };
            break :blk true;
        };

        if (!shim_exists) {
            // Shim not found in cache or cache disabled, extract it
            extractReadRocFilePathShimLibrary(allocs, shim_path) catch |err| {
                std.log.err("Failed to extract read roc file path shim library: {}", .{err});
                return err;
            };
        }

        // Generate platform host shim using the detected entrypoints

        const platform_shim_path = generatePlatformHostShim(allocs, exe_cache_dir, entrypoints.items, shim_target) catch |err| {
            std.log.err("Failed to generate platform host shim: {}", .{err});
            return err;
        };

        // Link the host.a with our shim to create the interpreter executable using our linker
        // Try LLD first, fallback to clang if LLVM is not available
        var extra_args = std.array_list.Managed([]const u8).initCapacity(allocs.arena, 32) catch |err| {
            std.log.err("Failed to allocate extra args list: {}", .{err});
            return err;
        };

        // Add system libraries for macOS
        if (builtin.target.os.tag == .macos) {
            extra_args.append("-lSystem") catch |err| {
                std.log.err("Failed to allocate memory for linker args", .{});
                return err;
            };
        }

        // Create object files list - include platform shim if available
        var object_files = std.array_list.Managed([]const u8).initCapacity(allocs.arena, 8) catch |err| {
            std.log.err("Failed to allocate object files list: {}", .{err});
            return err;
        };
        object_files.append(platform_paths.host_lib_path) catch |err| {
            std.log.err("Failed to add host path to object files", .{});
            return err;
        };
        if (platform_shim_path) |path| {
            object_files.append(path) catch |err| {
                std.log.err("Failed to add platform shim path to object files", .{});
                return err;
            };
        }
        object_files.append(shim_path) catch |err| {
            std.log.err("Failed to add shim path to object files", .{});
            return err;
        };

        // Determine platform-specific dependencies based on platform spec
        var platform_files_pre = std.array_list.Managed([]const u8).initCapacity(allocs.arena, 16) catch |err| {
            std.log.err("Failed to allocate platform files pre list: {}", .{err});
            return err;
        };
        var platform_files_post = std.array_list.Managed([]const u8).initCapacity(allocs.arena, 16) catch |err| {
            std.log.err("Failed to allocate platform files post list: {}", .{err});
            return err;
        };
        var target_abi: ?linker.TargetAbi = null;

        // Determine platform type from host library path to configure dependencies
        std.log.debug("Platform host library path: {s}", .{platform_paths.host_lib_path});

        // Check if path contains "int" and "platform" directories using cross-platform path handling
        const contains_int_platform = blk: {
            var has_int = false;
            var has_platform = false;
            var iter = std.fs.path.componentIterator(platform_paths.host_lib_path) catch break :blk false;
            while (iter.next()) |component| {
                if (std.mem.eql(u8, component.name, "int")) {
                    has_int = true;
                } else if (std.mem.eql(u8, component.name, "platform")) {
                    has_platform = true;
                }
            }
            break :blk has_int and has_platform;
        };

        if (contains_int_platform) {
            std.log.debug("Detected int platform - using musl static linking", .{});
            // Int platform: use musl static linking with target-specific libraries
            target_abi = .musl;
            if (builtin.target.os.tag == .linux) {
                // Use native target-specific libraries (x64musl for x64 hosts, etc.)
                const native_target = if (builtin.target.cpu.arch.isX86())
                    "x64musl"
                else if (builtin.target.cpu.arch == .aarch64)
                    "arm64musl"
                else
                    "x64musl"; // fallback

                const crt1_path = std.fmt.allocPrint(allocs.arena, "test/int/platform/targets/{s}/crt1.o", .{native_target}) catch |err| {
                    std.log.err("Failed to allocate crt1 path", .{});
                    return err;
                };
                const libc_path = std.fmt.allocPrint(allocs.arena, "test/int/platform/targets/{s}/libc.a", .{native_target}) catch |err| {
                    std.log.err("Failed to allocate libc path", .{});
                    return err;
                };

                platform_files_pre.append(crt1_path) catch |err| {
                    std.log.err("Failed to add musl crt1.o", .{});
                    return err;
                };
                platform_files_post.append(libc_path) catch |err| {
                    std.log.err("Failed to add musl libc.a", .{});
                    return err;
                };
            }
        } else {
            // Check if path contains "str" and "platform" directories using cross-platform path handling
            const contains_str_platform = blk: {
                var has_str = false;
                var has_platform = false;
                var iter = std.fs.path.componentIterator(platform_paths.host_lib_path) catch break :blk false;
                while (iter.next()) |component| {
                    if (std.mem.eql(u8, component.name, "str")) {
                        has_str = true;
                    } else if (std.mem.eql(u8, component.name, "platform")) {
                        has_platform = true;
                    }
                }
                break :blk has_str and has_platform;
            };

            if (contains_str_platform) {
                std.log.debug("Detected str platform - using musl static linking like int platform", .{});
                // Str platform: use musl static linking to match the embedded shim library ABI
                target_abi = .musl;
                if (builtin.target.os.tag == .linux) {
                    // Use the same musl approach as int platform
                    const native_target = if (builtin.target.cpu.arch.isX86())
                        "x64musl"
                    else if (builtin.target.cpu.arch == .aarch64)
                        "arm64musl"
                    else
                        "x64musl"; // fallback

                    const crt1_path = std.fmt.allocPrint(allocs.arena, "test/int/platform/targets/{s}/crt1.o", .{native_target}) catch |err| {
                        std.log.err("Failed to allocate crt1 path", .{});
                        return err;
                    };
                    const libc_path = std.fmt.allocPrint(allocs.arena, "test/int/platform/targets/{s}/libc.a", .{native_target}) catch |err| {
                        std.log.err("Failed to allocate libc path", .{});
                        return err;
                    };

                    platform_files_pre.append(crt1_path) catch |err| {
                        std.log.err("Failed to add musl crt1.o", .{});
                        return err;
                    };
                    platform_files_post.append(libc_path) catch |err| {
                        std.log.err("Failed to add musl libc.a", .{});
                        return err;
                    };
                }
            } else if (false) { // Disable the old str platform GNU logic for now
                std.log.debug("OLD str platform GNU logic (disabled)", .{});
                if (builtin.target.os.tag == .linux) {
                    // TEMPORARY SOLUTION: Auto-detecting CRT files and library paths (DISABLED)
                    //
                    // According to the platform design (see Platform modules and linking design.md),
                    // platform authors should explicitly provide all required CRT files (Scrt1.o, crti.o,
                    // crtn.o) in their platform's targets/ directory. For example:
                    //   targets/x64glibc/crti.o
                    //   targets/x64glibc/crtn.o
                    //   targets/x64musl/crti.o
                    //   targets/x64musl/crtn.o
                    //
                    // The platform module header would then specify these in the targets section:
                    //   shared_lib: {
                    //       x64glibc: ["crti.o", "host.o", app, "crtn.o"],
                    //       x64musl: ["crti.o", "host.o", app, "crtn.o"],
                    //   }
                    //
                    // Current implementation: We auto-detect system libc and use system CRT files as a
                    // convenience during platform development. This allows platform authors to develop
                    // and test without immediately vendoring architecture-specific CRT files.
                    //
                    // This auto-detection will be removed once platforms properly vendor their CRT files
                    // as specified in the design document.

                    const libc_finder = @import("libc_finder.zig");
                    if (libc_finder.findLibc(allocs.gpa)) |libc_info| {
                        defer {
                            var info = libc_info;
                            info.deinit();
                        }

                        // Use system CRT files from the detected lib directory
                        // TODO: Remove this once platforms provide their own CRT files
                        const scrt1_path = std.fmt.allocPrint(allocs.arena, "{s}/Scrt1.o", .{libc_info.lib_dir}) catch |err| {
                            std.log.err("Failed to allocate Scrt1.o path", .{});
                            return err;
                        };
                        const crti_path = std.fmt.allocPrint(allocs.arena, "{s}/crti.o", .{libc_info.lib_dir}) catch |err| {
                            std.log.err("Failed to allocate crti.o path", .{});
                            return err;
                        };
                        const crtn_path = std.fmt.allocPrint(allocs.arena, "{s}/crtn.o", .{libc_info.lib_dir}) catch |err| {
                            std.log.err("Failed to allocate crtn.o path", .{});
                            return err;
                        };

                        // Check if system CRT files exist, fall back to vendored ones if not (for x86_64 only)
                        if (std.fs.openFileAbsolute(scrt1_path, .{})) |file| {
                            file.close();
                            platform_files_pre.append(scrt1_path) catch |err| {
                                std.log.err("Failed to add system Scrt1.o", .{});
                                return err;
                            };
                        } else |_| {
                            if (builtin.target.cpu.arch == .x86_64) {
                                platform_files_pre.append("test/str/platform/vendored/gnu/Scrt1.o") catch |err| {
                                    std.log.err("Failed to add vendored Scrt1.o", .{});
                                    return err;
                                };
                            } else {
                                std.log.err("CRT file Scrt1.o not found at {s} and no vendored version for this architecture", .{scrt1_path});
                                return error.CrtFileNotFound;
                            }
                        }

                        if (std.fs.openFileAbsolute(crti_path, .{})) |file| {
                            file.close();
                            platform_files_pre.append(crti_path) catch |err| {
                                std.log.err("Failed to add system crti.o", .{});
                                return err;
                            };
                        } else |_| {
                            if (builtin.target.cpu.arch == .x86_64) {
                                platform_files_pre.append("test/str/platform/vendored/gnu/crti.o") catch |err| {
                                    std.log.err("Failed to add vendored crti.o", .{});
                                    return err;
                                };
                            } else {
                                std.log.err("CRT file crti.o not found at {s} and no vendored version for this architecture", .{crti_path});
                                return error.CrtFileNotFound;
                            }
                        }

                        if (std.fs.openFileAbsolute(crtn_path, .{})) |file| {
                            file.close();
                            platform_files_post.append(crtn_path) catch |err| {
                                std.log.err("Failed to add system crtn.o", .{});
                                return err;
                            };
                        } else |_| {
                            if (builtin.target.cpu.arch == .x86_64) {
                                platform_files_post.append("test/str/platform/vendored/gnu/crtn.o") catch |err| {
                                    std.log.err("Failed to add vendored crtn.o", .{});
                                    return err;
                                };
                            } else {
                                std.log.err("CRT file crtn.o not found at {s} and no vendored version for this architecture", .{crtn_path});
                                return error.CrtFileNotFound;
                            }
                        }

                        const lib_path = std.fmt.allocPrint(allocs.arena, "-L{s}", .{libc_info.lib_dir}) catch |err| {
                            std.log.err("Failed to allocate library path", .{});
                            return err;
                        };
                        extra_args.append(lib_path) catch |err| {
                            std.log.err("Failed to add library path", .{});
                            return err;
                        };
                    } else |_| {
                        // Fallback to vendored files for x86_64 or error for other architectures
                        if (builtin.target.cpu.arch == .x86_64) {
                            platform_files_pre.append("test/str/platform/vendored/gnu/Scrt1.o") catch |err| {
                                std.log.err("Failed to add gnu Scrt1.o", .{});
                                return err;
                            };
                            platform_files_pre.append("test/str/platform/vendored/gnu/crti.o") catch |err| {
                                std.log.err("Failed to add gnu crti.o", .{});
                                return err;
                            };
                            platform_files_post.append("test/str/platform/vendored/gnu/crtn.o") catch |err| {
                                std.log.err("Failed to add gnu crtn.o", .{});
                                return err;
                            };
                            extra_args.append("-L/usr/lib/x86_64-linux-gnu") catch |err| {
                                std.log.err("Failed to add library path", .{});
                                return err;
                            };
                        } else {
                            std.log.err("Cannot detect system libc for architecture {} and no vendored CRT files available", .{builtin.target.cpu.arch});
                            return error.LibcNotAvailable;
                        }
                    }
                    extra_args.append("-lc") catch |err| {
                        std.log.err("Failed to add libc", .{});
                        return err;
                    };
                }
            } else {
                std.log.debug("No platform-specific configuration found, using defaults", .{});
            }
        }

        std.log.debug("Final target_abi: {?}", .{target_abi});

        const link_config = linker.LinkConfig{
            .target_abi = target_abi,
            .output_path = exe_path,
            .object_files = object_files.items,
            .platform_files_pre = platform_files_pre.items,
            .platform_files_post = platform_files_post.items,
            .extra_args = extra_args.items,
            .can_exit_early = false,
            .disable_output = false,
        };

        linker.link(allocs, link_config) catch |err| switch (err) {
            linker.LinkError.LLVMNotAvailable => {
                std.log.err("LLD linker not available -- this is likely a test executable that was built without LLVM", .{});
                return err;
            },
            linker.LinkError.LinkFailed => {
                std.log.err("LLD linker failed to create executable", .{});
                return err;
            },
            else => {
                std.log.err("Failed to link executable: {}", .{err});
                return err;
            },
        };
    }

    // Set up shared memory with ModuleEnv
    std.log.debug("Setting up shared memory for Roc file: {s}", .{args.path});
    const shm_handle = setupSharedMemoryWithModuleEnv(allocs, args.path) catch |err| {
        std.log.err("Failed to set up shared memory with ModuleEnv: {}", .{err});
        return err;
    };
    std.log.debug("Shared memory setup complete, size: {} bytes", .{shm_handle.size});

    // Ensure we clean up shared memory resources on all exit paths
    defer {
        if (comptime is_windows) {
            _ = ipc.platform.windows.UnmapViewOfFile(shm_handle.ptr);
            _ = ipc.platform.windows.CloseHandle(@ptrCast(shm_handle.fd));
        } else {
            _ = posix.munmap(shm_handle.ptr, shm_handle.size);
            _ = c.close(shm_handle.fd);
        }
    }

    std.log.debug("Launching interpreter executable: {s}", .{exe_path});
    if (comptime is_windows) {
        // Windows: Use handle inheritance approach
        std.log.debug("Using Windows handle inheritance approach", .{});
        runWithWindowsHandleInheritance(allocs, exe_path, shm_handle) catch |err| {
            std.log.err("Failed to run with Windows handle inheritance: {}", .{err});
            return err;
        };
    } else {
        // POSIX: Use existing file descriptor inheritance approach
        std.log.debug("Using POSIX file descriptor inheritance approach", .{});
        runWithPosixFdInheritance(allocs, exe_path, shm_handle, &cache_manager) catch |err| {
            std.log.err("Failed to run with POSIX fd inheritance: {}", .{err});
            return err;
        };
    }
    std.log.debug("Interpreter execution completed", .{});
}

/// Run child process using Windows handle inheritance (idiomatic Windows approach)
fn runWithWindowsHandleInheritance(allocs: *Allocators, exe_path: []const u8, shm_handle: SharedMemoryHandle) !void {
    // Make the shared memory handle inheritable
    if (windows.SetHandleInformation(@ptrCast(shm_handle.fd), windows.HANDLE_FLAG_INHERIT, windows.HANDLE_FLAG_INHERIT) == 0) {
        std.log.err("Failed to set handle as inheritable", .{});
        return error.HandleInheritanceFailed;
    }

    // Convert paths to Windows wide strings
    const exe_path_w = try std.unicode.utf8ToUtf16LeAllocZ(allocs.arena, exe_path);

    const cwd = try std.fs.cwd().realpathAlloc(allocs.arena, ".");
    const cwd_w = try std.unicode.utf8ToUtf16LeAllocZ(allocs.arena, cwd);

    // Create command line with handle and size as arguments
    const handle_uint = @intFromPtr(shm_handle.fd);
    const cmd_line = try std.fmt.allocPrintSentinel(allocs.arena, "\"{s}\" {} {}", .{ exe_path, handle_uint, shm_handle.size }, 0);
    const cmd_line_w = try std.unicode.utf8ToUtf16LeAllocZ(allocs.arena, cmd_line);

    // Set up process creation structures
    var startup_info = std.mem.zeroes(windows.STARTUPINFOW);
    startup_info.cb = @sizeOf(windows.STARTUPINFOW);

    var process_info = std.mem.zeroes(windows.PROCESS_INFORMATION);

    // Create the child process with handle inheritance

    // Create the child process with handle inheritance enabled
    const success = windows.CreateProcessW(
        exe_path_w.ptr, // Application name
        cmd_line_w.ptr, // Command line (mutable)
        null, // Process attributes
        null, // Thread attributes
        1, // bInheritHandles = TRUE
        0, // Creation flags
        null, // Environment
        cwd_w.ptr, // Current directory
        &startup_info, // Startup info
        &process_info, // Process info
    );

    if (success == 0) {
        std.log.err("CreateProcessW failed", .{});
        return error.ProcessCreationFailed;
    }

    // Child process spawned successfully

    // Wait for the child process to complete
    std.log.debug("Waiting for child process to complete: {s}", .{exe_path});
    const wait_result = windows.WaitForSingleObject(process_info.hProcess, windows.INFINITE);
    if (wait_result != 0) { // WAIT_OBJECT_0 = 0
        std.log.err("WaitForSingleObject failed or timed out (result: {})", .{wait_result});
        // Clean up handles before returning
        _ = ipc.platform.windows.CloseHandle(process_info.hProcess);
        _ = ipc.platform.windows.CloseHandle(process_info.hThread);
        return error.ProcessWaitFailed;
    }

    // Get the exit code
    var exit_code: windows.DWORD = undefined;
    if (windows.GetExitCodeProcess(process_info.hProcess, &exit_code) == 0) {
        std.log.err("Failed to get exit code for child process", .{});
        // Clean up handles before returning
        _ = ipc.platform.windows.CloseHandle(process_info.hProcess);
        _ = ipc.platform.windows.CloseHandle(process_info.hThread);
        return error.ProcessExitCodeFailed;
    }

    // Clean up process handles
    _ = ipc.platform.windows.CloseHandle(process_info.hProcess);
    _ = ipc.platform.windows.CloseHandle(process_info.hThread);

    // Check exit code
    if (exit_code != 0) {
        std.log.err("Child process {s} exited with code: {}", .{ exe_path, exit_code });
        if (exit_code == 0xC0000005) { // STATUS_ACCESS_VIOLATION
            std.log.err("Child process crashed with access violation (segfault)", .{});
        } else if (exit_code >= 0xC0000000) { // NT status codes for exceptions
            std.log.err("Child process crashed with exception code: 0x{X}", .{exit_code});
        }
        return error.ProcessExitedWithError;
    }

    std.log.debug("Child process completed successfully", .{});
}

/// Run child process using POSIX file descriptor inheritance (existing approach for Unix)
fn runWithPosixFdInheritance(allocs: *Allocators, exe_path: []const u8, shm_handle: SharedMemoryHandle, cache_manager: *CacheManager) !void {
    // Get cache directory for temporary files
    const temp_cache_dir = cache_manager.config.getTempDir(allocs.arena) catch |err| {
        std.log.err("Failed to get temp cache directory: {}", .{err});
        return err;
    };

    // Ensure temp cache directory exists
    std.fs.cwd().makePath(temp_cache_dir) catch |err| switch (err) {
        error.PathAlreadyExists => {},
        else => {
            std.log.err("Failed to create temp cache directory: {}", .{err});
            return err;
        },
    };

    // Create temporary directory structure for fd communication
    std.log.debug("Creating temporary directory structure for fd communication", .{});
    const temp_exe_path = createTempDirStructure(allocs, exe_path, shm_handle, temp_cache_dir) catch |err| {
        std.log.err("Failed to create temp dir structure: {}", .{err});
        return err;
    };
    std.log.debug("Temporary executable created at: {s}", .{temp_exe_path});

    // Configure fd inheritance
    var flags = posix.fcntl(shm_handle.fd, posix.F_GETFD, 0);
    if (flags < 0) {
        std.log.err("Failed to get fd flags: {}", .{c._errno().*});
        return error.FdConfigFailed;
    }

    flags &= ~@as(c_int, posix.FD_CLOEXEC);

    if (posix.fcntl(shm_handle.fd, posix.F_SETFD, flags) < 0) {
        std.log.err("Failed to set fd flags: {}", .{c._errno().*});
        return error.FdConfigFailed;
    }

    // Run the interpreter as a child process from the temp directory
    var child = std.process.Child.init(&.{temp_exe_path}, allocs.gpa);
    child.cwd = std.fs.cwd().realpathAlloc(allocs.arena, ".") catch |err| {
        std.log.err("Failed to get current directory: {}", .{err});
        return err;
    };

    // Forward stdout and stderr
    child.stdout_behavior = .Inherit;
    child.stderr_behavior = .Inherit;

    // Spawn the child process
    std.log.debug("Spawning child process: {s}", .{temp_exe_path});
    std.log.debug("Child process working directory: {s}", .{child.cwd.?});
    child.spawn() catch |err| {
        std.log.err("Failed to spawn {s}: {}", .{ temp_exe_path, err });
        return err;
    };
    std.log.debug("Child process spawned successfully (PID: {})", .{child.id});

    // Wait for child to complete
    const term = child.wait() catch |err| {
        std.log.err("Failed waiting for child process: {}", .{err});
        return err;
    };

    // Check the termination status
    switch (term) {
        .Exited => |exit_code| {
            if (exit_code == 0) {
                std.log.debug("Child process completed successfully", .{});
            } else {
                std.log.err("Child process {s} exited with code: {}", .{ temp_exe_path, exit_code });
                return error.ProcessExitedWithError;
            }
        },
        .Signal => |signal| {
            std.log.err("Child process {s} killed by signal: {}", .{ temp_exe_path, signal });
            if (signal == 11) { // SIGSEGV
                std.log.err("Child process crashed with segmentation fault (SIGSEGV)", .{});
            } else if (signal == 6) { // SIGABRT
                std.log.err("Child process aborted (SIGABRT)", .{});
            } else if (signal == 9) { // SIGKILL
                std.log.err("Child process was killed (SIGKILL)", .{});
            }
            return error.ProcessKilledBySignal;
        },
        .Stopped => |signal| {
            std.log.err("Child process {s} stopped by signal: {}", .{ temp_exe_path, signal });
            return error.ProcessStopped;
        },
        .Unknown => |status| {
            std.log.err("Child process {s} terminated with unknown status: {}", .{ temp_exe_path, status });
            return error.ProcessUnknownTermination;
        },
    }
}

/// Handle for cross-platform shared memory operations.
/// Contains the file descriptor/handle, memory pointer, and size.
pub const SharedMemoryHandle = struct {
    fd: if (is_windows) *anyopaque else c_int,
    ptr: *anyopaque,
    size: usize,
};

/// Write data to shared memory for inter-process communication.
/// Creates a shared memory region and writes the data with a length prefix.
/// Returns a handle that can be used to access the shared memory.
pub fn writeToSharedMemory(data: []const u8) !SharedMemoryHandle {
    // Calculate total size needed: length + data
    const total_size = @sizeOf(usize) + data.len;

    if (comptime is_windows) {
        return writeToWindowsSharedMemory(data, total_size);
    } else {
        return writeToPosixSharedMemory(data, total_size);
    }
}

fn writeToWindowsSharedMemory(data: []const u8, total_size: usize) !SharedMemoryHandle {
    // Create anonymous shared memory object (no name for handle inheritance)
    const shm_handle = ipc.platform.windows.CreateFileMappingW(
        ipc.platform.windows.INVALID_HANDLE_VALUE,
        null,
        ipc.platform.windows.PAGE_READWRITE,
        0,
        @intCast(total_size),
        null, // Anonymous - no name needed for handle inheritance
    ) orelse {
        std.log.err("Failed to create shared memory mapping", .{});
        return error.SharedMemoryCreateFailed;
    };

    // Map the shared memory at a fixed address to avoid ASLR issues
    const mapped_ptr = ipc.platform.windows.MapViewOfFileEx(
        shm_handle,
        ipc.platform.windows.FILE_MAP_ALL_ACCESS,
        0,
        0,
        0,
        ipc.platform.SHARED_MEMORY_BASE_ADDR,
    ) orelse {
        _ = ipc.platform.windows.CloseHandle(shm_handle);
        return error.SharedMemoryMapFailed;
    };

    // Write length and data
    const length_ptr: *usize = @ptrCast(@alignCast(mapped_ptr));
    length_ptr.* = data.len;

    const data_ptr = @as([*]u8, @ptrCast(mapped_ptr)) + @sizeOf(usize);
    @memcpy(data_ptr[0..data.len], data);

    return SharedMemoryHandle{
        .fd = shm_handle,
        .ptr = mapped_ptr,
        .size = total_size,
    };
}

/// Set up shared memory with a compiled ModuleEnv from a Roc file.
/// This parses, canonicalizes, and type-checks the Roc file, with the resulting ModuleEnv
/// ending up in shared memory because all allocations were done into shared memory.
/// Stores all exported definitions for multi-entrypoint evaluation.
pub fn setupSharedMemoryWithModuleEnv(allocs: *Allocators, roc_file_path: []const u8) !SharedMemoryHandle {
    // Create shared memory with SharedMemoryAllocator
    const page_size = try SharedMemoryAllocator.getSystemPageSize();
    var shm = try SharedMemoryAllocator.create(SHARED_MEMORY_SIZE, page_size);
    // Don't defer deinit here - we need to keep the shared memory alive

    const shm_allocator = shm.allocator();

    // Create a properly aligned header structure
    const Header = struct {
        parent_base_addr: u64,
        entry_count: u32,
        _padding: u32, // Ensure 8-byte alignment
        def_indices_offset: u64,
        module_env_offset: u64,
    };

    const header_ptr = try shm_allocator.create(Header);

    // Store the base address of the shared memory mapping (for ASLR-safe relocation)
    // The child will calculate the offset from its own base address
    const shm_base_addr = @intFromPtr(shm.base_ptr);
    header_ptr.parent_base_addr = shm_base_addr;

    // Allocate the ModuleEnv right after the header for predictable layout
    const env_ptr = try shm_allocator.create(ModuleEnv);
    const module_env_offset = @intFromPtr(env_ptr) - @intFromPtr(shm.base_ptr);
    header_ptr.module_env_offset = module_env_offset;

    // Read the actual Roc file
    const roc_file = std.fs.cwd().openFile(roc_file_path, .{}) catch |err| {
        std.log.err("Failed to open Roc file '{s}': {}", .{ roc_file_path, err });
        return error.FileNotFound;
    };
    defer roc_file.close();

    // Read the entire file into shared memory
    const file_size = try roc_file.getEndPos();
    const source = try shm_allocator.alloc(u8, @intCast(file_size));
    _ = try roc_file.read(source);

    // Extract module name from the file path
    const basename = std.fs.path.basename(roc_file_path);
    const module_name = try shm_allocator.dupe(u8, basename);

    // Load builtin modules (Bool, Result, Str) for canonicalization and type checking
    var builtin_modules = try eval.BuiltinModules.init(allocs.gpa);
    defer builtin_modules.deinit();

    // Create arena allocator for scratch memory
    var arena = std.heap.ArenaAllocator.init(shm_allocator);
    defer arena.deinit();

    var env = try ModuleEnv.init(shm_allocator, source);
    env.common.source = source;
    env.module_name = module_name;
    try env.common.calcLineStarts(shm_allocator);

    // Parse the source code as a full module
    var parse_ast = try parse.parse(&env.common, allocs.gpa);

    // Empty scratch space (required before canonicalization)
    parse_ast.store.emptyScratch();

    // Initialize CIR fields in ModuleEnv
    try env.initCIRFields(shm_allocator, module_name);
    const common_idents: Check.CommonIdents = .{
        .module_name = try env.insertIdent(base.Ident.for_text("test")),
        .list = try env.insertIdent(base.Ident.for_text("List")),
        .box = try env.insertIdent(base.Ident.for_text("Box")),
        .bool_stmt = builtin_modules.builtin_indices.bool_type,
        .result_stmt = builtin_modules.builtin_indices.result_type,
        .builtin_module = builtin_modules.builtin_module.env,
    };

    // Create module_envs map for auto-importing builtin types
    var module_envs_map = std.AutoHashMap(base.Ident.Idx, Can.AutoImportedType).init(allocs.gpa);
    defer module_envs_map.deinit();

    // Populate module_envs with Bool, Result, Dict, Set using shared function
    // This ensures production and tests use identical logic
    try Can.populateModuleEnvs(
        &module_envs_map,
        &env,
        builtin_modules.builtin_module.env,
        builtin_modules.builtin_indices,
    );

    // Create canonicalizer with module_envs
    var canonicalizer = try Can.init(&env, &parse_ast, &module_envs_map);

    // Canonicalize the entire module
    try canonicalizer.canonicalizeFile();
    try canonicalizer.validateForExecution();

    // Validation check - ensure exports were populated during canonicalization
    if (env.exports.span.len == 0) {
        std.log.err("No exported definitions found after canonicalization", .{});
        return error.NoMainFunction;
    }

    // Get the exported definitions from the canonicalization process
    const exports_slice = env.store.sliceDefs(env.exports);

    // Store entry count based on exports
    header_ptr.entry_count = @intCast(exports_slice.len);

    // Allocate space for exported def indices array
    const def_indices_ptr = try shm_allocator.alloc(u32, exports_slice.len);

    // Store the def_indices location in the header
    const def_indices_location = @intFromPtr(def_indices_ptr.ptr) - @intFromPtr(shm.base_ptr);
    header_ptr.def_indices_offset = def_indices_location;

    // Store definition index for each exported function
    for (exports_slice, 0..) |def_idx, i| {
        def_indices_ptr[i] = @intFromEnum(def_idx);
    }

    // Type check the module - pass the single Builtin module as the only imported module
    const imported_envs = [_]*const can.ModuleEnv{builtin_modules.builtin_module.env};
    var checker = try Check.init(shm_allocator, &env.types, &env, &imported_envs, &module_envs_map, &env.store.regions, common_idents);
    try checker.checkFile();

    // Copy the ModuleEnv to the allocated space
    env_ptr.* = env;

    // Clean up the canonicalizer and parsing structures
    canonicalizer.deinit();

    // Clean up parse_ast since it was allocated with gpa, not shared memory
    parse_ast.deinit(allocs.gpa);

    // Clean up checker since it was allocated with shared memory, but we need to clean up its gpa allocations
    checker.deinit();

    // Update the header with used size
    shm.updateHeader();

    // Return the shared memory handle from SharedMemoryAllocator
    // This ensures we use the SAME shared memory region for both processes
    return SharedMemoryHandle{
        .fd = shm.handle,
        .ptr = shm.base_ptr,
        .size = shm.getUsedSize(),
    };
}

fn writeToPosixSharedMemory(data: []const u8, total_size: usize) !SharedMemoryHandle {
    const shm_name = "/ROC_FILE_TO_INTERPRET";

    // Unlink any existing shared memory object first
    _ = posix.shm_unlink(shm_name);

    // Create shared memory object
    const shm_fd = posix.shm_open(shm_name, 0x0002 | 0x0200, 0o666); // O_RDWR | O_CREAT
    if (shm_fd < 0) {
        return error.SharedMemoryCreateFailed;
    }

    // Set the size of the shared memory object
    if (c.ftruncate(shm_fd, @intCast(total_size)) != 0) {
        _ = c.close(shm_fd);
        return error.SharedMemoryTruncateFailed;
    }

    // Map the shared memory
    const mapped_ptr = posix.mmap(
        null,
        total_size,
        0x01 | 0x02, // PROT_READ | PROT_WRITE
        0x0001, // MAP_SHARED
        shm_fd,
        0,
    ) orelse {
        _ = c.close(shm_fd);
        return error.SharedMemoryMapFailed;
    };
    const mapped_memory = @as([*]u8, @ptrCast(mapped_ptr))[0..total_size];

    // Write length at the beginning
    const length_ptr: *align(1) usize = @ptrCast(mapped_memory.ptr);
    length_ptr.* = data.len;

    // Write data after the length
    const data_ptr = mapped_memory.ptr + @sizeOf(usize);
    @memcpy(data_ptr[0..data.len], data);

    return SharedMemoryHandle{
        .fd = shm_fd,
        .ptr = mapped_ptr,
        .size = total_size,
    };
}

/// Platform resolution result containing both host library and platform source paths
pub const PlatformPaths = struct {
    host_lib_path: []const u8,
    platform_source_path: ?[]const u8, // Optional - may not exist for some platforms
};

/// Resolve platform specification from a Roc file to find both host library and platform source.
/// Returns PlatformPaths with arena-allocated paths (no need to free).
pub fn resolvePlatformPaths(allocs: *Allocators, roc_file_path: []const u8) (std.mem.Allocator.Error || error{ NoPlatformFound, PlatformNotSupported })!PlatformPaths {
    // Read the Roc file to parse the app header
    const roc_file = std.fs.cwd().openFile(roc_file_path, .{}) catch |err| switch (err) {
        error.FileNotFound => return error.NoPlatformFound,
        else => return error.NoPlatformFound, // Treat all file errors as no platform found
    };
    defer roc_file.close();

    const file_size = roc_file.getEndPos() catch return error.NoPlatformFound;
    const source = allocs.gpa.alloc(u8, @intCast(file_size)) catch return error.OutOfMemory;
    defer allocs.gpa.free(source);
    _ = roc_file.read(source) catch return error.NoPlatformFound;

    // Parse the source to find the app header
    // Look for "app" followed by platform specification
    var lines = std.mem.splitScalar(u8, source, '\n');
    while (lines.next()) |line| {
        const trimmed = std.mem.trim(u8, line, " \t\r");

        // Check if this is an app header line
        if (std.mem.startsWith(u8, trimmed, "app")) {
            // Look for platform specification after "platform"
            if (std.mem.indexOf(u8, trimmed, "platform")) |platform_start| {
                const after_platform = trimmed[platform_start + "platform".len ..];

                // Find the platform name/URL in quotes
                if (std.mem.indexOf(u8, after_platform, "\"")) |quote_start| {
                    const after_quote = after_platform[quote_start + 1 ..];
                    if (std.mem.indexOf(u8, after_quote, "\"")) |quote_end| {
                        const platform_spec = after_quote[0..quote_end];

                        // If it's a relative path, resolve it relative to the app directory
                        if (std.mem.startsWith(u8, platform_spec, "./") or std.mem.startsWith(u8, platform_spec, "../")) {
                            const app_dir = std.fs.path.dirname(roc_file_path) orelse ".";
                            const platform_path = try std.fs.path.join(allocs.arena, &.{ app_dir, platform_spec });

                            // Look for host library near the platform file
                            const platform_dir = std.fs.path.dirname(platform_path) orelse ".";
                            const host_filename = if (comptime builtin.target.os.tag == .windows) "host.lib" else "libhost.a";
                            const host_path = try std.fs.path.join(allocs.arena, &.{ platform_dir, host_filename });

                            std.fs.cwd().access(host_path, .{}) catch {
                                return error.PlatformNotSupported;
                            };

                            // Try to find platform source file (commonly main.roc but could be anything)
                            const platform_source_path = blk: {
                                // First try the exact path if it's a .roc file
                                if (std.mem.endsWith(u8, platform_path, ".roc")) {
                                    std.fs.cwd().access(platform_path, .{}) catch break :blk null;
                                    break :blk platform_path;
                                }

                                // Try common platform source names in the platform directory
                                const common_names = [_][]const u8{ "main.roc", "platform.roc", "Platform.roc" };
                                for (common_names) |name| {
                                    const source_path = try std.fs.path.join(allocs.arena, &.{ platform_dir, name });
                                    std.fs.cwd().access(source_path, .{}) catch continue;
                                    break :blk source_path;
                                }
                                break :blk null;
                            };

                            return PlatformPaths{
                                .host_lib_path = host_path,
                                .platform_source_path = platform_source_path,
                            };
                        }

                        // Try to resolve platform to a local host library and source
                        const app_dir = std.fs.path.dirname(roc_file_path) orelse ".";
                        return resolvePlatformSpecToPaths(allocs, platform_spec, app_dir);
                    }
                }
            }
        }
    }

    return error.NoPlatformFound;
}

/// Extract platform specification from app file header using simple string parsing
///
/// TODO use this information from BuildEnv once we have the parser/can/typechcking setup
/// for multiple modules, and we have this information available. This is just a temporary hack
/// for testing now.
fn extractPlatformSpecFromApp(allocs: *Allocators, app_file_path: []const u8) ![]const u8 {
    // Read the app file
    const source = std.fs.cwd().readFileAlloc(allocs.gpa, app_file_path, std.math.maxInt(usize)) catch return error.FileNotFound;
    defer allocs.gpa.free(source);

    // Simple string parsing to find platform specification
    // Look for pattern: platform "..." or platform ".../..."
    var lines = std.mem.splitScalar(u8, source, '\n');
    while (lines.next()) |line| {
        const trimmed = std.mem.trim(u8, line, " \t\r\n");
        if (std.mem.startsWith(u8, trimmed, "app ")) {
            // Look for pf: platform "..." pattern
            if (std.mem.indexOf(u8, trimmed, "pf: platform \"")) |start_idx| {
                const after_quote = start_idx + 14; // length of "pf: platform \""
                if (std.mem.indexOfScalarPos(u8, trimmed, after_quote, '"')) |end_idx| {
                    const platform_path = trimmed[after_quote..end_idx];
                    return try allocs.arena.dupe(u8, platform_path);
                }
            }
            // Also try alternative format: platform "..."
            if (std.mem.indexOf(u8, trimmed, "platform \"")) |start_idx| {
                const quote_start = start_idx + 10; // length of "platform \""
                if (std.mem.indexOfScalarPos(u8, trimmed, quote_start, '"')) |end_idx| {
                    const platform_path = trimmed[quote_start..end_idx];
                    return try allocs.arena.dupe(u8, platform_path);
                }
            }
        }
    }

    return error.NotAppFile;
}

/// Resolve a platform specification to both host library and platform source paths
fn resolvePlatformSpecToPaths(allocs: *Allocators, platform_spec: []const u8, base_dir: []const u8) (std.mem.Allocator.Error || error{PlatformNotSupported})!PlatformPaths {

    // Check for common platform names and map them to host libraries
    if (std.mem.eql(u8, platform_spec, "cli")) {
        // Try to find CLI platform host library
        const cli_host_paths = if (comptime builtin.target.os.tag == .windows)
            [_][]const u8{
                "zig-out/lib/platform_host_cli.lib",
                "platform/cli/host.lib",
                "platforms/cli/host.lib",
            }
        else
            [_][]const u8{
                "zig-out/lib/libplatform_host_cli.a",
                "platform/cli/host.a",
                "platforms/cli/host.a",
            };

        const cli_source_paths = [_][]const u8{
            "platform/cli/platform.roc",
            "platforms/cli/platform.roc",
        };

        for (cli_host_paths) |host_path| {
            std.fs.cwd().access(host_path, .{}) catch continue;

            // Found host library, now try to find platform source
            var platform_source_path: ?[]const u8 = null;
            for (cli_source_paths) |source_path| {
                std.fs.cwd().access(source_path, .{}) catch continue;
                platform_source_path = try allocs.arena.dupe(u8, source_path);
                break;
            }

            return PlatformPaths{
                .host_lib_path = try allocs.arena.dupe(u8, host_path),
                .platform_source_path = platform_source_path,
            };
        }
    } else if (std.mem.eql(u8, platform_spec, "basic-cli")) {
        // Try to find basic-cli platform host library
        const basic_cli_host_paths = if (comptime builtin.target.os.tag == .windows)
            [_][]const u8{
                "zig-out/lib/platform_host_basic_cli.lib",
                "platform/basic-cli/host.lib",
                "platforms/basic-cli/host.lib",
            }
        else
            [_][]const u8{
                "zig-out/lib/libplatform_host_basic_cli.a",
                "platform/basic-cli/host.a",
                "platforms/basic-cli/host.a",
            };

        const basic_cli_source_paths = [_][]const u8{
            "platform/basic-cli/platform.roc",
            "platforms/basic-cli/platform.roc",
        };

        for (basic_cli_host_paths) |host_path| {
            std.fs.cwd().access(host_path, .{}) catch continue;

            // Found host library, now try to find platform source
            var platform_source_path: ?[]const u8 = null;
            for (basic_cli_source_paths) |source_path| {
                std.fs.cwd().access(source_path, .{}) catch continue;
                platform_source_path = try allocs.arena.dupe(u8, source_path);
                break;
            }

            return PlatformPaths{
                .host_lib_path = try allocs.arena.dupe(u8, host_path),
                .platform_source_path = platform_source_path,
            };
        }
    } else if (std.mem.startsWith(u8, platform_spec, "http")) {
        // This is a URL - for production, would download and resolve
        // For now, return not supported
        return error.PlatformNotSupported;
    }

    // Try to interpret as a file path (resolve relative to base_dir)
    const resolved_path = if (std.fs.path.isAbsolute(platform_spec))
        try allocs.arena.dupe(u8, platform_spec)
    else
        try std.fs.path.join(allocs.arena, &.{ base_dir, platform_spec });

    std.fs.cwd().access(resolved_path, .{}) catch {
        return error.PlatformNotSupported;
    };

    // For file paths, we need to determine if it's a host library or platform source
    // Host libraries typically have .a/.lib extensions, platform sources have .roc extension
    if (std.mem.endsWith(u8, resolved_path, ".roc")) {
        // This is a platform source file - look for host library near it
        const platform_dir = std.fs.path.dirname(resolved_path) orelse ".";
        const host_filename = if (comptime builtin.target.os.tag == .windows) "host.lib" else "libhost.a";
        const host_path = try std.fs.path.join(allocs.arena, &.{ platform_dir, host_filename });

        std.fs.cwd().access(host_path, .{}) catch {
            return error.PlatformNotSupported;
        };

        return PlatformPaths{
            .host_lib_path = try allocs.arena.dupe(u8, host_path),
            .platform_source_path = try allocs.arena.dupe(u8, resolved_path),
        };
    } else {
        // Assume it's a host library file
        return PlatformPaths{
            .host_lib_path = try allocs.arena.dupe(u8, resolved_path),
            .platform_source_path = null,
        };
    }
}

/// Extract all entrypoint names from platform header provides record into ArrayList
/// TODO: Replace this with proper BuildEnv solution in the future
fn extractEntrypointsFromPlatform(allocs: *Allocators, roc_file_path: []const u8, entrypoints: *std.array_list.Managed([]const u8)) !void {
    // Read the Roc file
    const source = std.fs.cwd().readFileAlloc(allocs.gpa, roc_file_path, std.math.maxInt(usize)) catch return error.NoPlatformFound;
    defer allocs.gpa.free(source);

    // Extract module name from the file path
    const basename = std.fs.path.basename(roc_file_path);
    const module_name = try allocs.arena.dupe(u8, basename);

    // Create ModuleEnv
    var env = ModuleEnv.init(allocs.gpa, source) catch return error.ParseFailed;
    defer env.deinit();

    env.common.source = source;
    env.module_name = module_name;
    try env.common.calcLineStarts(allocs.gpa);

    // Parse the source code as a full module
    var parse_ast = parse.parse(&env.common, allocs.gpa) catch return error.ParseFailed;
    defer parse_ast.deinit(allocs.gpa);

    // Look for platform header in the AST
    const file_node = parse_ast.store.getFile();
    const header = parse_ast.store.getHeader(file_node.header);

    // Check if this is a platform file with a platform header
    switch (header) {
        .platform => |platform_header| {
            // Get the provides collection and its record fields
            const provides_coll = parse_ast.store.getCollection(platform_header.provides);
            const provides_fields = parse_ast.store.recordFieldSlice(.{ .span = provides_coll.span });

            // Extract all field names as entrypoints
            for (provides_fields) |field_idx| {
                const field = parse_ast.store.getRecordField(field_idx);
                const field_name = parse_ast.resolve(field.name);
                try entrypoints.append(try allocs.arena.dupe(u8, field_name));
            }

            if (provides_fields.len == 0) {
                return error.NoEntrypointFound;
            }
        },
        else => {
            return error.NotPlatformFile;
        },
    }
}

/// Extract the embedded roc_shim library to the specified path
/// This library contains the shim code that runs in child processes to read ModuleEnv from shared memory
pub fn extractReadRocFilePathShimLibrary(allocs: *Allocators, output_path: []const u8) !void {
    _ = allocs; // unused but kept for consistency

    if (builtin.is_test) {
        // In test mode, create an empty file to avoid embedding issues
        const shim_file = try std.fs.cwd().createFile(output_path, .{});
        defer shim_file.close();
        return;
    }

    // Write the embedded shim library to the output path
    const shim_file = try std.fs.cwd().createFile(output_path, .{});
    defer shim_file.close();

    try shim_file.writeAll(roc_interpreter_shim_lib);
}

/// Format a bundle path validation reason into a user-friendly error message
fn formatBundlePathValidationReason(reason: bundle.PathValidationReason) []const u8 {
    return switch (reason) {
        .empty_path => "Path cannot be empty",
        .path_too_long => "Path exceeds maximum length of 255 characters",
        .windows_reserved_char => |char| switch (char) {
            0 => "Path contains NUL byte (\\0)",
            ':' => "Path contains colon (:) which is reserved on Windows",
            '*' => "Path contains asterisk (*) which is a wildcard on Windows",
            '?' => "Path contains question mark (?) which is a wildcard on Windows",
            '"' => "Path contains quote (\") which is reserved on Windows",
            '<' => "Path contains less-than (<) which is reserved on Windows",
            '>' => "Path contains greater-than (>) which is reserved on Windows",
            '|' => "Path contains pipe (|) which is reserved on Windows",
            '\\' => "Path contains backslash (\\). Use forward slashes (/) for all paths",
            else => "Path contains reserved character",
        },
        .absolute_path => "Absolute paths are not allowed",
        .path_traversal => "Path traversal (..) is not allowed",
        .current_directory_reference => "Current directory reference (.) is not allowed",
        .contained_backslash_on_unix => "Path contains a backslash, which is a directory separator on Windows.",
        .windows_reserved_name => "Path contains Windows reserved device name (CON, PRN, AUX, NUL, COM1-9, LPT1-9)",
        .component_ends_with_space => "Path components cannot end with space",
        .component_ends_with_period => "Path components cannot end with period",
    };
}

/// Format an unbundle path validation reason into a user-friendly error message
fn formatUnbundlePathValidationReason(reason: unbundle.PathValidationReason) []const u8 {
    return switch (reason) {
        .empty_path => "Path cannot be empty",
        .path_too_long => "Path exceeds maximum length of 255 characters",
        .windows_reserved_char => |char| switch (char) {
            0 => "Path contains NUL byte (\\0)",
            ':' => "Path contains colon (:) which is reserved on Windows",
            '*' => "Path contains asterisk (*) which is a wildcard on Windows",
            '?' => "Path contains question mark (?) which is a wildcard on Windows",
            '"' => "Path contains quote (\") which is reserved on Windows",
            '<' => "Path contains less-than (<) which is reserved on Windows",
            '>' => "Path contains greater-than (>) which is reserved on Windows",
            '|' => "Path contains pipe (|) which is reserved on Windows",
            '\\' => "Path contains backslash (\\). Use forward slashes (/) for all paths",
            else => "Path contains reserved character",
        },
        .absolute_path => "Absolute paths are not allowed",
        .path_traversal => "Path traversal (..) is not allowed",
        .current_directory_reference => "Current directory reference (.) is not allowed",
        .contained_backslash_on_unix => "Path contains a backslash, which is a directory separator on Windows.",
        .windows_reserved_name => "Path contains Windows reserved device name (CON, PRN, AUX, NUL, COM1-9, LPT1-9)",
        .component_ends_with_space => "Path components cannot end with space",
        .component_ends_with_period => "Path components cannot end with period",
    };
}

/// Bundles a roc package and its dependencies into a compressed tar archive
pub fn rocBundle(allocs: *Allocators, args: cli_args.BundleArgs) !void {
    const stdout = stdoutWriter();
    const stderr = stderrWriter();

    // Start timing
    const start_time = std.time.nanoTimestamp();

    // Get current working directory
    const cwd = std.fs.cwd();

    // Determine output directory
    var output_dir = if (args.output_dir) |dir|
        try cwd.openDir(dir, .{})
    else
        cwd;
    defer if (args.output_dir != null) output_dir.close();

    // Create a temporary directory for the output file
    var tmp_dir = try std.fs.cwd().makeOpenPath(".roc_bundle_tmp", .{});
    defer {
        tmp_dir.close();
        std.fs.cwd().deleteTree(".roc_bundle_tmp") catch {};
    }

    // Collect all files to bundle
    var file_paths = std.ArrayList([]const u8).empty;
    defer file_paths.deinit(allocs.arena);

    var uncompressed_size: u64 = 0;

    // If no paths provided, default to "main.roc"
    const paths_to_use = if (args.paths.len == 0) &[_][]const u8{"main.roc"} else args.paths;

    // Remember the first path from CLI args (before sorting)
    const first_cli_path = paths_to_use[0];

    // Check that all files exist and collect their sizes
    for (paths_to_use) |path| {
        const file = cwd.openFile(path, .{}) catch |err| {
            try stderr.print("Error: Could not open file '{s}': {}\n", .{ path, err });
            return err;
        };
        defer file.close();

        const stat = try file.stat();
        uncompressed_size += stat.size;

        try file_paths.append(allocs.arena, path);
    }

    // Sort and deduplicate paths
    std.mem.sort([]const u8, file_paths.items, {}, struct {
        fn lessThan(_: void, a: []const u8, b: []const u8) bool {
            return std.mem.order(u8, a, b) == .lt;
        }
    }.lessThan);

    // Remove duplicates by keeping only unique consecutive elements
    var unique_count: usize = 0;
    for (file_paths.items, 0..) |path, i| {
        if (i == 0 or !std.mem.eql(u8, path, file_paths.items[i - 1])) {
            file_paths.items[unique_count] = path;
            unique_count += 1;
        }
    }
    file_paths.items.len = unique_count;

    // If we have more than one file, ensure the first CLI arg stays first
    if (file_paths.items.len > 1) {
        // Find the first CLI path in the sorted array
        var found_index: ?usize = null;
        for (file_paths.items, 0..) |path, i| {
            if (std.mem.eql(u8, path, first_cli_path)) {
                found_index = i;
                break;
            }
        }

        // Swap the found item with the first position if needed
        if (found_index) |idx| {
            if (idx != 0) {
                const temp = file_paths.items[0];
                file_paths.items[0] = file_paths.items[idx];
                file_paths.items[idx] = temp;
            }
        }
    }

    // Create temporary output file
    const temp_filename = "temp_bundle.tar.zst";
    const temp_file = try tmp_dir.createFile(temp_filename, .{});
    defer temp_file.close();

    // Create file path iterator
    const FilePathIterator = struct {
        paths: []const []const u8,
        index: usize = 0,

        pub fn next(self: *@This()) !?[]const u8 {
            if (self.index >= self.paths.len) return null;
            const path = self.paths[self.index];
            self.index += 1;
            return path;
        }
    };

    var iter = FilePathIterator{ .paths = file_paths.items };

    // Bundle the files
    var allocator_copy = allocs.arena;
    var error_ctx: bundle.ErrorContext = undefined;
    var temp_writer_buffer: [4096]u8 = undefined;
    var temp_writer = temp_file.writer(&temp_writer_buffer);
    const final_filename = bundle.bundleFiles(
        &iter,
        @intCast(args.compression_level),
        &allocator_copy,
        &temp_writer.interface,
        cwd,
        null, // path_prefix parameter - null means no stripping
        &error_ctx,
    ) catch |err| {
        if (err == error.InvalidPath) {
            try stderr.print("Error: Invalid file path - {s}\n", .{formatBundlePathValidationReason(error_ctx.reason)});
            try stderr.print("Path: {s}\n", .{error_ctx.path});
        }
        return err;
    };
    // No need to free when using arena allocator

    try temp_writer.interface.flush();

    // Get the compressed file size
    const compressed_stat = try temp_file.stat();
    const compressed_size = compressed_stat.size;

    // Move the temp file to the final location
    try std.fs.rename(tmp_dir, temp_filename, output_dir, final_filename);

    // Calculate elapsed time
    const end_time = std.time.nanoTimestamp();
    const elapsed_ns = @as(u64, @intCast(end_time - start_time));
    const elapsed_ms = elapsed_ns / 1_000_000;

    // Calculate relative path for display
    const display_path = if (args.output_dir == null)
        final_filename
    else
        try std.fs.path.join(allocs.arena, &.{ args.output_dir.?, final_filename });
    // No need to free when using arena allocator

    // Print results
    try stdout.print("Created: {s}\n", .{display_path});
    try stdout.print("Compressed size: {} bytes\n", .{compressed_size});
    try stdout.print("Uncompressed size: {} bytes\n", .{uncompressed_size});
    try stdout.print("Compression ratio: {d:.2}:1\n", .{@as(f64, @floatFromInt(uncompressed_size)) / @as(f64, @floatFromInt(compressed_size))});
    try stdout.print("Time: {} ms\n", .{elapsed_ms});
}

fn rocUnbundle(allocs: *Allocators, args: cli_args.UnbundleArgs) !void {
    const stdout = stdoutWriter();
    const stderr = stderrWriter();
    const cwd = std.fs.cwd();

    var had_errors = false;

    for (args.paths) |archive_path| {
        // Extract directory name from archive filename
        const basename = std.fs.path.basename(archive_path);
        var dir_name: []const u8 = undefined;

        if (std.mem.endsWith(u8, basename, ".tar.zst")) {
            dir_name = basename[0 .. basename.len - 8];
        } else {
            try stderr.print("Error: {s} is not a .tar.zst file\n", .{archive_path});
            had_errors = true;
            continue;
        }

        // Check if directory already exists
        cwd.access(dir_name, .{}) catch |err| switch (err) {
            error.FileNotFound => {
                // Good, directory doesn't exist
            },
            else => return err,
        };

        if (cwd.openDir(dir_name, .{})) |_| {
            try stderr.print("Error: Directory {s} already exists\n", .{dir_name});
            had_errors = true;
            continue;
        } else |_| {
            // Directory doesn't exist, proceed
        }

        // Create the output directory
        var output_dir = try cwd.makeOpenPath(dir_name, .{});
        defer output_dir.close();

        // Open the archive file
        const archive_file = cwd.openFile(archive_path, .{}) catch |err| {
            try stderr.print("Error opening {s}: {s}\n", .{ archive_path, @errorName(err) });
            had_errors = true;
            continue;
        };
        defer archive_file.close();

        // Unbundle the archive
        var error_ctx: unbundle.ErrorContext = undefined;
        var archive_reader_buffer: [4096]u8 = undefined;
        var archive_reader = archive_file.reader(&archive_reader_buffer);
        unbundle.unbundleFiles(
            allocs.gpa,
            &archive_reader.interface,
            output_dir,
            basename,
            &error_ctx,
        ) catch |err| {
            switch (err) {
                error.HashMismatch => {
                    try stderr.print("Error: Hash mismatch for {s} - file may be corrupted\n", .{archive_path});
                    had_errors = true;
                },
                error.InvalidFilename => {
                    try stderr.print("Error: Invalid filename format for {s}\n", .{archive_path});
                    had_errors = true;
                },
                error.InvalidPath => {
                    try stderr.print("Error: Invalid path in archive - {s}\n", .{formatUnbundlePathValidationReason(error_ctx.reason)});
                    try stderr.print("Path: {s}\n", .{error_ctx.path});
                    try stderr.print("Archive: {s}\n", .{archive_path});
                    had_errors = true;
                },
                else => {
                    try stderr.print("Error unbundling {s}: {s}\n", .{ archive_path, @errorName(err) });
                    had_errors = true;
                },
            }
            continue; // Skip success message on error
        };

        try stdout.print("Extracted: {s}\n", .{dir_name});
    }

    if (had_errors) {
        return error.UnbundleFailed;
    }
}

fn rocBuild(allocs: *Allocators, args: cli_args.BuildArgs) !void {
    // Handle the --z-bench-tokenize flag
    if (args.z_bench_tokenize) |file_path| {
        try benchTokenizer(allocs.gpa, file_path);
        return;
    }

    // Handle the --z-bench-parse flag
    if (args.z_bench_parse) |directory_path| {
        try benchParse(allocs.gpa, directory_path);
        return;
    }

    // Import needed modules
    const target_mod = @import("target.zig");
    const app_stub = @import("app_stub.zig");
    const cross_compilation = @import("cross_compilation.zig");

    std.log.info("Building {s} for cross-compilation", .{args.path});

    // Detect host target
    const host_target = cross_compilation.detectHostTarget();
    std.log.info("Host: {} ({s})", .{ host_target, host_target.toTriple() });

    // Parse target if provided, otherwise use native with musl preference
    const target = if (args.target) |target_str| blk: {
        break :blk target_mod.RocTarget.fromString(target_str) orelse {
            std.log.err("Invalid target: {s}", .{target_str});
            std.log.err("Valid targets: x64musl, x64glibc, arm64musl, arm64glibc, etc.", .{});
            return error.InvalidTarget;
        };
    } else target_mod.RocTarget.detectNative();

    std.log.info("Target: {} ({s})", .{ target, target.toTriple() });

    // Validate cross-compilation support
    const cross_validation = cross_compilation.validateCrossCompilation(host_target, target);
    switch (cross_validation) {
        .supported => {
            std.log.info("Cross-compilation from {s} to {s} is supported", .{ @tagName(host_target), @tagName(target) });
        },
        .unsupported_host_target, .unsupported_cross_compilation, .missing_toolchain => {
            const stderr = stderrWriter();
            try cross_compilation.printCrossCompilationError(stderr, cross_validation);
            return error.UnsupportedCrossCompilation;
        },
    }

    // Only support int test platform for cross-compilation
    // Check if path contains "int" directory using cross-platform path handling
    const path_contains_int = blk: {
        var iter = std.fs.path.componentIterator(args.path) catch break :blk false;
        while (iter.next()) |component| {
            if (std.mem.eql(u8, component.name, "int")) {
                break :blk true;
            }
        }
        break :blk false;
    };

    const platform_type = if (path_contains_int)
        "int"
    else {
        std.log.err("roc build cross-compilation currently only supports the int test platform", .{});
        std.log.err("Your app path: {s}", .{args.path});
        std.log.err("For str platform and other platforms, please use regular 'roc' command", .{});
        return error.UnsupportedPlatform;
    };

    std.log.info("Detected platform type: {s}", .{platform_type});

    // Get platform directory path
    const platform_dir = if (std.mem.eql(u8, platform_type, "int"))
        try std.fs.path.join(allocs.arena, &.{ "test", "int", "platform" })
    else
        try std.fs.path.join(allocs.arena, &.{ "test", "str", "platform" });

    // Check that platform exists
    std.fs.cwd().access(platform_dir, .{}) catch |err| {
        std.log.err("Platform directory not found: {s} ({})", .{ platform_dir, err });
        return err;
    };

    // Get target-specific host library path
    // Use target OS to determine library filename, not host OS
    const host_lib_filename = if (target.toOsTag() == .windows) "host.lib" else "libhost.a";
    const host_lib_path = blk: {
        // Try target-specific host library first
        const target_specific_path = try std.fs.path.join(allocs.arena, &.{ platform_dir, "targets", @tagName(target), host_lib_filename });
        std.fs.cwd().access(target_specific_path, .{}) catch {
            // Fallback to generic host library
            std.log.warn("Target-specific host library not found, falling back to generic: {s}", .{target_specific_path});
            break :blk try std.fs.path.join(allocs.arena, &.{ platform_dir, host_lib_filename });
        };
        break :blk target_specific_path;
    };

    std.fs.cwd().access(host_lib_path, .{}) catch |err| {
        std.log.err("Host library not found: {s} ({})", .{ host_lib_path, err });
        return err;
    };

    // Get expected entrypoints for this platform
    const entrypoints = try app_stub.getTestPlatformEntrypoints(allocs.gpa, platform_type);
    defer allocs.gpa.free(entrypoints);

    std.log.info("Expected entrypoints: {}", .{entrypoints.len});
    for (entrypoints, 0..) |ep, i| {
        std.log.info("  {}: roc__{s}", .{ i, ep.name });
    }

    // Create temp directory for build artifacts using Roc's cache system
    const cache_config = CacheConfig{
        .enabled = true,
        .verbose = false,
    };
    var cache_manager = CacheManager.init(allocs.gpa, cache_config, Filesystem.default());
    const cache_dir = try cache_manager.config.getCacheEntriesDir(allocs.arena);
    const temp_dir = try std.fs.path.join(allocs.arena, &.{ cache_dir, "roc_build" });

    std.fs.cwd().makePath(temp_dir) catch |err| switch (err) {
        error.PathAlreadyExists => {},
        else => return err,
    };

    // Generate app stub object file
    const app_stub_obj = try app_stub.generateAppStubObject(allocs.arena, temp_dir, entrypoints, target);

    // Get CRT files for the target
    const crt_files = try target_mod.getVendoredCRTFiles(allocs.arena, target, platform_dir);

    // Create object files list for linking
    var object_files = try std.array_list.Managed([]const u8).initCapacity(allocs.arena, 16);

    // Add our app stub and host library
    try object_files.append(app_stub_obj);
    try object_files.append(host_lib_path);

    // Setup platform files based on target
    var platform_files_pre = try std.array_list.Managed([]const u8).initCapacity(allocs.arena, 16);
    var platform_files_post = try std.array_list.Managed([]const u8).initCapacity(allocs.arena, 16);
    var extra_args = try std.array_list.Managed([]const u8).initCapacity(allocs.arena, 32);

    // Add CRT files in correct order
    if (crt_files.crt1_o) |crt1| try platform_files_pre.append(crt1);
    if (crt_files.crti_o) |crti| try platform_files_pre.append(crti);
    if (crt_files.crtn_o) |crtn| try platform_files_post.append(crtn);

    // For static linking with musl, add libc.a
    if (crt_files.libc_a) |libc| {
        try platform_files_post.append(libc);
    } else if (target.isDynamic()) {
        // For dynamic linking with glibc, generate stub library for cross-compilation
        // Check if we're doing actual cross-compilation
        const is_cross_compiling = host_target != target;

        if (is_cross_compiling) {
            // For cross-compilation, use pre-built vendored stubs from the platform targets folder
            const target_name = switch (target) {
                .x64glibc => "x64glibc",
                .arm64glibc => "arm64glibc",
                else => {
                    std.log.err("Cross-compilation target {} not supported for glibc", .{target});
                    return error.UnsupportedTarget;
                },
            };

            // Check if vendored stubs exist in the platform targets folder
            const stub_dir = try std.fmt.allocPrint(allocs.arena, "test/int/platform/targets/{s}", .{target_name});

            const stub_so_path = try std.fmt.allocPrint(allocs.arena, "{s}/libc.so.6", .{stub_dir});

            // Verify the vendored stub exists
            std.fs.cwd().access(stub_so_path, .{}) catch |err| {
                std.log.err("Pre-built glibc stub not found: {s}", .{stub_so_path});
                std.log.err("Error: {}", .{err});
                std.log.err("This suggests the build system didn't generate the required stubs.", .{});
                std.log.err("Try running 'zig build' first to generate platform target files.", .{});
                return err;
            };

            // Use the vendored stub library
            const stub_dir_arg = try std.fmt.allocPrint(allocs.arena, "-L{s}", .{stub_dir});
            try extra_args.append(stub_dir_arg);
            try extra_args.append("-lc");
            std.log.info("Using pre-built glibc stub from platform targets: {s}", .{stub_dir});
        } else {
            // For native compilation, use system libraries
            const common_lib_paths = [_][]const u8{
                "/lib/x86_64-linux-gnu",
                "/usr/lib/x86_64-linux-gnu",
                "/lib/aarch64-linux-gnu",
                "/usr/lib/aarch64-linux-gnu",
                "/lib64",
                "/usr/lib64",
                "/lib",
                "/usr/lib",
            };

            for (common_lib_paths) |lib_path| {
                // Check if the directory exists before adding it
                std.fs.cwd().access(lib_path, .{}) catch continue;
                const search_arg = try std.fmt.allocPrint(allocs.arena, "-L{s}", .{lib_path});
                try extra_args.append(search_arg);
            }

            try extra_args.append("-lc");
        }

        // Add dynamic linker path
        if (target.getDynamicLinkerPath()) |dl_path| {
            const dl_arg = try std.fmt.allocPrint(allocs.arena, "--dynamic-linker={s}", .{dl_path});
            try extra_args.append(dl_arg);
        } else |_| {}
    }

    // Determine output path
    const base_output_path = if (args.output) |output|
        try allocs.arena.dupe(u8, output)
    else blk: {
        const basename = std.fs.path.basename(args.path);
        const name_without_ext = if (std.mem.endsWith(u8, basename, ".roc"))
            basename[0 .. basename.len - 4]
        else
            basename;
        break :blk try allocs.arena.dupe(u8, name_without_ext);
    };

    // Add .exe extension on Windows if not already present
    const output_path = if (target.toOsTag() == .windows and !std.mem.endsWith(u8, base_output_path, ".exe"))
        try std.fmt.allocPrint(allocs.arena, "{s}.exe", .{base_output_path})
    else
        try allocs.arena.dupe(u8, base_output_path);

    // Use LLD for linking
    const linker_mod = @import("linker.zig");
    const target_abi = if (target.isStatic()) linker_mod.TargetAbi.musl else linker_mod.TargetAbi.gnu;
    const link_config = linker_mod.LinkConfig{
        .target_format = linker_mod.TargetFormat.detectFromOs(target.toOsTag()),
        .object_files = object_files.items,
        .platform_files_pre = platform_files_pre.items,
        .platform_files_post = platform_files_post.items,
        .extra_args = extra_args.items,
        .output_path = output_path,
        .target_abi = target_abi,
        .target_os = target.toOsTag(),
        .target_arch = target.toCpuArch(),
    };

    try linker_mod.link(allocs, link_config);

    std.log.info("Successfully built executable: {s}", .{output_path});
}

/// Information about a test (expect statement) to be evaluated
const ExpectTest = struct {
    expr_idx: can.CIR.Expr.Idx,
    region: base.Region,
};

fn rocTest(allocs: *Allocators, args: cli_args.TestArgs) !void {
    const trace = tracy.trace(@src());
    defer trace.end();

    // Start timing
    const start_time = std.time.nanoTimestamp();

    const stdout = stdoutWriter();
    defer stdout.flush() catch {};

    const stderr = stderrWriter();
    defer stderr.flush() catch {};

    // Read the Roc file
    const source = std.fs.cwd().readFileAlloc(allocs.gpa, args.path, std.math.maxInt(usize)) catch |err| {
        try stderr.print("Failed to read file '{s}': {}\n", .{ args.path, err });
        return err;
    };
    defer allocs.gpa.free(source);

    // Extract module name from the file path
    const basename = std.fs.path.basename(args.path);
    const module_name = try allocs.arena.dupe(u8, basename);

    // Create ModuleEnv
    var env = ModuleEnv.init(allocs.gpa, source) catch |err| {
        try stderr.print("Failed to initialize module environment: {}\n", .{err});
        return err;
    };
    defer env.deinit();

    env.common.source = source;
    env.module_name = module_name;
    try env.common.calcLineStarts(allocs.gpa);

    const module_common_idents: Check.CommonIdents = .{
        .module_name = try env.insertIdent(base.Ident.for_text(module_name)),
        .list = try env.insertIdent(base.Ident.for_text("List")),
        .box = try env.insertIdent(base.Ident.for_text("Box")),
        .bool_stmt = @enumFromInt(0), // TODO: load from builtin modules
        .result_stmt = @enumFromInt(0), // TODO: load from builtin modules
        .builtin_module = null,
    };

    // Parse the source code as a full module
    var parse_ast = parse.parse(&env.common, allocs.gpa) catch |err| {
        try stderr.print("Failed to parse file: {}\n", .{err});
        return err;
    };
    defer parse_ast.deinit(allocs.gpa);

    // Empty scratch space (required before canonicalization)
    parse_ast.store.emptyScratch();

    // Initialize CIR fields in ModuleEnv
    try env.initCIRFields(allocs.gpa, module_name);

    // Create canonicalizer
    var canonicalizer = Can.init(&env, &parse_ast, null) catch |err| {
        try stderr.print("Failed to initialize canonicalizer: {}\n", .{err});
        return err;
    };
    defer canonicalizer.deinit();

    // Canonicalize the entire module
    canonicalizer.canonicalizeFile() catch |err| {
        try stderr.print("Failed to canonicalize file: {}\n", .{err});
        return err;
    };

    // Validate for checking mode
    canonicalizer.validateForChecking() catch |err| {
        try stderr.print("Failed to validate module: {}\n", .{err});
        return err;
    };

    // Type check the module
    var checker = Check.init(allocs.gpa, &env.types, &env, &.{}, null, &env.store.regions, module_common_idents) catch |err| {
        try stderr.print("Failed to initialize type checker: {}\n", .{err});
        return err;
    };
    defer checker.deinit();

    checker.checkFile() catch |err| {
        try stderr.print("Type checking failed: {}\n", .{err});
        return err;
    };

    // Evaluate all top-level declarations at compile time
    // Load builtin modules required by the interpreter
    const builtin_indices = builtin_loading.deserializeBuiltinIndices(allocs.gpa, compiled_builtins.builtin_indices_bin) catch |err| {
        try stderr.print("Failed to deserialize builtin indices: {}\n", .{err});
        return err;
    };
<<<<<<< HEAD
    const builtin_source = compiled_builtins.builtin_source;
    var builtin_module = builtin_loading.loadCompiledModule(allocs.gpa, compiled_builtins.builtin_bin, "Builtin", builtin_source) catch |err| {
        try stderr.print("Failed to load Builtin module: {}\n", .{err});
        std.process.exit(1);
=======
    const bool_source = compiled_builtins.bool_source;
    const result_source = compiled_builtins.result_source;
    const str_source = compiled_builtins.str_source;
    var bool_module = builtin_loading.loadCompiledModule(allocs.gpa, compiled_builtins.bool_bin, "Bool", bool_source) catch |err| {
        try stderr.print("Failed to load Bool module: {}\n", .{err});
        return err;
    };
    defer bool_module.deinit();
    var result_module = builtin_loading.loadCompiledModule(allocs.gpa, compiled_builtins.result_bin, "Result", result_source) catch |err| {
        try stderr.print("Failed to load Result module: {}\n", .{err});
        return err;
    };
    defer result_module.deinit();
    var str_module = builtin_loading.loadCompiledModule(allocs.gpa, compiled_builtins.str_bin, "Str", str_source) catch |err| {
        try stderr.print("Failed to load Str module: {}\n", .{err});
        return err;
>>>>>>> af5ed116
    };
    defer builtin_module.deinit();

    const builtin_types_for_eval = BuiltinTypes.init(builtin_indices, builtin_module.env, builtin_module.env, builtin_module.env);
    var comptime_evaluator = eval.ComptimeEvaluator.init(allocs.gpa, &env, &.{}, &checker.problems, builtin_types_for_eval) catch |err| {
        try stderr.print("Failed to create compile-time evaluator: {}\n", .{err});
        return err;
    };
    // Note: comptime_evaluator must be deinitialized AFTER building reports from checker.problems
    // because the crash messages are owned by the evaluator but referenced by the problems

    _ = comptime_evaluator.evalAll() catch |err| {
        try stderr.print("Failed to evaluate declarations: {}\n", .{err});
        return err;
    };

    // Create test runner infrastructure for test evaluation (reuse builtin_types_for_eval from above)
    var test_runner = TestRunner.init(allocs.gpa, &env, builtin_types_for_eval) catch |err| {
        try stderr.print("Failed to create test runner: {}\n", .{err});
        return err;
    };
    defer test_runner.deinit();

    const summary = test_runner.eval_all() catch |err| {
        try stderr.print("Failed to evaluate tests: {}\n", .{err});
        return err;
    };
    const passed = summary.passed;
    const failed = summary.failed;

    // Calculate elapsed time
    const end_time = std.time.nanoTimestamp();
    const elapsed_ns = @as(u64, @intCast(end_time - start_time));
    const elapsed_ms = @as(f64, @floatFromInt(elapsed_ns)) / 1_000_000.0;

    // Report any compile-time crashes
    const has_comptime_crashes = checker.problems.len() > 0;
    if (has_comptime_crashes) {
        const problem = @import("check").problem;
        var report_builder = problem.ReportBuilder.init(
            allocs.gpa,
            &env,
            &env,
            &checker.snapshots,
            args.path,
            &.{},
        );
        defer report_builder.deinit();

        for (0..checker.problems.len()) |i| {
            const problem_idx: problem.Problem.Idx = @enumFromInt(i);
            const prob = checker.problems.get(problem_idx);
            var report = report_builder.build(prob) catch |err| {
                try stderr.print("Failed to build problem report: {}\n", .{err});
                continue;
            };
            defer report.deinit();

            const palette = reporting.ColorUtils.getPaletteForConfig(reporting.ReportingConfig.initColorTerminal());
            const config = reporting.ReportingConfig.initColorTerminal();
            try reporting.renderReportToTerminal(&report, stderr, palette, config);
        }
    }

    // Clean up comptime evaluator AFTER building reports (crash messages must stay alive until reports are built)
    comptime_evaluator.deinit();

    // Report results
    if (failed == 0 and !has_comptime_crashes) {
        // Success case: only print if verbose, exit with 0
        if (args.verbose) {
            try stdout.print("Ran {} test(s): {} passed, 0 failed in {d:.1}ms\n", .{ passed, passed, elapsed_ms });
            for (test_runner.test_results.items) |test_result| {
                const region_info = env.calcRegionInfo(test_result.region);
                try stdout.print("\x1b[32mPASS\x1b[0m: {s}:{}\n", .{ args.path, region_info.start_line_idx + 1 });
            }
        }
        // Otherwise print nothing at all
        return; // Exit with 0
    } else {
        // Failure case: always print summary with timing
        const total_tests = passed + failed;
        if (total_tests > 0) {
            try stderr.print("Ran {} test(s): {} passed, {} failed in {d:.1}ms\n", .{ total_tests, passed, failed, elapsed_ms });
        }

        if (args.verbose) {
            for (test_runner.test_results.items) |test_result| {
                const region_info = env.calcRegionInfo(test_result.region);
                if (test_result.passed) {
                    try stdout.print("\x1b[32mPASS\x1b[0m: {s}:{}\n", .{ args.path, region_info.start_line_idx + 1 });
                } else {
                    // Generate and render a detailed report for this failure
                    var report = test_runner.createReport(test_result, args.path) catch |err| {
                        // Fallback to simple message if report generation fails
                        try stderr.print("\x1b[31mFAIL\x1b[0m: {s}:{}", .{ args.path, region_info.start_line_idx + 1 });
                        if (test_result.error_msg) |msg| {
                            try stderr.print(" - {s}", .{msg});
                        }
                        try stderr.print(" (report generation failed: {})\n", .{err});
                        continue;
                    };
                    defer report.deinit();

                    // Render the report to terminal
                    const palette = reporting.ColorUtils.getPaletteForConfig(reporting.ReportingConfig.initColorTerminal());
                    const config = reporting.ReportingConfig.initColorTerminal();
                    try reporting.renderReportToTerminal(&report, stderr, palette, config);
                }
            }
        } else {
            // Non-verbose mode: just show simple FAIL messages with line numbers
            for (test_runner.test_results.items) |test_result| {
                if (!test_result.passed) {
                    const region_info = env.calcRegionInfo(test_result.region);
                    try stderr.print("\x1b[31mFAIL\x1b[0m: {s}:{}\n", .{ args.path, region_info.start_line_idx + 1 });
                }
            }
        }

        return error.TestsFailed;
    }
}

fn rocRepl(allocs: *Allocators) !void {
    _ = allocs;
    const stderr = stderrWriter();
    defer stderr.flush() catch {};
    stderr.print("repl not implemented\n", .{}) catch {};
    return error.NotImplemented;
}

/// Reads, parses, formats, and overwrites all Roc files at the given paths.
/// Recurses into directories to search for Roc files.
fn rocFormat(allocs: *Allocators, args: cli_args.FormatArgs) !void {
    const trace = tracy.trace(@src());
    defer trace.end();

    const stdout = stdoutWriter();
    if (args.stdin) {
        fmt.formatStdin(allocs.gpa) catch |err| return err;
        return;
    }

    var timer = try std.time.Timer.start();
    var elapsed: u64 = undefined;
    var failure_count: usize = 0;
    var had_errors: bool = false;

    if (args.check) {
        var unformatted_files = std.ArrayList([]const u8).empty;
        defer unformatted_files.deinit(allocs.gpa);

        for (args.paths) |path| {
            var result = try fmt.formatPath(allocs.gpa, allocs.arena, std.fs.cwd(), path, true);
            defer result.deinit();
            if (result.unformatted_files) |files| {
                try unformatted_files.appendSlice(allocs.gpa, files.items);
            }
            failure_count += result.failure;
        }

        elapsed = timer.read();
        if (unformatted_files.items.len > 0) {
            try stdout.print("The following file(s) failed `roc format --check`:", .{});
            for (unformatted_files.items) |file_name| {
                try stdout.print("    {s}\n", .{file_name});
            }
            try stdout.print("You can fix this with `roc format FILENAME.roc`.", .{});
            had_errors = true;
        } else {
            try stdout.print("All formatting valid", .{});
        }
        if (failure_count > 0) {
            try stdout.print("Failed to check {} files.", .{failure_count});
            had_errors = true;
        }
    } else {
        var success_count: usize = 0;
        for (args.paths) |path| {
            const result = try fmt.formatPath(allocs.gpa, allocs.arena, std.fs.cwd(), path, false);
            success_count += result.success;
            failure_count += result.failure;
        }
        elapsed = timer.read();
        try stdout.print("Successfully formatted {} files\n", .{success_count});
        if (failure_count > 0) {
            try stdout.print("Failed to format {} files.\n", .{failure_count});
            had_errors = true;
        }
    }

    try stdout.print("Took ", .{});
    try formatElapsedTime(stdout, elapsed);
    try stdout.print(".", .{});

    if (had_errors) {
        return error.FormattingFailed;
    }
}

/// Helper function to format elapsed time, showing decimal milliseconds
fn formatElapsedTime(writer: anytype, elapsed_ns: u64) !void {
    const elapsed_ms_float = @as(f64, @floatFromInt(elapsed_ns)) / @as(f64, @floatFromInt(std.time.ns_per_ms));
    try writer.print("{d:.1} ms", .{elapsed_ms_float});
}

fn handleProcessFileError(err: anytype, stderr: anytype, path: []const u8) !void {
    stderr.print("Failed to check {s}: ", .{path}) catch {};
    switch (err) {
        // Custom BuildEnv errors - these need special messages
        error.ExpectedAppHeader => stderr.print("Expected app header but found different header type\n", .{}) catch {},
        error.ExpectedPlatformString => stderr.print("Expected platform string in header\n", .{}) catch {},
        error.PathOutsideWorkspace => stderr.print("Dependency path outside workspace not allowed\n", .{}) catch {},
        error.UnsupportedHeader => stderr.print("Unsupported header type\n", .{}) catch {},
        error.ExpectedString => stderr.print("Expected string in header\n", .{}) catch {},
        error.Internal => stderr.print("Internal compiler error\n", .{}) catch {},
        error.InvalidDependency => stderr.print("Invalid dependency relationship\n", .{}) catch {},
        error.TooNested => stderr.print("Too deeply nested\n", .{}) catch {},
        error.InvalidPackageName => stderr.print("Invalid package name\n", .{}) catch {},

        // Catch-all for any other errors
        else => stderr.print("{s}\n", .{@errorName(err)}) catch {},
    }

    return err;
}

/// Result from checking a file using BuildEnv
const CheckResult = struct {
    reports: []DrainedReport,
    timing: CheckTimingInfo = if (builtin.target.cpu.arch == .wasm32) .{} else .{
        .tokenize_parse_ns = 0,
        .canonicalize_ns = 0,
        .canonicalize_diagnostics_ns = 0,
        .type_checking_ns = 0,
        .check_diagnostics_ns = 0,
    },
    was_cached: bool = false,
    error_count: u32 = 0,
    warning_count: u32 = 0,

    /// Free allocated memory
    pub fn deinit(self: *CheckResult, gpa: Allocator) void {
        for (self.reports) |*report| {
            report.deinit(gpa);
        }
        gpa.free(self.reports);
    }
};

/// Drained report with module info and file path
const DrainedReport = struct {
    file_path: []const u8,
    reports: []reporting.Report,

    pub fn deinit(self: *DrainedReport, gpa: Allocator) void {
        gpa.free(self.file_path);
        for (self.reports) |*report| {
            report.deinit();
        }
        gpa.free(self.reports);
    }
};

/// Timing information for check phases
const CheckTimingInfo = if (builtin.target.cpu.arch == .wasm32) struct {} else TimingInfo;

/// Error set for BuildEnv.build operations
const BuildAppError = std.mem.Allocator.Error || std.fs.File.OpenError || std.fs.File.ReadError || std.fs.File.WriteError || std.Thread.SpawnError || error{
    // Custom BuildEnv errors
    ExpectedAppHeader,
    ExpectedPlatformString,
    PathOutsideWorkspace,
    UnsupportedHeader,
    ExpectedString,
    Internal,
    InvalidDependency,
    TooNested,
    InvalidPackageName,
    InvalidNullByteInPath,
    // Additional errors from std library that might be missing
    Unseekable,
    CurrentWorkingDirectoryUnlinked,
};

/// Result from checking a file that preserves the BuildEnv for further processing (e.g., docs generation)
const CheckResultWithBuildEnv = struct {
    check_result: CheckResult,
    build_env: BuildEnv,

    /// Free allocated memory including the BuildEnv
    pub fn deinit(self: *CheckResultWithBuildEnv, gpa: Allocator) void {
        self.check_result.deinit(gpa);
        self.build_env.deinit();
    }
};

/// Check a Roc file using BuildEnv and preserve the BuildEnv for further processing
fn checkFileWithBuildEnvPreserved(
    allocs: *Allocators,
    filepath: []const u8,
    collect_timing: bool,
    cache_config: CacheConfig,
) BuildAppError!CheckResultWithBuildEnv {
    _ = collect_timing; // Timing is always collected by BuildEnv
    const trace = tracy.trace(@src());
    defer trace.end();

    // Initialize BuildEnv in single-threaded mode for checking
    var build_env = try BuildEnv.init(allocs.gpa, .single_threaded, 1);
    build_env.compiler_version = build_options.compiler_version;
    // Note: We do NOT defer build_env.deinit() here because we're returning it

    // Set up cache manager if caching is enabled
    if (cache_config.enabled) {
        const cache_manager = try allocs.gpa.create(CacheManager);
        cache_manager.* = CacheManager.init(allocs.gpa, cache_config, Filesystem.default());
        build_env.setCacheManager(cache_manager);
        // Note: BuildEnv.deinit() will clean up the cache manager when caller calls deinit
    }

    // Build the file (works for both app and module files)
    build_env.build(filepath) catch |err| {
        // Even on error, try to drain and print any reports that were collected
        const drained = build_env.drainReports() catch &[_]BuildEnv.DrainedModuleReports{};
        defer build_env.gpa.free(drained);

        // Print any error reports to stderr before failing
        return err;
    };

    // Force processing to ensure canonicalization happens
    var sched_iter = build_env.schedulers.iterator();
    if (sched_iter.next()) |sched_entry| {
        const package_env = sched_entry.value_ptr.*;
        if (package_env.modules.items.len > 0) {
            const module_name = package_env.modules.items[0].name;

            // Keep processing until the module is done
            var max_iterations: u32 = 20;
            while (max_iterations > 0) : (max_iterations -= 1) {
                const phase = package_env.modules.items[0].phase;
                if (phase == .Done) break;

                package_env.processModuleByName(module_name) catch break;
            }
        }
    }

    // Drain all reports
    const drained = try build_env.drainReports();

    // Count errors and warnings
    var error_count: u32 = 0;
    var warning_count: u32 = 0;

    for (drained) |mod| {
        for (mod.reports) |report| {
            switch (report.severity) {
                .info => {},
                .runtime_error, .fatal => error_count += 1,
                .warning => warning_count += 1,
            }
        }
    }

    // Convert BuildEnv drained reports to our format
    var reports = try allocs.gpa.alloc(DrainedReport, drained.len);
    for (drained, 0..) |mod, i| {
        reports[i] = .{
            .file_path = try allocs.gpa.dupe(u8, mod.abs_path),
            .reports = mod.reports, // Transfer ownership
        };
    }

    // Free the original drained reports
    // Note: abs_path is owned by BuildEnv, reports are moved to our array
    allocs.gpa.free(drained);

    // Get timing information from BuildEnv
    const timing = if (builtin.target.cpu.arch == .wasm32)
        CheckTimingInfo{}
    else
        build_env.getTimingInfo();

    const check_result = CheckResult{
        .reports = reports,
        .timing = timing,
        .was_cached = false, // BuildEnv doesn't currently expose cache info
        .error_count = error_count,
        .warning_count = warning_count,
    };

    return CheckResultWithBuildEnv{
        .check_result = check_result,
        .build_env = build_env,
    };
}

/// Check a Roc file using the BuildEnv system
fn checkFileWithBuildEnv(
    allocs: *Allocators,
    filepath: []const u8,
    collect_timing: bool,
    cache_config: CacheConfig,
) BuildAppError!CheckResult {
    _ = collect_timing; // Timing is always collected by BuildEnv
    const trace = tracy.trace(@src());
    defer trace.end();

    // Initialize BuildEnv in single-threaded mode for checking
    var build_env = try BuildEnv.init(allocs.gpa, .single_threaded, 1);
    build_env.compiler_version = build_options.compiler_version;
    defer build_env.deinit();

    // Set up cache manager if caching is enabled
    if (cache_config.enabled) {
        const cache_manager = try allocs.gpa.create(CacheManager);
        cache_manager.* = CacheManager.init(allocs.gpa, cache_config, Filesystem.default());
        build_env.setCacheManager(cache_manager);
        // Note: BuildEnv.deinit() will clean up the cache manager
    }

    // Build the file (works for both app and module files)
    build_env.build(filepath) catch {
        // Even on error, drain reports to show what went wrong
        const drained = build_env.drainReports() catch &[_]BuildEnv.DrainedModuleReports{};
        defer build_env.gpa.free(drained);

        // Count errors and warnings
        var error_count: u32 = 0;
        var warning_count: u32 = 0;

        for (drained) |mod| {
            for (mod.reports) |report| {
                switch (report.severity) {
                    .info => {},
                    .runtime_error, .fatal => error_count += 1,
                    .warning => warning_count += 1,
                }
            }
        }

        // Convert BuildEnv drained reports to our format
        // Note: Transfer ownership of reports since drainReports() already transferred them
        var reports = try build_env.gpa.alloc(DrainedReport, drained.len);
        for (drained, 0..) |mod, i| {
            reports[i] = .{
                .file_path = try build_env.gpa.dupe(u8, mod.abs_path),
                .reports = mod.reports, // Transfer ownership
            };
        }

        return CheckResult{
            .reports = reports,
            .error_count = error_count,
            .warning_count = warning_count,
        };
    };

    // Drain all reports
    const drained = try build_env.drainReports();

    // Count errors and warnings
    var error_count: u32 = 0;
    var warning_count: u32 = 0;

    for (drained) |mod| {
        for (mod.reports) |report| {
            switch (report.severity) {
                .info => {},
                .runtime_error, .fatal => error_count += 1,
                .warning => warning_count += 1,
            }
        }
    }

    // Convert BuildEnv drained reports to our format
    var reports = try allocs.gpa.alloc(DrainedReport, drained.len);
    for (drained, 0..) |mod, i| {
        reports[i] = .{
            .file_path = try allocs.gpa.dupe(u8, mod.abs_path),
            .reports = mod.reports, // Transfer ownership
        };
    }

    // Free the original drained reports
    // Note: abs_path is owned by BuildEnv, reports are moved to our array
    allocs.gpa.free(drained);

    // Get timing information from BuildEnv
    const timing = if (builtin.target.cpu.arch == .wasm32)
        CheckTimingInfo{}
    else
        build_env.getTimingInfo();

    return CheckResult{
        .reports = reports,
        .timing = timing,
        .was_cached = false, // BuildEnv doesn't currently expose cache info
        .error_count = error_count,
        .warning_count = warning_count,
    };
}

fn rocCheck(allocs: *Allocators, args: cli_args.CheckArgs) !void {
    const trace = tracy.trace(@src());
    defer trace.end();

    const stdout = stdoutWriter();
    const stderr = stderrWriter();

    var timer = try std.time.Timer.start();

    // Set up cache configuration based on command line args
    const cache_config = CacheConfig{
        .enabled = !args.no_cache,
        .verbose = args.verbose,
    };

    // Use BuildEnv to check the file
    var check_result = checkFileWithBuildEnv(
        allocs,
        args.path,
        args.time,
        cache_config,
    ) catch |err| {
        try handleProcessFileError(err, stderr, args.path);
        return;
    };
    defer check_result.deinit(allocs.gpa);

    const elapsed = timer.read();

    // Handle cached results vs fresh compilation results differently
    if (check_result.was_cached) {
        // For cached results, use the stored diagnostic counts
        const total_errors = check_result.error_count;
        const total_warnings = check_result.warning_count;

        if (total_errors > 0 or total_warnings > 0) {
            stderr.print("Found {} error(s) and {} warning(s) in ", .{
                total_errors,
                total_warnings,
            }) catch {};
            formatElapsedTime(stderr, elapsed) catch {};
            stderr.print(" for {s} (note module loaded from cache, use --no-cache to display Errors and Warnings.).", .{args.path}) catch {};
            return error.CheckFailed;
        } else {
            stdout.print("No errors found in ", .{}) catch {};
            formatElapsedTime(stdout, elapsed) catch {};
            stdout.print(" for {s} (loaded from cache)", .{args.path}) catch {};
        }
    } else {
        // For fresh compilation, process and display reports normally
        var has_errors = false;

        // Render reports grouped by module
        for (check_result.reports) |module| {
            for (module.reports) |*report| {

                // Render the diagnostic report to stderr
                try reporting.renderReportToTerminal(report, stderr, ColorPalette.ANSI, reporting.ReportingConfig.initColorTerminal());

                if (report.severity == .fatal or report.severity == .runtime_error) {
                    has_errors = true;
                }
            }
        }

        // Flush stderr to ensure all error output is visible
        stderr_writer.interface.flush() catch {};

        if (check_result.error_count > 0 or check_result.warning_count > 0) {
            stderr.writeAll("\n") catch {};
            stderr.print("Found {} error(s) and {} warning(s) in ", .{
                check_result.error_count,
                check_result.warning_count,
            }) catch {};
            formatElapsedTime(stderr, elapsed) catch {};
            stderr.print(" for {s}.\n", .{args.path}) catch {};

            // Flush before exit
            stderr_writer.interface.flush() catch {};
            return error.CheckFailed;
        } else {
            stdout.print("No errors found in ", .{}) catch {};
            formatElapsedTime(stdout, elapsed) catch {};
            stdout.print(" for {s}\n", .{args.path}) catch {};
            stdout_writer.interface.flush() catch {};
        }
    }

    // Print timing breakdown if requested
    if (args.time) {
        printTimingBreakdown(stdout, if (builtin.target.cpu.arch == .wasm32) null else check_result.timing);
    }
}

fn printTimingBreakdown(writer: anytype, timing: ?CheckTimingInfo) void {
    if (timing) |t| {
        writer.print("\nTiming breakdown:", .{}) catch {};
        writer.print("  tokenize + parse:             ", .{}) catch {};
        formatElapsedTime(writer, t.tokenize_parse_ns) catch {};
        writer.print("  ({} ns)", .{t.tokenize_parse_ns}) catch {};
        writer.print("  canonicalize:                 ", .{}) catch {};
        formatElapsedTime(writer, t.canonicalize_ns) catch {};
        writer.print("  ({} ns)", .{t.canonicalize_ns}) catch {};
        writer.print("  can diagnostics:              ", .{}) catch {};
        formatElapsedTime(writer, t.canonicalize_diagnostics_ns) catch {};
        writer.print("  ({} ns)", .{t.canonicalize_diagnostics_ns}) catch {};
        writer.print("  type checking:                ", .{}) catch {};
        formatElapsedTime(writer, t.type_checking_ns) catch {};
        writer.print("  ({} ns)", .{t.type_checking_ns}) catch {};
        writer.print("  type checking diagnostics:    ", .{}) catch {};
        formatElapsedTime(writer, t.check_diagnostics_ns) catch {};
        writer.print("  ({} ns)", .{t.check_diagnostics_ns}) catch {};
    }
}

/// Start an HTTP server to serve the generated documentation
fn serveDocumentation(allocs: *Allocators, docs_dir: []const u8) !void {
    const stdout = stdoutWriter();

    const address = try std.net.Address.parseIp("127.0.0.1", 8080);
    var server = try address.listen(.{
        .reuse_address = true,
    });
    defer server.deinit();

    stdout.print("Visit http://localhost:8080 to view the docs at ./{s}/\n", .{docs_dir}) catch {};
    stdout.print("Press Ctrl+C to stop the server\n", .{}) catch {};

    while (true) {
        const connection = try server.accept();
        handleConnection(allocs, connection, docs_dir) catch |err| {
            std.debug.print("Error handling connection: {}\n", .{err});
        };
    }
}

/// Handle a single HTTP connection
fn handleConnection(allocs: *Allocators, connection: std.net.Server.Connection, docs_dir: []const u8) !void {
    defer connection.stream.close();

    var buffer: [4096]u8 = undefined;
    var reader_buffer: [512]u8 = undefined;
    var conn_reader = connection.stream.reader(&reader_buffer);
    var slices = [_][]u8{buffer[0..]};
    const bytes_read = std.Io.Reader.readVec(conn_reader.interface(), &slices) catch |err| switch (err) {
        error.EndOfStream => 0,
        error.ReadFailed => return conn_reader.getError() orelse error.Unexpected,
    };

    if (bytes_read == 0) return;

    const request = buffer[0..bytes_read];

    // Parse the request line (e.g., "GET /path HTTP/1.1")
    var lines = std.mem.splitSequence(u8, request, "\r\n");
    const request_line = lines.next() orelse return;

    var parts = std.mem.splitSequence(u8, request_line, " ");
    const method = parts.next() orelse return;
    const path = parts.next() orelse return;

    if (!std.mem.eql(u8, method, "GET")) {
        try sendResponse(connection.stream, "405 Method Not Allowed", "text/plain", "Method Not Allowed");
        return;
    }

    // Determine the file path to serve
    const file_path = try resolveFilePath(allocs, docs_dir, path);

    // Try to open and serve the file
    const file = std.fs.cwd().openFile(file_path, .{}) catch |err| {
        if (err == error.FileNotFound) {
            try sendResponse(connection.stream, "404 Not Found", "text/plain", "File Not Found");
        } else {
            try sendResponse(connection.stream, "500 Internal Server Error", "text/plain", "Internal Server Error");
        }
        return;
    };
    defer file.close();

    // Read file contents
    const file_content = try file.readToEndAlloc(allocs.gpa, 10 * 1024 * 1024); // 10MB max
    defer allocs.gpa.free(file_content);

    // Determine content type
    const content_type = getContentType(file_path);

    // Send response
    try sendResponse(connection.stream, "200 OK", content_type, file_content);
}

/// Resolve the file path based on the URL path.
/// Returns arena-allocated path (no need to free).
fn resolveFilePath(allocs: *Allocators, docs_dir: []const u8, url_path: []const u8) ![]const u8 {
    // Remove leading slash
    const clean_path = if (url_path.len > 0 and url_path[0] == '/')
        url_path[1..]
    else
        url_path;

    // If path is empty or ends with /, serve index.html
    if (clean_path.len == 0 or clean_path[clean_path.len - 1] == '/') {
        return try std.fmt.allocPrint(allocs.arena, "{s}/{s}index.html", .{ docs_dir, clean_path });
    }

    // Check if the path has a file extension (contains a dot in the last component)
    const last_slash = std.mem.lastIndexOfScalar(u8, clean_path, '/') orelse 0;
    const last_component = clean_path[last_slash..];
    const has_extension = std.mem.indexOfScalar(u8, last_component, '.') != null;

    if (has_extension) {
        // Path has extension, serve the file directly
        return try std.fmt.allocPrint(allocs.arena, "{s}/{s}", .{ docs_dir, clean_path });
    } else {
        // No extension, serve index.html from that directory
        return try std.fmt.allocPrint(allocs.arena, "{s}/{s}/index.html", .{ docs_dir, clean_path });
    }
}

/// Get content type based on file extension
fn getContentType(file_path: []const u8) []const u8 {
    if (std.mem.endsWith(u8, file_path, ".html")) {
        return "text/html; charset=utf-8";
    } else if (std.mem.endsWith(u8, file_path, ".css")) {
        return "text/css";
    } else if (std.mem.endsWith(u8, file_path, ".js")) {
        return "application/javascript";
    } else if (std.mem.endsWith(u8, file_path, ".json")) {
        return "application/json";
    } else if (std.mem.endsWith(u8, file_path, ".png")) {
        return "image/png";
    } else if (std.mem.endsWith(u8, file_path, ".jpg") or std.mem.endsWith(u8, file_path, ".jpeg")) {
        return "image/jpeg";
    } else if (std.mem.endsWith(u8, file_path, ".svg")) {
        return "image/svg+xml";
    } else {
        return "text/plain";
    }
}

/// Send an HTTP response
fn sendResponse(stream: std.net.Stream, status: []const u8, content_type: []const u8, body: []const u8) !void {
    var response_buffer: [8192]u8 = undefined;
    const response = try std.fmt.bufPrint(
        &response_buffer,
        "HTTP/1.1 {s}\r\n" ++
            "Content-Type: {s}\r\n" ++
            "Content-Length: {d}\r\n" ++
            "Connection: close\r\n" ++
            "\r\n",
        .{ status, content_type, body.len },
    );

    try stream.writeAll(response);
    try stream.writeAll(body);
}

fn rocDocs(allocs: *Allocators, args: cli_args.DocsArgs) !void {
    const trace = tracy.trace(@src());
    defer trace.end();

    const stdout = stdoutWriter();
    const stderr = stderrWriter();

    var timer = try std.time.Timer.start();

    // Set up cache configuration based on command line args
    const cache_config = CacheConfig{
        .enabled = !args.no_cache,
        .verbose = args.verbose,
    };

    // Use BuildEnv to check the file, preserving the BuildEnv for docs generation
    var result_with_env = checkFileWithBuildEnvPreserved(
        allocs,
        args.path,
        args.time,
        cache_config,
    ) catch |err| {
        return handleProcessFileError(err, stderr, args.path);
    };

    // Clean up when we're done - this includes the BuildEnv and all module envs
    defer result_with_env.deinit(allocs.gpa);

    const check_result = &result_with_env.check_result;
    const elapsed = timer.read();

    // Handle cached results vs fresh compilation results differently
    if (check_result.was_cached) {
        // For cached results, use the stored diagnostic counts
        const total_errors = check_result.error_count;
        const total_warnings = check_result.warning_count;

        if (total_errors > 0 or total_warnings > 0) {
            stderr.print("Found {} error(s) and {} warning(s) in ", .{
                total_errors,
                total_warnings,
            }) catch {};
            formatElapsedTime(stderr, elapsed) catch {};
            stderr.print(" for {s} (note module loaded from cache, use --no-cache to display Errors and Warnings.).", .{args.path}) catch {};
            return error.DocsFailed;
        }
    } else {
        // For fresh compilation, process and display reports normally
        var has_errors = false;

        // Render reports grouped by module
        for (check_result.reports) |module| {
            for (module.reports) |*report| {

                // Render the diagnostic report to stderr
                reporting.renderReportToTerminal(report, stderr, ColorPalette.ANSI, reporting.ReportingConfig.initColorTerminal()) catch |render_err| {
                    stderr.print("Error rendering diagnostic report: {}", .{render_err}) catch {};
                    // Fallback to just printing the title
                    stderr.print("  {s}", .{report.title}) catch {};
                };

                if (report.severity == .fatal or report.severity == .runtime_error) {
                    has_errors = true;
                }
            }
        }

        if (check_result.error_count > 0 or check_result.warning_count > 0) {
            stderr.writeAll("\n") catch {};
            stderr.print("Found {} error(s) and {} warning(s) in ", .{
                check_result.error_count,
                check_result.warning_count,
            }) catch {};
            formatElapsedTime(stderr, elapsed) catch {};
            stderr.print(" for {s}.", .{args.path}) catch {};

            if (check_result.error_count > 0) {
                return error.DocsFailed;
            }
        }
    }

    // Print timing breakdown if requested
    if (args.time) {
        printTimingBreakdown(stdout, if (builtin.target.cpu.arch == .wasm32) null else check_result.timing);
    }

    // Generate documentation for all packages and modules
    try generateDocs(allocs, &result_with_env.build_env, args.path, args.output);

    stdout.print("\nDocumentation generation complete for {s}\n", .{args.path}) catch {};

    // Start HTTP server if --serve flag is enabled
    if (args.serve) {
        try serveDocumentation(allocs, args.output);
    }
}

/// Associated item (type or value) within a module or type
pub const AssociatedItem = struct {
    name: []const u8,
    children: []AssociatedItem, // Nested associated items (for types with associated items)

    fn deinit(self: AssociatedItem, gpa: Allocator) void {
        gpa.free(self.name);
        for (self.children) |child| {
            child.deinit(gpa);
        }
        gpa.free(self.children);
    }
};

/// Information about an imported module
pub const ModuleInfo = struct {
    name: []const u8, // e.g., "Foo" or "foo.Bar"
    link_path: []const u8, // e.g., "Foo" or "foo/Bar"
    associated_items: []AssociatedItem, // Types and values defined in this module

    fn deinit(self: ModuleInfo, gpa: Allocator) void {
        gpa.free(self.name);
        gpa.free(self.link_path);
        for (self.associated_items) |item| {
            item.deinit(gpa);
        }
        gpa.free(self.associated_items);
    }
};

/// Recursively write associated items as nested <ul> elements
fn writeAssociatedItems(writer: anytype, items: []const AssociatedItem, indent_level: usize) !void {
    // Write opening <ul>
    try writer.splatByteAll(' ', indent_level * 2);
    try writer.writeAll("<ul>\n");

    for (items) |item| {
        // Write <li> with item name
        try writer.splatByteAll(' ', (indent_level + 1) * 2);
        try writer.print("<li>{s}\n", .{item.name});

        // Recursively write children if any
        if (item.children.len > 0) {
            try writeAssociatedItems(writer, item.children, indent_level + 2);
        }

        // Close <li>
        try writer.splatByteAll(' ', (indent_level + 1) * 2);
        try writer.writeAll("</li>\n");
    }

    // Write closing </ul>
    try writer.splatByteAll(' ', indent_level * 2);
    try writer.writeAll("</ul>\n");
}

/// Generate HTML index file for a package or app
pub fn generatePackageIndex(
    allocs: *Allocators,
    output_path: []const u8,
    module_path: []const u8,
    package_shorthands: []const []const u8,
    imported_modules: []const ModuleInfo,
) !void {
    // Create output directory if it doesn't exist
    std.fs.cwd().makePath(output_path) catch |err| switch (err) {
        error.PathAlreadyExists => {},
        else => return err,
    };

    // Create index.html file
    const index_path = try std.fs.path.join(allocs.arena, &[_][]const u8{ output_path, "index.html" });

    const file = try std.fs.cwd().createFile(index_path, .{});
    defer file.close();

    var file_buffer: [4096]u8 = undefined;
    var file_writer = file.writer(&file_buffer);
    const writer = &file_writer.interface;

    // Write HTML header
    try writer.writeAll("<!DOCTYPE html>\n<html>\n<head>\n");
    try writer.writeAll("  <meta charset=\"UTF-8\">\n");
    try writer.writeAll("  <title>Documentation</title>\n");
    try writer.writeAll("</head>\n<body>\n");

    // Write module path as h1
    try writer.print("  <h1>{s}</h1>\n", .{module_path});

    // Write sidebar with imported modules if any
    if (imported_modules.len > 0) {
        try writer.writeAll("  <ul class='sidebar'>\n");
        for (imported_modules) |mod_info| {
            try writer.print("    <li>\n      <a href=\"{s}\">{s}</a>\n", .{ mod_info.link_path, mod_info.name });

            // Write nested associated items if any
            if (mod_info.associated_items.len > 0) {
                try writeAssociatedItems(writer, mod_info.associated_items, 3);
            }

            try writer.writeAll("    </li>\n");
        }
        try writer.writeAll("  </ul>\n");
    }

    // Write links to package dependencies if any exist
    if (package_shorthands.len > 0) {
        try writer.writeAll("  <ul>\n");
        for (package_shorthands) |shorthand| {
            try writer.print("    <li><a href=\"{s}\">{s}</a></li>\n", .{ shorthand, shorthand });
        }
        try writer.writeAll("  </ul>\n");
    }

    try writer.writeAll("</body>\n</html>\n");
    try writer.flush();
}

/// Generate HTML index file for a module
pub fn generateModuleIndex(
    allocs: *Allocators,
    output_path: []const u8,
    module_name: []const u8,
) !void {
    // Create output directory if it doesn't exist
    std.fs.cwd().makePath(output_path) catch |err| switch (err) {
        error.PathAlreadyExists => {},
        else => return err,
    };

    // Create index.html file
    const index_path = try std.fs.path.join(allocs.arena, &[_][]const u8{ output_path, "index.html" });

    const file = try std.fs.cwd().createFile(index_path, .{});
    defer file.close();

    var file_buffer: [4096]u8 = undefined;
    var file_writer = file.writer(&file_buffer);
    const writer = &file_writer.interface;

    // Write HTML header
    try writer.writeAll("<!DOCTYPE html>\n<html>\n<head>\n");
    try writer.writeAll("  <meta charset=\"UTF-8\">\n");
    try writer.print("  <title>{s}</title>\n", .{module_name});
    try writer.writeAll("</head>\n<body>\n");

    // Write module name as h1
    try writer.print("  <h1>{s}</h1>\n", .{module_name});

    try writer.writeAll("</body>\n</html>\n");
    try writer.flush();
}

/// Extract associated items from a record expression (recursively)
fn extractRecordAssociatedItems(
    allocs: *Allocators,
    module_env: *const ModuleEnv,
    record_fields: can.CIR.RecordField.Span,
) ![]AssociatedItem {
    var items = std.array_list.Managed(AssociatedItem).init(allocs.gpa);
    errdefer {
        for (items.items) |item| {
            item.deinit(allocs.gpa);
        }
        items.deinit();
    }

    const fields_slice = module_env.store.sliceRecordFields(record_fields);
    for (fields_slice) |field_idx| {
        const field = module_env.store.getRecordField(field_idx);
        const field_name = try allocs.gpa.dupe(u8, module_env.getIdentText(field.name));
        errdefer allocs.gpa.free(field_name);

        // Check if the field value is a nominal type (has nested associated items)
        const field_expr = module_env.store.getExpr(field.value);
        const children = switch (field_expr) {
            .e_nominal => |nom| blk: {
                // Get the nominal type's backing expression
                const backing_expr = module_env.store.getExpr(nom.backing_expr);
                break :blk switch (backing_expr) {
                    .e_record => |rec| try extractRecordAssociatedItems(allocs, module_env, rec.fields),
                    else => try allocs.gpa.alloc(AssociatedItem, 0),
                };
            },
            else => try allocs.gpa.alloc(AssociatedItem, 0),
        };

        try items.append(.{
            .name = field_name,
            .children = children,
        });
    }

    return try items.toOwnedSlice();
}

/// Extract associated items from a module's exports
fn extractAssociatedItems(
    allocs: *Allocators,
    module_env: *const ModuleEnv,
) ![]AssociatedItem {
    var items = std.array_list.Managed(AssociatedItem).init(allocs.gpa);
    errdefer {
        for (items.items) |item| {
            item.deinit(allocs.gpa);
        }
        items.deinit();
    }

    // Get all exported definitions
    const exports_slice = module_env.store.sliceDefs(module_env.exports);

    // If no exports, try all_defs (for modules that are still being processed)
    const defs_slice = if (exports_slice.len == 0)
        module_env.store.sliceDefs(module_env.all_defs)
    else
        exports_slice;

    for (defs_slice) |def_idx| {
        const def = module_env.store.getDef(def_idx);

        // Get the pattern to find the name
        const pattern = module_env.store.getPattern(def.pattern);

        // Extract name from pattern (could be assign, nominal, etc.)
        const name_ident_opt = switch (pattern) {
            .assign => |a| a.ident,
            .nominal => |n| blk: {
                // For nominal types, we need to get the statement and extract the header
                const stmt = module_env.store.getStatement(n.nominal_type_decl);
                break :blk switch (stmt) {
                    .s_nominal_decl => |decl| module_env.store.getTypeHeader(decl.header).name,
                    else => continue,
                };
            },
            else => continue,
        };

        const name = try allocs.gpa.dupe(u8, module_env.getIdentText(name_ident_opt));
        errdefer allocs.gpa.free(name);

        // Extract nested associated items if this is a nominal type with a record
        const children = switch (pattern) {
            .nominal => blk: {
                // For nominal types, look at the expression to find associated items
                const expr = module_env.store.getExpr(def.expr);
                break :blk switch (expr) {
                    .e_nominal => |nom_expr| blk2: {
                        const backing = module_env.store.getExpr(nom_expr.backing_expr);
                        break :blk2 switch (backing) {
                            .e_record => |record| try extractRecordAssociatedItems(allocs, module_env, record.fields),
                            else => try allocs.gpa.alloc(AssociatedItem, 0),
                        };
                    },
                    else => try allocs.gpa.alloc(AssociatedItem, 0),
                };
            },
            else => try allocs.gpa.alloc(AssociatedItem, 0),
        };

        try items.append(.{
            .name = name,
            .children = children,
        });
    }

    return try items.toOwnedSlice();
}

/// Generate documentation for the root and all its dependencies and imported modules
fn generateDocs(
    allocs: *Allocators,
    build_env: *compile.BuildEnv,
    module_path: []const u8,
    base_output_dir: []const u8,
) !void {
    // First, determine if this is an app or other kind
    var pkg_iter = build_env.packages.iterator();
    const first_pkg = if (pkg_iter.next()) |entry| entry.value_ptr.* else return;

    const is_app = first_pkg.kind == .app;

    if (is_app) {
        // For apps, collect all imported modules and generate sidebar
        try generateAppDocs(allocs, build_env, module_path, base_output_dir);
    } else {
        // For packages, just generate package dependency docs
        try generatePackageDocs(allocs, build_env, module_path, base_output_dir, "");
    }
}

/// Generate docs for an app module
fn generateAppDocs(
    allocs: *Allocators,
    build_env: *compile.BuildEnv,
    module_path: []const u8,
    base_output_dir: []const u8,
) !void {
    // Collect all imported modules (both local and from packages)
    var modules_map = std.StringHashMap(ModuleInfo).init(allocs.gpa);
    defer {
        var it = modules_map.iterator();
        while (it.next()) |entry| {
            entry.value_ptr.deinit(allocs.gpa);
        }
        modules_map.deinit();
    }

    // Get the root package
    var pkg_iter = build_env.packages.iterator();
    const first_pkg = if (pkg_iter.next()) |entry| entry.value_ptr.* else return;

    // Iterate through schedulers to get modules
    var sched_iter = build_env.schedulers.iterator();
    while (sched_iter.next()) |sched_entry| {
        const package_name = sched_entry.key_ptr.*;
        const package_env = sched_entry.value_ptr.*;

        // Iterate through modules in this package
        for (package_env.modules.items) |module_state| {
            // Process external imports (e.g., "cli.Stdout")
            for (module_state.external_imports.items) |ext_import| {
                // Parse the import (e.g., "cli.Stdout" -> package="cli", module="Stdout")
                if (std.mem.indexOfScalar(u8, ext_import, '.')) |dot_index| {
                    const pkg_shorthand = ext_import[0..dot_index];
                    const module_name = ext_import[dot_index + 1 ..];

                    // Create full name and link path
                    const full_name = try allocs.arena.dupe(u8, ext_import);
                    const link_path = try std.fmt.allocPrint(allocs.arena, "{s}/{s}", .{ pkg_shorthand, module_name });

                    const empty_items = [_]AssociatedItem{};
                    const mod_info = ModuleInfo{
                        .name = full_name,
                        .link_path = link_path,
                        .associated_items = &empty_items,
                    };

                    // Add to map (deduplicates automatically)
                    const gop = try modules_map.getOrPut(full_name);
                    if (!gop.found_existing) {
                        gop.value_ptr.* = mod_info;
                    }

                    // Generate index.html for this module
                    const module_output_dir = try std.fs.path.join(allocs.arena, &[_][]const u8{ base_output_dir, pkg_shorthand, module_name });
                    generateModuleIndex(allocs, module_output_dir, ext_import) catch |err| {
                        std.debug.print("Warning: failed to generate module index for {s}: {}\n", .{ ext_import, err });
                    };
                }
            }

            // Process local imports (non-external modules in the same package)
            for (module_state.imports.items) |import_id| {
                if (import_id < package_env.modules.items.len) {
                    const imported_module = package_env.modules.items[import_id];
                    const module_name = imported_module.name;

                    // Skip if this is the root module itself
                    if (std.mem.eql(u8, module_name, "main")) continue;

                    // Only include if it's a local module (not from a package)
                    if (std.mem.eql(u8, package_name, first_pkg.name)) {
                        const full_name = try allocs.gpa.dupe(u8, module_name);
                        const link_path = try allocs.gpa.dupe(u8, module_name);

                        // Extract associated items from the module if it has an env
                        const associated_items = if (imported_module.env) |*mod_env|
                            try extractAssociatedItems(allocs, mod_env)
                        else
                            try allocs.gpa.alloc(AssociatedItem, 0);

                        const mod_info = ModuleInfo{
                            .name = full_name,
                            .link_path = link_path,
                            .associated_items = associated_items,
                        };

                        const gop = try modules_map.getOrPut(full_name);
                        if (!gop.found_existing) {
                            gop.value_ptr.* = mod_info;
                        } else {
                            // Free the duplicates
                            allocs.gpa.free(full_name);
                            allocs.gpa.free(link_path);
                            for (associated_items) |item| {
                                item.deinit(allocs.gpa);
                            }
                            allocs.gpa.free(associated_items);
                        }

                        // Generate index.html for this local module
                        const module_output_dir = try std.fs.path.join(allocs.arena, &[_][]const u8{ base_output_dir, module_name });
                        generateModuleIndex(allocs, module_output_dir, module_name) catch |err| {
                            std.debug.print("Warning: failed to generate module index for {s}: {}\n", .{ module_name, err });
                        };
                    }
                }
            }
        }
    }

    // Convert map to sorted list
    var modules_list = std.ArrayList(ModuleInfo).empty;
    defer modules_list.deinit(allocs.gpa);
    var map_iter = modules_map.iterator();
    while (map_iter.next()) |entry| {
        try modules_list.append(allocs.gpa, entry.value_ptr.*);
    }

    // Collect package shorthands
    var shorthands_list = std.array_list.Managed([]const u8).init(allocs.gpa);
    defer {
        for (shorthands_list.items) |item| allocs.gpa.free(item);
        shorthands_list.deinit();
    }

    var shorthand_iter = first_pkg.shorthands.iterator();
    while (shorthand_iter.next()) |sh_entry| {
        const shorthand = try allocs.gpa.dupe(u8, sh_entry.key_ptr.*);
        try shorthands_list.append(shorthand);
    }

    // Generate root index.html
    try generatePackageIndex(allocs, base_output_dir, module_path, shorthands_list.items, modules_list.items);

    // Generate package dependency docs recursively
    shorthand_iter = first_pkg.shorthands.iterator();
    while (shorthand_iter.next()) |sh_entry| {
        const shorthand = sh_entry.key_ptr.*;
        const dep_ref = sh_entry.value_ptr.*;

        generatePackageDocs(allocs, build_env, dep_ref.root_file, base_output_dir, shorthand) catch |err| {
            std.debug.print("Warning: failed to generate docs for package {s}: {}\n", .{ shorthand, err });
        };
    }
}

/// Recursively generate documentation for a package and its dependencies
fn generatePackageDocs(
    allocs: *Allocators,
    build_env: *compile.BuildEnv,
    module_path: []const u8,
    base_output_dir: []const u8,
    relative_path: []const u8,
) error{OutOfMemory}!void {
    const output_dir = if (relative_path.len == 0)
        try allocs.arena.dupe(u8, base_output_dir)
    else
        try std.fs.path.join(allocs.arena, &[_][]const u8{ base_output_dir, relative_path });

    var shorthands_list = std.array_list.Managed([]const u8).init(allocs.gpa);
    defer {
        for (shorthands_list.items) |item| allocs.gpa.free(item);
        shorthands_list.deinit();
    }

    var pkg_iter = build_env.packages.iterator();
    while (pkg_iter.next()) |entry| {
        const pkg = entry.value_ptr;

        var shorthand_iter = pkg.shorthands.iterator();
        while (shorthand_iter.next()) |sh_entry| {
            const shorthand = try allocs.gpa.dupe(u8, sh_entry.key_ptr.*);
            try shorthands_list.append(shorthand);
        }

        shorthand_iter = pkg.shorthands.iterator();
        while (shorthand_iter.next()) |sh_entry| {
            const shorthand = sh_entry.key_ptr.*;

            const dep_relative_path = if (relative_path.len == 0)
                try allocs.arena.dupe(u8, shorthand)
            else
                try std.fs.path.join(allocs.arena, &[_][]const u8{ relative_path, shorthand });

            const dep_ref = sh_entry.value_ptr.*;
            generatePackageDocs(allocs, build_env, dep_ref.root_file, base_output_dir, dep_relative_path) catch |err| {
                std.debug.print("Warning: failed to generate docs for {s}: {}\n", .{ shorthand, err });
            };
        }

        break;
    }

    // For standalone modules, extract and display their exports
    var module_infos = std.array_list.Managed(ModuleInfo).init(allocs.gpa);
    defer {
        for (module_infos.items) |mod| mod.deinit(allocs.gpa);
        module_infos.deinit();
    }

    // Get the module's exports if it's a standalone module
    var sched_iter = build_env.schedulers.iterator();
    while (sched_iter.next()) |sched_entry| {
        const package_env = sched_entry.value_ptr.*;

        // Check ALL modules in this package
        for (package_env.modules.items) |module_state| {
            if (module_state.env) |*mod_env| {
                const associated_items = try extractAssociatedItems(allocs, mod_env);
                const mod_name = try allocs.gpa.dupe(u8, module_state.name);

                try module_infos.append(.{
                    .name = mod_name,
                    .link_path = try allocs.gpa.dupe(u8, ""),
                    .associated_items = associated_items,
                });
            }
        }
    }

    generatePackageIndex(allocs, output_dir, module_path, shorthands_list.items, module_infos.items) catch |err| {
        std.debug.print("Warning: failed to generate index for {s}: {}\n", .{ module_path, err });
    };
}<|MERGE_RESOLUTION|>--- conflicted
+++ resolved
@@ -2472,29 +2472,10 @@
         try stderr.print("Failed to deserialize builtin indices: {}\n", .{err});
         return err;
     };
-<<<<<<< HEAD
     const builtin_source = compiled_builtins.builtin_source;
     var builtin_module = builtin_loading.loadCompiledModule(allocs.gpa, compiled_builtins.builtin_bin, "Builtin", builtin_source) catch |err| {
         try stderr.print("Failed to load Builtin module: {}\n", .{err});
-        std.process.exit(1);
-=======
-    const bool_source = compiled_builtins.bool_source;
-    const result_source = compiled_builtins.result_source;
-    const str_source = compiled_builtins.str_source;
-    var bool_module = builtin_loading.loadCompiledModule(allocs.gpa, compiled_builtins.bool_bin, "Bool", bool_source) catch |err| {
-        try stderr.print("Failed to load Bool module: {}\n", .{err});
         return err;
-    };
-    defer bool_module.deinit();
-    var result_module = builtin_loading.loadCompiledModule(allocs.gpa, compiled_builtins.result_bin, "Result", result_source) catch |err| {
-        try stderr.print("Failed to load Result module: {}\n", .{err});
-        return err;
-    };
-    defer result_module.deinit();
-    var str_module = builtin_loading.loadCompiledModule(allocs.gpa, compiled_builtins.str_bin, "Str", str_source) catch |err| {
-        try stderr.print("Failed to load Str module: {}\n", .{err});
-        return err;
->>>>>>> af5ed116
     };
     defer builtin_module.deinit();
 
@@ -2541,6 +2522,7 @@
             &checker.snapshots,
             args.path,
             &.{},
+            &checker.import_mapping,
         );
         defer report_builder.deinit();
 
