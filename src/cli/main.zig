--- conflicted
+++ resolved
@@ -441,24 +441,9 @@
 /// Create a unique temporary directory under roc/{version}/{random}/.
 /// Returns the path to the directory (allocated from arena, no need to free).
 /// Uses system temp directory to avoid race conditions when cache is cleared.
-<<<<<<< HEAD
-pub fn createUniqueTempDir(allocs: *Allocators) ![]const u8 {
+pub fn createUniqueTempDir(ctx: *CliContext) ![]const u8 {
     // Get the version-specific temp directory: {temp}/roc/{version}
-    const version_temp_dir = try CacheConfig.getVersionTempDir(allocs.arena);
-=======
-pub fn createUniqueTempDir(ctx: *CliContext) ![]const u8 {
-    // Use system temp directory (not roc cache) to avoid race conditions
-    const temp_dir = if (comptime is_windows)
-        std.process.getEnvVarOwned(ctx.arena, "TEMP") catch
-            std.process.getEnvVarOwned(ctx.arena, "TMP") catch try ctx.arena.dupe(u8, "C:\\Windows\\Temp")
-    else
-        std.process.getEnvVarOwned(ctx.arena, "TMPDIR") catch try ctx.arena.dupe(u8, "/tmp");
-
-    const normalized_temp_dir = if (comptime is_windows)
-        std.mem.trimRight(u8, temp_dir, "/\\")
-    else
-        std.mem.trimRight(u8, temp_dir, "/");
->>>>>>> 7dfb6896
+    const version_temp_dir = try CacheConfig.getVersionTempDir(ctx.arena);
 
     // Ensure the roc/{version} directory exists
     // makePath automatically handles PathAlreadyExists internally
@@ -467,25 +452,8 @@
     // Try to create a unique subdirectory with random suffix
     var attempt: u8 = 0;
     while (attempt < 6) : (attempt += 1) {
-<<<<<<< HEAD
-        const random_suffix = try generateRandomSuffix(allocs);
-        const dir_path = try std.fs.path.join(allocs.arena, &.{ version_temp_dir, random_suffix });
-=======
-        const dir_path = if (attempt == 0) blk: {
-            // First attempt: use PID only
-            break :blk if (comptime is_windows)
-                try std.fmt.allocPrint(ctx.arena, "{s}\\roc-{d}", .{ normalized_temp_dir, pid })
-            else
-                try std.fmt.allocPrint(ctx.arena, "{s}/roc-{d}", .{ normalized_temp_dir, pid });
-        } else blk: {
-            // Subsequent attempts: use PID + random 8-char suffix
-            const random_suffix = try generateRandomSuffix(ctx);
-            break :blk if (comptime is_windows)
-                try std.fmt.allocPrint(ctx.arena, "{s}\\roc-{d}-{s}", .{ normalized_temp_dir, pid, random_suffix })
-            else
-                try std.fmt.allocPrint(ctx.arena, "{s}/roc-{d}-{s}", .{ normalized_temp_dir, pid, random_suffix });
-        };
->>>>>>> 7dfb6896
+        const random_suffix = try generateRandomSuffix(ctx);
+        const dir_path = try std.fs.path.join(ctx.arena, &.{ version_temp_dir, random_suffix });
 
         // Try to create the directory
         std.fs.cwd().makeDir(dir_path) catch |err| switch (err) {
@@ -663,7 +631,6 @@
 
     ensureWindowsConsoleSupportsAnsiAndUtf8();
 
-<<<<<<< HEAD
     // Start background cache cleanup on a separate thread.
     // This is a fire-and-forget thread that:
     // - Cleans up stale temp directories (>5 min old)
@@ -683,15 +650,8 @@
         std.log.debug("Failed to start background cleanup thread", .{});
     }
 
-    const stdout = stdoutWriter();
-    defer stdout.flush() catch {};
-
-    const stderr = stderrWriter();
-    defer stderr.flush() catch {};
-=======
     // Create I/O interface - this is passed to all command handlers via ctx
     var io = Io.init();
->>>>>>> 7dfb6896
 
     const parsed_args = try cli_args.parse(allocs.arena, args[1..]);
 
@@ -927,17 +887,8 @@
     var cache_manager = CacheManager.init(ctx.gpa, cache_config, Filesystem.default());
 
     // Create cache directory for linked interpreter executables
-<<<<<<< HEAD
-    const exe_cache_dir = cache_manager.config.getExeCacheDir(allocs.arena) catch |err| {
-        std.log.err("Failed to get executable cache directory: {}", .{err});
-        return err;
-=======
-    const cache_dir = cache_manager.config.getCacheEntriesDir(ctx.arena) catch |err| {
+    const exe_cache_dir = cache_manager.config.getExeCacheDir(ctx.arena) catch |err| {
         return ctx.fail(.{ .cache_dir_unavailable = .{ .reason = @errorName(err) } });
-    };
-    const exe_cache_dir = std.fs.path.join(ctx.arena, &.{ cache_dir, "executables" }) catch |err| {
-        return ctx.fail(.{ .cache_dir_unavailable = .{ .reason = @errorName(err) } });
->>>>>>> 7dfb6896
     };
 
     std.fs.cwd().makePath(exe_cache_dir) catch |err| switch (err) {
@@ -1415,7 +1366,7 @@
     // On Windows, clean up temp files after the child process exits.
     // (Unlike Unix, Windows locks files while they're being executed)
     if (std.fs.path.dirname(exe_path)) |temp_dir_path| {
-        compile.CacheCleanup.deleteTempDir(allocs.arena, temp_dir_path);
+        compile.CacheCleanup.deleteTempDir(ctx.arena, temp_dir_path);
         std.log.debug("Cleaned up temp directory: {s}", .{temp_dir_path});
     }
 
@@ -1534,7 +1485,7 @@
     // file to find the shared memory before it can run.
     // The background cleanup thread will also clean up old temp directories.
     if (std.fs.path.dirname(exe_path)) |temp_dir_path| {
-        compile.CacheCleanup.deleteTempDir(allocs.arena, temp_dir_path);
+        compile.CacheCleanup.deleteTempDir(ctx.arena, temp_dir_path);
         std.log.debug("Cleaned up temp directory: {s}", .{temp_dir_path});
     }
 
