--- conflicted
+++ resolved
@@ -148,17 +148,15 @@
     allocs.initInPlace(gpa_impl.allocator());
     defer allocs.deinit();
 
-<<<<<<< HEAD
-    // Get absolute path from current working directory
-    const cwd_path = std.fs.cwd().realpathAlloc(allocs.gpa, ".") catch return;
-    defer allocs.gpa.free(cwd_path);
-=======
-    // Create a CLI context for error reporting
-    var io = Io.init();
-    var ctx = CliContext.init(allocs.gpa, allocs.arena, &io, .run);
-    ctx.initIo();
-    defer ctx.deinit();
->>>>>>> 08e798f0
+    // Get absolute path from current working directory
+    const cwd_path = std.fs.cwd().realpathAlloc(allocs.gpa, ".") catch return;
+    defer allocs.gpa.free(cwd_path);
+
+    // Create a CLI context for error reporting
+    var io = Io.init();
+    var ctx = CliContext.init(allocs.gpa, allocs.arena, &io, .run);
+    ctx.initIo();
+    defer ctx.deinit();
 
     // Use the real int test platform
     const roc_path = std.fs.path.join(allocs.gpa, &.{ cwd_path, "test/int/app.roc" }) catch return;
@@ -201,17 +199,15 @@
     allocs.initInPlace(gpa_impl.allocator());
     defer allocs.deinit();
 
-<<<<<<< HEAD
-    // Get absolute path from current working directory
-    const cwd_path = std.fs.cwd().realpathAlloc(allocs.gpa, ".") catch return;
-    defer allocs.gpa.free(cwd_path);
-=======
-    // Create a CLI context for error reporting
-    var io = Io.init();
-    var ctx = CliContext.init(allocs.gpa, allocs.arena, &io, .run);
-    ctx.initIo();
-    defer ctx.deinit();
->>>>>>> 08e798f0
+    // Get absolute path from current working directory
+    const cwd_path = std.fs.cwd().realpathAlloc(allocs.gpa, ".") catch return;
+    defer allocs.gpa.free(cwd_path);
+
+    // Create a CLI context for error reporting
+    var io = Io.init();
+    var ctx = CliContext.init(allocs.gpa, allocs.arena, &io, .run);
+    ctx.initIo();
+    defer ctx.deinit();
 
     // Test with our real test platforms
     const test_apps = [_][]const u8{
@@ -262,17 +258,15 @@
     allocs.initInPlace(gpa_impl.allocator());
     defer allocs.deinit();
 
-<<<<<<< HEAD
-    // Get absolute path from current working directory
-    const cwd_path = std.fs.cwd().realpathAlloc(allocs.gpa, ".") catch return;
-    defer allocs.gpa.free(cwd_path);
-=======
-    // Create a CLI context for error reporting
-    var io = Io.init();
-    var ctx = CliContext.init(allocs.gpa, allocs.arena, &io, .run);
-    ctx.initIo();
-    defer ctx.deinit();
->>>>>>> 08e798f0
+    // Get absolute path from current working directory
+    const cwd_path = std.fs.cwd().realpathAlloc(allocs.gpa, ".") catch return;
+    defer allocs.gpa.free(cwd_path);
+
+    // Create a CLI context for error reporting
+    var io = Io.init();
+    var ctx = CliContext.init(allocs.gpa, allocs.arena, &io, .run);
+    ctx.initIo();
+    defer ctx.deinit();
 
     // Test with a non-existent file path
     const roc_path = std.fs.path.join(allocs.gpa, &.{ cwd_path, "test/nonexistent/app.roc" }) catch return;
@@ -332,12 +326,18 @@
     const cwd_path = std.fs.cwd().realpathAlloc(allocs.gpa, ".") catch return;
     defer allocs.gpa.free(cwd_path);
 
+    // Create a CLI context for error reporting
+    var io = Io.init();
+    var ctx = CliContext.init(allocs.gpa, allocs.arena, &io, .run);
+    ctx.initIo();
+    defer ctx.deinit();
+
     // Test app_transitive.roc which uses the platform with wrong-order exposes
     const roc_path = std.fs.path.join(allocs.gpa, &.{ cwd_path, "test/str/app_transitive.roc" }) catch return;
     defer allocs.gpa.free(roc_path);
 
     // This should compile successfully because modules are automatically sorted
-    const shm_result = main.setupSharedMemoryWithModuleEnv(&allocs, roc_path, true) catch |err| {
+    const shm_result = main.setupSharedMemoryWithModuleEnv(&ctx, roc_path, true) catch |err| {
         std.log.err("Failed to compile with automatic dependency ordering: {}\n", .{err});
         return err;
     };
@@ -384,12 +384,18 @@
     const cwd_path = std.fs.cwd().realpathAlloc(allocs.gpa, ".") catch return;
     defer allocs.gpa.free(cwd_path);
 
+    // Create a CLI context for error reporting
+    var io = Io.init();
+    var ctx = CliContext.init(allocs.gpa, allocs.arena, &io, .run);
+    ctx.initIo();
+    defer ctx.deinit();
+
     // Test app_transitive.roc which uses Helper -> Core transitive import
     const roc_path = std.fs.path.join(allocs.gpa, &.{ cwd_path, "test/str/app_transitive.roc" }) catch return;
     defer allocs.gpa.free(roc_path);
 
     // This should compile successfully now that we pass sibling modules during compilation
-    const shm_result = main.setupSharedMemoryWithModuleEnv(&allocs, roc_path, true) catch |err| {
+    const shm_result = main.setupSharedMemoryWithModuleEnv(&ctx, roc_path, true) catch |err| {
         std.log.err("Failed to compile transitive import test: {}\n", .{err});
         return err;
     };
@@ -443,12 +449,18 @@
     const cwd_path = std.fs.cwd().realpathAlloc(allocs.gpa, ".") catch return;
     defer allocs.gpa.free(cwd_path);
 
+    // Create a CLI context for error reporting
+    var io = Io.init();
+    var ctx = CliContext.init(allocs.gpa, allocs.arena, &io, .run);
+    ctx.initIo();
+    defer ctx.deinit();
+
     // Test app_diamond.roc which uses Helper.wrap_quoted (calls both Core and Utils)
     const roc_path = std.fs.path.join(allocs.gpa, &.{ cwd_path, "test/str/app_diamond.roc" }) catch return;
     defer allocs.gpa.free(roc_path);
 
     // This should compile successfully with correct dependency ordering
-    const shm_result = main.setupSharedMemoryWithModuleEnv(&allocs, roc_path, true) catch |err| {
+    const shm_result = main.setupSharedMemoryWithModuleEnv(&ctx, roc_path, true) catch |err| {
         std.log.err("Failed to compile diamond dependency test: {}\n", .{err});
         return err;
     };
@@ -492,11 +504,17 @@
     const cwd_path = std.fs.cwd().realpathAlloc(allocs.gpa, ".") catch return;
     defer allocs.gpa.free(cwd_path);
 
+    // Create a CLI context for error reporting
+    var io = Io.init();
+    var ctx = CliContext.init(allocs.gpa, allocs.arena, &io, .run);
+    ctx.initIo();
+    defer ctx.deinit();
+
     // Test app_direct_core.roc which calls Core.wrap directly
     const roc_path = std.fs.path.join(allocs.gpa, &.{ cwd_path, "test/str/app_direct_core.roc" }) catch return;
     defer allocs.gpa.free(roc_path);
 
-    const shm_result = main.setupSharedMemoryWithModuleEnv(&allocs, roc_path, true) catch |err| {
+    const shm_result = main.setupSharedMemoryWithModuleEnv(&ctx, roc_path, true) catch |err| {
         std.log.err("Failed to compile direct Core call test: {}\n", .{err});
         return err;
     };
