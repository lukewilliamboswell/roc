--- conflicted
+++ resolved
@@ -116,14 +116,9 @@
         return LinkError.LLVMNotAvailable;
     }
 
-<<<<<<< HEAD
-    var args = std.array_list.Managed([]const u8).init(allocator);
-    defer args.deinit();
-=======
     // Use arena allocator for all temporary allocations
     // Pre-allocate capacity to avoid reallocations (typical command has 20-40 args)
-    var args = std.ArrayList([]const u8).initCapacity(allocs.arena, 64) catch return LinkError.OutOfMemory;
->>>>>>> efbd695b
+    var args = std.array_list.Managed([]const u8).initCapacity(allocs.arena, 64) catch return LinkError.OutOfMemory;
 
     // Add platform-specific linker name and arguments
     // Use target OS if provided, otherwise fall back to host OS
