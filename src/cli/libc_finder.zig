--- conflicted
+++ resolved
@@ -119,25 +119,9 @@
 }
 
 /// Find libc by searching the filesystem
-<<<<<<< HEAD
-fn findViaFilesystem(allocator: std.mem.Allocator) !LibcInfo {
-    // Get architecture and duplicate it for later use
-    const arch_temp = try getArchitecture(allocator);
-    defer allocator.free(arch_temp);
-    const arch = try allocator.dupe(u8, arch_temp);
-
-    const search_paths = try getSearchPaths(allocator, arch);
-    defer {
-        for (search_paths.items) |path| {
-            allocator.free(path);
-        }
-        search_paths.deinit();
-    }
-=======
 fn findViaFilesystem(arena: std.mem.Allocator) !LibcInfo {
     const arch = try getArchitecture(arena);
     const search_paths = try getSearchPaths(arena, arch);
->>>>>>> bddd3f6a
 
     // Search for libc in standard paths
     for (search_paths) |lib_dir| {
@@ -328,21 +312,11 @@
     allocs.initInPlace(std.testing.allocator);
     defer allocs.deinit();
 
-<<<<<<< HEAD
-    const libc_info = try findLibc(allocator);
+    const libc_info = try findLibc(allocs);
     defer {
         var info = libc_info;
         info.deinit();
     }
-=======
-    const libc_info = findLibc(&allocs) catch |err| switch (err) {
-        error.LibcNotFound => {
-            std.log.warn("Libc not found on this system - this may be expected in some environments", .{});
-            return error.SkipZigTest;
-        },
-        else => return err,
-    };
->>>>>>> bddd3f6a
 
     // Verify we got valid information
     try std.testing.expect(libc_info.arch.len > 0);
