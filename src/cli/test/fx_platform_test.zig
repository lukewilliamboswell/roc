//! Integration tests for the fx platform with effectful functions.
//!
//! Tests that platform-provided hosted functions (like Stdout.line! and Stderr.line!)
//! can be properly invoked from Roc applications.

const std = @import("std");
const testing = std.testing;

const roc_binary_path = "./zig-out/bin/roc";

/// Ensures the roc binary exists, building it if necessary.
/// This is needed because these tests spawn the roc CLI as a child process.
fn ensureRocBinary(allocator: std.mem.Allocator) !void {
    // Check if binary exists
    std.fs.cwd().access(roc_binary_path, .{}) catch {
        // Binary doesn't exist, build it
        std.debug.print("roc binary not found, building with 'zig build roc'...\n", .{});
        const build_result = try std.process.Child.run(.{
            .allocator = allocator,
            .argv = &[_][]const u8{ "zig", "build", "roc" },
        });
        defer allocator.free(build_result.stdout);
        defer allocator.free(build_result.stderr);

        if (build_result.term != .Exited or build_result.term.Exited != 0) {
            std.debug.print("Failed to build roc binary:\n{s}\n", .{build_result.stderr});
            return error.RocBuildFailed;
        }
        std.debug.print("roc binary built successfully.\n", .{});
    };
}

fn runRocWithStdin(allocator: std.mem.Allocator, roc_file: []const u8, stdin_input: []const u8) !std.process.Child.RunResult {
    try ensureRocBinary(allocator);
    var child = std.process.Child.init(&[_][]const u8{ "./zig-out/bin/roc", roc_file }, allocator);
    child.stdin_behavior = .Pipe;
    child.stdout_behavior = .Pipe;
    child.stderr_behavior = .Pipe;

    try child.spawn();

    // Write stdin and close
    if (child.stdin) |stdin| {
        try stdin.writeAll(stdin_input);
        stdin.close();
        child.stdin = null;
    }

    // Collect stdout
    const stdout = if (child.stdout) |stdout_pipe|
        try stdout_pipe.readToEndAlloc(allocator, std.math.maxInt(usize))
    else
        try allocator.dupe(u8, "");

    // Collect stderr
    const stderr = if (child.stderr) |stderr_pipe|
        try stderr_pipe.readToEndAlloc(allocator, std.math.maxInt(usize))
    else
        try allocator.dupe(u8, "");

    const term = try child.wait();

    return .{
        .term = term,
        .stdout = stdout,
        .stderr = stderr,
    };
}

test "fx platform effectful functions" {
    const allocator = testing.allocator;

    try ensureRocBinary(allocator);

    // Run the app directly with the roc CLI (not build, just run)
    const run_result = try std.process.Child.run(.{
        .allocator = allocator,
        .argv = &[_][]const u8{
            "./zig-out/bin/roc",
            "test/fx/app.roc",
        },
    });
    defer allocator.free(run_result.stdout);
    defer allocator.free(run_result.stderr);

    switch (run_result.term) {
        .Exited => |code| {
            if (code != 0) {
                std.debug.print("Run failed with exit code {}\n", .{code});
                std.debug.print("STDOUT: {s}\n", .{run_result.stdout});
                std.debug.print("STDERR: {s}\n", .{run_result.stderr});
                return error.RunFailed;
            }
        },
        else => {
            std.debug.print("Run terminated abnormally: {}\n", .{run_result.term});
            std.debug.print("STDOUT: {s}\n", .{run_result.stdout});
            std.debug.print("STDERR: {s}\n", .{run_result.stderr});
            return error.RunFailed;
        },
    }

    // Verify stdout contains expected messages
    try testing.expect(std.mem.indexOf(u8, run_result.stdout, "Hello from stdout!") != null);
    try testing.expect(std.mem.indexOf(u8, run_result.stdout, "Line 1 to stdout") != null);
    try testing.expect(std.mem.indexOf(u8, run_result.stdout, "Line 3 to stdout") != null);

    // Verify stderr contains expected messages
    try testing.expect(std.mem.indexOf(u8, run_result.stderr, "Error from stderr!") != null);
    try testing.expect(std.mem.indexOf(u8, run_result.stderr, "Line 2 to stderr") != null);

    // Verify stderr messages are NOT in stdout
    try testing.expect(std.mem.indexOf(u8, run_result.stdout, "Error from stderr!") == null);
    try testing.expect(std.mem.indexOf(u8, run_result.stdout, "Line 2 to stderr") == null);

    // Verify stdout messages are NOT in stderr
    try testing.expect(std.mem.indexOf(u8, run_result.stderr, "Hello from stdout!") == null);
    try testing.expect(std.mem.indexOf(u8, run_result.stderr, "Line 1 to stdout") == null);
    try testing.expect(std.mem.indexOf(u8, run_result.stderr, "Line 3 to stdout") == null);
}

test "fx platform with dotdot starting path" {
    const allocator = testing.allocator;

    try ensureRocBinary(allocator);

    // Run the app from a subdirectory that uses ../ at the START of its platform path
    // This tests that relative paths starting with .. are handled correctly
    // Bug: paths starting with ../ fail with TypeMismatch, while ./path/../ works
    const run_result = try std.process.Child.run(.{
        .allocator = allocator,
        .argv = &[_][]const u8{
            "./zig-out/bin/roc",
            "test/fx/subdir/app.roc",
        },
    });
    defer allocator.free(run_result.stdout);
    defer allocator.free(run_result.stderr);

    switch (run_result.term) {
        .Exited => |code| {
            if (code != 0) {
                std.debug.print("Run failed with exit code {}\n", .{code});
                std.debug.print("STDOUT: {s}\n", .{run_result.stdout});
                std.debug.print("STDERR: {s}\n", .{run_result.stderr});
                return error.RunFailed;
            }
        },
        else => {
            std.debug.print("Run terminated abnormally: {}\n", .{run_result.term});
            std.debug.print("STDOUT: {s}\n", .{run_result.stdout});
            std.debug.print("STDERR: {s}\n", .{run_result.stderr});
            return error.RunFailed;
        },
    }

    // Verify stdout contains expected messages
    try testing.expect(std.mem.indexOf(u8, run_result.stdout, "Hello from stdout!") != null);
    try testing.expect(std.mem.indexOf(u8, run_result.stdout, "Line 1 to stdout") != null);
    try testing.expect(std.mem.indexOf(u8, run_result.stdout, "Line 3 to stdout") != null);

    // Verify stderr contains expected messages
    try testing.expect(std.mem.indexOf(u8, run_result.stderr, "Error from stderr!") != null);
    try testing.expect(std.mem.indexOf(u8, run_result.stderr, "Line 2 to stderr") != null);

    // Verify stderr messages are NOT in stdout
    try testing.expect(std.mem.indexOf(u8, run_result.stdout, "Error from stderr!") == null);
    try testing.expect(std.mem.indexOf(u8, run_result.stdout, "Line 2 to stderr") == null);

    // Verify stdout messages are NOT in stderr
    try testing.expect(std.mem.indexOf(u8, run_result.stderr, "Hello from stdout!") == null);
    try testing.expect(std.mem.indexOf(u8, run_result.stderr, "Line 1 to stdout") == null);
    try testing.expect(std.mem.indexOf(u8, run_result.stderr, "Line 3 to stdout") == null);
}

test "fx platform stdin to stdout" {
    const allocator = testing.allocator;

    const result = try runRocWithStdin(allocator, "test/fx/stdin_to_stdout.roc", "test input\n");
    defer allocator.free(result.stdout);
    defer allocator.free(result.stderr);

    if (result.term != .Exited or result.term.Exited != 0) {
        std.debug.print("Test failed with term: {}\n", .{result.term});
        std.debug.print("STDOUT:\n{s}\n", .{result.stdout});
        std.debug.print("STDERR:\n{s}\n", .{result.stderr});
        return error.TestFailed;
    }
    try testing.expect(std.mem.indexOf(u8, result.stdout, "test input") != null);
}

test "fx platform stdin echo" {
    const allocator = testing.allocator;

    const result = try runRocWithStdin(allocator, "test/fx/stdin_echo.roc", "hello world\n");
    defer allocator.free(result.stdout);
    defer allocator.free(result.stderr);

    if (result.term != .Exited or result.term.Exited != 0) {
        std.debug.print("Test failed with term: {}\n", .{result.term});
        std.debug.print("STDOUT:\n{s}\n", .{result.stdout});
        std.debug.print("STDERR:\n{s}\n", .{result.stderr});
        return error.TestFailed;
    }
    try testing.expect(std.mem.indexOf(u8, result.stdout, "hello world") != null);
}

test "fx platform stdin test with output" {
    const allocator = testing.allocator;

    const result = try runRocWithStdin(allocator, "test/fx/stdin_test.roc", "user input\n");
    defer allocator.free(result.stdout);
    defer allocator.free(result.stderr);

    if (result.term != .Exited or result.term.Exited != 0) {
        std.debug.print("Test failed with term: {}\n", .{result.term});
        std.debug.print("STDOUT:\n{s}\n", .{result.stdout});
        std.debug.print("STDERR:\n{s}\n", .{result.stderr});
        return error.TestFailed;
    }
    try testing.expect(std.mem.indexOf(u8, result.stdout, "Before stdin") != null);
    try testing.expect(std.mem.indexOf(u8, result.stdout, "After stdin") != null);
}

test "fx platform stdin simple" {
    const allocator = testing.allocator;

    const result = try runRocWithStdin(allocator, "test/fx/stdin_simple.roc", "simple test\n");
    defer allocator.free(result.stdout);
    defer allocator.free(result.stderr);

    if (result.term != .Exited or result.term.Exited != 0) {
        std.debug.print("Test failed with term: {}\n", .{result.term});
        std.debug.print("STDOUT:\n{s}\n", .{result.stdout});
        std.debug.print("STDERR:\n{s}\n", .{result.stderr});
        return error.TestFailed;
    }
    // stdin_simple reads from stdin and prints to stderr
    try testing.expect(std.mem.indexOf(u8, result.stderr, "simple test") != null);
}

test "fx platform expect with main" {
    const allocator = testing.allocator;

    try ensureRocBinary(allocator);

    // Run `roc test` on the app that has both main! and an expect
    // Note: `roc test` only evaluates expect statements, it does not run main!
    const run_result = try std.process.Child.run(.{
        .allocator = allocator,
        .argv = &[_][]const u8{
            "./zig-out/bin/roc",
            "test",
            "test/fx/expect_with_main.roc",
        },
    });
    defer allocator.free(run_result.stdout);
    defer allocator.free(run_result.stderr);

    switch (run_result.term) {
        .Exited => |code| {
            if (code != 0) {
                std.debug.print("Run failed with exit code {}\n", .{code});
                std.debug.print("STDOUT: {s}\n", .{run_result.stdout});
                std.debug.print("STDERR: {s}\n", .{run_result.stderr});
                return error.RunFailed;
            }
        },
        else => {
            std.debug.print("Run terminated abnormally: {}\n", .{run_result.term});
            std.debug.print("STDOUT: {s}\n", .{run_result.stdout});
            std.debug.print("STDERR: {s}\n", .{run_result.stderr});
            return error.RunFailed;
        },
    }

    // When all tests pass without --verbose, roc test produces no output
    try testing.expectEqualStrings("", run_result.stdout);
    try testing.expectEqualStrings("", run_result.stderr);
}

test "fx platform expect with numeric literal" {
    const allocator = testing.allocator;

    try ensureRocBinary(allocator);

    // Run `roc test` on an app that compares a typed variable with a numeric literal
    // This tests that numeric literals in top-level expects are properly typed
    const run_result = try std.process.Child.run(.{
        .allocator = allocator,
        .argv = &[_][]const u8{
            "./zig-out/bin/roc",
            "test",
            "test/fx/expect_with_literal.roc",
        },
    });
    defer allocator.free(run_result.stdout);
    defer allocator.free(run_result.stderr);

    switch (run_result.term) {
        .Exited => |code| {
            if (code != 0) {
                std.debug.print("Run failed with exit code {}\n", .{code});
                std.debug.print("STDOUT: {s}\n", .{run_result.stdout});
                std.debug.print("STDERR: {s}\n", .{run_result.stderr});
                return error.RunFailed;
            }
        },
        else => {
            std.debug.print("Run terminated abnormally: {}\n", .{run_result.term});
            std.debug.print("STDOUT: {s}\n", .{run_result.stdout});
            std.debug.print("STDERR: {s}\n", .{run_result.stderr});
            return error.RunFailed;
        },
    }

    // When all tests pass without --verbose, roc test produces no output
    try testing.expectEqualStrings("", run_result.stdout);
    try testing.expectEqualStrings("", run_result.stderr);
}

test "fx platform match returning string" {
    const allocator = testing.allocator;

    try ensureRocBinary(allocator);

    // Run the app that has a match expression returning a string
    // This tests that match expressions with string returns work correctly
    const run_result = try std.process.Child.run(.{
        .allocator = allocator,
        .argv = &[_][]const u8{
            "./zig-out/bin/roc",
            "test/fx/match_str_return.roc",
        },
    });
    defer allocator.free(run_result.stdout);
    defer allocator.free(run_result.stderr);

    switch (run_result.term) {
        .Exited => |code| {
            if (code != 0) {
                std.debug.print("Run failed with exit code {}\n", .{code});
                std.debug.print("STDOUT: {s}\n", .{run_result.stdout});
                std.debug.print("STDERR: {s}\n", .{run_result.stderr});
                return error.RunFailed;
            }
        },
        else => {
            std.debug.print("Run terminated abnormally: {}\n", .{run_result.term});
            std.debug.print("STDOUT: {s}\n", .{run_result.stdout});
            std.debug.print("STDERR: {s}\n", .{run_result.stderr});
            return error.RunFailed;
        },
    }

    // The app should run successfully and exit with code 0
    // It outputs "0" from the match expression
    try testing.expectEqualStrings("0\n", run_result.stdout);
    try testing.expectEqualStrings("", run_result.stderr);
}

test "fx platform match with wildcard" {
    const allocator = testing.allocator;

    try ensureRocBinary(allocator);

    // Run an app that uses a match expression with a wildcard pattern
    // This tests that wildcard patterns in match expressions work correctly
    const run_result = try std.process.Child.run(.{
        .allocator = allocator,
        .argv = &[_][]const u8{
            "./zig-out/bin/roc",
            "test/fx/match_with_wildcard.roc",
        },
    });
    defer allocator.free(run_result.stdout);
    defer allocator.free(run_result.stderr);

    switch (run_result.term) {
        .Exited => |code| {
            if (code != 0) {
                std.debug.print("Run failed with exit code {}\n", .{code});
                std.debug.print("STDOUT: {s}\n", .{run_result.stdout});
                std.debug.print("STDERR: {s}\n", .{run_result.stderr});
                return error.RunFailed;
            }
        },
        else => {
            std.debug.print("Run terminated abnormally: {}\n", .{run_result.term});
            std.debug.print("STDOUT: {s}\n", .{run_result.stdout});
            std.debug.print("STDERR: {s}\n", .{run_result.stderr});
            return error.RunFailed;
        },
    }
}

test "fx platform dbg missing return value" {
    const allocator = testing.allocator;

    try ensureRocBinary(allocator);

    // Run an app that uses dbg as the last expression in main!.
    // dbg is treated as a statement (side-effect only) when it's the final
    // expression in a block, so the block returns {} as expected by main!.
    const run_result = try std.process.Child.run(.{
        .allocator = allocator,
        .argv = &[_][]const u8{
            "./zig-out/bin/roc",
            "--no-cache",
            "test/fx/dbg_missing_return.roc",
        },
    });
    defer allocator.free(run_result.stdout);
    defer allocator.free(run_result.stderr);

    switch (run_result.term) {
        .Exited => |code| {
            if (code != 0) {
                std.debug.print("Run failed with exit code {}\n", .{code});
                std.debug.print("STDOUT: {s}\n", .{run_result.stdout});
                std.debug.print("STDERR: {s}\n", .{run_result.stderr});
                return error.RunFailed;
            }
        },
        else => {
            std.debug.print("Run terminated abnormally: {}\n", .{run_result.term});
            std.debug.print("STDOUT: {s}\n", .{run_result.stdout});
            std.debug.print("STDERR: {s}\n", .{run_result.stderr});
            return error.RunFailed;
        },
    }

    // Verify that the dbg output was printed
    try testing.expect(std.mem.indexOf(u8, run_result.stderr, "this should work now") != null);
}

test "fx platform check unused state var reports correct errors" {
    const allocator = testing.allocator;

    try ensureRocBinary(allocator);

    // Run `roc check` on an app with unused variables and type annotations
    // This test checks that the compiler reports the correct errors and doesn't
    // produce extraneous unrelated errors from platform module resolution
    const run_result = try std.process.Child.run(.{
        .allocator = allocator,
        .argv = &[_][]const u8{
            "./zig-out/bin/roc",
            "check",
            "test/fx/unused_state_var.roc",
        },
    });
    defer allocator.free(run_result.stdout);
    defer allocator.free(run_result.stderr);

    // The check should fail with errors
    switch (run_result.term) {
        .Exited => |code| {
            if (code == 0) {
                std.debug.print("ERROR: roc check succeeded but we expected it to fail with errors\n", .{});
                return error.UnexpectedSuccess;
            }
        },
        else => {
            std.debug.print("Run terminated abnormally: {}\n", .{run_result.term});
            return error.RunFailed;
        },
    }

    const stderr = run_result.stderr;

    // Count occurrences of each error type
    var unused_variable_count: usize = 0;
    var module_not_found_count: usize = 0;
    var exposed_but_not_defined_count: usize = 0;

    var line_iter = std.mem.splitScalar(u8, stderr, '\n');
    while (line_iter.next()) |line| {
        if (std.mem.indexOf(u8, line, "UNUSED VARIABLE") != null) {
            unused_variable_count += 1;
        } else if (std.mem.indexOf(u8, line, "MODULE NOT FOUND") != null) {
            module_not_found_count += 1;
        } else if (std.mem.indexOf(u8, line, "EXPOSED BUT NOT DEFINED") != null) {
            exposed_but_not_defined_count += 1;
        }
    }

    // We expect exactly 2 UNUSED VARIABLE errors
    // We should NOT get MODULE NOT FOUND or EXPOSED BUT NOT DEFINED errors
    // (those were the extraneous errors this test was created to catch)
    //
    // Note: There are other errors (TYPE MISMATCH, UNDEFINED VARIABLE for main!,
    // COMPTIME CRASH) that are pre-existing bugs related to platform/app interaction
    // and should be fixed separately.
    var test_passed = true;

    if (unused_variable_count != 2) {
        std.debug.print("\n❌ UNUSED VARIABLE count mismatch: expected 2, got {d}\n", .{unused_variable_count});
        test_passed = false;
    }

    if (module_not_found_count != 0) {
        std.debug.print("❌ MODULE NOT FOUND (extraneous): expected 0, got {d}\n", .{module_not_found_count});
        test_passed = false;
    }

    if (exposed_but_not_defined_count != 0) {
        std.debug.print("❌ EXPOSED BUT NOT DEFINED (extraneous): expected 0, got {d}\n", .{exposed_but_not_defined_count});
        test_passed = false;
    }

    if (!test_passed) {
        std.debug.print("\n========== FULL ROC CHECK OUTPUT ==========\n", .{});
        std.debug.print("STDERR:\n{s}\n", .{stderr});
        std.debug.print("==========================================\n\n", .{});
        return error.ExtraneousErrorsFound;
    }
}

test "fx platform checked directly finds sibling modules" {
    // When checking a platform module directly (not through an app), sibling .roc
    // files in the same directory should be discovered automatically. This means
    // we should NOT get MODULE NOT FOUND errors for Stdout/Stderr/Stdin since
    // those files exist in the same directory as main.roc.
    const allocator = std.testing.allocator;

    // Check the platform module directly (not through an app)
    const run_result = try std.process.Child.run(.{
        .allocator = allocator,
        .argv = &[_][]const u8{
            "./zig-out/bin/roc",
            "check",
            "test/fx/platform/main.roc",
        },
    });
    defer allocator.free(run_result.stdout);
    defer allocator.free(run_result.stderr);

    const stderr = run_result.stderr;

    // Count MODULE NOT FOUND errors - we should get 0 since sibling modules are discovered
    var module_not_found_count: usize = 0;

    var line_iter = std.mem.splitScalar(u8, stderr, '\n');
    while (line_iter.next()) |line| {
        if (std.mem.indexOf(u8, line, "MODULE NOT FOUND") != null) {
            module_not_found_count += 1;
        }
    }

    // When checking a platform directly, sibling modules should be discovered,
    // so we should NOT get MODULE NOT FOUND errors for valid imports.
    if (module_not_found_count != 0) {
        std.debug.print("\n❌ Expected 0 MODULE NOT FOUND errors (siblings should be discovered), got {d}\n", .{module_not_found_count});
        std.debug.print("\n========== FULL ROC CHECK OUTPUT ==========\n", .{});
        std.debug.print("STDERR:\n{s}\n", .{stderr});
        std.debug.print("==========================================\n\n", .{});
        return error.UnexpectedModuleNotFoundErrors;
    }
}

<<<<<<< HEAD
test "fx platform opaque type with method" {
    // Regression test: An opaque type with a method attached causes a segfault
    // when running the app. This test will pass once the bug is fixed.
=======
test "fx platform string interpolation type mismatch" {
>>>>>>> b7396835
    const allocator = testing.allocator;

    try ensureRocBinary(allocator);

<<<<<<< HEAD
=======
    // Run an app that tries to interpolate a U8 (non-Str) type in a string.
    // This should fail with a type error because string interpolation only accepts Str.
>>>>>>> b7396835
    const run_result = try std.process.Child.run(.{
        .allocator = allocator,
        .argv = &[_][]const u8{
            "./zig-out/bin/roc",
<<<<<<< HEAD
            "test/fx/opaque_with_method.roc",
=======
            "test/fx/num_method_call.roc",
>>>>>>> b7396835
        },
    });
    defer allocator.free(run_result.stdout);
    defer allocator.free(run_result.stderr);

<<<<<<< HEAD
    switch (run_result.term) {
        .Exited => |code| {
            if (code != 0) {
                std.debug.print("Run failed with exit code {}\n", .{code});
                std.debug.print("STDOUT: {s}\n", .{run_result.stdout});
                std.debug.print("STDERR: {s}\n", .{run_result.stderr});
                return error.RunFailed;
            }
=======
    // The program should run (exit 0) even with type errors - errors are just warnings
    switch (run_result.term) {
        .Exited => |code| {
            try testing.expectEqual(@as(u8, 0), code);
>>>>>>> b7396835
        },
        else => {
            std.debug.print("Run terminated abnormally: {}\n", .{run_result.term});
            std.debug.print("STDOUT: {s}\n", .{run_result.stdout});
            std.debug.print("STDERR: {s}\n", .{run_result.stderr});
            return error.RunFailed;
        },
    }

<<<<<<< HEAD
    // Verify the output contains the expected string
    try testing.expect(std.mem.indexOf(u8, run_result.stdout, "My favourite color is Red") != null);
=======
    // Verify the error output contains proper diagnostic info
    // Should show TYPE MISMATCH error with the type information
    try testing.expect(std.mem.indexOf(u8, run_result.stderr, "TYPE MISMATCH") != null);
    try testing.expect(std.mem.indexOf(u8, run_result.stderr, "U8") != null);
    try testing.expect(std.mem.indexOf(u8, run_result.stderr, "Str") != null);
    try testing.expect(std.mem.indexOf(u8, run_result.stderr, "Found 1 error") != null);

    // The program should still produce output (it runs despite errors)
    try testing.expect(std.mem.indexOf(u8, run_result.stdout, "two:") != null);
>>>>>>> b7396835
}<|MERGE_RESOLUTION|>--- conflicted
+++ resolved
@@ -559,64 +559,74 @@
     }
 }
 
-<<<<<<< HEAD
 test "fx platform opaque type with method" {
     // Regression test: An opaque type with a method attached causes a segfault
     // when running the app. This test will pass once the bug is fixed.
-=======
+    const allocator = testing.allocator;
+
+    try ensureRocBinary(allocator);
+
+    const run_result = try std.process.Child.run(.{
+        .allocator = allocator,
+        .argv = &[_][]const u8{
+            "./zig-out/bin/roc",
+            "test/fx/opaque_with_method.roc",
+        },
+    });
+    defer allocator.free(run_result.stdout);
+    defer allocator.free(run_result.stderr);
+
+    switch (run_result.term) {
+        .Exited => |code| {
+            if (code != 0) {
+                std.debug.print("Run failed with exit code {}\n", .{code});
+                std.debug.print("STDOUT: {s}\n", .{run_result.stdout});
+                std.debug.print("STDERR: {s}\n", .{run_result.stderr});
+                return error.RunFailed;
+            }
+        },
+        else => {
+            std.debug.print("Run terminated abnormally: {}\n", .{run_result.term});
+            std.debug.print("STDOUT: {s}\n", .{run_result.stdout});
+            std.debug.print("STDERR: {s}\n", .{run_result.stderr});
+            return error.RunFailed;
+        },
+    }
+
+    // Verify the output contains the expected string
+    try testing.expect(std.mem.indexOf(u8, run_result.stdout, "My favourite color is Red") != null);
+}
+
 test "fx platform string interpolation type mismatch" {
->>>>>>> b7396835
-    const allocator = testing.allocator;
-
-    try ensureRocBinary(allocator);
-
-<<<<<<< HEAD
-=======
+    const allocator = testing.allocator;
+
+    try ensureRocBinary(allocator);
+
     // Run an app that tries to interpolate a U8 (non-Str) type in a string.
     // This should fail with a type error because string interpolation only accepts Str.
->>>>>>> b7396835
-    const run_result = try std.process.Child.run(.{
-        .allocator = allocator,
-        .argv = &[_][]const u8{
-            "./zig-out/bin/roc",
-<<<<<<< HEAD
-            "test/fx/opaque_with_method.roc",
-=======
+    const run_result = try std.process.Child.run(.{
+        .allocator = allocator,
+        .argv = &[_][]const u8{
+            "./zig-out/bin/roc",
             "test/fx/num_method_call.roc",
->>>>>>> b7396835
-        },
-    });
-    defer allocator.free(run_result.stdout);
-    defer allocator.free(run_result.stderr);
-
-<<<<<<< HEAD
-    switch (run_result.term) {
-        .Exited => |code| {
-            if (code != 0) {
-                std.debug.print("Run failed with exit code {}\n", .{code});
-                std.debug.print("STDOUT: {s}\n", .{run_result.stdout});
-                std.debug.print("STDERR: {s}\n", .{run_result.stderr});
-                return error.RunFailed;
-            }
-=======
+        },
+    });
+    defer allocator.free(run_result.stdout);
+    defer allocator.free(run_result.stderr);
+
     // The program should run (exit 0) even with type errors - errors are just warnings
     switch (run_result.term) {
         .Exited => |code| {
             try testing.expectEqual(@as(u8, 0), code);
->>>>>>> b7396835
-        },
-        else => {
-            std.debug.print("Run terminated abnormally: {}\n", .{run_result.term});
-            std.debug.print("STDOUT: {s}\n", .{run_result.stdout});
-            std.debug.print("STDERR: {s}\n", .{run_result.stderr});
-            return error.RunFailed;
-        },
-    }
-
-<<<<<<< HEAD
-    // Verify the output contains the expected string
-    try testing.expect(std.mem.indexOf(u8, run_result.stdout, "My favourite color is Red") != null);
-=======
+        },
+        else => {
+            std.debug.print("Run terminated abnormally: {}\n", .{run_result.term});
+            std.debug.print("STDOUT: {s}\n", .{run_result.stdout});
+            std.debug.print("STDERR: {s}\n", .{run_result.stderr});
+            return error.RunFailed;
+        },
+    }
+
     // Verify the error output contains proper diagnostic info
     // Should show TYPE MISMATCH error with the type information
     try testing.expect(std.mem.indexOf(u8, run_result.stderr, "TYPE MISMATCH") != null);
@@ -626,5 +636,4 @@
 
     // The program should still produce output (it runs despite errors)
     try testing.expect(std.mem.indexOf(u8, run_result.stdout, "two:") != null);
->>>>>>> b7396835
 }