//! Integration tests for the fx platform with effectful functions.
//!
//! Tests that platform-provided hosted functions (like Stdout.line! and Stderr.line!)
//! can be properly invoked from Roc applications.
//!
//! NOTE: These tests depend on the roc binary being built via build.zig. The test step
//! has a dependency on roc_step, so the binary will be built automatically before tests run.
//!
//! IMPORTANT: Do NOT use --no-cache when running roc. The interpreted host doesn't change between
//! tests (we're testing app behaviour, not the platform), so using --no-cache would force unnecessary
//! re-linking on every test, making the test run much slower than is necessary.

const std = @import("std");
const builtin = @import("builtin");
const testing = std.testing;

const roc_binary_path = if (builtin.os.tag == .windows) ".\\zig-out\\bin\\roc.exe" else "./zig-out/bin/roc";

/// Options for running roc commands
const RunOptions = struct {
    /// Additional command line arguments (e.g., "test", "check")
    extra_args: []const []const u8 = &[_][]const u8{},
    /// Optional current working directory
    cwd: ?[]const u8 = null,
};

/// Runs a roc command and returns the result.
fn runRoc(allocator: std.mem.Allocator, roc_file: []const u8, options: RunOptions) !std.process.Child.RunResult {
    var args = std.ArrayList([]const u8){};
    defer args.deinit(allocator);

    try args.append(allocator, roc_binary_path);
    try args.appendSlice(allocator, options.extra_args);
    try args.append(allocator, roc_file);

    return try std.process.Child.run(.{
        .allocator = allocator,
        .argv = args.items,
        .cwd = options.cwd,
    });
}

/// Helper to check if a run result indicates success (exit code 0)
fn checkSuccess(result: std.process.Child.RunResult) !void {
    switch (result.term) {
        .Exited => |code| {
            if (code != 0) {
                std.debug.print("Run failed with exit code {}\n", .{code});
                std.debug.print("STDOUT: {s}\n", .{result.stdout});
                std.debug.print("STDERR: {s}\n", .{result.stderr});
                return error.RunFailed;
            }
        },
        .Signal => |sig| {
            std.debug.print("Process terminated by signal: {}\n", .{sig});
            std.debug.print("STDOUT: {s}\n", .{result.stdout});
            std.debug.print("STDERR: {s}\n", .{result.stderr});
            return error.SegFault;
        },
        else => {
            std.debug.print("Run terminated abnormally: {}\n", .{result.term});
            std.debug.print("STDOUT: {s}\n", .{result.stdout});
            std.debug.print("STDERR: {s}\n", .{result.stderr});
            return error.RunFailed;
        },
    }
}

/// Helper to check if a run result indicates failure (non-zero exit code)
/// This verifies the process exited cleanly with a non-zero code, NOT that it crashed.
fn checkFailure(result: std.process.Child.RunResult) !void {
    switch (result.term) {
        .Exited => |code| {
            if (code == 0) {
                std.debug.print("ERROR: roc succeeded but we expected it to fail\n", .{});
                return error.UnexpectedSuccess;
            }
            // Non-zero exit code is expected - this is a clean failure
        },
        .Signal => |sig| {
            // A crash is NOT the same as a clean failure - report it as an error
            std.debug.print("ERROR: Process crashed with signal {} (expected clean failure with non-zero exit code)\n", .{sig});
            std.debug.print("STDOUT: {s}\n", .{result.stdout});
            std.debug.print("STDERR: {s}\n", .{result.stderr});
            return error.SegFault;
        },
        else => {
            std.debug.print("ERROR: Process terminated abnormally: {} (expected clean failure with non-zero exit code)\n", .{result.term});
            std.debug.print("STDOUT: {s}\n", .{result.stdout});
            std.debug.print("STDERR: {s}\n", .{result.stderr});
            return error.RunFailed;
        },
    }
}

/// Runs a roc app with --test mode using the given IO spec.
/// Spec format: "0<stdin|1>stdout|2>stderr" (pipe-separated)
/// Returns success if the app's IO matches the spec exactly.
fn runRocTest(allocator: std.mem.Allocator, roc_file: []const u8, spec: []const u8) !std.process.Child.RunResult {
    return try std.process.Child.run(.{
        .allocator = allocator,
        .argv = &[_][]const u8{
            roc_binary_path,
            roc_file,
            "--",
            "--test",
            spec,
        },
    });
}

/// Helper to check if a test mode run succeeded (exit code 0, empty output)
fn checkTestSuccess(result: std.process.Child.RunResult) !void {
    switch (result.term) {
        .Exited => |code| {
            if (code != 0) {
                std.debug.print("Test failed with exit code {}\n", .{code});
                std.debug.print("STDERR: {s}\n", .{result.stderr});
                return error.TestFailed;
            }
        },
        .Signal => |sig| {
            std.debug.print("Process terminated by signal: {}\n", .{sig});
            std.debug.print("STDERR: {s}\n", .{result.stderr});
            return error.SegFault;
        },
        else => {
            std.debug.print("Test terminated abnormally: {}\n", .{result.term});
            std.debug.print("STDERR: {s}\n", .{result.stderr});
            return error.TestFailed;
        },
    }
}

test "fx platform effectful functions" {
    const allocator = testing.allocator;

    const result = try runRocTest(
        allocator,
        "test/fx/app.roc",
        "1>Hello from stdout!|1>Line 1 to stdout|2>Line 2 to stderr|1>Line 3 to stdout|2>Error from stderr!",
    );
    defer allocator.free(result.stdout);
    defer allocator.free(result.stderr);

    try checkTestSuccess(result);
}

test "fx platform with dotdot starting path" {
    // Tests that relative paths starting with .. are handled correctly
    const allocator = testing.allocator;

    const result = try runRocTest(
        allocator,
        "test/fx/subdir/app.roc",
        "1>Hello from stdout!|1>Line 1 to stdout|2>Line 2 to stderr|1>Line 3 to stdout|2>Error from stderr!",
    );
    defer allocator.free(result.stdout);
    defer allocator.free(result.stderr);

    try checkTestSuccess(result);
}

test "fx platform stdin to stdout" {
    const allocator = testing.allocator;

    const result = try runRocTest(allocator, "test/fx/stdin_to_stdout.roc", "0<test input|1>test input");
    defer allocator.free(result.stdout);
    defer allocator.free(result.stderr);

    try checkTestSuccess(result);
}

test "fx platform stdin echo" {
    const allocator = testing.allocator;

    const result = try runRocTest(allocator, "test/fx/stdin_echo.roc", "0<hello world|1>hello world");
    defer allocator.free(result.stdout);
    defer allocator.free(result.stderr);

    try checkTestSuccess(result);
}

test "fx platform stdin test with output" {
    const allocator = testing.allocator;

    const result = try runRocTest(allocator, "test/fx/stdin_test.roc", "1>Before stdin|0<user input|1>After stdin");
    defer allocator.free(result.stdout);
    defer allocator.free(result.stderr);

    try checkTestSuccess(result);
}

test "fx platform stdin simple" {
    // stdin_simple reads from stdin and prints to stderr
    const allocator = testing.allocator;

    const result = try runRocTest(allocator, "test/fx/stdin_simple.roc", "0<simple test|2>simple test");
    defer allocator.free(result.stdout);
    defer allocator.free(result.stderr);

    try checkTestSuccess(result);
}

test "fx platform expect with main" {
    const allocator = testing.allocator;

    // Run `roc test` on the app that has both main! and an expect
    // Note: `roc test` only evaluates expect statements, it does not run main!
    const run_result = try runRoc(allocator, "test/fx/expect_with_main.roc", .{ .extra_args = &[_][]const u8{"test"} });
    defer allocator.free(run_result.stdout);
    defer allocator.free(run_result.stderr);

    try checkSuccess(run_result);

    // When all tests pass without --verbose, roc test produces no output
    try testing.expectEqualStrings("", run_result.stdout);
    try testing.expectEqualStrings("", run_result.stderr);
}

test "fx platform expect with numeric literal" {
    const allocator = testing.allocator;

    // Run `roc test` on an app that compares a typed variable with a numeric literal
    // This tests that numeric literals in top-level expects are properly typed
    const run_result = try runRoc(allocator, "test/fx/expect_with_literal.roc", .{ .extra_args = &[_][]const u8{"test"} });
    defer allocator.free(run_result.stdout);
    defer allocator.free(run_result.stderr);

    try checkSuccess(run_result);

    // When all tests pass without --verbose, roc test produces no output
    try testing.expectEqualStrings("", run_result.stdout);
    try testing.expectEqualStrings("", run_result.stderr);
}

test "fx platform match returning string" {
    // Tests that match expressions with string returns work correctly
    const allocator = testing.allocator;

    const result = try runRocTest(allocator, "test/fx/match_str_return.roc", "1>0");
    defer allocator.free(result.stdout);
    defer allocator.free(result.stderr);

    try checkTestSuccess(result);
}

test "fx platform match with wildcard" {
    // Tests that wildcard patterns in match expressions work correctly
    const allocator = testing.allocator;

    const result = try runRocTest(allocator, "test/fx/match_with_wildcard.roc", "1>0");
    defer allocator.free(result.stdout);
    defer allocator.free(result.stderr);

    try checkTestSuccess(result);
}

test "fx platform dbg missing return value" {
    const allocator = testing.allocator;

    // Run an app that uses dbg as the last expression in main!.
    // dbg is treated as a statement (side-effect only) when it's the final
    // expression in a block, so the block returns {} as expected by main!.
    const run_result = try runRoc(allocator, "test/fx/dbg_missing_return.roc", .{});
    defer allocator.free(run_result.stdout);
    defer allocator.free(run_result.stderr);

    try checkSuccess(run_result);

    // Verify that the dbg output was printed
    try testing.expect(std.mem.indexOf(u8, run_result.stderr, "this should work now") != null);
}

test "fx platform check unused state var reports correct errors" {
    const allocator = testing.allocator;

    // Run `roc check` on an app with unused variables and type annotations
    // This test checks that the compiler reports the correct errors and doesn't
    // produce extraneous unrelated errors from platform module resolution
    const run_result = try std.process.Child.run(.{
        .allocator = allocator,
        .argv = &[_][]const u8{
            roc_binary_path,
            "check",
            "test/fx/unused_state_var.roc",
        },
    });
    defer allocator.free(run_result.stdout);
    defer allocator.free(run_result.stderr);

    // The check should fail with errors
    switch (run_result.term) {
        .Exited => |code| {
            if (code == 0) {
                std.debug.print("ERROR: roc check succeeded but we expected it to fail with errors\n", .{});
                return error.UnexpectedSuccess;
            }
        },
        else => {
            std.debug.print("Run terminated abnormally: {}\n", .{run_result.term});
            return error.RunFailed;
        },
    }

    const stderr = run_result.stderr;

    // Count occurrences of each error type
    var unused_variable_count: usize = 0;
    var module_not_found_count: usize = 0;
    var exposed_but_not_defined_count: usize = 0;

    var line_iter = std.mem.splitScalar(u8, stderr, '\n');
    while (line_iter.next()) |line| {
        if (std.mem.indexOf(u8, line, "UNUSED VARIABLE") != null) {
            unused_variable_count += 1;
        } else if (std.mem.indexOf(u8, line, "MODULE NOT FOUND") != null) {
            module_not_found_count += 1;
        } else if (std.mem.indexOf(u8, line, "EXPOSED BUT NOT DEFINED") != null) {
            exposed_but_not_defined_count += 1;
        }
    }

    // We expect exactly 2 UNUSED VARIABLE errors
    // We should NOT get MODULE NOT FOUND or EXPOSED BUT NOT DEFINED errors
    // (those were the extraneous errors this test was created to catch)
    //
    // Note: There are other errors (TYPE MISMATCH, UNDEFINED VARIABLE for main!,
    // COMPTIME CRASH) that are pre-existing bugs related to platform/app interaction
    // and should be fixed separately.
    var test_passed = true;

    if (unused_variable_count != 2) {
        std.debug.print("\n❌ UNUSED VARIABLE count mismatch: expected 2, got {d}\n", .{unused_variable_count});
        test_passed = false;
    }

    if (module_not_found_count != 0) {
        std.debug.print("❌ MODULE NOT FOUND (extraneous): expected 0, got {d}\n", .{module_not_found_count});
        test_passed = false;
    }

    if (exposed_but_not_defined_count != 0) {
        std.debug.print("❌ EXPOSED BUT NOT DEFINED (extraneous): expected 0, got {d}\n", .{exposed_but_not_defined_count});
        test_passed = false;
    }

    if (!test_passed) {
        std.debug.print("\n========== FULL ROC CHECK OUTPUT ==========\n", .{});
        std.debug.print("STDERR:\n{s}\n", .{stderr});
        std.debug.print("==========================================\n\n", .{});
        return error.ExtraneousErrorsFound;
    }
}

test "fx platform checked directly finds sibling modules" {
    // When checking a platform module directly (not through an app), sibling .roc
    // files in the same directory should be discovered automatically. This means
    // we should NOT get MODULE NOT FOUND errors for Stdout/Stderr/Stdin since
    // those files exist in the same directory as main.roc.
    const allocator = std.testing.allocator;

    // Check the platform module directly (not through an app)
    const run_result = try std.process.Child.run(.{
        .allocator = allocator,
        .argv = &[_][]const u8{
            roc_binary_path,
            "check",
            "test/fx/platform/main.roc",
        },
    });
    defer allocator.free(run_result.stdout);
    defer allocator.free(run_result.stderr);

    const stderr = run_result.stderr;

    // Count MODULE NOT FOUND errors - we should get 0 since sibling modules are discovered
    var module_not_found_count: usize = 0;

    var line_iter = std.mem.splitScalar(u8, stderr, '\n');
    while (line_iter.next()) |line| {
        if (std.mem.indexOf(u8, line, "MODULE NOT FOUND") != null) {
            module_not_found_count += 1;
        }
    }

    // When checking a platform directly, sibling modules should be discovered,
    // so we should NOT get MODULE NOT FOUND errors for valid imports.
    if (module_not_found_count != 0) {
        std.debug.print("\n❌ Expected 0 MODULE NOT FOUND errors (siblings should be discovered), got {d}\n", .{module_not_found_count});
        std.debug.print("\n========== FULL ROC CHECK OUTPUT ==========\n", .{});
        std.debug.print("STDERR:\n{s}\n", .{stderr});
        std.debug.print("==========================================\n\n", .{});
        return error.UnexpectedModuleNotFoundErrors;
    }
}

test "fx platform opaque type with method" {
    // Regression test: An opaque type with a method attached causes a segfault
    const allocator = testing.allocator;

    const result = try runRocTest(allocator, "test/fx/opaque_with_method.roc", "1>My favourite color is Red");
    defer allocator.free(result.stdout);
    defer allocator.free(result.stderr);

    try checkTestSuccess(result);
}

test "fx platform string interpolation type mismatch" {
    const allocator = testing.allocator;

    // Run an app that tries to interpolate a U8 (non-Str) type in a string.
    // This should fail with a type error because string interpolation only accepts Str.
    const run_result = try std.process.Child.run(.{
        .allocator = allocator,
        .argv = &[_][]const u8{
            roc_binary_path,
            "test/fx/num_method_call.roc",
            "--allow-errors",
        },
    });
    defer allocator.free(run_result.stdout);
    defer allocator.free(run_result.stderr);

    // The program should run (exit 0) with --allow-errors despite type errors
    switch (run_result.term) {
        .Exited => |code| {
            try testing.expectEqual(@as(u8, 0), code);
        },
        else => {
            std.debug.print("Run terminated abnormally: {}\n", .{run_result.term});
            std.debug.print("STDOUT: {s}\n", .{run_result.stdout});
            std.debug.print("STDERR: {s}\n", .{run_result.stderr});
            return error.RunFailed;
        },
    }

    // Verify the error output contains proper diagnostic info
    // Should show TYPE MISMATCH error with the type information
    try testing.expect(std.mem.indexOf(u8, run_result.stderr, "TYPE MISMATCH") != null);
    try testing.expect(std.mem.indexOf(u8, run_result.stderr, "U8") != null);
    try testing.expect(std.mem.indexOf(u8, run_result.stderr, "Str") != null);
    try testing.expect(std.mem.indexOf(u8, run_result.stderr, "Found 1 error") != null);

    // The program should still produce output (it runs despite errors)
    try testing.expect(std.mem.indexOf(u8, run_result.stdout, "two:") != null);
}

test "fx platform run from different cwd" {
    // Regression test: Running roc from a different current working directory
    // than the project root should still work. Previously this failed with
    // "error.InvalidAppPath" because the path resolution didn't handle
    // running from a subdirectory correctly.
    const allocator = testing.allocator;

    // Get absolute path to roc binary since we'll change cwd
    const roc_abs_path = try std.fs.cwd().realpathAlloc(allocator, roc_binary_path);
    defer allocator.free(roc_abs_path);

    // Run roc from the test/fx directory with a relative path to app.roc
    const run_result = try std.process.Child.run(.{
        .allocator = allocator,
        .argv = &[_][]const u8{
            roc_abs_path,
            "app.roc",
        },
        .cwd = "test/fx",
    });
    defer allocator.free(run_result.stdout);
    defer allocator.free(run_result.stderr);

    switch (run_result.term) {
        .Exited => |code| {
            if (code != 0) {
                std.debug.print("Run failed with exit code {}\n", .{code});
                std.debug.print("STDOUT: {s}\n", .{run_result.stdout});
                std.debug.print("STDERR: {s}\n", .{run_result.stderr});
                return error.RunFailed;
            }
        },
        else => {
            std.debug.print("Run terminated abnormally: {}\n", .{run_result.term});
            std.debug.print("STDOUT: {s}\n", .{run_result.stdout});
            std.debug.print("STDERR: {s}\n", .{run_result.stderr});
            return error.RunFailed;
        },
    }

    // Verify stdout contains expected messages
    try testing.expect(std.mem.indexOf(u8, run_result.stdout, "Hello from stdout!") != null);
}

test "question mark operator" {
    // Tests the `?` operator for error propagation.
    const allocator = testing.allocator;

    const result = try runRocTest(allocator, "test/fx/question_mark_operator.roc", "1>hello");
    defer allocator.free(result.stdout);
    defer allocator.free(result.stderr);

    try checkTestSuccess(result);
}

test "numeric fold" {
    // Tests List.fold with numeric accumulators.
    const allocator = testing.allocator;

    const result = try runRocTest(allocator, "test/fx/numeric_fold.roc", "1>Sum: 15.0");
    defer allocator.free(result.stdout);
    defer allocator.free(result.stderr);

    try checkTestSuccess(result);
}

test "List.for_each! with effectful callback" {
    // Tests List.for_each! which iterates over a list and calls an effectful callback
    const allocator = testing.allocator;

    const result = try runRocTest(allocator, "test/fx/list_for_each.roc", "1>Item: apple|1>Item: banana|1>Item: cherry");
    defer allocator.free(result.stdout);
    defer allocator.free(result.stderr);

    try checkTestSuccess(result);
}

test "string literal pattern matching" {
    // Tests pattern matching on string literals in match expressions.
    const allocator = testing.allocator;

    const result = try runRocTest(allocator, "test/fx/string_pattern_matching.roc", "1>Hello Alice!|1>Hey Bob!");
    defer allocator.free(result.stdout);
    defer allocator.free(result.stderr);

    try checkTestSuccess(result);
}

test "drop_prefix segfault regression" {
    // Regression test: Calling drop_prefix on a string literal and assigning
    // the result to an unused variable causes a segfault.
    const allocator = testing.allocator;

    const run_result = try runRoc(allocator, "test/fx/drop_prefix_segfault.roc", .{});
    defer allocator.free(run_result.stdout);
    defer allocator.free(run_result.stderr);

    try checkSuccess(run_result);
}

test "drop_prefix match use-after-free regression" {
    // Regression test: Calling drop_prefix on a string literal and using the
    // result in a match expression causes a use-after-free panic.
    const allocator = testing.allocator;

    const run_result = try runRoc(allocator, "test/fx/drop_prefix_match_uaf.roc", .{});
    defer allocator.free(run_result.stdout);
    defer allocator.free(run_result.stderr);

    try checkSuccess(run_result);

    // Also check for panic messages in stderr that indicate use-after-free
    if (std.mem.indexOf(u8, run_result.stderr, "panic") != null or
        std.mem.indexOf(u8, run_result.stderr, "use-after-free") != null or
        std.mem.indexOf(u8, run_result.stderr, "Invalid pointer") != null)
    {
        std.debug.print("Detected memory safety panic in stderr:\n{s}\n", .{run_result.stderr});
        return error.UseAfterFree;
    }
}

test "multiline string split_on" {
    // Tests splitting a multiline string and iterating over the lines.
    // This is a regression test to ensure split_on works correctly with
    // multiline strings and doesn't cause memory issues.
    const allocator = testing.allocator;

    const run_result = try runRoc(allocator, "test/fx/multiline_split_leak.roc", .{});
    defer allocator.free(run_result.stdout);
    defer allocator.free(run_result.stderr);

    try checkSuccess(run_result);

    // Verify the output contains lines from the multiline string
    try testing.expect(std.mem.indexOf(u8, run_result.stdout, "This is a longer line number one") != null);
    try testing.expect(std.mem.indexOf(u8, run_result.stdout, "This is a longer line number two") != null);
    try testing.expect(std.mem.indexOf(u8, run_result.stdout, "L68") != null);
    try testing.expect(std.mem.indexOf(u8, run_result.stdout, "The last line is here") != null);
}

test "big string equality regression" {
    // Regression test: String literals of length >= 24 (big strings) must work
    // correctly in expect expressions. This tests the single-segment string
    // fast path in str_collect which previously caused use-after-free.
    const allocator = testing.allocator;

    const run_result = try runRoc(allocator, "test/fx/big_string_equality.roc", .{ .extra_args = &[_][]const u8{"test"} });
    defer allocator.free(run_result.stdout);
    defer allocator.free(run_result.stderr);

    try checkSuccess(run_result);

    // Check for panic messages in stderr that indicate use-after-free
    if (std.mem.indexOf(u8, run_result.stderr, "panic") != null or
        std.mem.indexOf(u8, run_result.stderr, "use-after-free") != null or
        std.mem.indexOf(u8, run_result.stderr, "Use-after-free") != null)
    {
        std.debug.print("Detected memory safety panic in stderr:\n{s}\n", .{run_result.stderr});
        return error.UseAfterFree;
    }
}

test "fx platform hello world" {
    const allocator = testing.allocator;

    const result = try runRocTest(allocator, "test/fx/hello_world.roc", "1>Hello, world!");
    defer allocator.free(result.stdout);
    defer allocator.free(result.stderr);

    try checkTestSuccess(result);
}

test "fx platform function wrapper stdout" {
    const allocator = testing.allocator;

    const result = try runRocTest(allocator, "test/fx/function_wrapper_stdout.roc", "1>Hello from stdout!");
    defer allocator.free(result.stdout);
    defer allocator.free(result.stderr);

    try checkTestSuccess(result);
}

test "fx platform function wrapper multiline" {
    const allocator = testing.allocator;

    const result = try runRocTest(allocator, "test/fx/function_wrapper_multiline.roc", "1>Hello from stdout!|1>Line 2");
    defer allocator.free(result.stdout);
    defer allocator.free(result.stderr);

    try checkTestSuccess(result);
}

test "fx platform multiline stdout" {
    const allocator = testing.allocator;

    const result = try runRocTest(allocator, "test/fx/multiline_stdout.roc", "1>Hello|1>World");
    defer allocator.free(result.stdout);
    defer allocator.free(result.stderr);

    try checkTestSuccess(result);
}

test "fx platform empty_list_get" {
    const allocator = testing.allocator;

    const result = try runRocTest(allocator, "test/fx/empty_list_get.roc", "1>is err");
    defer allocator.free(result.stdout);
    defer allocator.free(result.stderr);

    try checkTestSuccess(result);
}

test "fx platform str_interp_valid" {
    const allocator = testing.allocator;

    const result = try runRocTest(allocator, "test/fx/str_interp_valid.roc", "1>Hello, World!");
    defer allocator.free(result.stdout);
    defer allocator.free(result.stderr);

    try checkTestSuccess(result);
}

test "fx platform expect with toplevel numeric" {
    const allocator = testing.allocator;

    // Run the app
    const run_result = try std.process.Child.run(.{
        .allocator = allocator,
        .argv = &[_][]const u8{
            roc_binary_path,
            "test/fx/expect_with_toplevel_numeric.roc",
        },
    });
    defer allocator.free(run_result.stdout);
    defer allocator.free(run_result.stderr);

    switch (run_result.term) {
        .Exited => |code| {
            if (code != 0) {
                std.debug.print("Run failed with exit code {}\n", .{code});
                std.debug.print("STDOUT: {s}\n", .{run_result.stdout});
                std.debug.print("STDERR: {s}\n", .{run_result.stderr});
                return error.RunFailed;
            }
        },
        else => {
            std.debug.print("Run terminated abnormally: {}\n", .{run_result.term});
            std.debug.print("STDOUT: {s}\n", .{run_result.stdout});
            std.debug.print("STDERR: {s}\n", .{run_result.stderr});
            return error.RunFailed;
        },
    }

    try testing.expect(std.mem.indexOf(u8, run_result.stdout, "hello") != null);

    // Run `roc test` since this file has a top-level expect
    const test_result = try std.process.Child.run(.{
        .allocator = allocator,
        .argv = &[_][]const u8{
            roc_binary_path,
            "test",
            "test/fx/expect_with_toplevel_numeric.roc",
        },
    });
    defer allocator.free(test_result.stdout);
    defer allocator.free(test_result.stderr);

    switch (test_result.term) {
        .Exited => |code| {
            if (code != 0) {
                std.debug.print("Test failed with exit code {}\n", .{code});
                std.debug.print("STDOUT: {s}\n", .{test_result.stdout});
                std.debug.print("STDERR: {s}\n", .{test_result.stderr});
                return error.TestFailed;
            }
        },
        else => {
            std.debug.print("Test terminated abnormally: {}\n", .{test_result.term});
            std.debug.print("STDOUT: {s}\n", .{test_result.stdout});
            std.debug.print("STDERR: {s}\n", .{test_result.stderr});
            return error.TestFailed;
        },
    }
}

// TODO: Fix test7.roc - currently fails with "UNRECOGNIZED SYNTAX" for `_ = x` pattern
// test "fx platform test7" {
//     const allocator = testing.allocator;
//
//     const run_result = try std.process.Child.run(.{
//         .allocator = allocator,
//         .argv = &[_][]const u8{
//             "roc_binary_path",
//             "test/fx/test7.roc",
//         },
//     });
//     defer allocator.free(run_result.stdout);
//     defer allocator.free(run_result.stderr);

//     switch (run_result.term) {
//         .Exited => |code| {
//             if (code != 0) {
//                 std.debug.print("Run failed with exit code {}\n", .{code});
//                 std.debug.print("STDOUT: {s}\n", .{run_result.stdout});
//                 std.debug.print("STDERR: {s}\n", .{run_result.stderr});
//                 return error.RunFailed;
//             }
//         },
//         else => {
//             std.debug.print("Run terminated abnormally: {}\n", .{run_result.term});
//             std.debug.print("STDOUT: {s}\n", .{run_result.stdout});
//             std.debug.print("STDERR: {s}\n", .{run_result.stderr});
//             return error.RunFailed;
//         },
//     }

//     try testing.expect(std.mem.indexOf(u8, run_result.stdout, "done") != null);
// }

// TODO: Fix test8.roc - currently fails with "UNRECOGNIZED SYNTAX" for `_ = x` pattern
// test "fx platform test8" {
//     const allocator = testing.allocator;
//
//     const run_result = try std.process.Child.run(.{
//         .allocator = allocator,
//         .argv = &[_][]const u8{
//             "roc_binary_path",
//             "test/fx/test8.roc",
//         },
//     });
//     defer allocator.free(run_result.stdout);
//     defer allocator.free(run_result.stderr);

//     switch (run_result.term) {
//         .Exited => |code| {
//             if (code != 0) {
//                 std.debug.print("Run failed with exit code {}\n", .{code});
//                 std.debug.print("STDOUT: {s}\n", .{run_result.stdout});
//                 std.debug.print("STDERR: {s}\n", .{run_result.stderr});
//                 return error.RunFailed;
//             }
//         },
//         else => {
//             std.debug.print("Run terminated abnormally: {}\n", .{run_result.term});
//             std.debug.print("STDOUT: {s}\n", .{run_result.stdout});
//             std.debug.print("STDERR: {s}\n", .{run_result.stderr});
//             return error.RunFailed;
//         },
//     }

//     try testing.expect(std.mem.indexOf(u8, run_result.stdout, "done") != null);
// }

// TODO: Fix test9.roc - currently fails with "UNRECOGNIZED SYNTAX" for `_ = y` pattern
// test "fx platform test9" {
//     const allocator = testing.allocator;
//
//     const run_result = try std.process.Child.run(.{
//         .allocator = allocator,
//         .argv = &[_][]const u8{
//             "roc_binary_path",
//             "test/fx/test9.roc",
//         },
//     });
//     defer allocator.free(run_result.stdout);
//     defer allocator.free(run_result.stderr);

//     switch (run_result.term) {
//         .Exited => |code| {
//             if (code != 0) {
//                 std.debug.print("Run failed with exit code {}\n", .{code});
//                 std.debug.print("STDOUT: {s}\n", .{run_result.stdout});
//                 std.debug.print("STDERR: {s}\n", .{run_result.stderr});
//                 return error.RunFailed;
//             }
//         },
//         else => {
//             std.debug.print("Run terminated abnormally: {}\n", .{run_result.term});
//             std.debug.print("STDOUT: {s}\n", .{run_result.stdout});
//             std.debug.print("STDERR: {s}\n", .{run_result.stderr});
//             return error.RunFailed;
//         },
//     }

//     try testing.expect(std.mem.indexOf(u8, run_result.stdout, "done") != null);
// }

test "fx platform numeric_lookup_test" {
    const allocator = testing.allocator;

    const result = try runRocTest(allocator, "test/fx/numeric_lookup_test.roc", "1>done");
    defer allocator.free(result.stdout);
    defer allocator.free(result.stderr);

    try checkTestSuccess(result);
}

test "fx platform string_lookup_test" {
    const allocator = testing.allocator;

    const result = try runRocTest(allocator, "test/fx/string_lookup_test.roc", "1>hello");
    defer allocator.free(result.stdout);
    defer allocator.free(result.stderr);

    try checkTestSuccess(result);
}

test "fx platform test_direct_string" {
    const allocator = testing.allocator;

    const result = try runRocTest(allocator, "test/fx/test_direct_string.roc", "1>Hello");
    defer allocator.free(result.stdout);
    defer allocator.free(result.stderr);

    try checkTestSuccess(result);
}

test "fx platform test_one_call" {
    const allocator = testing.allocator;

    const result = try runRocTest(allocator, "test/fx/test_one_call.roc", "1>Hello");
    defer allocator.free(result.stdout);
    defer allocator.free(result.stderr);

    try checkTestSuccess(result);
}

test "fx platform test_type_mismatch" {
    const allocator = testing.allocator;

    const run_result = try std.process.Child.run(.{
        .allocator = allocator,
        .argv = &[_][]const u8{
            roc_binary_path,
            "test/fx/test_type_mismatch.roc",
        },
    });
    defer allocator.free(run_result.stdout);
    defer allocator.free(run_result.stderr);

    // This file is expected to fail compilation with a type mismatch error
    // The to_inspect method returns I64 instead of Str
    switch (run_result.term) {
        .Exited => |code| {
            if (code != 0) {
                // Expected to fail - check for type mismatch error message
                try testing.expect(std.mem.indexOf(u8, run_result.stderr, "TYPE MISMATCH") != null);
            } else {
                std.debug.print("Expected compilation error but succeeded\n", .{});
                return error.UnexpectedSuccess;
            }
        },
        else => {
            // Abnormal termination should also indicate error
            std.debug.print("Run terminated abnormally: {}\n", .{run_result.term});
            std.debug.print("STDERR: {s}\n", .{run_result.stderr});
            try testing.expect(std.mem.indexOf(u8, run_result.stderr, "TYPE MISMATCH") != null);
        },
    }
}

test "fx platform test_with_wrapper" {
    const allocator = testing.allocator;

    const result = try runRocTest(allocator, "test/fx/test_with_wrapper.roc", "1>Hello");
    defer allocator.free(result.stdout);
    defer allocator.free(result.stderr);

    try checkTestSuccess(result);
}

test "fx platform inspect_compare_test" {
    const allocator = testing.allocator;

    const result = try runRocTest(
        allocator,
        "test/fx/inspect_compare_test.roc",
        "1>With to_inspect: Custom::Red|1>Without to_inspect: ColorWithoutInspect.Red|1>Primitive: 42",
    );
    defer allocator.free(result.stdout);
    defer allocator.free(result.stderr);

    try checkTestSuccess(result);
}

test "fx platform inspect_custom_test" {
    const allocator = testing.allocator;

    const result = try runRocTest(allocator, "test/fx/inspect_custom_test.roc", "1>Color::Red|1>Expected: Color::Red");
    defer allocator.free(result.stdout);
    defer allocator.free(result.stderr);

    try checkTestSuccess(result);
}

test "fx platform inspect_nested_test" {
    const allocator = testing.allocator;

    const result = try runRocTest(
        allocator,
        "test/fx/inspect_nested_test.roc",
        "1>{ color: Color::Red, count: 42, name: \"test\" }|1>Expected: { color: Color::Red, count: 42, name: \"test\" }",
    );
    defer allocator.free(result.stdout);
    defer allocator.free(result.stderr);

    try checkTestSuccess(result);
}

test "fx platform inspect_no_method_test" {
    const allocator = testing.allocator;

    const result = try runRocTest(allocator, "test/fx/inspect_no_method_test.roc", "1>Result: Color.Red|1>(Default rendering)");
    defer allocator.free(result.stdout);
    defer allocator.free(result.stderr);

    try checkTestSuccess(result);
}

test "fx platform inspect_record_test" {
    const allocator = testing.allocator;

    const result = try runRocTest(allocator, "test/fx/inspect_record_test.roc", "1>{ count: 42, name: \"test\" }");
    defer allocator.free(result.stdout);
    defer allocator.free(result.stderr);

    try checkTestSuccess(result);
}

test "fx platform inspect_wrong_sig_test" {
    const allocator = testing.allocator;

    const result = try runRocTest(allocator, "test/fx/inspect_wrong_sig_test.roc", "1>Result: 1");
    defer allocator.free(result.stdout);
    defer allocator.free(result.stderr);

    try checkTestSuccess(result);
}

test "fx platform issue8433" {
    const allocator = testing.allocator;

    const run_result = try std.process.Child.run(.{
        .allocator = allocator,
        .argv = &[_][]const u8{
            roc_binary_path,
            "test/fx/issue8433.roc",
        },
    });
    defer allocator.free(run_result.stdout);
    defer allocator.free(run_result.stderr);

    // This file is expected to fail compilation with a MISSING METHOD error
    switch (run_result.term) {
        .Exited => |code| {
            if (code != 0) {
                // Expected to fail - check for missing method error message
                try testing.expect(std.mem.indexOf(u8, run_result.stderr, "MISSING METHOD") != null);
            } else {
                std.debug.print("Expected compilation error but succeeded\n", .{});
                return error.UnexpectedSuccess;
            }
        },
        else => {
            // Abnormal termination should also indicate error
            std.debug.print("Run terminated abnormally: {}\n", .{run_result.term});
            std.debug.print("STDERR: {s}\n", .{run_result.stderr});
            try testing.expect(std.mem.indexOf(u8, run_result.stderr, "MISSING METHOD") != null);
        },
    }
}

test "run aborts on errors by default" {
    // Tests that roc run aborts when there are type errors (without --allow-errors)
    const allocator = testing.allocator;

    const run_result = try std.process.Child.run(.{
        .allocator = allocator,
        .argv = &[_][]const u8{
            roc_binary_path,
            "test/fx/run_allow_errors.roc",
        },
    });
    defer allocator.free(run_result.stdout);
    defer allocator.free(run_result.stderr);

    // Should fail with type errors
    try checkFailure(run_result);

    // Should show the errors
    try testing.expect(std.mem.indexOf(u8, run_result.stderr, "UNDEFINED VARIABLE") != null);
}

test "run with --allow-errors attempts execution despite errors" {
    // Tests that roc run --allow-errors attempts to execute even with type errors
    const allocator = testing.allocator;

    const run_result = try std.process.Child.run(.{
        .allocator = allocator,
        .argv = &[_][]const u8{
            roc_binary_path,
            "test/fx/run_allow_errors.roc",
            "--allow-errors",
        },
    });
    defer allocator.free(run_result.stdout);
    defer allocator.free(run_result.stderr);

    // Should still show the errors
    try testing.expect(std.mem.indexOf(u8, run_result.stderr, "UNDEFINED VARIABLE") != null);

    // The program will attempt to run and likely crash, which is expected behavior
    // We just verify it didn't abort during type checking
}

test "run allows warnings without blocking execution" {
    // Tests that warnings don't block execution (they never should)
    const allocator = testing.allocator;

    const run_result = try runRoc(allocator, "test/fx/run_warning_only.roc", .{});
    defer allocator.free(run_result.stdout);
    defer allocator.free(run_result.stderr);

    try checkSuccess(run_result);

    // Should show the warning
    try testing.expect(std.mem.indexOf(u8, run_result.stderr, "UNUSED VARIABLE") != null);

    // Should produce output (runs successfully)
    try testing.expect(std.mem.indexOf(u8, run_result.stdout, "Hello, World!") != null);
}

test "fx platform method inspect on string" {
    // Tests that calling .inspect() on a Str correctly reports MISSING METHOD
    // (Str doesn't have an inspect method, unlike custom opaque types)
    const allocator = testing.allocator;

    const run_result = try runRoc(allocator, "test/fx/test_method_inspect.roc", .{});
    defer allocator.free(run_result.stdout);
    defer allocator.free(run_result.stderr);

    // This should fail because Str doesn't have an inspect method
    try checkFailure(run_result);

    // Should show MISSING METHOD error
    try testing.expect(std.mem.indexOf(u8, run_result.stderr, "MISSING METHOD") != null);
}

test "fx platform if-expression closure capture regression" {
    // Regression test: Variables bound inside an if-expression's block were
    // incorrectly being captured as free variables by the enclosing lambda,
    // causing a crash with "e_closure: failed to resolve capture value".
    const allocator = testing.allocator;

    const run_result = try runRoc(allocator, "test/fx/if-closure-capture.roc", .{});
    defer allocator.free(run_result.stdout);
    defer allocator.free(run_result.stderr);

    try checkSuccess(run_result);
}

test "fx platform var with string interpolation segfault" {
    // Regression test: Using `var` variables with string interpolation causes segfault.
    // The code calls fnA! multiple times, each using var state variables, and
    // interpolates the results into strings.
    const allocator = testing.allocator;

    const run_result = try runRoc(allocator, "test/fx/var_interp_segfault.roc", .{});
    defer allocator.free(run_result.stdout);
    defer allocator.free(run_result.stderr);

    try checkSuccess(run_result);

    // Verify the expected output
    try testing.expect(std.mem.indexOf(u8, run_result.stdout, "A1: 1") != null);
    try testing.expect(std.mem.indexOf(u8, run_result.stdout, "A2: 1") != null);
    try testing.expect(std.mem.indexOf(u8, run_result.stdout, "A3: 1") != null);
}

test "fx platform sublist method on inferred type" {
    // Regression test: Calling .sublist() method on a List(U8) from "".to_utf8()
    // causes a segfault when the variable doesn't have an explicit type annotation.
    // Error was: "Roc crashed: Error evaluating from shared memory: InvalidMethodReceiver"
    const allocator = testing.allocator;

    const run_result = try runRoc(allocator, "test/fx/sublist_method_segfault.roc", .{});
    defer allocator.free(run_result.stdout);
    defer allocator.free(run_result.stderr);

    try checkSuccess(run_result);
}

<<<<<<< HEAD
test "fx platform repeating pattern segfault" {
    // Regression test: This test exposed a compiler bug where variables used multiple times
    // in consuming positions didn't get proper refcount handling. Specifically,
    // in `repeat_helper(acc.concat(list), list, n-1)`, the variable `list` is
    // passed to both concat (consuming) and to the recursive call (consuming).
    // The compiler must insert a copy/incref for the second use to avoid use-after-free.
    //
    // NOTE: The recursive function crash (segfault from infinite recursion when resolving
    // self-referential captures) has been fixed. However, the multiple-consuming-uses bug
    // still exists, causing an alignment panic. This test should be re-enabled once that
    // bug is fixed. See docs/MULTIPLE_CONSUMING_USES_FIX.md for details.
    if (true) return error.SkipZigTest;

    const allocator = testing.allocator;

    const run_result = try runRoc(allocator, "test/fx/repeating_pattern_segfault.roc", .{});
    defer allocator.free(run_result.stdout);
    defer allocator.free(run_result.stderr);

    try checkSuccess(run_result);
=======
test "fx platform runtime stack overflow" {
    // Tests that stack overflow in a running Roc program is caught and reported
    // with a helpful error message instead of crashing with a raw signal.
    //
    // The Roc program contains an infinitely recursive function that will
    // overflow the stack at runtime. Once proper stack overflow handling is
    // implemented in the host/platform, this test will pass.
    const allocator = testing.allocator;

    const run_result = try runRoc(allocator, "test/fx/stack_overflow_runtime.roc", .{});
    defer allocator.free(run_result.stdout);
    defer allocator.free(run_result.stderr);

    // After stack overflow handling is implemented, we expect:
    // 1. The process exits with code 134 (indicating stack overflow was caught)
    // 2. Stderr contains a helpful message about stack overflow
    switch (run_result.term) {
        .Exited => |code| {
            if (code == 134) {
                // Stack overflow was caught and handled properly
                // Verify the helpful error message was printed
                try testing.expect(std.mem.indexOf(u8, run_result.stderr, "overflowed its stack memory") != null);
            } else if (code == 139) {
                // Exit code 139 = 128 + 11 (SIGSEGV) - stack overflow was NOT handled
                // The Roc program crashed with a segfault that wasn't caught
                std.debug.print("\n", .{});
                std.debug.print("Stack overflow handling NOT YET IMPLEMENTED for Roc programs.\n", .{});
                std.debug.print("Process crashed with SIGSEGV (exit code 139).\n", .{});
                std.debug.print("Expected: exit code 134 with stack overflow message\n", .{});
                return error.StackOverflowNotHandled;
            } else {
                std.debug.print("Unexpected exit code: {}\n", .{code});
                std.debug.print("STDERR: {s}\n", .{run_result.stderr});
                return error.UnexpectedExitCode;
            }
        },
        .Signal => |sig| {
            // Process was killed directly by a signal (likely SIGSEGV = 11).
            std.debug.print("\n", .{});
            std.debug.print("Stack overflow handling NOT YET IMPLEMENTED for Roc programs.\n", .{});
            std.debug.print("Process was killed by signal: {}\n", .{sig});
            std.debug.print("Expected: exit code 134 with stack overflow message\n", .{});
            return error.StackOverflowNotHandled;
        },
        else => {
            std.debug.print("Unexpected termination: {}\n", .{run_result.term});
            return error.UnexpectedTermination;
        },
    }
}

test "fx platform runtime division by zero" {
    // Tests that division by zero in a running Roc program is caught and reported
    // with a helpful error message instead of crashing with a raw signal.
    //
    // The error can be caught by either:
    // 1. The Roc interpreter (exit code 1, "DivisionByZero" message) - most common
    // 2. The SIGFPE signal handler (exit code 136, "divided by zero" message) - native code
    const allocator = testing.allocator;

    // The Roc program uses a var to prevent compile-time constant folding
    const run_result = try runRoc(allocator, "test/fx/division_by_zero.roc", .{});
    defer allocator.free(run_result.stdout);
    defer allocator.free(run_result.stderr);

    switch (run_result.term) {
        .Exited => |code| {
            if (code == 136) {
                // Division by zero was caught by the SIGFPE handler (native code)
                try testing.expect(std.mem.indexOf(u8, run_result.stderr, "divided by zero") != null);
            } else if (code == 1) {
                // Division by zero was caught by the interpreter - this is the expected case
                // The interpreter catches it and reports "DivisionByZero"
                try testing.expect(std.mem.indexOf(u8, run_result.stderr, "DivisionByZero") != null);
            } else {
                std.debug.print("Unexpected exit code: {}\n", .{code});
                std.debug.print("STDERR: {s}\n", .{run_result.stderr});
                return error.UnexpectedExitCode;
            }
        },
        .Signal => |sig| {
            // Process was killed directly by a signal without being caught
            std.debug.print("\n", .{});
            std.debug.print("Division by zero was not caught!\n", .{});
            std.debug.print("Process was killed by signal: {}\n", .{sig});
            return error.DivisionByZeroNotHandled;
        },
        else => {
            std.debug.print("Unexpected termination: {}\n", .{run_result.term});
            return error.UnexpectedTermination;
        },
    }
>>>>>>> 516f5ea1
}<|MERGE_RESOLUTION|>--- conflicted
+++ resolved
@@ -1138,20 +1138,12 @@
     try checkSuccess(run_result);
 }
 
-<<<<<<< HEAD
 test "fx platform repeating pattern segfault" {
     // Regression test: This test exposed a compiler bug where variables used multiple times
     // in consuming positions didn't get proper refcount handling. Specifically,
     // in `repeat_helper(acc.concat(list), list, n-1)`, the variable `list` is
     // passed to both concat (consuming) and to the recursive call (consuming).
     // The compiler must insert a copy/incref for the second use to avoid use-after-free.
-    //
-    // NOTE: The recursive function crash (segfault from infinite recursion when resolving
-    // self-referential captures) has been fixed. However, the multiple-consuming-uses bug
-    // still exists, causing an alignment panic. This test should be re-enabled once that
-    // bug is fixed. See docs/MULTIPLE_CONSUMING_USES_FIX.md for details.
-    if (true) return error.SkipZigTest;
-
     const allocator = testing.allocator;
 
     const run_result = try runRoc(allocator, "test/fx/repeating_pattern_segfault.roc", .{});
@@ -1159,7 +1151,8 @@
     defer allocator.free(run_result.stderr);
 
     try checkSuccess(run_result);
-=======
+}
+
 test "fx platform runtime stack overflow" {
     // Tests that stack overflow in a running Roc program is caught and reported
     // with a helpful error message instead of crashing with a raw signal.
@@ -1252,5 +1245,4 @@
             return error.UnexpectedTermination;
         },
     }
->>>>>>> 516f5ea1
 }