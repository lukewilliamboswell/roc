//! Layout uses a manual stack instead of recursion, in order to be stack-safe.
//! This data structure tracks pending work between one iteration and the next.

const std = @import("std");
const types = @import("types");
const layout = @import("./layout.zig");
const Ident = @import("base").Ident;

/// Key to identify a nominal type by its identity (ident + origin module)
/// Used for cycle detection in recursive nominal types where different vars
/// can reference the same nominal type definition.
pub const NominalKey = struct {
    ident_idx: Ident.Idx,
    origin_module: Ident.Idx,
};

/// Work queue for layout computation, tracking pending and resolved containers.
///
/// Layout computation uses an iterative work queue instead of recursion to be stack-safe.
/// Container types (records, tuples, tag unions) push their fields/variants to pending
/// lists, then process them one at a time. When a field/variant layout is computed,
/// it moves to the resolved list. When all are resolved, the container is finalized.
pub const Work = struct {
    pending_containers: std.MultiArrayList(PendingContainerItem),
    pending_record_fields: std.MultiArrayList(types.RecordField),
    resolved_record_fields: std.MultiArrayList(ResolvedRecordField),
    pending_tags: std.MultiArrayList(types.Tag),
    resolved_tags: std.MultiArrayList(ResolvedTag),
    pending_tuple_fields: std.MultiArrayList(TupleField),
    resolved_tuple_fields: std.MultiArrayList(ResolvedTupleField),
    /// Tag union variants waiting for payload layout computation
    pending_tag_union_variants: std.MultiArrayList(TagUnionVariant),
    /// Tag union variants whose payload layouts have been computed
    resolved_tag_union_variants: std.MultiArrayList(ResolvedTagUnionVariant),
    /// Vars currently being processed - used to detect recursive type references
    in_progress_vars: std.AutoArrayHashMap(types.Var, void),
    /// Nominal types currently being processed - used to detect recursive nominal types.
    /// Unlike in_progress_vars, this tracks by nominal identity (ident + origin_module)
    /// because recursive references to the same nominal type may have different vars.
    /// The value contains the nominal's var (for cache lookup) and its backing var
    /// (to know when to update the placeholder).
    in_progress_nominals: std.AutoArrayHashMap(NominalKey, NominalProgress),

    /// Info about a nominal type being processed
    pub const NominalProgress = struct {
        nominal_var: types.Var,
        backing_var: types.Var,
    };

<<<<<<< HEAD
=======
    /// A container being processed. The var_ is optional because synthetic tuples
    /// (created for multi-arg tag union variants) don't have a meaningful var to cache.
>>>>>>> 4a5d7e4e
    pub const PendingContainerItem = struct { var_: ?types.Var, container: PendingContainer };

    /// Tuple field for layout work - similar to RecordField but with index instead of name.
    /// We need to explicitly record the index because zero-sized tuple fields might have
    /// been dropped, and yet we need to know what the original indices were for debuginfo.
    pub const TupleField = struct {
        index: u16,
        var_: types.Var,
    };

    pub const ResolvedTag = struct {
        field_name: Ident.Idx,
        field_idx: layout.Idx,
    };

    pub const ResolvedRecordField = struct {
        field_name: Ident.Idx,
        field_idx: layout.Idx,
    };

    pub const ResolvedTupleField = struct {
        field_index: u16,
        field_idx: layout.Idx,
    };

    pub const PendingContainer = union(enum) {
        box,
        list,
        record: PendingRecord,
        tuple: PendingTuple,
        tag_union: PendingTagUnion,
    };

    /// A tag union variant whose payload layout is pending computation.
    /// Used in iterative tag union processing to avoid stack overflow.
    pub const TagUnionVariant = struct {
        /// Index of this variant in the sorted tag list (for correct ordering in final layout)
        index: u16,
        /// Type vars for this variant's payload args. For single-arg variants, this has
        /// length 1. For multi-arg variants like `Point(1, 2)`, this contains all args
        /// which will be processed as a tuple.
        args: types.Var.SafeList.Range,
    };

    /// A tag union variant whose payload layout has been computed.
    pub const ResolvedTagUnionVariant = struct {
        /// Index of this variant in the sorted tag list
        index: u16,
        /// The computed layout for this variant's payload
        layout_idx: layout.Idx,
    };

    /// Tracks a tag union being processed iteratively.
    /// Sits on `pending_containers` while its variants are being resolved.
    pub const PendingTagUnion = struct {
        /// Total number of variants in this tag union
        num_variants: u32,
        /// Number of variants with payloads still waiting to be processed
        pending_variants: u32,
        /// Index into `resolved_tag_union_variants` where this tag union's resolved variants start
        resolved_variants_start: u32,
        /// Pre-computed discriminant layout (u8/u16/u32 based on variant count)
        discriminant_layout: layout.Idx,
    };

    pub const PendingRecord = struct {
        num_fields: u32,
        pending_fields: u32,
        resolved_fields_start: u32,
    };

    pub const PendingTuple = struct {
        num_fields: u32,
        pending_fields: u32,
        resolved_fields_start: u32,
    };

    pub fn initCapacity(allocator: std.mem.Allocator, capacity: usize) !Work {
        var pending_containers = std.MultiArrayList(PendingContainerItem){};
        try pending_containers.ensureTotalCapacity(allocator, capacity);

        var pending_record_fields = std.MultiArrayList(types.RecordField){};
        try pending_record_fields.ensureTotalCapacity(allocator, capacity);

        var resolved_record_fields = std.MultiArrayList(ResolvedRecordField){};
        try resolved_record_fields.ensureTotalCapacity(allocator, capacity);

        var pending_tags = std.MultiArrayList(types.Tag){};
        try pending_tags.ensureTotalCapacity(allocator, capacity);

        var resolved_tags = std.MultiArrayList(ResolvedTag){};
        try resolved_tags.ensureTotalCapacity(allocator, capacity);

        var pending_tuple_fields = std.MultiArrayList(TupleField){};
        try pending_tuple_fields.ensureTotalCapacity(allocator, capacity);

        var resolved_tuple_fields = std.MultiArrayList(ResolvedTupleField){};
        try resolved_tuple_fields.ensureTotalCapacity(allocator, capacity);

        var pending_tag_union_variants = std.MultiArrayList(TagUnionVariant){};
        try pending_tag_union_variants.ensureTotalCapacity(allocator, capacity);

        var resolved_tag_union_variants = std.MultiArrayList(ResolvedTagUnionVariant){};
        try resolved_tag_union_variants.ensureTotalCapacity(allocator, capacity);

        return .{
            .pending_containers = pending_containers,
            .pending_record_fields = pending_record_fields,
            .resolved_record_fields = resolved_record_fields,
            .pending_tags = pending_tags,
            .resolved_tags = resolved_tags,
            .pending_tuple_fields = pending_tuple_fields,
            .resolved_tuple_fields = resolved_tuple_fields,
            .pending_tag_union_variants = pending_tag_union_variants,
            .resolved_tag_union_variants = resolved_tag_union_variants,
            .in_progress_vars = std.AutoArrayHashMap(types.Var, void).init(allocator),
            .in_progress_nominals = std.AutoArrayHashMap(NominalKey, NominalProgress).init(allocator),
        };
    }

    pub fn deinit(self: *Work, allocator: std.mem.Allocator) void {
        self.pending_containers.deinit(allocator);
        self.pending_record_fields.deinit(allocator);
        self.resolved_record_fields.deinit(allocator);
        self.pending_tags.deinit(allocator);
        self.resolved_tags.deinit(allocator);
        self.pending_tuple_fields.deinit(allocator);
        self.resolved_tuple_fields.deinit(allocator);
        self.pending_tag_union_variants.deinit(allocator);
        self.resolved_tag_union_variants.deinit(allocator);
        self.in_progress_vars.deinit();
        self.in_progress_nominals.deinit();
    }

    // NOTE: We do NOT have a clearRetainingCapacity function because all work fields
    // must persist across nested container processing. Fields are cleaned up individually
    // when types finish processing:
    // - pending_containers: pop() when container layout is finalized
    // - in_progress_vars: swapRemove() when type is cached
    // - in_progress_nominals: swapRemove() when nominal type is updated
    // - pending_record_fields, pending_tuple_fields: pop() when field is resolved
    // - resolved_record_fields, resolved_tuple_fields: shrinkRetainingCapacity() when done
    // - pending_tags, resolved_tags: shrinkRetainingCapacity() via defer
    // - pending_tag_union_variants, resolved_tag_union_variants: same as record/tuple fields
    //
    // Example problem case that would occur if we cleared fields:
    //   { tag: Str, attrs: List([StringAttr(Str, Str), BoolAttr(Str, Bool)]) }
    // When processing this record, we push record fields. Then when processing
    // the tag union element of the List, we push tag union variants. If we cleared
    // pending_record_fields, the outer record's field tracking would be destroyed.
};<|MERGE_RESOLUTION|>--- conflicted
+++ resolved
@@ -47,11 +47,8 @@
         backing_var: types.Var,
     };
 
-<<<<<<< HEAD
-=======
     /// A container being processed. The var_ is optional because synthetic tuples
     /// (created for multi-arg tag union variants) don't have a meaningful var to cache.
->>>>>>> 4a5d7e4e
     pub const PendingContainerItem = struct { var_: ?types.Var, container: PendingContainer };
 
     /// Tuple field for layout work - similar to RecordField but with index instead of name.
