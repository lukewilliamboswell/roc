//! Stores Layout values by index.

const std = @import("std");
const tracy = @import("tracy");
const base = @import("base");
const types = @import("types");
const collections = @import("collections");
const can = @import("can");

const layout_mod = @import("layout.zig");
const work = @import("./work.zig");

const ModuleEnv = can.ModuleEnv;
const types_store = types.store;
const target = base.target;
const Ident = base.Ident;
const Var = types.Var;
const TypeScope = types.TypeScope;
const StaticDispatchConstraint = types.StaticDispatchConstraint;
const Layout = layout_mod.Layout;
const Idx = layout_mod.Idx;
const RecordField = layout_mod.RecordField;
const Scalar = layout_mod.Scalar;
const RecordData = layout_mod.RecordData;
const RecordIdx = layout_mod.RecordIdx;
const TupleField = layout_mod.TupleField;
const TupleData = layout_mod.TupleData;
const TupleIdx = layout_mod.TupleIdx;
const TagUnionVariant = layout_mod.TagUnionVariant;
const TagUnionData = layout_mod.TagUnionData;
const TagUnionIdx = layout_mod.TagUnionIdx;
const SizeAlign = layout_mod.SizeAlign;
const Work = work.Work;

/// Errors that can occur during layout computation
pub const LayoutError = error{
    ZeroSizedType,
    TypeContainedMismatch,
    InvalidRecordExtension,
    InvalidNumberExtension,
    // Compiler bugs. Hopefully these never come up, but if they do, the caller should gracefully recover.
    BugUnboxedFlexVar,
    BugUnboxedRigidVar,
};

/// Stores Layout instances by Idx.
pub const Store = struct {
    const Self = @This();

    env: *ModuleEnv,
    types_store: *const types_store.Store,
    layouts: collections.SafeList(Layout),
    tuple_elems: collections.SafeList(Idx),
    record_fields: RecordField.SafeMultiList,
    record_data: collections.SafeList(RecordData),
    tuple_fields: TupleField.SafeMultiList,
    tuple_data: collections.SafeList(TupleData),
    tag_union_variants: TagUnionVariant.SafeMultiList,
    tag_union_data: collections.SafeList(TagUnionData),

    // Cache to avoid duplicate work
    layouts_by_var: collections.ArrayListMap(Var, Idx),

    // Cache for boxed layouts of recursive nominal types.
    // When a recursive nominal type finishes computing, we store its boxed layout here.
    // This allows List(RecursiveType) to use the boxed element type even after computation.
    recursive_boxed_layouts: collections.ArrayListMap(Var, Idx),

    // Reusable work stack for addTypeVar (so it can be stack-safe instead of recursing)
    work: work.Work,

    // Identifier for "Builtin.Str" to recognize the string type without string comparisons
    // (null when compiling Builtin module itself or when Builtin.Str isn't available)
    builtin_str_ident: ?Ident.Idx,
    // Identifier for unqualified "Str" in the Builtin module (if it exists in this env)
    builtin_str_plain_ident: ?Ident.Idx,

    // Cached List ident to avoid repeated string lookups (null if List doesn't exist in this env)
    list_ident: ?Ident.Idx,

    // Cached Box ident to avoid repeated string lookups (null if Box doesn't exist in this env)
    box_ident: ?Ident.Idx,

    // Cached numeric type idents to avoid repeated string lookups
    u8_ident: ?Ident.Idx,
    i8_ident: ?Ident.Idx,
    u16_ident: ?Ident.Idx,
    i16_ident: ?Ident.Idx,
    u32_ident: ?Ident.Idx,
    i32_ident: ?Ident.Idx,
    u64_ident: ?Ident.Idx,
    i64_ident: ?Ident.Idx,
    u128_ident: ?Ident.Idx,
    i128_ident: ?Ident.Idx,
    f32_ident: ?Ident.Idx,
    f64_ident: ?Ident.Idx,
    dec_ident: ?Ident.Idx,

    // Number of primitive types that are pre-populated in the layout store
    // Must be kept in sync with the sentinel values in layout.zig Idx enum
    const num_scalars = 16;

    /// Get the sentinel Idx for a given scalar type using pure arithmetic - no branches!
    /// This relies on the careful ordering of ScalarTag and Idx enum values.
    pub fn idxFromScalar(scalar: Scalar) Idx {
        // Map scalar to idx using pure arithmetic:
        // opaque_ptr (tag 0) -> 2
        // str (tag 1) -> 1
        // int (tag 2) with precision p -> 3 + p
        // frac (tag 3) with precision p -> 13 + (p - 2) = 11 + p

        const tag = @intFromEnum(scalar.tag);

        // Get the precision bits directly from the packed representation
        // This works because in a packed union, all fields start at bit 0
        const scalar_bits = @as(u7, @bitCast(scalar));
        const precision = scalar_bits & 0xF; // Lower 4 bits contain precision for numeric types

        // Create masks for different tag ranges
        // is_numeric: 1 when tag >= 2, else 0
        const is_numeric = @as(u7, @intFromBool(tag >= 2));

        // Calculate the base index based on tag mappings
        const base_idx = switch (scalar.tag) {
            .opaque_ptr => @as(u7, 2),
            .str => @as(u7, 1),
            .int => @as(u7, 3),
            .frac => @as(u7, 11), // 13 - 2 = 11, so 11 + p gives correct result
        };

        // Calculate the final index
        // For non-numeric: idx = base_idx (precision is 0)
        // For int: idx = base_idx + precision
        // For frac: idx = base_idx + precision (where base_idx is already adjusted)
        return @enumFromInt(base_idx + (is_numeric * precision));
    }

    pub fn init(
        env: *ModuleEnv,
        type_store: *const types_store.Store,
        builtin_str_ident: ?Ident.Idx,
    ) std.mem.Allocator.Error!Self {
        // Get the number of variables from the type store's slots
        const capacity = type_store.slots.backing.len();
        const layouts_by_var = try collections.ArrayListMap(Var, Idx).init(env.gpa, @intCast(capacity));

        var layouts = collections.SafeList(Layout){};

        // Pre-populate primitive type layouts in order matching the Idx enum.
        // Changing the order of these can break things!
        _ = try layouts.append(env.gpa, Layout.boolType());
        _ = try layouts.append(env.gpa, Layout.str());
        _ = try layouts.append(env.gpa, Layout.opaquePtr());
        _ = try layouts.append(env.gpa, Layout.int(.u8));
        _ = try layouts.append(env.gpa, Layout.int(.i8));
        _ = try layouts.append(env.gpa, Layout.int(.u16));
        _ = try layouts.append(env.gpa, Layout.int(.i16));
        _ = try layouts.append(env.gpa, Layout.int(.u32));
        _ = try layouts.append(env.gpa, Layout.int(.i32));
        _ = try layouts.append(env.gpa, Layout.int(.u64));
        _ = try layouts.append(env.gpa, Layout.int(.i64));
        _ = try layouts.append(env.gpa, Layout.int(.u128));
        _ = try layouts.append(env.gpa, Layout.int(.i128));
        _ = try layouts.append(env.gpa, Layout.frac(.f32));
        _ = try layouts.append(env.gpa, Layout.frac(.f64));
        _ = try layouts.append(env.gpa, Layout.frac(.dec));

        std.debug.assert(layouts.len() == num_scalars);

        return .{
            .env = env,
            .types_store = type_store,
            .layouts = layouts,
            .tuple_elems = try collections.SafeList(Idx).initCapacity(env.gpa, 512),
            .record_fields = try RecordField.SafeMultiList.initCapacity(env.gpa, 256),
            .record_data = try collections.SafeList(RecordData).initCapacity(env.gpa, 256),
            .tuple_fields = try TupleField.SafeMultiList.initCapacity(env.gpa, 256),
            .tuple_data = try collections.SafeList(TupleData).initCapacity(env.gpa, 256),
            .tag_union_variants = try TagUnionVariant.SafeMultiList.initCapacity(env.gpa, 64),
            .tag_union_data = try collections.SafeList(TagUnionData).initCapacity(env.gpa, 64),
            .layouts_by_var = layouts_by_var,
            .recursive_boxed_layouts = try collections.ArrayListMap(Var, Idx).init(env.gpa, 16),
            .work = try Work.initCapacity(env.gpa, 32),
            .builtin_str_ident = builtin_str_ident,
            .builtin_str_plain_ident = env.idents.str,
            .list_ident = env.idents.list,
            .box_ident = env.idents.box,
            .u8_ident = env.idents.u8_type,
            .i8_ident = env.idents.i8_type,
            .u16_ident = env.idents.u16_type,
            .i16_ident = env.idents.i16_type,
            .u32_ident = env.idents.u32_type,
            .i32_ident = env.idents.i32_type,
            .u64_ident = env.idents.u64_type,
            .i64_ident = env.idents.i64_type,
            .u128_ident = env.idents.u128_type,
            .i128_ident = env.idents.i128_type,
            .f32_ident = env.idents.f32_type,
            .f64_ident = env.idents.f64_type,
            .dec_ident = env.idents.dec_type,
        };
    }

    pub fn deinit(self: *Self) void {
        self.layouts.deinit(self.env.gpa);
        self.tuple_elems.deinit(self.env.gpa);
        self.record_fields.deinit(self.env.gpa);
        self.record_data.deinit(self.env.gpa);
        self.tuple_fields.deinit(self.env.gpa);
        self.tuple_data.deinit(self.env.gpa);
        self.tag_union_variants.deinit(self.env.gpa);
        self.tag_union_data.deinit(self.env.gpa);
        self.layouts_by_var.deinit(self.env.gpa);
        self.recursive_boxed_layouts.deinit(self.env.gpa);
        self.work.deinit(self.env.gpa);
    }

    /// Check if a constraint range contains a from_numeral constraint.
    /// This is used to determine if an unbound type variable represents
    /// a numeric type (which should default to Dec) or a phantom type (which is a ZST).
    fn hasFromNumeralConstraint(self: *const Self, constraints: StaticDispatchConstraint.SafeList.Range) bool {
        // Empty constraints can't contain from_numeral
        if (constraints.isEmpty()) {
            return false;
        }
        for (self.types_store.sliceStaticDispatchConstraints(constraints)) |constraint| {
            if (constraint.origin == .from_numeral) {
                return true;
            }
        }
        return false;
    }

    /// Insert a Box layout with the given element layout.
    ///
    /// Note: A Box of a zero-sized type doesn't need to (and can't) be inserted,
    /// because it's already considered a scalar. To get one of those, call Idx.fromScalar()
    /// passing the .box_of_zst scalar.
    pub fn insertBox(self: *Self, elem_idx: Idx) std.mem.Allocator.Error!Idx {
        const layout = Layout.box(elem_idx);
        return try self.insertLayout(layout);
    }

    /// Insert a List layout with the given element layout.
    ///
    /// Note: A List of a zero-sized type doesn't need to (and can't) be inserted,
    /// because it's already considered a scalar. To get one of those, call Idx.fromScalar()
    /// passing the .list_of_zst scalar.
    pub fn insertList(self: *Self, elem_idx: Idx) std.mem.Allocator.Error!Idx {
        const layout = Layout.list(elem_idx);
        return try self.insertLayout(layout);
    }

    /// Insert a record layout with the given alignment and record metadata
    pub fn insertRecord(self: *Self, alignment: std.mem.Alignment, record_idx: RecordIdx) std.mem.Allocator.Error!Idx {
        const layout = Layout.record(alignment, record_idx);
        return try self.insertLayout(layout);
    }

    pub fn putRecord(
        self: *Self,
        env: *ModuleEnv,
        field_layouts: []const Layout,
        field_names: []const Ident.Idx,
    ) std.mem.Allocator.Error!Idx {
        const trace = tracy.traceNamed(@src(), "layoutStore.putRecord");
        defer trace.end();

        var temp_fields = std.ArrayList(RecordField).empty;
        defer temp_fields.deinit(self.env.gpa);

        for (field_layouts, field_names) |field_layout, field_name| {
            const field_layout_idx = try self.insertLayout(field_layout);
            try temp_fields.append(self.env.gpa, .{
                .name = field_name,
                .layout = field_layout_idx,
            });
        }

        // Sort fields
        const AlignmentSortCtx = struct {
            store: *Self,
            env: *ModuleEnv,
            target_usize: target.TargetUsize,
            pub fn lessThan(ctx: @This(), lhs: RecordField, rhs: RecordField) bool {
                const lhs_layout = ctx.store.getLayout(lhs.layout);
                const rhs_layout = ctx.store.getLayout(rhs.layout);
                const lhs_alignment = lhs_layout.alignment(ctx.target_usize);
                const rhs_alignment = rhs_layout.alignment(ctx.target_usize);
                if (lhs_alignment.toByteUnits() != rhs_alignment.toByteUnits()) {
                    return lhs_alignment.toByteUnits() > rhs_alignment.toByteUnits();
                }
                const lhs_str = ctx.env.getIdent(lhs.name);
                const rhs_str = ctx.env.getIdent(rhs.name);
                return std.mem.order(u8, lhs_str, rhs_str) == .lt;
            }
        };

        // Handle empty records specially to avoid NonEmptyRange with count=0
        if (temp_fields.items.len == 0) {
            return self.getEmptyRecordLayout();
        }

        std.mem.sort(
            RecordField,
            temp_fields.items,
            AlignmentSortCtx{ .store = self, .env = env, .target_usize = self.targetUsize() },
            AlignmentSortCtx.lessThan,
        );

        const fields_start = self.record_fields.items.len;
        for (temp_fields.items) |sorted_field| {
            _ = try self.record_fields.append(self.env.gpa, sorted_field);
        }

        var max_alignment: usize = 1;
        var current_offset: u32 = 0;
        for (temp_fields.items) |field| {
            const field_layout = self.getLayout(field.layout);
            const field_size_align = self.layoutSizeAlign(field_layout);
            const field_alignment = field_size_align.alignment.toByteUnits();
            max_alignment = @max(max_alignment, field_alignment);
            current_offset = @intCast(std.mem.alignForward(u32, current_offset, @as(u32, @intCast(field_alignment))));
            current_offset += field_size_align.size;
        }

        const total_size = @as(u32, @intCast(std.mem.alignForward(u32, current_offset, @as(u32, @intCast(max_alignment)))));
        const fields_range = collections.NonEmptyRange{ .start = @intCast(fields_start), .count = @intCast(temp_fields.items.len) };
        const record_idx = RecordIdx{ .int_idx = @intCast(self.record_data.len()) };
        _ = try self.record_data.append(self.env.gpa, .{
            .size = total_size,
            .fields = fields_range,
        });

        const record_layout = Layout.record(std.mem.Alignment.fromByteUnits(max_alignment), record_idx);
        return try self.insertLayout(record_layout);
    }

    /// Insert a tuple layout with the given alignment and tuple metadata
    pub fn insertTuple(self: *Self, alignment: std.mem.Alignment, tuple_idx: TupleIdx) std.mem.Allocator.Error!Idx {
        const layout = Layout.tuple(alignment, tuple_idx);
        return try self.insertLayout(layout);
    }

    /// Insert a tuple layout from concrete element layouts
    pub fn putTuple(self: *Self, element_layouts: []const Layout) std.mem.Allocator.Error!Idx {
        const trace = tracy.traceNamed(@src(), "layoutStore.putTuple");
        defer trace.end();

        // Collect fields
        var temp_fields = std.ArrayList(TupleField).empty;
        defer temp_fields.deinit(self.env.gpa);

        for (element_layouts, 0..) |elem_layout, i| {
            const elem_idx = try self.insertLayout(elem_layout);
            try temp_fields.append(self.env.gpa, .{ .index = @intCast(i), .layout = elem_idx });
        }

        // Sort by alignment desc, then by original index asc
        const AlignmentSortCtx = struct {
            store: *Self,
            target_usize: target.TargetUsize,
            pub fn lessThan(ctx: @This(), lhs: TupleField, rhs: TupleField) bool {
                const lhs_layout = ctx.store.getLayout(lhs.layout);
                const rhs_layout = ctx.store.getLayout(rhs.layout);
                const lhs_alignment = lhs_layout.alignment(ctx.target_usize);
                const rhs_alignment = rhs_layout.alignment(ctx.target_usize);
                if (lhs_alignment.toByteUnits() != rhs_alignment.toByteUnits()) {
                    return lhs_alignment.toByteUnits() > rhs_alignment.toByteUnits();
                }
                return lhs.index < rhs.index;
            }
        };

        std.mem.sort(
            TupleField,
            temp_fields.items,
            AlignmentSortCtx{ .store = self, .target_usize = self.targetUsize() },
            AlignmentSortCtx.lessThan,
        );

        // Append fields
        const fields_start = self.tuple_fields.items.len;
        for (temp_fields.items) |sorted_field| {
            _ = try self.tuple_fields.append(self.env.gpa, sorted_field);
        }

        // Compute size and alignment
        var max_alignment: usize = 1;
        var current_offset: u32 = 0;
        for (temp_fields.items) |tf| {
            const field_layout = self.getLayout(tf.layout);
            const field_size_align = self.layoutSizeAlign(field_layout);
            const field_alignment = field_size_align.alignment.toByteUnits();
            max_alignment = @max(max_alignment, field_alignment);
            current_offset = @intCast(std.mem.alignForward(u32, current_offset, @as(u32, @intCast(field_alignment))));
            current_offset += field_size_align.size;
        }

        const total_size = @as(u32, @intCast(std.mem.alignForward(u32, current_offset, @as(u32, @intCast(max_alignment)))));
        const fields_range = collections.NonEmptyRange{ .start = @intCast(fields_start), .count = @intCast(temp_fields.items.len) };
        const tuple_idx = TupleIdx{ .int_idx = @intCast(self.tuple_data.len()) };
        _ = try self.tuple_data.append(self.env.gpa, TupleData{ .size = total_size, .fields = fields_range });
        const tuple_layout = Layout.tuple(std.mem.Alignment.fromByteUnits(max_alignment), tuple_idx);
        return try self.insertLayout(tuple_layout);
    }

    pub fn getLayout(self: *const Self, idx: Idx) Layout {
        return self.layouts.get(@enumFromInt(@intFromEnum(idx))).*;
    }

    pub fn getRecordData(self: *const Self, idx: RecordIdx) *const RecordData {
        return self.record_data.get(@enumFromInt(idx.int_idx));
    }

    pub fn getTupleData(self: *const Self, idx: TupleIdx) *const TupleData {
        return self.tuple_data.get(@enumFromInt(idx.int_idx));
    }

    pub fn getTagUnionData(self: *const Self, idx: TagUnionIdx) *const TagUnionData {
        return self.tag_union_data.get(@enumFromInt(idx.int_idx));
    }

    pub fn getTagUnionVariants(self: *const Self, data: *const TagUnionData) TagUnionVariant.SafeMultiList.Slice {
        return self.tag_union_variants.sliceRange(data.getVariants());
    }

    /// Dynamically compute the discriminant offset for a tag union.
    /// This computes the offset based on current variant payload sizes,
    /// which is necessary for recursive types where placeholder layouts
    /// may have been updated after the tag union was initially created.
    pub fn getTagUnionDiscriminantOffset(self: *const Self, tu_idx: TagUnionIdx) u16 {
        const tu_data = self.getTagUnionData(tu_idx);
        const variants = self.getTagUnionVariants(tu_data);

        // Find the maximum payload size across all variants
        var max_payload_size: u32 = 0;
        for (0..variants.len) |i| {
            const variant = variants.get(i);
            const variant_layout = self.getLayout(variant.payload_layout);
            const variant_size = self.layoutSize(variant_layout);
            if (variant_size > max_payload_size) {
                max_payload_size = variant_size;
            }
        }

        // Align the discriminant offset to the discriminant's alignment
        const disc_align: u32 = switch (tu_data.discriminant_size) {
            1 => 1,
            2 => 2,
            4 => 4,
            else => 1,
        };

        return @intCast(std.mem.alignForward(u32, max_payload_size, disc_align));
    }

    /// Dynamically compute the total size of a tag union.
    /// This computes the size based on current variant payload sizes.
    pub fn getTagUnionSize(self: *const Self, tu_idx: TagUnionIdx, alignment: std.mem.Alignment) u32 {
        const tu_data = self.getTagUnionData(tu_idx);
        const disc_offset = self.getTagUnionDiscriminantOffset(tu_idx);
        const total_unaligned = disc_offset + tu_data.discriminant_size;
        return std.mem.alignForward(u32, total_unaligned, @intCast(alignment.toByteUnits()));
    }

    /// Dynamically compute the total size of a tuple.
    /// This computes the size based on current field layout sizes.
    pub fn getTupleSize(self: *const Self, tuple_idx: TupleIdx, alignment: std.mem.Alignment) u32 {
        const tuple_data = self.getTupleData(tuple_idx);
        const fields = self.tuple_fields.sliceRange(tuple_data.getFields());

        var current_offset: u32 = 0;
        for (0..fields.len) |i| {
            const field = fields.get(i);
            const field_layout = self.getLayout(field.layout);
            const field_size_align = self.layoutSizeAlign(field_layout);

            // Align current offset to field's alignment
            current_offset = @intCast(std.mem.alignForward(u32, current_offset, @as(u32, @intCast(field_size_align.alignment.toByteUnits()))));

            // Add field size
            current_offset += field_size_align.size;
        }

        // Final alignment
        return std.mem.alignForward(u32, current_offset, @intCast(alignment.toByteUnits()));
    }

    /// Dynamically compute the total size of a record.
    /// This computes the size based on current field layout sizes.
    pub fn getRecordSize(self: *const Self, record_idx: RecordIdx, alignment: std.mem.Alignment) u32 {
        const record_data = self.getRecordData(record_idx);
        const fields = self.record_fields.sliceRange(record_data.getFields());

        var current_offset: u32 = 0;
        for (0..fields.len) |i| {
            const field = fields.get(i);
            const field_layout = self.getLayout(field.layout);
            const field_size_align = self.layoutSizeAlign(field_layout);

            // Align current offset to field's alignment
            current_offset = @intCast(std.mem.alignForward(u32, current_offset, @as(u32, @intCast(field_size_align.alignment.toByteUnits()))));

            // Add field size
            current_offset += field_size_align.size;
        }

        // Final alignment
        return std.mem.alignForward(u32, current_offset, @intCast(alignment.toByteUnits()));
    }

    pub fn getRecordFieldOffset(self: *const Self, record_idx: RecordIdx, field_index_in_sorted_fields: u32) u32 {
        const record_data = self.getRecordData(record_idx);
        const sorted_fields = self.record_fields.sliceRange(record_data.getFields());

        var current_offset: u32 = 0;
        var field_idx: u32 = 0;

        while (field_idx < field_index_in_sorted_fields) : (field_idx += 1) {
            const field = sorted_fields.get(field_idx);
            const field_layout = self.getLayout(field.layout);
            const field_size_align = self.layoutSizeAlign(field_layout);

            // Align current offset to field's alignment
            current_offset = @intCast(std.mem.alignForward(u32, current_offset, @as(u32, @intCast(field_size_align.alignment.toByteUnits()))));

            // Add field size
            current_offset += field_size_align.size;
        }

        // Now, align the offset for the requested field
        const requested_field = sorted_fields.get(field_index_in_sorted_fields);
        const requested_field_layout = self.getLayout(requested_field.layout);
        const requested_field_size_align = self.layoutSizeAlign(requested_field_layout);
        return @intCast(std.mem.alignForward(u32, current_offset, @as(u32, @intCast(requested_field_size_align.alignment.toByteUnits()))));
    }

    pub fn getRecordFieldOffsetByName(self: *const Self, record_idx: RecordIdx, field_name_idx: Ident.Idx) ?u32 {
        const record_data = self.getRecordData(record_idx);
        const sorted_fields = self.record_fields.sliceRange(record_data.getFields());

        var current_offset: u32 = 0;
        var i: usize = 0;
        while (i < sorted_fields.len) : (i += 1) {
            const field = sorted_fields.get(i);
            const field_layout = self.getLayout(field.layout);
            const field_size_align = self.layoutSizeAlign(field_layout);

            current_offset = @intCast(std.mem.alignForward(u32, current_offset, @as(u32, @intCast(field_size_align.alignment.toByteUnits()))));

            if (field.name == field_name_idx) {
                return current_offset;
            }

            current_offset += field_size_align.size;
        }

        return null;
    }

    pub fn getTupleElementOffset(self: *const Self, tuple_idx: TupleIdx, element_index_in_sorted_elements: u32) u32 {
        const tuple_data = self.getTupleData(tuple_idx);
        const sorted_elements = self.tuple_fields.sliceRange(tuple_data.getFields());

        var current_offset: u32 = 0;
        var element_idx: u32 = 0;

        while (element_idx < element_index_in_sorted_elements) : (element_idx += 1) {
            const element = sorted_elements.get(element_idx);
            const element_layout = self.getLayout(element.layout);
            const element_size_align = self.layoutSizeAlign(element_layout);

            // Align current offset to element's alignment
            current_offset = @intCast(std.mem.alignForward(u32, current_offset, @as(u32, @intCast(element_size_align.alignment.toByteUnits()))));

            // Add element size
            current_offset += element_size_align.size;
        }

        // Now, align the offset for the requested element
        const requested_element = sorted_elements.get(element_index_in_sorted_elements);
        const requested_element_layout = self.getLayout(requested_element.layout);
        const requested_element_size_align = self.layoutSizeAlign(requested_element_layout);
        return @intCast(std.mem.alignForward(u32, current_offset, @as(u32, @intCast(requested_element_size_align.alignment.toByteUnits()))));
    }

    pub fn targetUsize(_: *const Self) target.TargetUsize {
        return target.TargetUsize.native;
    }

    /// Get or create an empty record layout (for closures with no captures)
    fn getEmptyRecordLayout(self: *Self) !Idx {
        // Check if we already have an empty record layout
        for (self.record_data.items.items, 0..) |record_data, i| {
            if (record_data.size == 0 and record_data.fields.count == 0) {
                const record_idx = RecordIdx{ .int_idx = @intCast(i) };
                const empty_record_layout = Layout.record(std.mem.Alignment.@"1", record_idx);
                return try self.insertLayout(empty_record_layout);
            }
        }

        // Create new empty record layout
        const record_idx = RecordIdx{ .int_idx = @intCast(self.record_data.len()) };
        _ = try self.record_data.append(self.env.gpa, .{
            .size = 0,
            .fields = collections.NonEmptyRange{ .start = 0, .count = 0 },
        });
        const empty_record_layout = Layout.record(std.mem.Alignment.@"1", record_idx);
        return try self.insertLayout(empty_record_layout);
    }

    pub fn ensureEmptyRecordLayout(self: *Self) !Idx {
        return self.getEmptyRecordLayout();
    }

    /// Get the boxed layout for a recursive nominal type, if it exists.
    /// This is used for list elements where the element type is a recursive nominal.
    /// Returns null if the type is not a recursive nominal.
    pub fn getRecursiveBoxedLayout(self: *const Self, type_var: Var) ?Layout {
        if (self.recursive_boxed_layouts.get(type_var)) |boxed_idx| {
            return self.getLayout(boxed_idx);
        }
        return null;
    }

    /// Get or create a zero-sized type layout
    pub fn ensureZstLayout(self: *Self) !Idx {
        // Check if we already have a ZST layout
        const len: u32 = @intCast(self.layouts.len());
        for (0..len) |i| {
            const idx: Idx = @enumFromInt(i);
            const layout = self.getLayout(idx);
            if (layout.tag == .zst) {
                return idx;
            }
        }

        // Create new ZST layout
        const zst_layout = Layout.zst();
        return try self.insertLayout(zst_layout);
    }

    /// Get both the size and alignment of a layout in a single call.
    /// This is more efficient than calling layoutSize and alignment separately
    /// since both values often share computation paths.
    pub fn layoutSizeAlign(self: *const Self, layout: Layout) SizeAlign {
        const target_usize = self.targetUsize();
        return switch (layout.tag) {
            .scalar => switch (layout.data.scalar.tag) {
                .int => .{
                    .size = @intCast(layout.data.scalar.data.int.size()),
                    .alignment = layout_mod.RocAlignment.fromByteUnits(@intCast(layout.data.scalar.data.int.alignment().toByteUnits())),
                },
                .frac => .{
                    .size = @intCast(layout.data.scalar.data.frac.size()),
                    .alignment = layout_mod.RocAlignment.fromByteUnits(@intCast(layout.data.scalar.data.frac.alignment().toByteUnits())),
                },
                .str => .{
                    .size = @intCast(3 * target_usize.size()), // ptr, byte length, capacity
                    .alignment = layout_mod.RocAlignment.fromByteUnits(@intCast(target_usize.size())),
                },
                .opaque_ptr => .{
                    .size = @intCast(target_usize.size()), // opaque_ptr is pointer-sized
                    .alignment = layout_mod.RocAlignment.fromByteUnits(@intCast(target_usize.size())),
                },
            },
            .box, .box_of_zst => .{
                .size = @intCast(target_usize.size()), // a Box is just a pointer to refcounted memory
                .alignment = layout_mod.RocAlignment.fromByteUnits(@intCast(target_usize.size())),
            },
            .list, .list_of_zst => .{
                .size = @intCast(3 * target_usize.size()), // ptr, length, capacity
                .alignment = layout_mod.RocAlignment.fromByteUnits(@intCast(target_usize.size())),
            },
            .record => .{
                // Use dynamic size computation to handle recursive types correctly
                .size = @intCast(self.getRecordSize(layout.data.record.idx, layout.data.record.alignment)),
                .alignment = layout_mod.RocAlignment.fromByteUnits(@intCast(layout.data.record.alignment.toByteUnits())),
            },
            .tuple => .{
                // Use dynamic size computation to handle recursive types correctly
                .size = @intCast(self.getTupleSize(layout.data.tuple.idx, layout.data.tuple.alignment)),
                .alignment = layout_mod.RocAlignment.fromByteUnits(@intCast(layout.data.tuple.alignment.toByteUnits())),
            },
            .closure => blk: {
                // Closure layout: header + aligned capture data
                const header_size = @sizeOf(layout_mod.Closure);
                const captures_layout = self.getLayout(layout.data.closure.captures_layout_idx);
                const captures_size_align = self.layoutSizeAlign(captures_layout);
                const aligned_captures_offset = std.mem.alignForward(u32, header_size, @as(u32, @intCast(captures_size_align.alignment.toByteUnits())));
                break :blk .{
                    .size = @intCast(aligned_captures_offset + captures_size_align.size),
                    .alignment = layout_mod.RocAlignment.fromByteUnits(@intCast(target_usize.size())),
                };
            },
            .tag_union => .{
                // Use dynamic size computation to handle recursive types correctly
                .size = @intCast(self.getTagUnionSize(layout.data.tag_union.idx, layout.data.tag_union.alignment)),
                .alignment = layout_mod.RocAlignment.fromByteUnits(@intCast(layout.data.tag_union.alignment.toByteUnits())),
            },
            .zst => .{
                .size = 0, // Zero-sized types have size 0
                .alignment = .@"1",
            },
        };
    }

    /// Get the size in bytes of a layout, given the store's target usize.
    pub fn layoutSize(self: *const Self, layout: Layout) u32 {
        return self.layoutSizeAlign(layout).size;
    }

    /// Check if a layout is zero-sized
    /// This simply checks if the layout has size 0
    pub fn isZeroSized(self: *const Self, l: Layout) bool {
        return self.layoutSize(l) == 0;
    }

    /// Check if a layout contains any refcounted data (directly or transitively).
    /// This is more comprehensive than Layout.isRefcounted() which only checks if
    /// the layout itself is heap-allocated. This function also returns true for
    /// tuples/records that contain strings, lists, or boxes.
    pub fn layoutContainsRefcounted(self: *const Self, l: Layout) bool {
        return switch (l.tag) {
            .scalar => switch (l.data.scalar.tag) {
                .str => true,
                else => false,
            },
            .list, .list_of_zst => true,
            .box, .box_of_zst => true,
            .tuple => {
                const tuple_data = self.getTupleData(l.data.tuple.idx);
                const fields = self.tuple_fields.sliceRange(tuple_data.getFields());
                for (0..fields.len) |i| {
                    const field_layout = self.getLayout(fields.get(i).layout);
                    if (self.layoutContainsRefcounted(field_layout)) {
                        return true;
                    }
                }
                return false;
            },
            .record => {
                const record_data = self.getRecordData(l.data.record.idx);
                const fields = self.record_fields.sliceRange(record_data.getFields());
                for (0..fields.len) |i| {
                    const field_layout = self.getLayout(fields.get(i).layout);
                    if (self.layoutContainsRefcounted(field_layout)) {
                        return true;
                    }
                }
                return false;
            },
            .tag_union => {
                const tu_data = self.getTagUnionData(l.data.tag_union.idx);
                const variants = self.getTagUnionVariants(tu_data);
                for (0..variants.len) |i| {
                    const variant_layout = self.getLayout(variants.get(i).payload_layout);
                    if (self.layoutContainsRefcounted(variant_layout)) {
                        return true;
                    }
                }
                return false;
            },
            .closure => {
                // Check if the captured variables contain refcounted data
                const captures_layout = self.getLayout(l.data.closure.captures_layout_idx);
                return self.layoutContainsRefcounted(captures_layout);
            },
            .zst => false,
        };
    }

    /// Add the tag union's tags to self.pending_tags,
    /// then add the tag union's extension fields too (recursively).
    fn gatherTags(
        self: *Self,
        tag_union: types.TagUnion,
    ) (LayoutError || std.mem.Allocator.Error)!usize {
        var num_tags = tag_union.tags.len();

        const tag_slice = self.types_store.getTagsSlice(tag_union.tags);
        for (tag_slice.items(.name), tag_slice.items(.args)) |name, args| {
            // TODO is it possible that here we're encountering record fields with names
            // already in the list? Would type-checking have already deduped them?
            // We would certainly rather not spend time doing hashmap things if we can avoid it here.
            try self.work.pending_tags.append(self.env.gpa, .{ .name = name, .args = args });
        }

        var current_ext = tag_union.ext;
        while (true) {
            const resolved_ext = self.types_store.resolveVar(current_ext);
            switch (resolved_ext.desc.content) {
                .structure => |ext_flat_type| switch (ext_flat_type) {
                    .empty_tag_union => {
                        break;
                    },
                    .tag_union => |ext_tag_union| {
                        if (ext_tag_union.tags.len() > 0) {
                            num_tags += ext_tag_union.tags.len();
                            const ext_tag_slice = self.types_store.getTagsSlice(ext_tag_union.tags);
                            for (ext_tag_slice.items(.name), ext_tag_slice.items(.args)) |name, args| {
                                // TODO is it possible that here we're adding fields with names
                                // already in the list? Would type-checking have already collapsed these?
                                // We would certainly rather not spend time doing hashmap things
                                // if we can avoid it here.
                                try self.work.pending_tags.append(self.env.gpa, .{ .name = name, .args = args });
                            }
                            current_ext = ext_tag_union.ext;
                        } else {
                            break;
                        }
                    },
                    else => return LayoutError.InvalidRecordExtension,
                },
                .alias => |alias| {
                    current_ext = self.types_store.getAliasBackingVar(alias);
                },
                // flex and rigid are valid terminal extensions for open unions
                .flex, .rigid => break,
                else => return LayoutError.InvalidRecordExtension,
            }
        }

        return num_tags;
    }

    /// Add the record's fields to self.pending_record_fields,
    /// then add the record's extension fields too (recursively).
    fn gatherRecordFields(
        self: *Self,
        record_type: types.Record,
    ) (LayoutError || std.mem.Allocator.Error)!usize {
        var num_fields = record_type.fields.len();

        const field_slice = self.types_store.getRecordFieldsSlice(record_type.fields);
        for (field_slice.items(.name), field_slice.items(.var_)) |name, var_| {
            // TODO is it possible that here we're encountering record fields with names
            // already in the list? Would type-checking have already deduped them?
            // We would certainly rather not spend time doing hashmap things if we can avoid it here.
            try self.work.pending_record_fields.append(self.env.gpa, .{ .name = name, .var_ = var_ });
        }

        var current_ext = record_type.ext;
        while (true) {
            const resolved_ext = self.types_store.resolveVar(current_ext);
            switch (resolved_ext.desc.content) {
                .structure => |ext_flat_type| switch (ext_flat_type) {
                    .empty_record => break,
                    .record => |ext_record| {
                        if (ext_record.fields.len() > 0) {
                            num_fields += ext_record.fields.len();
                            const ext_field_slice = self.types_store.getRecordFieldsSlice(ext_record.fields);
                            for (ext_field_slice.items(.name), ext_field_slice.items(.var_)) |name, var_| {
                                // TODO is it possible that here we're adding fields with names
                                // already in the list? Would type-checking have already collapsed these?
                                // We would certainly rather not spend time doing hashmap things
                                // if we can avoid it here.
                                try self.work.pending_record_fields.append(self.env.gpa, .{ .name = name, .var_ = var_ });
                            }
                            current_ext = ext_record.ext;
                        } else {
                            break;
                        }
                    },
                    .record_unbound => |fields| {
                        if (fields.len() > 0) {
                            num_fields += fields.len();
                            const unbound_field_slice = self.types_store.getRecordFieldsSlice(fields);
                            for (unbound_field_slice.items(.name), unbound_field_slice.items(.var_)) |name, var_| {
                                // TODO is it possible that here we're adding fields with names
                                // already in the list? Would type-checking have already collapsed these?
                                // We would certainly rather not spend time doing hashmap things
                                // if we can avoid it here.
                                try self.work.pending_record_fields.append(self.env.gpa, .{ .name = name, .var_ = var_ });
                            }
                        }
                        // record_unbound has no extension, so stop here
                        break;
                    },
                    else => return LayoutError.InvalidRecordExtension,
                },
                .alias => |alias| {
                    current_ext = self.types_store.getAliasBackingVar(alias);
                },
                .flex => |_| break,
                .rigid => |_| break,
                else => return LayoutError.InvalidRecordExtension,
            }
        }

        return num_fields;
    }

    /// Add the tuple's fields to self.pending_tuple_fields
    fn gatherTupleFields(
        self: *Self,
        tuple_type: types.Tuple,
    ) (LayoutError || std.mem.Allocator.Error)!usize {
        const elem_slice = self.types_store.sliceVars(tuple_type.elems);
        const num_fields = elem_slice.len;

        for (elem_slice, 0..) |var_, index| {
            try self.work.pending_tuple_fields.append(self.env.gpa, .{ .index = @intCast(index), .var_ = var_ });
        }

        return num_fields;
    }

    fn finishRecord(
        self: *Store,
        updated_record: work.Work.PendingRecord,
    ) (LayoutError || std.mem.Allocator.Error)!Layout {
        const resolved_fields_end = self.work.resolved_record_fields.len;
        const num_resolved_fields = resolved_fields_end - updated_record.resolved_fields_start;
        const fields_start = self.record_fields.items.len;

        // Copy only this record's resolved fields to the record_fields store
        const field_names = self.work.resolved_record_fields.items(.field_name);
        const field_idxs = self.work.resolved_record_fields.items(.field_idx);

        // First, collect the fields into a temporary array so we can sort them
        var temp_fields = std.ArrayList(RecordField).empty;
        defer temp_fields.deinit(self.env.gpa);

        for (updated_record.resolved_fields_start..resolved_fields_end) |i| {
            try temp_fields.append(self.env.gpa, .{
                .name = field_names[i],
                .layout = field_idxs[i],
            });
        }

        // Sort fields by alignment (descending) first, then by name (ascending)
        const AlignmentSortCtx = struct {
            store: *Self,
            env: *ModuleEnv,
            target_usize: target.TargetUsize,
            pub fn lessThan(ctx: @This(), lhs: RecordField, rhs: RecordField) bool {
                const lhs_layout = ctx.store.getLayout(lhs.layout);
                const rhs_layout = ctx.store.getLayout(rhs.layout);

                const lhs_alignment = lhs_layout.alignment(ctx.target_usize);
                const rhs_alignment = rhs_layout.alignment(ctx.target_usize);

                // First sort by alignment (descending - higher alignment first)
                if (lhs_alignment.toByteUnits() != rhs_alignment.toByteUnits()) {
                    return lhs_alignment.toByteUnits() > rhs_alignment.toByteUnits();
                }

                // Then sort by name (ascending)
                const lhs_str = ctx.env.getIdent(lhs.name);
                const rhs_str = ctx.env.getIdent(rhs.name);
                return std.mem.order(u8, lhs_str, rhs_str) == .lt;
            }
        };

        std.mem.sort(
            RecordField,
            temp_fields.items,
            AlignmentSortCtx{ .store = self, .env = self.env, .target_usize = self.targetUsize() },
            AlignmentSortCtx.lessThan,
        );

        // Now add them to the record_fields store in the sorted order
        for (temp_fields.items) |sorted_field| {
            _ = try self.record_fields.append(self.env.gpa, sorted_field);
        }

        // Calculate max alignment and total size of all fields
        var max_alignment: usize = 1;
        var current_offset: u32 = 0;
        var field_idx: u32 = 0;

        while (field_idx < temp_fields.items.len) : (field_idx += 1) {
            const temp_field = temp_fields.items[field_idx];
            const field_layout = self.getLayout(temp_field.layout);
            const field_size_align = self.layoutSizeAlign(field_layout);

            // Update max alignment
            max_alignment = @max(max_alignment, field_size_align.alignment.toByteUnits());

            // Align current offset to field's alignment
            current_offset = @intCast(std.mem.alignForward(u32, current_offset, @as(u32, @intCast(field_size_align.alignment.toByteUnits()))));

            // Add field size
            current_offset = current_offset + field_size_align.size;
        }

        // Final size must be aligned to the record's alignment
        const total_size = @as(u32, @intCast(std.mem.alignForward(u32, current_offset, @as(u32, @intCast(max_alignment)))));

        // Create the record layout with the fields range
        const fields_range = collections.NonEmptyRange{ .start = @intCast(fields_start), .count = @intCast(num_resolved_fields) };

        // Store the record data
        const record_idx = RecordIdx{ .int_idx = @intCast(self.record_data.len()) };
        _ = try self.record_data.append(self.env.gpa, RecordData{
            .size = total_size,
            .fields = fields_range,
        });

        // Remove only this record's resolved fields
        self.work.resolved_record_fields.shrinkRetainingCapacity(updated_record.resolved_fields_start);

        return Layout.record(std.mem.Alignment.fromByteUnits(max_alignment), record_idx);
    }

    fn finishTuple(
        self: *Store,
        updated_tuple: work.Work.PendingTuple,
    ) (LayoutError || std.mem.Allocator.Error)!Layout {
        const resolved_fields_end = self.work.resolved_tuple_fields.len;
        const num_resolved_fields = resolved_fields_end - updated_tuple.resolved_fields_start;
        const fields_start = self.tuple_fields.items.len;

        // Copy only this tuple's resolved fields to the tuple_fields store
        const field_indices = self.work.resolved_tuple_fields.items(.field_index);
        const field_idxs = self.work.resolved_tuple_fields.items(.field_idx);

        // First, collect the fields into a temporary array so we can sort them
        var temp_fields = std.ArrayList(TupleField).empty;
        defer temp_fields.deinit(self.env.gpa);

        for (updated_tuple.resolved_fields_start..resolved_fields_end) |i| {
            try temp_fields.append(self.env.gpa, .{
                .index = field_indices[i],
                .layout = field_idxs[i],
            });
        }

        // Sort fields by alignment (descending) first, then by index (ascending)
        const AlignmentSortCtx = struct {
            store: *Self,
            target_usize: target.TargetUsize,
            pub fn lessThan(ctx: @This(), lhs: TupleField, rhs: TupleField) bool {
                const lhs_layout = ctx.store.getLayout(lhs.layout);
                const rhs_layout = ctx.store.getLayout(rhs.layout);

                const lhs_alignment = lhs_layout.alignment(ctx.target_usize);
                const rhs_alignment = rhs_layout.alignment(ctx.target_usize);

                // First sort by alignment (descending - higher alignment first)
                if (lhs_alignment.toByteUnits() != rhs_alignment.toByteUnits()) {
                    return lhs_alignment.toByteUnits() > rhs_alignment.toByteUnits();
                }

                // Then sort by index (ascending)
                return lhs.index < rhs.index;
            }
        };

        std.mem.sort(
            TupleField,
            temp_fields.items,
            AlignmentSortCtx{ .store = self, .target_usize = self.targetUsize() },
            AlignmentSortCtx.lessThan,
        );

        // Now add them to the tuple_fields store in the sorted order
        for (temp_fields.items) |sorted_field| {
            _ = try self.tuple_fields.append(self.env.gpa, sorted_field);
        }

        // Calculate max alignment and total size of all fields
        var max_alignment: usize = 1;
        var current_offset: u32 = 0;
        var field_idx: u32 = 0;

        while (field_idx < temp_fields.items.len) : (field_idx += 1) {
            const temp_field = temp_fields.items[field_idx];
            const field_layout = self.getLayout(temp_field.layout);
            const field_size_align = self.layoutSizeAlign(field_layout);

            // Update max alignment
            max_alignment = @max(max_alignment, field_size_align.alignment.toByteUnits());

            // Align current offset to field's alignment
            current_offset = @intCast(std.mem.alignForward(u32, current_offset, @as(u32, @intCast(field_size_align.alignment.toByteUnits()))));

            // Add field size
            current_offset = current_offset + field_size_align.size;
        }

        // Final size must be aligned to the tuple's alignment
        const total_size = @as(u32, @intCast(std.mem.alignForward(u32, current_offset, @as(u32, @intCast(max_alignment)))));

        // Create the tuple layout with the fields range
        const fields_range = collections.NonEmptyRange{ .start = @intCast(fields_start), .count = @intCast(num_resolved_fields) };

        // Store the tuple data
        const tuple_idx = TupleIdx{ .int_idx = @intCast(self.tuple_data.len()) };
        _ = try self.tuple_data.append(self.env.gpa, TupleData{
            .size = total_size,
            .fields = fields_range,
        });

        // Remove only this tuple's resolved fields
        self.work.resolved_tuple_fields.shrinkRetainingCapacity(updated_tuple.resolved_fields_start);

        return Layout.tuple(std.mem.Alignment.fromByteUnits(max_alignment), tuple_idx);
    }

    /// Finalizes a tag union layout after all variant payload layouts have been computed.
    ///
    /// This is called once all variants in `pending_tag_union_variants` have been processed
    /// and their layouts stored in `resolved_tag_union_variants`. It:
    /// 1. Collects all resolved variant layouts
    /// 2. Calculates the max payload size and alignment across all variants
    /// 3. Computes the discriminant offset (where the tag ID is stored in memory)
    /// 4. Stores the final TagUnionData with size, discriminant info, and variant layouts
    /// 5. Returns the complete tag union layout
    fn finishTagUnion(
        self: *Self,
        pending: work.Work.PendingTagUnion,
    ) (LayoutError || std.mem.Allocator.Error)!Layout {
        const resolved_end = self.work.resolved_tag_union_variants.len;

        // Collect resolved variants and sort by index
        var variant_layouts = try self.env.gpa.alloc(Idx, pending.num_variants);
        defer self.env.gpa.free(variant_layouts);

        // Initialize all to ZST (for variants that were never processed because they have no payload)
        const zst_idx = try self.ensureZstLayout();
        for (variant_layouts) |*slot| {
            slot.* = zst_idx;
        }

        // Fill in resolved variants
        const indices = self.work.resolved_tag_union_variants.items(.index);
        const layout_idxs = self.work.resolved_tag_union_variants.items(.layout_idx);
        for (pending.resolved_variants_start..resolved_end) |i| {
            variant_layouts[indices[i]] = layout_idxs[i];
        }

        // Calculate max payload size and alignment
        var max_payload_size: u32 = 0;
        var max_payload_alignment: std.mem.Alignment = std.mem.Alignment.@"1";

        // Record variants_start BEFORE appending (this was the issue before - recursive calls would interleave)
        const variants_start: u32 = @intCast(self.tag_union_variants.len());

        for (variant_layouts) |variant_layout_idx| {
            const variant_layout = self.getLayout(variant_layout_idx);
            const variant_size = self.layoutSize(variant_layout);
            const variant_alignment = variant_layout.alignment(self.targetUsize());
            if (variant_size > max_payload_size) {
                max_payload_size = variant_size;
            }
            max_payload_alignment = max_payload_alignment.max(variant_alignment);

            // Store variant layout for runtime refcounting
            _ = try self.tag_union_variants.append(self.env.gpa, .{
                .payload_layout = variant_layout_idx,
            });
        }

        // Calculate discriminant info from the stored discriminant layout
        const discriminant_layout = self.getLayout(pending.discriminant_layout);
        const discriminant_size: u8 = @intCast(self.layoutSize(discriminant_layout));
        const discriminant_alignment: std.mem.Alignment = switch (discriminant_size) {
            1 => .@"1",
            2 => .@"2",
            4 => .@"4",
            else => .@"1",
        };

        // Calculate total size: payload at offset 0, discriminant at aligned offset after payload
        const payload_end = max_payload_size;
        const discriminant_offset: u16 = @intCast(std.mem.alignForward(u32, payload_end, @intCast(discriminant_alignment.toByteUnits())));
        const total_size_unaligned = discriminant_offset + discriminant_size;

        // Align total size to the tag union's alignment
        const tag_union_alignment = max_payload_alignment.max(discriminant_alignment);
        const total_size = std.mem.alignForward(u32, total_size_unaligned, @intCast(tag_union_alignment.toByteUnits()));

        // Store TagUnionData
        const tag_union_data_idx: u32 = @intCast(self.tag_union_data.len());
        _ = try self.tag_union_data.append(self.env.gpa, .{
            .size = total_size,
            .discriminant_offset = discriminant_offset,
            .discriminant_size = discriminant_size,
            .variants = .{
                .start = variants_start,
                .count = @intCast(pending.num_variants),
            },
        });

        // Clear resolved variants for this tag union
        self.work.resolved_tag_union_variants.shrinkRetainingCapacity(pending.resolved_variants_start);

        return Layout.tagUnion(tag_union_alignment, .{ .int_idx = @intCast(tag_union_data_idx) });
    }

    /// Note: the caller must verify ahead of time that the given variable does not
    /// resolve to a flex var or rigid var, unless that flex var or rigid var is
    /// wrapped in a Box or a Num (e.g. `Num a` or `Int a`).
    ///
    /// For example, when checking types that are exposed to the host, they should
    /// all have been verified to be either monomorphic or boxed. Same with repl
    /// code like this:
    ///
    /// ```
    /// val : a
    ///
    /// val
    /// ```
    ///
    /// This flex var should be replaced by an Error type before calling this function.
    pub fn addTypeVar(
        self: *Self,
        unresolved_var: Var,
        type_scope: *const TypeScope,
    ) (LayoutError || std.mem.Allocator.Error)!Idx {
        var current = self.types_store.resolveVar(unresolved_var);

        // If we've already seen this var, return the layout we resolved it to.
        if (self.layouts_by_var.get(current.var_)) |cached_idx| {
            return cached_idx;
        }

        // To make this function stack-safe, we use a manual stack instead of recursing.
        // We reuse that stack from call to call to avoid reallocating it.
        // NOTE: We do NOT clear work fields here because addTypeVar can be called
        // recursively (e.g., when processing tag union variant payloads), and nested
        // calls must not destroy the work state from outer calls.

        var layout_idx: Idx = undefined;

        // Debug-only: track vars visited via TypeScope lookup to detect cycles.
        // Cycles in layout computation indicate a bug in type checking - they should
        // have been detected earlier. In release builds we skip this check entirely.
        var scope_lookup_visited: if (@import("builtin").mode == .Debug) [32]Var else void = if (@import("builtin").mode == .Debug) undefined else {};
        var scope_lookup_count: if (@import("builtin").mode == .Debug) u8 else void = if (@import("builtin").mode == .Debug) 0 else {};

        outer: while (true) {
            // Flag to skip layout computation if we hit cache or detect a cycle
            var skip_layout_computation = false;

            // Check cache at every iteration - critical for recursive types
            // where the inner reference may resolve to the same var as the outer type
            if (self.layouts_by_var.get(current.var_)) |cached_idx| {
                layout_idx = cached_idx;
                skip_layout_computation = true;
            } else if (self.work.in_progress_vars.contains(current.var_)) {
                // Cycle detection: this var is already being processed.
                // If we're inside a List or Box container, we can safely return opaquePtr()
                // since the recursive reference will be heap-allocated.
                if (self.work.pending_containers.len > 0) {
                    const pending_item = self.work.pending_containers.get(self.work.pending_containers.len - 1);
                    if (pending_item.container == .box or pending_item.container == .list) {
                        // Recursive reference inside List/Box - use opaque pointer
                        layout_idx = try self.insertLayout(Layout.opaquePtr());
                        skip_layout_computation = true;
                    } else {
                        // Recursive reference outside of List/Box container - this is an error
                        return LayoutError.TypeContainedMismatch;
                    }
                } else {
                    // Recursive reference with no containers - this is an error
                    return LayoutError.TypeContainedMismatch;
                }
            } else if (current.desc.content == .structure) blk: {
                // Early cycle detection for nominal types from other modules.
                // These have different vars but same identity (ident + origin_module).
                const flat_type = current.desc.content.structure;
                if (flat_type != .nominal_type) break :blk;
                const nominal_type = flat_type.nominal_type;
                const nominal_key = work.NominalKey{
                    .ident_idx = nominal_type.ident.ident_idx,
                    .origin_module = nominal_type.origin_module,
                };

                if (self.work.in_progress_nominals.get(nominal_key)) |progress| {
                    // This nominal type is already being processed - we have a cycle.
                    // Use the cached placeholder index for the nominal.
                    // The placeholder will be updated with the real layout once
                    // the nominal's backing type is fully computed.
                    if (self.layouts_by_var.get(progress.nominal_var)) |cached_idx| {
                        // We have a placeholder - but we need to check if we're inside a List/Box.
                        // If we are, we can use the placeholder index directly since the List/Box
                        // will reference it by index, and it will be updated later.
                        // If we're NOT inside a List/Box, this is a direct recursive reference which is invalid.
                        if (self.work.pending_containers.len > 0) {
                            const pending_item = self.work.pending_containers.get(self.work.pending_containers.len - 1);
                            if (pending_item.container == .box or pending_item.container == .list) {
                                layout_idx = cached_idx;
                                skip_layout_computation = true;
                                break :blk;
                            }
                        }
                        // For record/tuple fields (not inside List/Box), we also use the cached placeholder.
                        // The placeholder will be updated by the time we need the actual layout.
                        layout_idx = cached_idx;
                        skip_layout_computation = true;
                        break :blk;
                    }

                    // No cached placeholder - this is an error
                    return LayoutError.TypeContainedMismatch;
                }
            }

            // Declare layout outside the if so it's accessible in container finalization
            var layout: Layout = undefined;

            if (!skip_layout_computation) {
                // Mark this var as in-progress before processing.
                // Note: We don't add aliases to in_progress_vars because aliases are transparent
                // wrappers that just continue to their backing type. The alias handling code
                // does `current = backing; continue;` without ever completing the alias entry,
                // which would cause spurious cycle detection when the alias var is encountered
                // again. See issue #8708.
                if (current.desc.content != .alias) {
                    try self.work.in_progress_vars.put(current.var_, {});
                }

                layout = switch (current.desc.content) {
                    .structure => |flat_type| flat_type: switch (flat_type) {
                        .nominal_type => |nominal_type| {
                            // Special-case Builtin.Str: it has a tag union backing type, but
                            // should have RocStr layout (3 pointers).
                            // Check if this nominal type's identifier matches Builtin.Str
                            const is_builtin_str = blk: {
                                if (self.builtin_str_ident) |builtin_str| {
                                    if (nominal_type.ident.ident_idx == builtin_str) break :blk true;
                                }
                                if (nominal_type.origin_module == self.env.idents.builtin_module) {
                                    if (self.builtin_str_plain_ident) |plain_str| {
                                        if (nominal_type.ident.ident_idx == plain_str) break :blk true;
                                    }
                                }
                                break :blk false;
                            };
                            if (is_builtin_str) {
                                // This is Builtin.Str - use string layout
                                break :flat_type Layout.str();
                            }

                            // Special handling for Builtin.Box
                            const is_builtin_box = if (self.box_ident) |box_ident|
                                nominal_type.origin_module == self.env.idents.builtin_module and
                                    nominal_type.ident.ident_idx == box_ident
                            else
                                false;
                            if (is_builtin_box) {
                                // Extract the element type from the type arguments
                                const type_args = self.types_store.sliceNominalArgs(nominal_type);
                                std.debug.assert(type_args.len == 1); // Box must have exactly 1 type parameter
                                const elem_var = type_args[0];

                                // Check if the element type is a known ZST (but NOT flex/rigid - those need opaque_ptr)
                                const elem_resolved = self.types_store.resolveVar(elem_var);
                                const elem_content = elem_resolved.desc.content;
                                const is_elem_zst = switch (elem_content) {
                                    .structure => |ft| switch (ft) {
                                        .empty_record, .empty_tag_union => true,
                                        else => false,
                                    },
                                    else => false,
                                };

                                if (is_elem_zst) {
                                    // For ZST element types, use box of zero-sized type
                                    break :flat_type Layout.boxOfZst();
                                } else {
                                    // Otherwise, add this to the stack of pending work
                                    // (This includes flex/rigid which will resolve to opaque_ptr)
                                    try self.work.pending_containers.append(self.env.gpa, .{
                                        .var_ = current.var_,
                                        .container = .box,
                                    });

                                    // Push a pending Box container and "recurse" on the elem type
                                    current = elem_resolved;
                                    continue;
                                }
                            }

                            // Special handling for Builtin.List
                            const is_builtin_list = if (self.list_ident) |list_ident|
                                nominal_type.origin_module == self.env.idents.builtin_module and
                                    nominal_type.ident.ident_idx == list_ident
                            else
                                false;
                            if (is_builtin_list) {
                                // Extract the element type from the type arguments
                                const type_args = self.types_store.sliceNominalArgs(nominal_type);
                                std.debug.assert(type_args.len == 1); // List must have exactly 1 type parameter
                                const elem_var = type_args[0];

                                // Check if the element type is a known ZST
                                // Treat flex/rigid as ZST ONLY if they are unconstrained.
                                // Constrained flex types (e.g., numeric literals with constraints) should default to Dec.
                                // Unconstrained flex types (e.g., empty list []) should use list_of_zst.
                                const elem_resolved = self.types_store.resolveVar(elem_var);
                                const elem_content = elem_resolved.desc.content;
                                const is_elem_zst = switch (elem_content) {
                                    .flex => |flex| flex.constraints.count == 0,
                                    .rigid => |rigid| rigid.constraints.count == 0,
                                    .structure => |ft| switch (ft) {
                                        .empty_record, .empty_tag_union => true,
                                        else => false,
                                    },
                                    else => false,
                                };

                                if (is_elem_zst) {
                                    // For ZST element types, use list of zero-sized type
                                    break :flat_type Layout.listOfZst();
                                } else {
                                    // Otherwise, add this to the stack of pending work
                                    try self.work.pending_containers.append(self.env.gpa, .{
                                        .var_ = current.var_,
                                        .container = .list,
                                    });

                                    // Push a pending List container and "recurse" on the elem type
                                    current = elem_resolved;
                                    continue;
                                }
                            }

                            // Special handling for built-in numeric types from Builtin module
                            // These have empty tag union backings but need scalar layouts
                            if (nominal_type.origin_module == self.env.idents.builtin_module) {
                                const ident_idx = nominal_type.ident.ident_idx;
                                const num_layout: ?Layout = blk: {
                                    if (self.u8_ident) |u8_id| if (ident_idx == u8_id) break :blk Layout.int(types.Int.Precision.u8);
                                    if (self.i8_ident) |i8_id| if (ident_idx == i8_id) break :blk Layout.int(types.Int.Precision.i8);
                                    if (self.u16_ident) |u16_id| if (ident_idx == u16_id) break :blk Layout.int(types.Int.Precision.u16);
                                    if (self.i16_ident) |i16_id| if (ident_idx == i16_id) break :blk Layout.int(types.Int.Precision.i16);
                                    if (self.u32_ident) |u32_id| if (ident_idx == u32_id) break :blk Layout.int(types.Int.Precision.u32);
                                    if (self.i32_ident) |i32_id| if (ident_idx == i32_id) break :blk Layout.int(types.Int.Precision.i32);
                                    if (self.u64_ident) |u64_id| if (ident_idx == u64_id) break :blk Layout.int(types.Int.Precision.u64);
                                    if (self.i64_ident) |i64_id| if (ident_idx == i64_id) break :blk Layout.int(types.Int.Precision.i64);
                                    if (self.u128_ident) |u128_id| if (ident_idx == u128_id) break :blk Layout.int(types.Int.Precision.u128);
                                    if (self.i128_ident) |i128_id| if (ident_idx == i128_id) break :blk Layout.int(types.Int.Precision.i128);
                                    if (self.f32_ident) |f32_id| if (ident_idx == f32_id) break :blk Layout.frac(types.Frac.Precision.f32);
                                    if (self.f64_ident) |f64_id| if (ident_idx == f64_id) break :blk Layout.frac(types.Frac.Precision.f64);
                                    if (self.dec_ident) |dec_id| if (ident_idx == dec_id) break :blk Layout.frac(types.Frac.Precision.dec);
                                    break :blk null;
                                };

                                if (num_layout) |num_layout_val| {
                                    break :flat_type num_layout_val;
                                }
                            }

                            // Cycle detection for recursive nominal types is done above (before this switch).
                            // Here we need to:
                            // 1. Reserve a placeholder layout for this nominal type
                            // 2. Cache it so recursive references can find it
                            // 3. Mark the nominal as in-progress
                            // After the backing type is computed, we'll update the placeholder.
                            const nominal_key = work.NominalKey{
                                .ident_idx = nominal_type.ident.ident_idx,
                                .origin_module = nominal_type.origin_module,
                            };

                            // Get the backing var before we modify current
                            const backing_var = self.types_store.getNominalBackingVar(nominal_type);
                            const resolved_backing = self.types_store.resolveVar(backing_var);

                            // Reserve a placeholder layout and cache it for the nominal's var.
                            // This allows recursive references to find this layout index.
                            // We use Box(opaque_ptr) as placeholder because:
                            // 1. It's non-scalar, so it gets inserted (not a sentinel)
                            // 2. It's non-ZST, so isZeroSized() returns false
                            // 3. It can be updated with updateLayout() once the real layout is known
                            const reserved_idx = try self.insertLayout(Layout.box(.opaque_ptr));
                            try self.layouts_by_var.put(self.env.gpa, current.var_, reserved_idx);

                            // Mark this nominal type as in-progress.
                            // Store both the nominal var (for cache lookup) and backing var (to know when to update).
                            try self.work.in_progress_nominals.put(nominal_key, .{
                                .nominal_var = current.var_,
                                .backing_var = resolved_backing.var_,
                            });

                            // From a layout perspective, nominal types are identical to type aliases:
                            // all we care about is what's inside, so just unroll it.
                            current = resolved_backing;
                            continue;
                        },
                        .tuple => |tuple_type| {
                            const num_fields = try self.gatherTupleFields(tuple_type);

                            if (num_fields == 0) {
                                continue :flat_type .empty_record; // Empty tuple is like empty record
                            }

                            try self.work.pending_containers.append(self.env.gpa, .{
                                .var_ = current.var_,
                                .container = .{
                                    .tuple = .{
                                        .num_fields = @intCast(num_fields),
                                        .pending_fields = @intCast(num_fields),
                                        .resolved_fields_start = @intCast(self.work.resolved_tuple_fields.len),
                                    },
                                },
                            });

                            // Start working on the last pending field (we want to pop them).
                            const last_field_idx = self.work.pending_tuple_fields.len - 1;
                            const last_pending_field = self.work.pending_tuple_fields.get(last_field_idx);
                            current = self.types_store.resolveVar(last_pending_field.var_);
                            continue :outer;
                        },
                        .fn_pure, .fn_effectful, .fn_unbound => {
                            // Create empty captures layout for generic function type
                            const empty_captures_idx = try self.getEmptyRecordLayout();
                            break :flat_type Layout.closure(empty_captures_idx);
                        },
                        .record => |record_type| {
                            const num_fields = try self.gatherRecordFields(record_type);

                            if (num_fields == 0) {
                                continue :flat_type .empty_record;
                            }

                            try self.work.pending_containers.append(self.env.gpa, .{
                                .var_ = current.var_,
                                .container = .{
                                    .record = .{
                                        .num_fields = @intCast(num_fields),
                                        .pending_fields = @intCast(num_fields),
                                        .resolved_fields_start = @intCast(self.work.resolved_record_fields.len),
                                    },
                                },
                            });

                            // Start working on the last pending field (we want to pop them).
                            const field = self.work.pending_record_fields.get(self.work.pending_record_fields.len - 1);

                            current = self.types_store.resolveVar(field.var_);
                            continue;
                        },
                        .tag_union => |tag_union| {
                            // Tag Union Layout Computation (Iterative)
                            //
                            // We compute tag union layouts ITERATIVELY using a work queue to avoid
                            // stack overflow on deeply nested types like `Ok((Name("str"), 5))`.
                            //
                            // The approach:
                            // 1. Push all variants with payloads to `pending_tag_union_variants`
                            // 2. Push a `PendingTagUnion` container to track progress
                            // 3. Process each variant's payload type iteratively (not recursively)
                            // 4. When a payload layout completes, move it to `resolved_tag_union_variants`
                            // 5. When all variants are resolved, call `finishTagUnion` to assemble
                            //    the final layout with discriminant, max payload size, etc.
                            //
                            // For multi-arg variants like `Point(1, 2)`, we push a `PendingTuple`
                            // container on top of the tag union. The tuple processes its fields
                            // iteratively, and its resulting layout becomes the variant's payload.

                            const pending_tags_top = self.work.pending_tags.len;
                            defer self.work.pending_tags.shrinkRetainingCapacity(pending_tags_top);

                            // Get all tags by checking the tag extension
                            const num_tags = try self.gatherTags(tag_union);
                            const tags_slice = self.work.pending_tags.slice();
                            const tags_args = tags_slice.items(.args)[pending_tags_top..];

                            // For general tag unions, we need to compute the layout
                            // First, determine discriminant size based on number of tags
                            if (num_tags == 0) {
                                // Empty tag union - represents a zero-sized type
                                break :flat_type Layout.zst();
                            }

                            const discriminant_layout_idx: Idx = if (num_tags <= 256)
                                Idx.u8
                            else if (num_tags <= 65536)
                                Idx.u16
                            else
                                Idx.u32;

                            // If all tags have no payload, we just need the discriminant
                            var has_payload = false;
                            for (tags_args) |tag_args| {
                                const args_slice = self.types_store.sliceVars(tag_args);
                                if (args_slice.len > 0) {
                                    has_payload = true;
                                    break;
                                }
                            }

                            if (!has_payload) {
                                // Simple tag union with no payloads - just use discriminant
                                break :flat_type self.getLayout(discriminant_layout_idx);
                            }

                            // Complex tag union with payloads - process iteratively
                            const tags_names = tags_slice.items(.name)[pending_tags_top..];
                            const tags_args_slice = tags_slice.items(.args)[pending_tags_top..];

                            // Create temporary array of tags for sorting
                            var sorted_tags = try self.env.gpa.alloc(types.Tag, num_tags);
                            defer self.env.gpa.free(sorted_tags);
                            for (tags_names, tags_args_slice, 0..) |name, args, i| {
                                sorted_tags[i] = .{ .name = name, .args = args };
                            }

                            // Sort alphabetically by tag name
                            std.mem.sort(types.Tag, sorted_tags, self.env.getIdentStore(), types.Tag.sortByNameAsc);

                            // Push variants onto pending_tag_union_variants (in reverse order for pop)
                            // For multi-arg variants, we create a synthetic tuple type var.
                            var variants_with_payloads: u32 = 0;

                            // First pass: record where resolved variants will start
                            const resolved_variants_start = self.work.resolved_tag_union_variants.len;

                            for (0..num_tags) |i| {
                                const variant_i = num_tags - 1 - i; // Reverse order for pop
                                const tag = sorted_tags[variant_i];
                                const args_slice = self.types_store.sliceVars(tag.args);

                                if (args_slice.len == 0) {
                                    // No payload - resolve immediately as ZST
                                    try self.work.resolved_tag_union_variants.append(self.env.gpa, .{
                                        .index = @intCast(variant_i),
                                        .layout_idx = try self.ensureZstLayout(),
                                    });
                                } else {
                                    // One or more args - push to pending variants for processing
                                    try self.work.pending_tag_union_variants.append(self.env.gpa, .{
                                        .index = @intCast(variant_i),
                                        .args = tag.args,
                                    });
                                    variants_with_payloads += 1;
                                }
                            }

                            // Push the tag union container
                            try self.work.pending_containers.append(self.env.gpa, .{
                                .var_ = current.var_,
                                .container = .{
                                    .tag_union = .{
                                        .num_variants = @intCast(num_tags),
                                        .pending_variants = variants_with_payloads,
                                        .resolved_variants_start = @intCast(resolved_variants_start),
                                        .discriminant_layout = discriminant_layout_idx,
                                    },
                                },
                            });

                            if (variants_with_payloads == 0) {
                                // All variants have no payload - finalize immediately
                                // This shouldn't happen because we already handled has_payload == false above
                                break :flat_type self.getLayout(discriminant_layout_idx);
                            }

                            // Start processing the first variant with a payload
                            // Find the last pending variant (we process in reverse)
                            const last_variant = self.work.pending_tag_union_variants.get(
                                self.work.pending_tag_union_variants.len - 1,
                            );
                            const args_slice = self.types_store.sliceVars(last_variant.args);
                            if (args_slice.len == 1) {
                                // Single arg variant - process directly
                                current = self.types_store.resolveVar(args_slice[0]);
                                continue :outer;
                            } else {
                                // Multi-arg variant - set up tuple processing
                                for (args_slice, 0..) |var_, index| {
                                    try self.work.pending_tuple_fields.append(self.env.gpa, .{
                                        .index = @intCast(index),
                                        .var_ = var_,
                                    });
                                }
                                try self.work.pending_containers.append(self.env.gpa, .{
<<<<<<< HEAD
                                    .var_ = null, // synthetic tuple, var not meaningful
=======
                                    .var_ = null, // synthetic tuple for multi-arg variant
>>>>>>> 4a5d7e4e
                                    .container = .{
                                        .tuple = .{
                                            .num_fields = @intCast(args_slice.len),
                                            .resolved_fields_start = @intCast(self.work.resolved_tuple_fields.len),
                                            .pending_fields = @intCast(args_slice.len),
                                        },
                                    },
                                });
                                // Process first tuple field
                                const first_field = self.work.pending_tuple_fields.get(
                                    self.work.pending_tuple_fields.len - 1,
                                );
                                current = self.types_store.resolveVar(first_field.var_);
                                continue :outer;
                            }
                        },
                        .record_unbound => |fields| {
                            // For record_unbound, we need to gather fields directly since it has no Record struct
                            var num_fields: usize = 0;

                            if (fields.len() > 0) {
                                num_fields = fields.len();
                                const unbound_field_slice = self.types_store.getRecordFieldsSlice(fields);
                                for (unbound_field_slice.items(.name), unbound_field_slice.items(.var_)) |name, var_| {
                                    try self.work.pending_record_fields.append(self.env.gpa, .{ .name = name, .var_ = var_ });
                                }
                            }

                            if (num_fields == 0) {
                                continue :flat_type .empty_record;
                            }

                            try self.work.pending_containers.append(self.env.gpa, .{
                                .var_ = current.var_,
                                .container = .{
                                    .record = .{
                                        .num_fields = @intCast(num_fields),
                                        .resolved_fields_start = @intCast(self.work.resolved_record_fields.len),
                                        .pending_fields = @intCast(num_fields),
                                    },
                                },
                            });

                            // Start working on the last pending field (we want to pop them).
                            const field = self.work.pending_record_fields.get(self.work.pending_record_fields.len - 1);

                            current = self.types_store.resolveVar(field.var_);
                            continue;
                        },
                        .empty_record, .empty_tag_union => blk: {
                            // Empty records and tag unions are zero-sized types. They get a ZST layout.
                            // We only special-case List({}) and Box({}) because they need runtime representation.
                            if (self.work.pending_containers.len > 0) {
                                const pending_item = self.work.pending_containers.get(self.work.pending_containers.len - 1);
                                switch (pending_item.container) {
                                    .list => {
                                        // List({}) needs special runtime representation
                                        _ = self.work.pending_containers.pop();
                                        break :blk Layout.listOfZst();
                                    },
                                    .box => {
                                        // Box({}) needs special runtime representation
                                        _ = self.work.pending_containers.pop();
                                        break :blk Layout.boxOfZst();
                                    },
                                    else => {
                                        // For records and tuples, treat ZST fields normally
                                        break :blk Layout.zst();
                                    },
                                }
                            }
                            // Not inside any container, just return ZST
                            break :blk Layout.zst();
                        },
                    },
                    .flex => |flex| blk: {
                        // First, check if this flex var is mapped in the TypeScope
                        if (type_scope.lookup(current.var_)) |mapped_var| {
                            // Debug-only cycle detection: if we've visited this var before,
                            // there's a cycle which indicates a bug in type checking.
                            if (@import("builtin").mode == .Debug) {
                                for (scope_lookup_visited[0..scope_lookup_count]) |visited| {
                                    if (visited == current.var_) {
                                        @panic("Cycle detected in layout computation for flex var - this is a type checking bug");
                                    }
                                }
                                if (scope_lookup_count < 32) {
                                    scope_lookup_visited[scope_lookup_count] = current.var_;
                                    scope_lookup_count += 1;
                                }
                            }
                            current = self.types_store.resolveVar(mapped_var);
                            continue :outer;
                        }

                        // Check if this flex var has a from_numeral constraint, indicating
                        // it's an unresolved numeric type that should default to Dec.
                        if (self.hasFromNumeralConstraint(flex.constraints)) {
                            break :blk Layout.default_num();
                        }

                        // Flex vars without from_numeral constraints are phantom types
                        // (or have non-numeric constraints like is_eq that don't affect layout).
                        // They can only be sent to the host if boxed.
                        if (self.work.pending_containers.len > 0) {
                            const pending_item = self.work.pending_containers.get(self.work.pending_containers.len - 1);
                            if (pending_item.container == .box or pending_item.container == .list) {
                                break :blk Layout.opaquePtr();
                            }
                        }
                        break :blk Layout.zst();
                    },
                    .rigid => |rigid| blk: {
                        // First, check if this rigid var is mapped in the TypeScope
                        if (type_scope.lookup(current.var_)) |mapped_var| {
                            // Debug-only cycle detection: if we've visited this var before,
                            // there's a cycle which indicates a bug in type checking.
                            if (@import("builtin").mode == .Debug) {
                                for (scope_lookup_visited[0..scope_lookup_count]) |visited| {
                                    if (visited == current.var_) {
                                        @panic("Cycle detected in layout computation for rigid var - this is a type checking bug");
                                    }
                                }
                                if (scope_lookup_count < 32) {
                                    scope_lookup_visited[scope_lookup_count] = current.var_;
                                    scope_lookup_count += 1;
                                }
                            }
                            current = self.types_store.resolveVar(mapped_var);
                            continue :outer;
                        }

                        // Check if this rigid var has a from_numeral constraint, indicating
                        // it's an unresolved numeric type that should default to Dec.
                        if (self.hasFromNumeralConstraint(rigid.constraints)) {
                            break :blk Layout.default_num();
                        }

                        // Rigid vars without from_numeral constraints are phantom types
                        // (or have non-numeric constraints like is_eq that don't affect layout).
                        // They can only be sent to the host if boxed.
                        if (self.work.pending_containers.len > 0) {
                            const pending_item = self.work.pending_containers.get(self.work.pending_containers.len - 1);
                            if (pending_item.container == .box or pending_item.container == .list) {
                                break :blk Layout.opaquePtr();
                            }
                        }
                        break :blk Layout.zst();
                    },
                    .alias => |alias| {
                        // Follow the alias by updating the work item
                        const backing_var = self.types_store.getAliasBackingVar(alias);
                        current = self.types_store.resolveVar(backing_var);
                        continue;
                    },
                    .err => return LayoutError.TypeContainedMismatch,
                };

                // We actually resolved a layout that wasn't zero-sized!
                // First things first: add it to the cache.
                layout_idx = try self.insertLayout(layout);
                try self.layouts_by_var.put(self.env.gpa, current.var_, layout_idx);
                // Remove from in_progress now that it's cached (no longer "in progress")
                _ = self.work.in_progress_vars.swapRemove(current.var_);

                // Check if any in-progress nominals need their reserved layouts updated.
                // When a nominal type's backing type finishes, update the nominal's placeholder.
                var nominals_to_remove = std.ArrayList(work.NominalKey){};
                defer nominals_to_remove.deinit(self.env.gpa);

                var nominal_iter = self.work.in_progress_nominals.iterator();
                while (nominal_iter.next()) |entry| {
                    const progress = entry.value_ptr.*;
                    // Check if this nominal's backing type just finished.
                    // The backing_var should match the var we just cached.
                    if (progress.backing_var == current.var_) {
                        // Skip container types - they should be handled in the container finish path.
                        // This prevents incorrect matching when a recursion_var resolves to the same
                        // var as the backing type, but we haven't actually finished processing the container.
                        if (current.desc.content == .structure) {
                            const flat_type = current.desc.content.structure;
                            if (flat_type == .tag_union or flat_type == .record or flat_type == .tuple) {
                                // Container type - will be handled in container path below
                                continue;
                            }
                        }
                        // The backing type just finished!
                        // IMPORTANT: Keep the reserved placeholder as a Box pointing to the real layout.
                        // This ensures recursive references remain boxed (correct size).
                        // Update layouts_by_var so non-recursive lookups get the real layout.
                        if (self.layouts_by_var.get(progress.nominal_var)) |reserved_idx| {
                            // Update the placeholder to Box(layout_idx) instead of replacing it
                            // with the raw layout. This keeps recursive references boxed.
                            self.updateLayout(reserved_idx, Layout.box(layout_idx));
                            // Store the boxed layout for later queries.
                            // This allows List(RecursiveType) to use boxed elements even when
                            // the list is computed after the recursive type finishes.
                            try self.recursive_boxed_layouts.put(self.env.gpa, progress.nominal_var, reserved_idx);
                        }
                        // Update the cache so direct lookups get the actual layout
                        try self.layouts_by_var.put(self.env.gpa, progress.nominal_var, layout_idx);
                        try nominals_to_remove.append(self.env.gpa, entry.key_ptr.*);
                    }
                }

                // Remove the nominals we updated
                for (nominals_to_remove.items) |key| {
                    _ = self.work.in_progress_nominals.swapRemove(key);
                }
            } // end if (!skip_layout_computation)

            // If this was part of a pending container that we're working on, update that container.
            while (self.work.pending_containers.len > 0) {
                // Get a pointer to the last pending container, so we can mutate it in-place.
                switch (self.work.pending_containers.slice().items(.container)[self.work.pending_containers.len - 1]) {
                    .box => {
                        // Check if the element type is zero-sized (recursively)
                        const elem_layout = self.getLayout(layout_idx);
                        if (self.isZeroSized(elem_layout)) {
                            layout = Layout.boxOfZst();
                        } else {
                            layout = Layout.box(layout_idx);
                        }
                    },
                    .list => {
                        // Check if the element type is zero-sized (recursively)
                        const elem_layout = self.getLayout(layout_idx);
                        if (self.isZeroSized(elem_layout)) {
                            layout = Layout.listOfZst();
                        } else {
                            layout = Layout.list(layout_idx);
                        }
                    },
                    .record => |*pending_record| {
                        std.debug.assert(pending_record.pending_fields > 0);
                        pending_record.pending_fields -= 1;

                        // Pop the field we just processed
                        const pending_field = self.work.pending_record_fields.pop() orelse unreachable;

                        // Add to resolved fields
                        try self.work.resolved_record_fields.append(self.env.gpa, .{
                            .field_name = pending_field.name,
                            .field_idx = layout_idx,
                        });

                        if (pending_record.pending_fields == 0) {
                            layout = try self.finishRecord(pending_record.*);
                        } else {
                            // There are still fields remaining to process, so process the next one in the outer loop.
                            const next_field = self.work.pending_record_fields.get(self.work.pending_record_fields.len - 1);
                            current = self.types_store.resolveVar(next_field.var_);
                            continue :outer;
                        }
                    },
                    .tuple => |*pending_tuple| {
                        std.debug.assert(pending_tuple.pending_fields > 0);
                        pending_tuple.pending_fields -= 1;

                        // Pop the field we just processed
                        const pending_field = self.work.pending_tuple_fields.pop() orelse unreachable;

                        // Add to resolved fields
                        try self.work.resolved_tuple_fields.append(self.env.gpa, .{
                            .field_index = pending_field.index,
                            .field_idx = layout_idx,
                        });

                        if (pending_tuple.pending_fields == 0) {
                            layout = try self.finishTuple(pending_tuple.*);
                        } else {
                            // There are still fields remaining to process, so process the next one in the outer loop.
                            const next_field = self.work.pending_tuple_fields.get(self.work.pending_tuple_fields.len - 1);
                            current = self.types_store.resolveVar(next_field.var_);
                            continue :outer;
                        }
                    },
                    .tag_union => |*pending_tag_union| {
                        // Pop the variant we just processed
                        const pending_variant = self.work.pending_tag_union_variants.pop() orelse unreachable;

                        // Add to resolved variants
                        try self.work.resolved_tag_union_variants.append(self.env.gpa, .{
                            .index = pending_variant.index,
                            .layout_idx = layout_idx,
                        });

                        // Check if there are more variants with payloads to process
                        if (pending_tag_union.pending_variants > 0) {
                            pending_tag_union.pending_variants -= 1;
                        }

                        if (pending_tag_union.pending_variants == 0) {
                            // All variants processed - finalize
                            layout = try self.finishTagUnion(pending_tag_union.*);
                        } else {
                            // More variants to process - continue with the next one
                            const next_variant = self.work.pending_tag_union_variants.get(
                                self.work.pending_tag_union_variants.len - 1,
                            );
                            const next_args_slice = self.types_store.sliceVars(next_variant.args);
                            if (next_args_slice.len == 1) {
                                // Single arg variant - process directly
                                current = self.types_store.resolveVar(next_args_slice[0]);
                                continue :outer;
                            } else {
                                // Multi-arg variant - set up tuple processing
                                for (next_args_slice, 0..) |var_, index| {
                                    try self.work.pending_tuple_fields.append(self.env.gpa, .{
                                        .index = @intCast(index),
                                        .var_ = var_,
                                    });
                                }
                                // Push tuple container on top of the tag union
                                try self.work.pending_containers.append(self.env.gpa, .{
<<<<<<< HEAD
                                    .var_ = null, // synthetic tuple, var not meaningful
=======
                                    .var_ = null, // synthetic tuple for multi-arg variant
>>>>>>> 4a5d7e4e
                                    .container = .{
                                        .tuple = .{
                                            .num_fields = @intCast(next_args_slice.len),
                                            .resolved_fields_start = @intCast(self.work.resolved_tuple_fields.len),
                                            .pending_fields = @intCast(next_args_slice.len),
                                        },
                                    },
                                });
                                // Process first tuple field
                                const first_field = self.work.pending_tuple_fields.get(
                                    self.work.pending_tuple_fields.len - 1,
                                );
                                current = self.types_store.resolveVar(first_field.var_);
                                continue :outer;
                            }
                        }
                    },
                }

                // We're done with this container, so remove it from pending_containers
                const pending_item = self.work.pending_containers.pop() orelse unreachable;
                layout_idx = try self.insertLayout(layout);

<<<<<<< HEAD
                // Add the container's layout to our layouts_by_var cache for later use.
                // Skip null vars (synthetic tuples created for multi-arg tag variants)
                if (pending_item.var_) |var_| {
                    try self.layouts_by_var.put(self.env.gpa, var_, layout_idx);
                }

                // Check if any in-progress nominals need their reserved layouts updated.
                // This handles the case where a nominal's backing type is a container (e.g., tag union).
                var nominals_to_remove_container = std.ArrayList(work.NominalKey){};
                defer nominals_to_remove_container.deinit(self.env.gpa);

                var nominal_iter_container = self.work.in_progress_nominals.iterator();
                while (nominal_iter_container.next()) |entry| {
                    const progress = entry.value_ptr.*;
                    // Check if this nominal's backing type (container) just finished.
                    // Skip if var_ is null (synthetic tuple for multi-arg variants)
                    const container_var = pending_item.var_ orelse continue;
                    if (progress.backing_var == container_var) {
                        // The backing type (container) just finished!
                        // IMPORTANT: Keep the reserved placeholder as a Box pointing to the real layout.
                        // This ensures recursive references remain boxed (correct size).
                        // Update layouts_by_var so non-recursive lookups get the real layout.
                        if (self.layouts_by_var.get(progress.nominal_var)) |reserved_idx| {
                            // Update the placeholder to Box(layout_idx) instead of replacing it
                            // with the raw layout. This keeps recursive references boxed.
                            self.updateLayout(reserved_idx, Layout.box(layout_idx));
                            // Store the boxed layout for later queries.
                            // This allows List(RecursiveType) to use boxed elements even when
                            // the list is computed after the recursive type finishes.
                            try self.recursive_boxed_layouts.put(self.env.gpa, progress.nominal_var, reserved_idx);
                        }
                        // Update the cache so direct lookups get the actual layout
                        try self.layouts_by_var.put(self.env.gpa, progress.nominal_var, layout_idx);
                        try nominals_to_remove_container.append(self.env.gpa, entry.key_ptr.*);
=======
                // Only cache and check nominals for containers with a valid var.
                // Synthetic tuples (for multi-arg tag union variants) have var_=null and
                // should not be cached or trigger nominal updates.
                if (pending_item.var_) |container_var| {
                    // Add the container's layout to our layouts_by_var cache for later use.
                    try self.layouts_by_var.put(self.env.gpa, container_var, layout_idx);

                    // Check if any in-progress nominals need their reserved layouts updated.
                    // This handles the case where a nominal's backing type is a container (e.g., tag union).
                    var nominals_to_remove_container = std.ArrayList(work.NominalKey){};
                    defer nominals_to_remove_container.deinit(self.env.gpa);

                    var nominal_iter_container = self.work.in_progress_nominals.iterator();
                    while (nominal_iter_container.next()) |entry| {
                        const progress = entry.value_ptr.*;
                        // Check if this nominal's backing type (container) just finished.
                        if (progress.backing_var == container_var) {
                            // The backing type (container) just finished! Update the nominal's placeholder.
                            if (self.layouts_by_var.get(progress.nominal_var)) |reserved_idx| {
                                self.updateLayout(reserved_idx, layout);
                            }
                            try nominals_to_remove_container.append(self.env.gpa, entry.key_ptr.*);
                        }
>>>>>>> 4a5d7e4e
                    }

                    // Remove the nominals we updated
                    for (nominals_to_remove_container.items) |key| {
                        _ = self.work.in_progress_nominals.swapRemove(key);
                    }
                }
            }

            // Since there are no pending containers remaining, there shouldn't be any pending record or tuple fields either.
            std.debug.assert(self.work.pending_record_fields.len == 0);
            std.debug.assert(self.work.pending_tuple_fields.len == 0);
            std.debug.assert(self.work.pending_tag_union_variants.len == 0);

            // No more pending containers; we're done!
            // Note: Work fields (in_progress_vars, in_progress_nominals, etc.) are not cleared
            // here because individual entries are removed via swapRemove/pop when types finish
            // processing, so these should be empty when the top-level call returns.
            return layout_idx;
        }
    }

    pub fn insertLayout(self: *Self, layout: Layout) std.mem.Allocator.Error!Idx {
        const trace = tracy.traceNamed(@src(), "layoutStore.insertLayout");
        defer trace.end();

        // For scalar types, return the appropriate sentinel value instead of inserting
        if (layout.tag == .scalar) {
            const result = idxFromScalar(layout.data.scalar);
            return result;
        }

        // For non-scalar types, insert as normal
        const safe_list_idx = try self.layouts.append(self.env.gpa, layout);
        const result: Idx = @enumFromInt(@intFromEnum(safe_list_idx));
        return result;
    }

    /// Update an existing layout at the given index.
    /// Used for recursive types where we reserve a slot first and fill it in later.
    pub fn updateLayout(self: *Self, idx: Idx, layout: Layout) void {
        const ptr = self.layouts.get(@enumFromInt(@intFromEnum(idx)));
        ptr.* = layout;
    }
};<|MERGE_RESOLUTION|>--- conflicted
+++ resolved
@@ -1670,11 +1670,7 @@
                                     });
                                 }
                                 try self.work.pending_containers.append(self.env.gpa, .{
-<<<<<<< HEAD
-                                    .var_ = null, // synthetic tuple, var not meaningful
-=======
                                     .var_ = null, // synthetic tuple for multi-arg variant
->>>>>>> 4a5d7e4e
                                     .container = .{
                                         .tuple = .{
                                             .num_fields = @intCast(args_slice.len),
@@ -1990,11 +1986,7 @@
                                 }
                                 // Push tuple container on top of the tag union
                                 try self.work.pending_containers.append(self.env.gpa, .{
-<<<<<<< HEAD
-                                    .var_ = null, // synthetic tuple, var not meaningful
-=======
                                     .var_ = null, // synthetic tuple for multi-arg variant
->>>>>>> 4a5d7e4e
                                     .container = .{
                                         .tuple = .{
                                             .num_fields = @intCast(next_args_slice.len),
@@ -2018,42 +2010,6 @@
                 const pending_item = self.work.pending_containers.pop() orelse unreachable;
                 layout_idx = try self.insertLayout(layout);
 
-<<<<<<< HEAD
-                // Add the container's layout to our layouts_by_var cache for later use.
-                // Skip null vars (synthetic tuples created for multi-arg tag variants)
-                if (pending_item.var_) |var_| {
-                    try self.layouts_by_var.put(self.env.gpa, var_, layout_idx);
-                }
-
-                // Check if any in-progress nominals need their reserved layouts updated.
-                // This handles the case where a nominal's backing type is a container (e.g., tag union).
-                var nominals_to_remove_container = std.ArrayList(work.NominalKey){};
-                defer nominals_to_remove_container.deinit(self.env.gpa);
-
-                var nominal_iter_container = self.work.in_progress_nominals.iterator();
-                while (nominal_iter_container.next()) |entry| {
-                    const progress = entry.value_ptr.*;
-                    // Check if this nominal's backing type (container) just finished.
-                    // Skip if var_ is null (synthetic tuple for multi-arg variants)
-                    const container_var = pending_item.var_ orelse continue;
-                    if (progress.backing_var == container_var) {
-                        // The backing type (container) just finished!
-                        // IMPORTANT: Keep the reserved placeholder as a Box pointing to the real layout.
-                        // This ensures recursive references remain boxed (correct size).
-                        // Update layouts_by_var so non-recursive lookups get the real layout.
-                        if (self.layouts_by_var.get(progress.nominal_var)) |reserved_idx| {
-                            // Update the placeholder to Box(layout_idx) instead of replacing it
-                            // with the raw layout. This keeps recursive references boxed.
-                            self.updateLayout(reserved_idx, Layout.box(layout_idx));
-                            // Store the boxed layout for later queries.
-                            // This allows List(RecursiveType) to use boxed elements even when
-                            // the list is computed after the recursive type finishes.
-                            try self.recursive_boxed_layouts.put(self.env.gpa, progress.nominal_var, reserved_idx);
-                        }
-                        // Update the cache so direct lookups get the actual layout
-                        try self.layouts_by_var.put(self.env.gpa, progress.nominal_var, layout_idx);
-                        try nominals_to_remove_container.append(self.env.gpa, entry.key_ptr.*);
-=======
                 // Only cache and check nominals for containers with a valid var.
                 // Synthetic tuples (for multi-arg tag union variants) have var_=null and
                 // should not be cached or trigger nominal updates.
@@ -2071,13 +2027,22 @@
                         const progress = entry.value_ptr.*;
                         // Check if this nominal's backing type (container) just finished.
                         if (progress.backing_var == container_var) {
-                            // The backing type (container) just finished! Update the nominal's placeholder.
+                            // The backing type (container) just finished!
+                            // IMPORTANT: Keep the reserved placeholder as a Box pointing to the real layout.
+                            // This ensures recursive references remain boxed (correct size).
                             if (self.layouts_by_var.get(progress.nominal_var)) |reserved_idx| {
-                                self.updateLayout(reserved_idx, layout);
-                            }
+                                // Update the placeholder to Box(layout_idx) instead of replacing it
+                                // with the raw layout. This keeps recursive references boxed.
+                                self.updateLayout(reserved_idx, Layout.box(layout_idx));
+                                // Store the boxed layout for later queries.
+                                // This allows List(RecursiveType) to use boxed elements even when
+                                // the list is computed after the recursive type finishes.
+                                try self.recursive_boxed_layouts.put(self.env.gpa, progress.nominal_var, reserved_idx);
+                            }
+                            // Update the cache so direct lookups get the actual layout
+                            try self.layouts_by_var.put(self.env.gpa, progress.nominal_var, layout_idx);
                             try nominals_to_remove_container.append(self.env.gpa, entry.key_ptr.*);
                         }
->>>>>>> 4a5d7e4e
                     }
 
                     // Remove the nominals we updated
