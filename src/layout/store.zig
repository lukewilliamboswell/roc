//! Stores Layout values by index.

const std = @import("std");
const base = @import("base");
const types = @import("types");
const layout_ = @import("./layout.zig");
const collections = @import("collections");
const work = @import("./work.zig");
const ModuleEnv = @import("../compile/ModuleEnv.zig");

const types_store = types.store;
const target = base.target;
const Ident = base.Ident;
const Region = base.Region;
const Var = types.Var;
const Layout = layout_.Layout;
const Idx = layout_.Idx;
const RecordField = layout_.RecordField;
const Scalar = layout_.Scalar;
const ScalarTag = layout_.ScalarTag;
const RecordData = layout_.RecordData;
const RecordIdx = layout_.RecordIdx;
const TupleField = layout_.TupleField;
const TupleData = layout_.TupleData;
const TupleIdx = layout_.TupleIdx;
const SizeAlign = layout_.SizeAlign;
const Work = work.Work;

/// Errors that can occur during layout computation
pub const LayoutError = error{
    ZeroSizedType,
    TypeContainedMismatch,
    InvalidRecordExtension,
    // Compiler bugs. Hopefully these never come up, but if they do, the caller should gracefully recover.
    BugUnboxedFlexVar,
    BugUnboxedRigidVar,
};

/// Stores Layout instances by Idx.
pub const Store = struct {
    const Self = @This();

    env: *ModuleEnv,
    types_store: *const types_store.Store,
    layouts: collections.SafeMultiList(Layout),
    tuple_elems: collections.SafeList(Idx),
    record_fields: RecordField.SafeMultiList,
    record_data: collections.SafeList(RecordData),
    tuple_fields: TupleField.SafeMultiList,
    tuple_data: collections.SafeList(TupleData),

    // Cache to avoid duplicate work
    layouts_by_var: collections.ArrayListMap(Var, Idx),

    // Reusable work stack for addTypeVar (so it can be stack-safe instead of recursing)
    work: work.Work,

    // Number of primitive types that are pre-populated in the layout store
    // Must be kept in sync with the sentinel values in layout.zig Idx enum
    const num_scalars = 16;

    /// Get the sentinel Idx for a given scalar type using pure arithmetic - no branches!
    /// This relies on the careful ordering of ScalarTag and Idx enum values.
    pub fn idxFromScalar(scalar: Scalar) Idx {
        // Map scalar to idx using pure arithmetic:
        // opaque_ptr (tag 0) -> 2
        // bool (tag 1) -> 0
        // str (tag 2) -> 1
        // int (tag 3) with precision p -> 3 + p
        // frac (tag 4) with precision p -> 13 + (p - 2) = 11 + p

        const tag = @intFromEnum(scalar.tag);

        // Get the precision bits directly from the packed representation
        // This works because in a packed union, all fields start at bit 0
        const scalar_bits = @as(u7, @bitCast(scalar));
        const precision = scalar_bits & 0xF; // Lower 4 bits contain precision for numeric types

        // Create masks for different tag ranges
        // is_numeric: 1 when tag >= 3, else 0
        const is_numeric = @as(u7, @intFromBool(tag >= 3));

        // Calculate the base index based on tag mappings
        const base_idx = switch (scalar.tag) {
            .opaque_ptr => @as(u7, 2),
            .bool => @as(u7, 0),
            .str => @as(u7, 1),
            .int => @as(u7, 3),
            .frac => @as(u7, 11), // 13 - 2 = 11, so 11 + p gives correct result
        };

        // Calculate the final index
        // For non-numeric: idx = base_idx (precision is 0)
        // For int: idx = base_idx + precision
        // For frac: idx = base_idx + precision (where base_idx is already adjusted)
        return @enumFromInt(base_idx + (is_numeric * precision));
    }

    pub fn init(
        env: *ModuleEnv,
        type_store: *const types_store.Store,
    ) std.mem.Allocator.Error!Self {
        // Get the number of variables from the type store's slots
        const capacity = type_store.slots.backing.len();
        const layouts_by_var = try collections.ArrayListMap(Var, Idx).init(env.gpa, capacity);

        var layouts = collections.SafeMultiList(Layout){};

        // Pre-populate primitive type layouts in order matching the Idx enum.
        // Changing the order of these can break things!
        _ = try layouts.append(env.gpa, Layout.boolType());
        _ = try layouts.append(env.gpa, Layout.str());
        _ = try layouts.append(env.gpa, Layout.opaquePtr());
        _ = try layouts.append(env.gpa, Layout.int(.u8));
        _ = try layouts.append(env.gpa, Layout.int(.i8));
        _ = try layouts.append(env.gpa, Layout.int(.u16));
        _ = try layouts.append(env.gpa, Layout.int(.i16));
        _ = try layouts.append(env.gpa, Layout.int(.u32));
        _ = try layouts.append(env.gpa, Layout.int(.i32));
        _ = try layouts.append(env.gpa, Layout.int(.u64));
        _ = try layouts.append(env.gpa, Layout.int(.i64));
        _ = try layouts.append(env.gpa, Layout.int(.u128));
        _ = try layouts.append(env.gpa, Layout.int(.i128));
        _ = try layouts.append(env.gpa, Layout.frac(.f32));
        _ = try layouts.append(env.gpa, Layout.frac(.f64));
        _ = try layouts.append(env.gpa, Layout.frac(.dec));

        std.debug.assert(layouts.len() == num_scalars);

        return .{
            .env = env,
            .types_store = type_store,
            .layouts = layouts,
            .tuple_elems = try collections.SafeList(Idx).initCapacity(env.gpa, 512),
            .record_fields = try RecordField.SafeMultiList.initCapacity(env.gpa, 256),
            .record_data = try collections.SafeList(RecordData).initCapacity(env.gpa, 256),
            .tuple_fields = try TupleField.SafeMultiList.initCapacity(env.gpa, 256),
            .tuple_data = try collections.SafeList(TupleData).initCapacity(env.gpa, 256),
            .layouts_by_var = layouts_by_var,
            .work = try Work.initCapacity(env.gpa, 32),
        };
    }

    pub fn deinit(self: *Self) void {
        self.layouts.deinit(self.env.gpa);
        self.tuple_elems.deinit(self.env.gpa);
        self.record_fields.deinit(self.env.gpa);
        self.record_data.deinit(self.env.gpa);
        self.tuple_fields.deinit(self.env.gpa);
        self.tuple_data.deinit(self.env.gpa);
        self.layouts_by_var.deinit(self.env.gpa);
        self.work.deinit(self.env.gpa);
    }

    /// Insert a Box layout with the given element layout.
    ///
    /// Note: A Box of a zero-sized type doesn't need to (and can't) be inserted,
    /// because it's already considered a scalar. To get one of those, call Idx.fromScalar()
    /// passing the .box_of_zst scalar.
    pub fn insertBox(self: *Self, elem_idx: Idx) std.mem.Allocator.Error!Idx {
        const layout = Layout.box(elem_idx);
        return try self.insertLayout(layout);
    }

    /// Insert a List layout with the given element layout.
    ///
    /// Note: A List of a zero-sized type doesn't need to (and can't) be inserted,
    /// because it's already considered a scalar. To get one of those, call Idx.fromScalar()
    /// passing the .list_of_zst scalar.
    pub fn insertList(self: *Self, elem_idx: Idx) std.mem.Allocator.Error!Idx {
        const layout = Layout.list(elem_idx);
        return try self.insertLayout(layout);
    }

    /// Insert a record layout with the given alignment and record metadata
    pub fn insertRecord(self: *Self, alignment: std.mem.Alignment, record_idx: RecordIdx) std.mem.Allocator.Error!Idx {
        const layout = Layout.record(alignment, record_idx);
        return try self.insertLayout(layout);
    }

    pub fn putRecord(
        self: *Self,
        field_layouts: []const Layout,
        field_names: []const Ident.Idx,
    ) std.mem.Allocator.Error!Idx {
        var temp_fields = std.ArrayList(RecordField).init(self.env.gpa);
        defer temp_fields.deinit();

        for (field_layouts, field_names) |field_layout, field_name| {
            const field_layout_idx = try self.insertLayout(field_layout);
            try temp_fields.append(.{
                .name = field_name,
                .layout = field_layout_idx,
            });
        }

        // Sort fields
        const AlignmentSortCtx = struct {
            store: *Self,
            env: *base.ModuleEnv,
            target_usize: target.TargetUsize,
            pub fn lessThan(ctx: @This(), lhs: RecordField, rhs: RecordField) bool {
                const lhs_layout = ctx.store.getLayout(lhs.layout);
                const rhs_layout = ctx.store.getLayout(rhs.layout);
                const lhs_alignment = lhs_layout.alignment(ctx.target_usize);
                const rhs_alignment = rhs_layout.alignment(ctx.target_usize);
                if (lhs_alignment.toByteUnits() != rhs_alignment.toByteUnits()) {
                    return lhs_alignment.toByteUnits() > rhs_alignment.toByteUnits();
                }
                const lhs_str = ctx.env.idents.getText(lhs.name);
                const rhs_str = ctx.env.idents.getText(rhs.name);
                return std.mem.order(u8, lhs_str, rhs_str) == .lt;
            }
        };

        std.mem.sort(
            RecordField,
            temp_fields.items,
            AlignmentSortCtx{ .store = self, .env = self.env, .target_usize = self.targetUsize() },
            AlignmentSortCtx.lessThan,
        );

        const fields_start = self.record_fields.items.len;
        for (temp_fields.items) |sorted_field| {
            _ = try self.record_fields.append(self.env.gpa, sorted_field);
        }

        var max_alignment = std.mem.Alignment.@"1";
        var current_offset: u32 = 0;
        for (temp_fields.items) |field| {
            const field_layout = self.getLayout(field.layout);
            const field_alignment = field_layout.alignment(self.targetUsize());
            const field_size = self.layoutSize(field_layout);
            max_alignment = max_alignment.max(field_alignment);
            current_offset = @intCast(std.mem.alignForward(u32, current_offset, @as(u32, @intCast(field_alignment.toByteUnits()))));
            current_offset += field_size;
        }

        const total_size = @as(u32, @intCast(std.mem.alignForward(u32, current_offset, @as(u32, @intCast(max_alignment.toByteUnits())))));
        const fields_range = collections.NonEmptyRange{ .start = @intCast(fields_start), .count = @intCast(temp_fields.items.len) };
        const record_idx = RecordIdx{ .int_idx = @intCast(self.record_data.len()) };
        _ = try self.record_data.append(self.env.gpa, .{
            .size = total_size,
            .fields = fields_range,
        });

        const record_layout = Layout.record(max_alignment, record_idx);
        return try self.insertLayout(record_layout);
    }

    /// Insert a tuple layout with the given alignment and tuple metadata
    pub fn insertTuple(self: *Self, alignment: std.mem.Alignment, tuple_idx: TupleIdx) std.mem.Allocator.Error!Idx {
        const layout = Layout.tuple(alignment, tuple_idx);
        return try self.insertLayout(layout);
    }

    pub fn getLayout(self: *const Self, idx: Idx) Layout {
        return self.layouts.get(@enumFromInt(@intFromEnum(idx)));
    }

    pub fn getRecordData(self: *const Self, idx: RecordIdx) *const RecordData {
        return self.record_data.get(@enumFromInt(idx.int_idx));
    }

    pub fn getTupleData(self: *const Self, idx: TupleIdx) *const TupleData {
        return self.tuple_data.get(@enumFromInt(idx.int_idx));
    }

    pub fn getRecordFieldOffset(self: *const Self, record_idx: RecordIdx, field_index_in_sorted_fields: u32) u32 {
        const target_usize = self.targetUsize();
        const record_data = self.getRecordData(record_idx);
        const sorted_fields = self.record_fields.sliceRange(record_data.getFields());

        var current_offset: u32 = 0;
        var field_idx: u32 = 0;

        while (field_idx < field_index_in_sorted_fields) : (field_idx += 1) {
            const field = sorted_fields.get(field_idx);
            const field_layout = self.getLayout(field.layout);
            const field_alignment = field_layout.alignment(target_usize);
            const field_size = self.layoutSize(field_layout);

            // Align current offset to field's alignment
            current_offset = @intCast(std.mem.alignForward(u32, current_offset, @as(u32, @intCast(field_alignment.toByteUnits()))));

            // Add field size
            current_offset += field_size;
        }

        // Now, align the offset for the requested field
        const requested_field = sorted_fields.get(field_index_in_sorted_fields);
        const requested_field_layout = self.getLayout(requested_field.layout);
        const requested_field_alignment = requested_field_layout.alignment(target_usize);
        return @intCast(std.mem.alignForward(u32, current_offset, @as(u32, @intCast(requested_field_alignment.toByteUnits()))));
    }

    pub fn getRecordFieldOffsetByName(self: *const Self, record_idx: RecordIdx, field_name: []const u8) ?u32 {
        const target_usize = self.targetUsize();
        const record_data = self.getRecordData(record_idx);
        const sorted_fields = self.record_fields.sliceRange(record_data.getFields());

        var current_offset: u32 = 0;
        var i: usize = 0;
        while (i < sorted_fields.len) : (i += 1) {
            const field = sorted_fields.get(i);
            const field_layout = self.getLayout(field.layout);
            const field_alignment = field_layout.alignment(target_usize);
            const field_size = self.layoutSize(field_layout);

            current_offset = @intCast(std.mem.alignForward(u32, current_offset, @as(u32, @intCast(field_alignment.toByteUnits()))));

            const current_field_name = self.env.idents.getText(field.name);
            if (std.mem.eql(u8, current_field_name, field_name)) {
                return current_offset;
            }

            current_offset += field_size;
        }

        return null;
    }

    pub fn getTupleElementOffset(self: *const Self, tuple_idx: TupleIdx, element_index_in_sorted_elements: u32) u32 {
        const target_usize = self.targetUsize();
        const tuple_data = self.getTupleData(tuple_idx);
        const sorted_elements = self.tuple_fields.sliceRange(tuple_data.getFields());

        var current_offset: u32 = 0;
        var element_idx: u32 = 0;

        while (element_idx < element_index_in_sorted_elements) : (element_idx += 1) {
            const element = sorted_elements.get(element_idx);
            const element_layout = self.getLayout(element.layout);
            const element_alignment = element_layout.alignment(target_usize);
            const element_size = self.layoutSize(element_layout);

            // Align current offset to element's alignment
            current_offset = @intCast(std.mem.alignForward(u32, current_offset, @as(u32, @intCast(element_alignment.toByteUnits()))));

            // Add element size
            current_offset += element_size;
        }

        // Now, align the offset for the requested element
        const requested_element = sorted_elements.get(element_index_in_sorted_elements);
        const requested_element_layout = self.getLayout(requested_element.layout);
        const requested_element_alignment = requested_element_layout.alignment(target_usize);
        return @intCast(std.mem.alignForward(u32, current_offset, @as(u32, @intCast(requested_element_alignment.toByteUnits()))));
    }

    fn targetUsize(_: *const Self) target.TargetUsize {
        return target.TargetUsize.native;
    }

    /// Get the size in bytes of a layout, given the store's target usize.
    pub fn layoutSize(self: *const Self, layout: Layout) u32 {
        // TODO change this to SizeAlign (just return both since they're packed into 4B anyway)
        // and also change it to just return that one field instead of doing any conditionals.
        // also have it take an Idx. if you already have a Layout you can just get that.
        const target_usize = self.targetUsize();
        return switch (layout.tag) {
            .scalar => switch (layout.data.scalar.tag) {
                .int => layout.data.scalar.data.int.size(),
                .frac => layout.data.scalar.data.frac.size(),
                .bool => 1, // bool is 1 byte
                .str, .opaque_ptr => target_usize.size(), // str and opaque_ptr are pointer-sized
            },
            .box, .box_of_zst => target_usize.size(), // a Box is just a pointer to refcounted memory
            .list, .list_of_zst => target_usize.size(), // TODO: get this from RocStr.zig and RocList.zig
            .record => self.record_data.get(@enumFromInt(layout.data.record.idx.int_idx)).size,
            .tuple => self.tuple_data.get(@enumFromInt(layout.data.tuple.idx.int_idx)).size,
<<<<<<< HEAD
            .closure => @sizeOf(layout_.Closure),
=======
            .closure => 24 + layout.data.closure.env_size, // Base closure size (24) + captured environment bytes
            // Note: Closure struct size is 24 bytes (includes padding). See interpreter.zig CLOSURE_HEADER_SIZE
>>>>>>> 19343493
        };
    }

    /// Add the record's fields to self.pending_record_fields,
    /// then add the record's extension fields too (recursively).
    fn gatherRecordFields(
        self: *Self,
        record_type: types.Record,
    ) (LayoutError || std.mem.Allocator.Error)!usize {
        var num_fields = record_type.fields.len();

        const field_slice = self.types_store.getRecordFieldsSlice(record_type.fields);
        for (field_slice.items(.name), field_slice.items(.var_)) |name, var_| {
            // TODO is it possible that here we're encountering record fields with names
            // already in the list? Would type-checking have already deduped them?
            // We would certainly rather not spend time doing hashmap things if we can avoid it here.
            try self.work.pending_record_fields.append(self.env.gpa, .{ .name = name, .var_ = var_ });
        }

        var current_ext = record_type.ext;
        while (true) {
            const resolved_ext = self.types_store.resolveVar(current_ext);
            switch (resolved_ext.desc.content) {
                .structure => |ext_flat_type| switch (ext_flat_type) {
                    .empty_record => break,
                    .record => |ext_record| {
                        if (ext_record.fields.len() > 0) {
                            num_fields += ext_record.fields.len();
                            const ext_field_slice = self.types_store.getRecordFieldsSlice(ext_record.fields);
                            for (ext_field_slice.items(.name), ext_field_slice.items(.var_)) |name, var_| {
                                // TODO is it possible that here we're adding fields with names
                                // already in the list? Would type-checking have already collapsed these?
                                // We would certainly rather not spend time doing hashmap things
                                // if we can avoid it here.
                                try self.work.pending_record_fields.append(self.env.gpa, .{ .name = name, .var_ = var_ });
                            }
                            current_ext = ext_record.ext;
                        } else {
                            break;
                        }
                    },
                    .record_unbound => |fields| {
                        if (fields.len() > 0) {
                            num_fields += fields.len();
                            const unbound_field_slice = self.types_store.getRecordFieldsSlice(fields);
                            for (unbound_field_slice.items(.name), unbound_field_slice.items(.var_)) |name, var_| {
                                // TODO is it possible that here we're adding fields with names
                                // already in the list? Would type-checking have already collapsed these?
                                // We would certainly rather not spend time doing hashmap things
                                // if we can avoid it here.
                                try self.work.pending_record_fields.append(self.env.gpa, .{ .name = name, .var_ = var_ });
                            }
                        }
                        // record_unbound has no extension, so stop here
                        break;
                    },
                    .record_poly => |poly| {
                        if (poly.record.fields.len() > 0) {
                            num_fields += poly.record.fields.len();
                            const poly_field_slice = self.types_store.getRecordFieldsSlice(poly.record.fields);
                            for (poly_field_slice.items(.name), poly_field_slice.items(.var_)) |name, var_| {
                                // TODO is it possible that here we're adding fields with names
                                // already in the list? Would type-checking have already collapsed these?
                                // We would certainly rather not spend time doing hashmap things
                                // if we can avoid it here.
                                try self.work.pending_record_fields.append(self.env.gpa, .{ .name = name, .var_ = var_ });
                            }
                        }
                        current_ext = poly.record.ext;
                    },
                    else => return LayoutError.InvalidRecordExtension,
                },
                .alias => |alias| {
                    current_ext = self.types_store.getAliasBackingVar(alias);
                },
                else => return LayoutError.InvalidRecordExtension,
            }
        }

        return num_fields;
    }

    /// Add the tuple's fields to self.pending_tuple_fields
    fn gatherTupleFields(
        self: *Self,
        tuple_type: types.Tuple,
    ) (LayoutError || std.mem.Allocator.Error)!usize {
        const elem_slice = self.types_store.sliceVars(tuple_type.elems);
        const num_fields = elem_slice.len;

        for (elem_slice, 0..) |var_, index| {
            try self.work.pending_tuple_fields.append(self.env.gpa, .{ .index = @intCast(index), .var_ = var_ });
        }

        return num_fields;
    }

    fn finishRecord(
        self: *Store,
        updated_record: work.Work.PendingRecord,
    ) (LayoutError || std.mem.Allocator.Error)!Layout {
        const target_usize = self.targetUsize();
        const resolved_fields_end = self.work.resolved_record_fields.len;
        const num_resolved_fields = resolved_fields_end - updated_record.resolved_fields_start;
        const fields_start = self.record_fields.items.len;

        // Copy only this record's resolved fields to the record_fields store
        const field_names = self.work.resolved_record_fields.items(.field_name);
        const field_idxs = self.work.resolved_record_fields.items(.field_idx);

        // First, collect the fields into a temporary array so we can sort them
        var temp_fields = std.ArrayList(RecordField).init(self.env.gpa);
        defer temp_fields.deinit();

        for (updated_record.resolved_fields_start..resolved_fields_end) |i| {
            try temp_fields.append(.{
                .name = field_names[i],
                .layout = field_idxs[i],
            });
        }

        // Sort fields by alignment (descending) first, then by name (ascending)
        const AlignmentSortCtx = struct {
            store: *Self,
            env: *ModuleEnv,
            target_usize: target.TargetUsize,
            pub fn lessThan(ctx: @This(), lhs: RecordField, rhs: RecordField) bool {
                const lhs_layout = ctx.store.getLayout(lhs.layout);
                const rhs_layout = ctx.store.getLayout(rhs.layout);

                const lhs_alignment = lhs_layout.alignment(ctx.target_usize);
                const rhs_alignment = rhs_layout.alignment(ctx.target_usize);

                // First sort by alignment (descending - higher alignment first)
                if (lhs_alignment.toByteUnits() != rhs_alignment.toByteUnits()) {
                    return lhs_alignment.toByteUnits() > rhs_alignment.toByteUnits();
                }

                // Then sort by name (ascending)
                const lhs_str = ctx.env.idents.getText(lhs.name);
                const rhs_str = ctx.env.idents.getText(rhs.name);
                return std.mem.order(u8, lhs_str, rhs_str) == .lt;
            }
        };

        std.mem.sort(
            RecordField,
            temp_fields.items,
            AlignmentSortCtx{ .store = self, .env = self.env, .target_usize = self.targetUsize() },
            AlignmentSortCtx.lessThan,
        );

        // Now add them to the record_fields store in the sorted order
        for (temp_fields.items) |sorted_field| {
            _ = try self.record_fields.append(self.env.gpa, sorted_field);
        }

        // Calculate max alignment and total size of all fields
        var max_alignment = std.mem.Alignment.@"1";
        var current_offset: u32 = 0;
        var field_idx: u32 = 0;

        while (field_idx < temp_fields.items.len) : (field_idx += 1) {
            const temp_field = temp_fields.items[field_idx];
            const field_layout = self.getLayout(temp_field.layout);

            const field_alignment = field_layout.alignment(target_usize);
            const field_size = self.layoutSize(field_layout);

            // Update max alignment
            max_alignment = max_alignment.max(field_alignment);

            // Align current offset to field's alignment
            current_offset = @intCast(std.mem.alignForward(u32, current_offset, @as(u32, @intCast(field_alignment.toByteUnits()))));

            // Add field size
            current_offset = current_offset + field_size;
        }

        // Final size must be aligned to the record's alignment
        const total_size = @as(u32, @intCast(std.mem.alignForward(u32, current_offset, @as(u32, @intCast(max_alignment.toByteUnits())))));

        // Create the record layout with the fields range
        const fields_range = collections.NonEmptyRange{ .start = @intCast(fields_start), .count = @intCast(num_resolved_fields) };

        // Store the record data
        const record_idx = RecordIdx{ .int_idx = @intCast(self.record_data.len()) };
        _ = try self.record_data.append(self.env.gpa, RecordData{
            .size = total_size,
            .fields = fields_range,
        });

        // Remove only this record's resolved fields
        self.work.resolved_record_fields.shrinkRetainingCapacity(updated_record.resolved_fields_start);

        return Layout.record(max_alignment, record_idx);
    }

    fn finishTuple(
        self: *Store,
        updated_tuple: work.Work.PendingTuple,
    ) (LayoutError || std.mem.Allocator.Error)!Layout {
        const target_usize = self.targetUsize();
        const resolved_fields_end = self.work.resolved_tuple_fields.len;
        const num_resolved_fields = resolved_fields_end - updated_tuple.resolved_fields_start;
        const fields_start = self.tuple_fields.items.len;

        // Copy only this tuple's resolved fields to the tuple_fields store
        const field_indices = self.work.resolved_tuple_fields.items(.field_index);
        const field_idxs = self.work.resolved_tuple_fields.items(.field_idx);

        // First, collect the fields into a temporary array so we can sort them
        var temp_fields = std.ArrayList(TupleField).init(self.env.gpa);
        defer temp_fields.deinit();

        for (updated_tuple.resolved_fields_start..resolved_fields_end) |i| {
            try temp_fields.append(.{
                .index = field_indices[i],
                .layout = field_idxs[i],
            });
        }

        // Sort fields by alignment (descending) first, then by index (ascending)
        const AlignmentSortCtx = struct {
            store: *Self,
            target_usize: target.TargetUsize,
            pub fn lessThan(ctx: @This(), lhs: TupleField, rhs: TupleField) bool {
                const lhs_layout = ctx.store.getLayout(lhs.layout);
                const rhs_layout = ctx.store.getLayout(rhs.layout);

                const lhs_alignment = lhs_layout.alignment(ctx.target_usize);
                const rhs_alignment = rhs_layout.alignment(ctx.target_usize);

                // First sort by alignment (descending - higher alignment first)
                if (lhs_alignment.toByteUnits() != rhs_alignment.toByteUnits()) {
                    return lhs_alignment.toByteUnits() > rhs_alignment.toByteUnits();
                }

                // Then sort by index (ascending)
                return lhs.index < rhs.index;
            }
        };

        std.mem.sort(
            TupleField,
            temp_fields.items,
            AlignmentSortCtx{ .store = self, .target_usize = self.targetUsize() },
            AlignmentSortCtx.lessThan,
        );

        // Now add them to the tuple_fields store in the sorted order
        for (temp_fields.items) |sorted_field| {
            _ = try self.tuple_fields.append(self.env.gpa, sorted_field);
        }

        // Calculate max alignment and total size of all fields
        var max_alignment = std.mem.Alignment.@"1";
        var current_offset: u32 = 0;
        var field_idx: u32 = 0;

        while (field_idx < temp_fields.items.len) : (field_idx += 1) {
            const temp_field = temp_fields.items[field_idx];
            const field_layout = self.getLayout(temp_field.layout);

            const field_alignment = field_layout.alignment(target_usize);
            const field_size = self.layoutSize(field_layout);

            // Update max alignment
            max_alignment = max_alignment.max(field_alignment);

            // Align current offset to field's alignment
            current_offset = @intCast(std.mem.alignForward(u32, current_offset, @as(u32, @intCast(field_alignment.toByteUnits()))));

            // Add field size
            current_offset = current_offset + field_size;
        }

        // Final size must be aligned to the tuple's alignment
        const total_size = @as(u32, @intCast(std.mem.alignForward(u32, current_offset, @as(u32, @intCast(max_alignment.toByteUnits())))));

        // Create the tuple layout with the fields range
        const fields_range = collections.NonEmptyRange{ .start = @intCast(fields_start), .count = @intCast(num_resolved_fields) };

        // Store the tuple data
        const tuple_idx = TupleIdx{ .int_idx = @intCast(self.tuple_data.len()) };
        _ = try self.tuple_data.append(self.env.gpa, TupleData{
            .size = total_size,
            .fields = fields_range,
        });

        // Remove only this tuple's resolved fields
        self.work.resolved_tuple_fields.shrinkRetainingCapacity(updated_tuple.resolved_fields_start);

        return Layout.tuple(max_alignment, tuple_idx);
    }

    /// Note: the caller must verify ahead of time that the given variable does not
    /// resolve to a flex var or rigid var, unless that flex var or rigid var is
    /// wrapped in a Box or a Num (e.g. `Num a` or `Int a`).
    ///
    /// For example, when checking types that are exposed to the host, they should
    /// all have been verified to be either monomorphic or boxed. Same with repl
    /// code like this:
    ///
    /// ```
    /// val : a
    ///
    /// val
    /// ```
    ///
    /// This flex var should be replaced by an Error type before calling this function.
    pub fn addTypeVar(
        self: *Self,
        unresolved_var: Var,
    ) (LayoutError || std.mem.Allocator.Error)!Idx {
        var current = self.types_store.resolveVar(unresolved_var);

        // If we've already seen this var, return the layout we resolved it to.
        if (self.layouts_by_var.get(current.var_)) |cached_idx| {
            return cached_idx;
        }

        // To make this function stack-safe, we use a manual stack instead of recursing.
        // We reuse that stack from call to call to avoid reallocating it.
        self.work.clearRetainingCapacity();

        var iterations: u32 = 0;
        const max_iterations = 10000; // Safety limit to prevent infinite loops
        var layout_idx: Idx = undefined;

        outer: while (true) {
            iterations += 1;
            if (iterations > max_iterations) {
                std.debug.panic("Layout computation exceeded iteration limit - possible infinite loop\n", .{});
            }

            var layout = switch (current.desc.content) {
                .structure => |flat_type| flat_type: switch (flat_type) {
                    .str => Layout.str(),
                    .box => |elem_var| {
                        try self.work.pending_containers.append(self.env.gpa, .{
                            .var_ = current.var_,
                            .container = .box,
                        });
                        // Push a pending Box container and "recurse" on the elem type
                        current = self.types_store.resolveVar(elem_var);
                        continue;
                    },
                    .list => |elem_var| {
                        try self.work.pending_containers.append(self.env.gpa, .{
                            .var_ = current.var_,
                            .container = .list,
                        });
                        // Push a pending List container and "recurse" on the elem type
                        current = self.types_store.resolveVar(elem_var);
                        continue;
                    },
                    .list_unbound => {
                        // For unbound lists (empty lists), use list of zero-sized type
                        const layout = Layout.listOfZst();
                        const idx = try self.insertLayout(layout);
                        try self.layouts_by_var.put(self.env.gpa, current.var_, idx);
                        return idx;
                    },
                    .nominal_type => |nominal_type| {
                        // TODO special-case the builtin Num type here.
                        // If we have one of those, then convert it to a Num layout,
                        // or to a runtime error if it's an invalid elem type.

                        // From a layout perspective, nominal types are identical to type aliases:
                        // all we care about is what's inside, so just unroll it.
                        const backing_var = self.types_store.getNominalBackingVar(nominal_type);
                        current = self.types_store.resolveVar(backing_var);
                        continue;
                    },
                    .num => |num| switch (num) {
                        .num_compact => |compact| switch (compact) {
                            .int => |precision| Layout.int(precision),
                            .frac => |precision| Layout.frac(precision),
                        },
                        .int_precision => |precision| Layout.int(precision),
                        .frac_precision => |precision| Layout.frac(precision),
                        // For polymorphic types, use default precision
                        .num_unbound => Layout.int(types.Num.Int.Precision.default),
                        .int_unbound => Layout.int(types.Num.Int.Precision.default),
                        .frac_unbound => Layout.frac(types.Num.Frac.Precision.default),
                        .num_poly => Layout.int(types.Num.Int.Precision.default),
                        .int_poly => Layout.int(types.Num.Int.Precision.default),
                        .frac_poly => Layout.frac(types.Num.Frac.Precision.default),
                    },
                    .tuple => |tuple_type| {
                        const num_fields = try self.gatherTupleFields(tuple_type);

                        if (num_fields == 0) {
                            continue :flat_type .empty_record; // Empty tuple is like empty record
                        }

                        try self.work.pending_containers.append(self.env.gpa, .{
                            .var_ = current.var_,
                            .container = .{
                                .tuple = .{
                                    .num_fields = @intCast(num_fields),
                                    .pending_fields = @intCast(num_fields),
                                    .resolved_fields_start = @intCast(self.work.resolved_tuple_fields.len),
                                },
                            },
                        });

                        // Start working on the last pending field (we want to pop them).
                        const last_field_idx = self.work.pending_tuple_fields.len - 1;
                        const last_pending_field = self.work.pending_tuple_fields.get(last_field_idx);
                        current = self.types_store.resolveVar(last_pending_field.var_);
                        continue :outer;
                    },
                    .fn_pure => |func| {
                        _ = func;
                        break :flat_type Layout.closure();
                    },
                    .fn_effectful => |func| {
                        _ = func;
                        break :flat_type Layout.closure();
                    },
                    .fn_unbound => |func| {
                        _ = func;
                        break :flat_type Layout.closure();
                    },
                    .record => |record_type| {
                        const num_fields = try self.gatherRecordFields(record_type);

                        if (num_fields == 0) {
                            continue :flat_type .empty_record;
                        }

                        try self.work.pending_containers.append(self.env.gpa, .{
                            .var_ = current.var_,
                            .container = .{
                                .record = .{
                                    .num_fields = @intCast(num_fields),
                                    .pending_fields = @intCast(num_fields),
                                    .resolved_fields_start = @intCast(self.work.resolved_record_fields.len),
                                },
                            },
                        });

                        // Start working on the last pending field (we want to pop them).
                        const field = self.work.pending_record_fields.get(self.work.pending_record_fields.len - 1);

                        current = self.types_store.resolveVar(field.var_);
                        continue;
                    },
                    .tag_union => |tag_union| {
                        // Handle tag unions by computing the layout based on:
                        // 1. Discriminant size (based on number of tags)
                        // 2. Maximum payload size and alignment
                        const tags = self.types_store.getTagsSlice(tag_union.tags);

                        // Check if this is a Bool (2 tags with no payload) as a special case
                        if (tags.len == 2) {
                            var is_bool = true;
                            for (tags.items(.args)) |tag_args| {
                                const args_slice = self.types_store.sliceVars(tag_args);
                                if (args_slice.len != 0) {
                                    is_bool = false;
                                    break;
                                }
                            }

                            if (is_bool) {
                                // Bool layout: use predefined bool layout
                                const layout = Layout.boolType();
                                const bool_layout_idx = try self.insertLayout(layout);
                                try self.layouts_by_var.put(self.env.gpa, current.var_, bool_layout_idx);
                                return bool_layout_idx;
                            }
                        }

                        // For general tag unions, we need to compute the layout
                        // First, determine discriminant size based on number of tags
                        const discriminant_layout = if (tags.len == 0)
                            // Empty tag union - should not happen in practice
                            return LayoutError.ZeroSizedType
                        else if (tags.len <= 256)
                            Layout.int(.u8)
                        else if (tags.len <= 65536)
                            Layout.int(.u16)
                        else
                            Layout.int(.u32);

                        // If all tags have no payload, we just need the discriminant
                        var has_payload = false;
                        for (tags.items(.args)) |tag_args| {
                            const args_slice = self.types_store.sliceVars(tag_args);
                            if (args_slice.len > 0) {
                                has_payload = true;
                                break;
                            }
                        }

                        if (!has_payload) {
                            // Simple tag union with no payloads - just use discriminant
                            const tag_layout_idx = try self.insertLayout(discriminant_layout);
                            try self.layouts_by_var.put(self.env.gpa, current.var_, tag_layout_idx);
                            return tag_layout_idx;
                        }

                        // Complex tag union with payloads - need to compute max payload size
                        // For now, we'll implement a simple version that doesn't handle payloads
                        // TODO: Implement full tag union layout with payloads
                        @panic("TODO: tag_union layout with payloads");
                    },
                    .record_unbound => |fields| {
                        // For record_unbound, we need to gather fields directly since it has no Record struct
                        var num_fields: usize = 0;

                        if (fields.len() > 0) {
                            num_fields = fields.len();
                            const unbound_field_slice = self.types_store.getRecordFieldsSlice(fields);
                            for (unbound_field_slice.items(.name), unbound_field_slice.items(.var_)) |name, var_| {
                                try self.work.pending_record_fields.append(self.env.gpa, .{ .name = name, .var_ = var_ });
                            }
                        }

                        if (num_fields == 0) {
                            continue :flat_type .empty_record;
                        }

                        try self.work.pending_containers.append(self.env.gpa, .{
                            .var_ = current.var_,
                            .container = .{
                                .record = .{
                                    .num_fields = @intCast(num_fields),
                                    .resolved_fields_start = @intCast(self.work.resolved_record_fields.len),
                                    .pending_fields = @intCast(num_fields),
                                },
                            },
                        });

                        // Start working on the last pending field (we want to pop them).
                        const field = self.work.pending_record_fields.get(self.work.pending_record_fields.len - 1);

                        current = self.types_store.resolveVar(field.var_);
                        continue;
                    },
                    .record_poly => |poly| {
                        const num_fields = try self.gatherRecordFields(poly.record);

                        if (num_fields == 0) {
                            continue :flat_type .empty_record;
                        }

                        try self.work.pending_containers.append(self.env.gpa, .{
                            .var_ = current.var_,
                            .container = .{
                                .record = .{
                                    .num_fields = @intCast(num_fields),
                                    .resolved_fields_start = @intCast(self.work.resolved_record_fields.len),
                                    .pending_fields = @intCast(num_fields),
                                },
                            },
                        });

                        // Start working on the last pending field (we want to pop them).
                        const field = self.work.pending_record_fields.get(self.work.pending_record_fields.len - 1);

                        current = self.types_store.resolveVar(field.var_);
                        continue;
                    },
                    .empty_record, .empty_tag_union => blk: {
                        // Empty records and tag unions are zero-sized, so we need to do something different
                        // depending on the container we're working on (if any). For example, if we're
                        // working on a record field, then we need to drop that field from the container.
                        if (self.work.pending_containers.len > 0) {
                            const pending_item = self.work.pending_containers.pop() orelse unreachable;
                            switch (pending_item.container) {
                                .list => {
                                    // It turned out we were getting the layout for a List({})
                                    break :blk Layout.listOfZst();
                                },
                                .box => {
                                    // It turned out we were getting the layout for a Box({})
                                    break :blk Layout.boxOfZst();
                                },
                                .record => |pending_record| {
                                    // It turned out we were getting the layout for a record field
                                    std.debug.assert(pending_record.pending_fields > 0);
                                    var updated_record = pending_record;
                                    updated_record.pending_fields -= 1;

                                    // The current field we're working on turned out to be zero-sized, so drop it.
                                    _ = self.work.pending_record_fields.pop() orelse unreachable;

                                    if (updated_record.pending_fields == 0) {
                                        if (self.work.resolved_record_fields.len == updated_record.resolved_fields_start) {
                                            // All fields were zero-sized, so the parent container turned
                                            // out to be an empty record as well.
                                            self.work.resolved_record_fields.shrinkRetainingCapacity(updated_record.resolved_fields_start);

                                            continue :flat_type .empty_record;
                                        } else {
                                            // We finished the record we were working on.
                                            break :blk try self.finishRecord(updated_record);
                                        }
                                    } else {
                                        // Still have pending fields to process
                                        try self.work.pending_containers.append(self.env.gpa, .{
                                            .var_ = pending_item.var_,
                                            .container = .{ .record = updated_record },
                                        });

                                        // Get the next field to process
                                        const next_field = self.work.pending_record_fields.get(self.work.pending_record_fields.len - 1);
                                        current = self.types_store.resolveVar(next_field.var_);
                                        continue;
                                    }
                                },
                                .tuple => |pending_tuple| {
                                    // It turned out we were getting the layout for a tuple field
                                    std.debug.assert(pending_tuple.pending_fields > 0);
                                    var updated_tuple = pending_tuple;
                                    updated_tuple.pending_fields -= 1;

                                    // The current field we're working on turned out to be zero-sized, so drop it.
                                    _ = self.work.pending_tuple_fields.pop() orelse unreachable;

                                    if (updated_tuple.pending_fields == 0) {
                                        if (self.work.resolved_tuple_fields.len == updated_tuple.resolved_fields_start) {
                                            // All fields were zero-sized, so the parent container turned
                                            // out to be an empty tuple as well.
                                            self.work.resolved_tuple_fields.shrinkRetainingCapacity(updated_tuple.resolved_fields_start);

                                            continue :flat_type .empty_record; // Empty tuple is like empty record
                                        } else {
                                            // We finished the tuple we were working on.
                                            break :blk try self.finishTuple(updated_tuple);
                                        }
                                    } else {
                                        // Still have pending fields to process
                                        try self.work.pending_containers.append(self.env.gpa, .{
                                            .var_ = pending_item.var_,
                                            .container = .{ .tuple = updated_tuple },
                                        });

                                        // Get the next field to process
                                        const next_field = self.work.pending_tuple_fields.get(self.work.pending_tuple_fields.len - 1);
                                        current = self.types_store.resolveVar(next_field.var_);
                                        continue;
                                    }
                                },
                            }
                        }

                        // Unboxed zero-sized types cannot have a layout
                        return LayoutError.ZeroSizedType;
                    },
                },
                .flex_var => |_| blk: {
                    // Flex vars can only be sent to the host if boxed.
                    if (self.work.pending_containers.len > 0) {
                        const pending_item = self.work.pending_containers.get(self.work.pending_containers.len - 1);
                        if (pending_item.container == .box or pending_item.container == .list) {
                            break :blk Layout.opaquePtr();
                        }
                    }

                    // Flex vars appear in REPL/eval contexts where type constraints haven't been fully solved.
                    // This is a known issue that needs proper constraint solving before layout computation.
                    // For now, default to I64 for numeric flex vars.
                    break :blk Layout.int(.i64);
                },
                .rigid_var => |ident| blk: {
                    // Rigid vars can only be sent to the host if boxed.
                    if (self.work.pending_containers.len > 0) {
                        const pending_item = self.work.pending_containers.get(self.work.pending_containers.len - 1);
                        if (pending_item.container == .box or pending_item.container == .list) {
                            break :blk Layout.opaquePtr();
                        }
                    }

                    // Rigid vars should not appear unboxed in layout computation.
                    // This is likely a bug in the type system.
                    if (std.debug.runtime_safety) {
                        std.debug.print("\nERROR: Encountered unboxed rigid_var in layout computation\n", .{});
                        const name = self.env.idents.getText(ident);
                        std.debug.print("  Rigid var name: {s}\n", .{name});
                        std.debug.print("  Variable: {}\n", .{current.var_});
                    }

                    // Unlike flex vars, rigid vars represent type parameters that should
                    // have been instantiated. This is a bug that should be fixed.
                    std.debug.assert(false);
                    return LayoutError.BugUnboxedRigidVar;
                },
                .alias => |alias| {
                    // Follow the alias by updating the work item
                    const backing_var = self.types_store.getAliasBackingVar(alias);
                    current = self.types_store.resolveVar(backing_var);
                    continue;
                },
                .err => return LayoutError.TypeContainedMismatch,
            };

            // We actually resolved a layout that wasn't zero-sized!
            // First things first: add it to the cache.
            layout_idx = try self.insertLayout(layout);
            try self.layouts_by_var.put(self.env.gpa, current.var_, layout_idx);

            // If this was part of a pending container that we're working on, update that container.
            while (self.work.pending_containers.len > 0) {
                // Get a pointer to the last pending container, so we can mutate it in-place.
                switch (self.work.pending_containers.slice().items(.container)[self.work.pending_containers.len - 1]) {
                    .box => {
                        layout = Layout.box(layout_idx);
                    },
                    .list => {
                        layout = Layout.list(layout_idx);
                    },
                    .record => |*pending_record| {
                        std.debug.assert(pending_record.pending_fields > 0);
                        pending_record.pending_fields -= 1;

                        // Pop the field we just processed
                        const pending_field = self.work.pending_record_fields.pop() orelse unreachable;

                        // Add to resolved fields
                        try self.work.resolved_record_fields.append(self.env.gpa, .{
                            .field_name = pending_field.name,
                            .field_idx = layout_idx,
                        });

                        if (pending_record.pending_fields == 0) {
                            layout = try self.finishRecord(pending_record.*);
                        } else {
                            // There are still fields remaining to process, so process the next one in the outer loop.
                            const next_field = self.work.pending_record_fields.get(self.work.pending_record_fields.len - 1);
                            current = self.types_store.resolveVar(next_field.var_);
                            continue :outer;
                        }
                    },
                    .tuple => |*pending_tuple| {
                        std.debug.assert(pending_tuple.pending_fields > 0);
                        pending_tuple.pending_fields -= 1;

                        // Pop the field we just processed
                        const pending_field = self.work.pending_tuple_fields.pop() orelse unreachable;

                        // Add to resolved fields
                        try self.work.resolved_tuple_fields.append(self.env.gpa, .{
                            .field_index = pending_field.index,
                            .field_idx = layout_idx,
                        });

                        if (pending_tuple.pending_fields == 0) {
                            layout = try self.finishTuple(pending_tuple.*);
                        } else {
                            // There are still fields remaining to process, so process the next one in the outer loop.
                            const next_field = self.work.pending_tuple_fields.get(self.work.pending_tuple_fields.len - 1);
                            current = self.types_store.resolveVar(next_field.var_);
                            continue :outer;
                        }
                    },
                }

                // We're done with this container, so remove it from pending_containers
                const pending_item = self.work.pending_containers.pop() orelse unreachable;
                layout_idx = try self.insertLayout(layout);

                // Add the container's layout to our layouts_by_var cache for later use.
                try self.layouts_by_var.put(self.env.gpa, pending_item.var_, layout_idx);
            }

            // Since there are no pending containers remaining, there shouldn't be any pending record or tuple fields either.
            std.debug.assert(self.work.pending_record_fields.len == 0);
            std.debug.assert(self.work.pending_tuple_fields.len == 0);

            // No more pending containers; we're done!
            return layout_idx;
        }
    }

    pub fn insertLayout(self: *Self, layout: Layout) std.mem.Allocator.Error!Idx {
        // For scalar types, return the appropriate sentinel value instead of inserting
        if (layout.tag == .scalar) {
            return idxFromScalar(layout.data.scalar);
        }

        // For non-scalar types, insert as normal
        const safe_list_idx = try self.layouts.append(self.env.gpa, layout);
        return @enumFromInt(@intFromEnum(safe_list_idx));
    }
};<|MERGE_RESOLUTION|>--- conflicted
+++ resolved
@@ -197,7 +197,7 @@
         // Sort fields
         const AlignmentSortCtx = struct {
             store: *Self,
-            env: *base.ModuleEnv,
+            env: *ModuleEnv,
             target_usize: target.TargetUsize,
             pub fn lessThan(ctx: @This(), lhs: RecordField, rhs: RecordField) bool {
                 const lhs_layout = ctx.store.getLayout(lhs.layout);
@@ -369,12 +369,7 @@
             .list, .list_of_zst => target_usize.size(), // TODO: get this from RocStr.zig and RocList.zig
             .record => self.record_data.get(@enumFromInt(layout.data.record.idx.int_idx)).size,
             .tuple => self.tuple_data.get(@enumFromInt(layout.data.tuple.idx.int_idx)).size,
-<<<<<<< HEAD
             .closure => @sizeOf(layout_.Closure),
-=======
-            .closure => 24 + layout.data.closure.env_size, // Base closure size (24) + captured environment bytes
-            // Note: Closure struct size is 24 bytes (includes padding). See interpreter.zig CLOSURE_HEADER_SIZE
->>>>>>> 19343493
         };
     }
 
