//! Stores Layout values by index.

const std = @import("std");
const builtin = @import("builtin");
const base = @import("base");
const types = @import("types");
const collections = @import("collections");
const can = @import("can");
const builtins = @import("builtins");

const layout_mod = @import("layout.zig");
const work = @import("./work.zig");

const ModuleEnv = can.ModuleEnv;
const types_store = types.store;
const target = base.target;
const Ident = base.Ident;
const Region = base.Region;
const Var = types.Var;
<<<<<<< HEAD
const TypeScope = types.TypeScope;
const Layout = layout_.Layout;
const Idx = layout_.Idx;
const RecordField = layout_.RecordField;
const Scalar = layout_.Scalar;
const ScalarTag = layout_.ScalarTag;
const RecordData = layout_.RecordData;
const RecordIdx = layout_.RecordIdx;
const TupleField = layout_.TupleField;
const TupleData = layout_.TupleData;
const TupleIdx = layout_.TupleIdx;
const SizeAlign = layout_.SizeAlign;
=======
const Layout = layout_mod.Layout;
const Idx = layout_mod.Idx;
const RecordField = layout_mod.RecordField;
const Scalar = layout_mod.Scalar;
const ScalarTag = layout_mod.ScalarTag;
const RecordData = layout_mod.RecordData;
const RecordIdx = layout_mod.RecordIdx;
const TupleField = layout_mod.TupleField;
const TupleData = layout_mod.TupleData;
const TupleIdx = layout_mod.TupleIdx;
const SizeAlign = layout_mod.SizeAlign;
>>>>>>> 28e9f4d6
const Work = work.Work;

/// Errors that can occur during layout computation
pub const LayoutError = error{
    ZeroSizedType,
    TypeContainedMismatch,
    InvalidRecordExtension,
    // Compiler bugs. Hopefully these never come up, but if they do, the caller should gracefully recover.
    BugUnboxedFlexVar,
    BugUnboxedRigidVar,
};

/// Stores Layout instances by Idx.
pub const Store = struct {
    const Self = @This();

    env: *ModuleEnv,
    types_store: *const types_store.Store,
    layouts: collections.SafeMultiList(Layout),
    tuple_elems: collections.SafeList(Idx),
    record_fields: RecordField.SafeMultiList,
    record_data: collections.SafeList(RecordData),
    tuple_fields: TupleField.SafeMultiList,
    tuple_data: collections.SafeList(TupleData),

    // Cache to avoid duplicate work
    layouts_by_var: collections.ArrayListMap(Var, Idx),

    // Reusable work stack for addTypeVar (so it can be stack-safe instead of recursing)
    work: work.Work,

    // Number of primitive types that are pre-populated in the layout store
    // Must be kept in sync with the sentinel values in layout.zig Idx enum
    const num_scalars = 16;

    /// Get the sentinel Idx for a given scalar type using pure arithmetic - no branches!
    /// This relies on the careful ordering of ScalarTag and Idx enum values.
    pub fn idxFromScalar(scalar: Scalar) Idx {
        // Map scalar to idx using pure arithmetic:
        // opaque_ptr (tag 0) -> 2
        // bool (tag 1) -> 0
        // str (tag 2) -> 1
        // int (tag 3) with precision p -> 3 + p
        // frac (tag 4) with precision p -> 13 + (p - 2) = 11 + p

        const tag = @intFromEnum(scalar.tag);

        // Get the precision bits directly from the packed representation
        // This works because in a packed union, all fields start at bit 0
        const scalar_bits = @as(u7, @bitCast(scalar));
        const precision = scalar_bits & 0xF; // Lower 4 bits contain precision for numeric types

        // Create masks for different tag ranges
        // is_numeric: 1 when tag >= 3, else 0
        const is_numeric = @as(u7, @intFromBool(tag >= 3));

        // Calculate the base index based on tag mappings
        const base_idx = switch (scalar.tag) {
            .opaque_ptr => @as(u7, 2),
            .bool => @as(u7, 0),
            .str => @as(u7, 1),
            .int => @as(u7, 3),
            .frac => @as(u7, 11), // 13 - 2 = 11, so 11 + p gives correct result
        };

        // Calculate the final index
        // For non-numeric: idx = base_idx (precision is 0)
        // For int: idx = base_idx + precision
        // For frac: idx = base_idx + precision (where base_idx is already adjusted)
        return @enumFromInt(base_idx + (is_numeric * precision));
    }

    pub fn init(
        env: *ModuleEnv,
        type_store: *const types_store.Store,
    ) std.mem.Allocator.Error!Self {
        // Get the number of variables from the type store's slots
        const capacity = type_store.slots.backing.len();
        const layouts_by_var = try collections.ArrayListMap(Var, Idx).init(env.gpa, @intCast(capacity));

        var layouts = collections.SafeMultiList(Layout){};

        // Pre-populate primitive type layouts in order matching the Idx enum.
        // Changing the order of these can break things!
        _ = try layouts.append(env.gpa, Layout.boolType());
        _ = try layouts.append(env.gpa, Layout.str());
        _ = try layouts.append(env.gpa, Layout.opaquePtr());
        _ = try layouts.append(env.gpa, Layout.int(.u8));
        _ = try layouts.append(env.gpa, Layout.int(.i8));
        _ = try layouts.append(env.gpa, Layout.int(.u16));
        _ = try layouts.append(env.gpa, Layout.int(.i16));
        _ = try layouts.append(env.gpa, Layout.int(.u32));
        _ = try layouts.append(env.gpa, Layout.int(.i32));
        _ = try layouts.append(env.gpa, Layout.int(.u64));
        _ = try layouts.append(env.gpa, Layout.int(.i64));
        _ = try layouts.append(env.gpa, Layout.int(.u128));
        _ = try layouts.append(env.gpa, Layout.int(.i128));
        _ = try layouts.append(env.gpa, Layout.frac(.f32));
        _ = try layouts.append(env.gpa, Layout.frac(.f64));
        _ = try layouts.append(env.gpa, Layout.frac(.dec));

        std.debug.assert(layouts.len() == num_scalars);

        return .{
            .env = env,
            .types_store = type_store,
            .layouts = layouts,
            .tuple_elems = try collections.SafeList(Idx).initCapacity(env.gpa, 512),
            .record_fields = try RecordField.SafeMultiList.initCapacity(env.gpa, 256),
            .record_data = try collections.SafeList(RecordData).initCapacity(env.gpa, 256),
            .tuple_fields = try TupleField.SafeMultiList.initCapacity(env.gpa, 256),
            .tuple_data = try collections.SafeList(TupleData).initCapacity(env.gpa, 256),
            .layouts_by_var = layouts_by_var,
            .work = try Work.initCapacity(env.gpa, 32),
        };
    }

    pub fn deinit(self: *Self) void {
        self.layouts.deinit(self.env.gpa);
        self.tuple_elems.deinit(self.env.gpa);
        self.record_fields.deinit(self.env.gpa);
        self.record_data.deinit(self.env.gpa);
        self.tuple_fields.deinit(self.env.gpa);
        self.tuple_data.deinit(self.env.gpa);
        self.layouts_by_var.deinit(self.env.gpa);
        self.work.deinit(self.env.gpa);
    }

    /// Insert a Box layout with the given element layout.
    ///
    /// Note: A Box of a zero-sized type doesn't need to (and can't) be inserted,
    /// because it's already considered a scalar. To get one of those, call Idx.fromScalar()
    /// passing the .box_of_zst scalar.
    pub fn insertBox(self: *Self, elem_idx: Idx) std.mem.Allocator.Error!Idx {
        const layout = Layout.box(elem_idx);
        return try self.insertLayout(layout);
    }

    /// Insert a List layout with the given element layout.
    ///
    /// Note: A List of a zero-sized type doesn't need to (and can't) be inserted,
    /// because it's already considered a scalar. To get one of those, call Idx.fromScalar()
    /// passing the .list_of_zst scalar.
    pub fn insertList(self: *Self, elem_idx: Idx) std.mem.Allocator.Error!Idx {
        const layout = Layout.list(elem_idx);
        return try self.insertLayout(layout);
    }

    /// Insert a record layout with the given alignment and record metadata
    pub fn insertRecord(self: *Self, alignment: std.mem.Alignment, record_idx: RecordIdx) std.mem.Allocator.Error!Idx {
        const layout = Layout.record(alignment, record_idx);
        return try self.insertLayout(layout);
    }

    pub fn putRecord(
        self: *Self,
        field_layouts: []const Layout,
        field_names: []const Ident.Idx,
    ) std.mem.Allocator.Error!Idx {
        var temp_fields = std.ArrayList(RecordField).init(self.env.gpa);
        defer temp_fields.deinit();

        for (field_layouts, field_names) |field_layout, field_name| {
            const field_layout_idx = try self.insertLayout(field_layout);
            try temp_fields.append(.{
                .name = field_name,
                .layout = field_layout_idx,
            });
        }

        // Sort fields
        const AlignmentSortCtx = struct {
            store: *Self,
            env: *ModuleEnv,
            target_usize: target.TargetUsize,
            pub fn lessThan(ctx: @This(), lhs: RecordField, rhs: RecordField) bool {
                const lhs_layout = ctx.store.getLayout(lhs.layout);
                const rhs_layout = ctx.store.getLayout(rhs.layout);
                const lhs_alignment = lhs_layout.alignment(ctx.target_usize);
                const rhs_alignment = rhs_layout.alignment(ctx.target_usize);
                if (lhs_alignment.toByteUnits() != rhs_alignment.toByteUnits()) {
                    return lhs_alignment.toByteUnits() > rhs_alignment.toByteUnits();
                }
                const lhs_str = ctx.env.getIdent(lhs.name);
                const rhs_str = ctx.env.getIdent(rhs.name);
                return std.mem.order(u8, lhs_str, rhs_str) == .lt;
            }
        };

        std.mem.sort(
            RecordField,
            temp_fields.items,
            AlignmentSortCtx{ .store = self, .env = self.env, .target_usize = self.targetUsize() },
            AlignmentSortCtx.lessThan,
        );

        const fields_start = self.record_fields.items.len;
        for (temp_fields.items) |sorted_field| {
            _ = try self.record_fields.append(self.env.gpa, sorted_field);
        }

        var max_alignment = std.mem.Alignment.@"1";
        var current_offset: u32 = 0;
        for (temp_fields.items) |field| {
            const field_layout = self.getLayout(field.layout);
            const field_alignment = field_layout.alignment(self.targetUsize());
            const field_size = self.layoutSize(field_layout);
            max_alignment = max_alignment.max(field_alignment);
            current_offset = @intCast(std.mem.alignForward(u32, current_offset, @as(u32, @intCast(field_alignment.toByteUnits()))));
            current_offset += field_size;
        }

        const total_size = @as(u32, @intCast(std.mem.alignForward(u32, current_offset, @as(u32, @intCast(max_alignment.toByteUnits())))));
        const fields_range = collections.NonEmptyRange{ .start = @intCast(fields_start), .count = @intCast(temp_fields.items.len) };
        const record_idx = RecordIdx{ .int_idx = @intCast(self.record_data.len()) };
        _ = try self.record_data.append(self.env.gpa, .{
            .size = total_size,
            .fields = fields_range,
        });

        const record_layout = Layout.record(max_alignment, record_idx);
        return try self.insertLayout(record_layout);
    }

    /// Insert a tuple layout with the given alignment and tuple metadata
    pub fn insertTuple(self: *Self, alignment: std.mem.Alignment, tuple_idx: TupleIdx) std.mem.Allocator.Error!Idx {
        const layout = Layout.tuple(alignment, tuple_idx);
        return try self.insertLayout(layout);
    }

    pub fn getLayout(self: *const Self, idx: Idx) Layout {
        return self.layouts.get(@enumFromInt(@intFromEnum(idx)));
    }

    pub fn getRecordData(self: *const Self, idx: RecordIdx) *const RecordData {
        return self.record_data.get(@enumFromInt(idx.int_idx));
    }

    pub fn getTupleData(self: *const Self, idx: TupleIdx) *const TupleData {
        return self.tuple_data.get(@enumFromInt(idx.int_idx));
    }

    pub fn getRecordFieldOffset(self: *const Self, record_idx: RecordIdx, field_index_in_sorted_fields: u32) u32 {
        const target_usize = self.targetUsize();
        const record_data = self.getRecordData(record_idx);
        const sorted_fields = self.record_fields.sliceRange(record_data.getFields());

        var current_offset: u32 = 0;
        var field_idx: u32 = 0;

        while (field_idx < field_index_in_sorted_fields) : (field_idx += 1) {
            const field = sorted_fields.get(field_idx);
            const field_layout = self.getLayout(field.layout);
            const field_alignment = field_layout.alignment(target_usize);
            const field_size = self.layoutSize(field_layout);

            // Align current offset to field's alignment
            current_offset = @intCast(std.mem.alignForward(u32, current_offset, @as(u32, @intCast(field_alignment.toByteUnits()))));

            // Add field size
            current_offset += field_size;
        }

        // Now, align the offset for the requested field
        const requested_field = sorted_fields.get(field_index_in_sorted_fields);
        const requested_field_layout = self.getLayout(requested_field.layout);
        const requested_field_alignment = requested_field_layout.alignment(target_usize);
        return @intCast(std.mem.alignForward(u32, current_offset, @as(u32, @intCast(requested_field_alignment.toByteUnits()))));
    }

    pub fn getRecordFieldOffsetByName(self: *const Self, record_idx: RecordIdx, field_name: []const u8) ?u32 {
        const target_usize = self.targetUsize();
        const record_data = self.getRecordData(record_idx);
        const sorted_fields = self.record_fields.sliceRange(record_data.getFields());

        var current_offset: u32 = 0;
        var i: usize = 0;
        while (i < sorted_fields.len) : (i += 1) {
            const field = sorted_fields.get(i);
            const field_layout = self.getLayout(field.layout);
            const field_alignment = field_layout.alignment(target_usize);
            const field_size = self.layoutSize(field_layout);

            current_offset = @intCast(std.mem.alignForward(u32, current_offset, @as(u32, @intCast(field_alignment.toByteUnits()))));

            const current_field_name = self.env.getIdent(field.name);
            if (std.mem.eql(u8, current_field_name, field_name)) {
                return current_offset;
            }

            current_offset += field_size;
        }

        return null;
    }

    pub fn getTupleElementOffset(self: *const Self, tuple_idx: TupleIdx, element_index_in_sorted_elements: u32) u32 {
        const target_usize = self.targetUsize();
        const tuple_data = self.getTupleData(tuple_idx);
        const sorted_elements = self.tuple_fields.sliceRange(tuple_data.getFields());

        var current_offset: u32 = 0;
        var element_idx: u32 = 0;

        while (element_idx < element_index_in_sorted_elements) : (element_idx += 1) {
            const element = sorted_elements.get(element_idx);
            const element_layout = self.getLayout(element.layout);
            const element_alignment = element_layout.alignment(target_usize);
            const element_size = self.layoutSize(element_layout);

            // Align current offset to element's alignment
            current_offset = @intCast(std.mem.alignForward(u32, current_offset, @as(u32, @intCast(element_alignment.toByteUnits()))));

            // Add element size
            current_offset += element_size;
        }

        // Now, align the offset for the requested element
        const requested_element = sorted_elements.get(element_index_in_sorted_elements);
        const requested_element_layout = self.getLayout(requested_element.layout);
        const requested_element_alignment = requested_element_layout.alignment(target_usize);
        return @intCast(std.mem.alignForward(u32, current_offset, @as(u32, @intCast(requested_element_alignment.toByteUnits()))));
    }

    pub fn targetUsize(_: *const Self) target.TargetUsize {
        return target.TargetUsize.native;
    }

    /// Get or create an empty record layout (for closures with no captures)
    fn getEmptyRecordLayout(self: *Self) !Idx {
        // Check if we already have an empty record layout
        for (self.record_data.items.items, 0..) |record_data, i| {
            if (record_data.size == 0 and record_data.fields.count == 0) {
                const record_idx = RecordIdx{ .int_idx = @intCast(i) };
                const empty_record_layout = Layout.record(std.mem.Alignment.@"1", record_idx);
                return try self.insertLayout(empty_record_layout);
            }
        }

        // Create new empty record layout
        const record_idx = RecordIdx{ .int_idx = @intCast(self.record_data.len()) };
        _ = try self.record_data.append(self.env.gpa, .{
            .size = 0,
            .fields = collections.NonEmptyRange{ .start = 0, .count = 0 },
        });
        const empty_record_layout = Layout.record(std.mem.Alignment.@"1", record_idx);
        return try self.insertLayout(empty_record_layout);
    }

    /// Get the size in bytes of a layout, given the store's target usize.
    pub fn layoutSize(self: *const Self, layout: Layout) u32 {
        // TODO change this to SizeAlign (just return both since they're packed into 4B anyway)
        // and also change it to just return that one field instead of doing any conditionals.
        // also have it take an Idx. if you already have a Layout you can just get that.
        const target_usize = self.targetUsize();
        return switch (layout.tag) {
            .scalar => switch (layout.data.scalar.tag) {
                .int => layout.data.scalar.data.int.size(),
                .frac => layout.data.scalar.data.frac.size(),
                .bool => 1, // bool is 1 byte
                .str => 3 * target_usize.size(), // ptr, byte length, capacity
                .opaque_ptr => target_usize.size(), // opaque_ptr is pointer-sized
            },
            .box, .box_of_zst => target_usize.size(), // a Box is just a pointer to refcounted memory
            .list => 3 * target_usize.size(), // ptr, length, capacity
            .list_of_zst => target_usize.size(), // Zero-sized lists might be different
            .record => self.record_data.get(@enumFromInt(layout.data.record.idx.int_idx)).size,
            .tuple => self.tuple_data.get(@enumFromInt(layout.data.tuple.idx.int_idx)).size,
            .closure => {
                // Closure layout: header + aligned capture data
                const header_size = @sizeOf(layout_mod.Closure);
                const captures_layout = self.getLayout(layout.data.closure.captures_layout_idx);
                const captures_alignment = captures_layout.alignment(self.targetUsize());
                const aligned_captures_offset = std.mem.alignForward(u32, header_size, @intCast(captures_alignment.toByteUnits()));
                const captures_size = self.layoutSize(captures_layout);
                return aligned_captures_offset + captures_size;
            },
        };
    }

    /// Add the record's fields to self.pending_record_fields,
    /// then add the record's extension fields too (recursively).
    fn gatherRecordFields(
        self: *Self,
        record_type: types.Record,
    ) (LayoutError || std.mem.Allocator.Error)!usize {
        var num_fields = record_type.fields.len();

        const field_slice = self.types_store.getRecordFieldsSlice(record_type.fields);
        for (field_slice.items(.name), field_slice.items(.var_)) |name, var_| {
            // TODO is it possible that here we're encountering record fields with names
            // already in the list? Would type-checking have already deduped them?
            // We would certainly rather not spend time doing hashmap things if we can avoid it here.
            try self.work.pending_record_fields.append(self.env.gpa, .{ .name = name, .var_ = var_ });
        }

        var current_ext = record_type.ext;
        while (true) {
            const resolved_ext = self.types_store.resolveVar(current_ext);
            switch (resolved_ext.desc.content) {
                .structure => |ext_flat_type| switch (ext_flat_type) {
                    .empty_record => break,
                    .record => |ext_record| {
                        if (ext_record.fields.len() > 0) {
                            num_fields += ext_record.fields.len();
                            const ext_field_slice = self.types_store.getRecordFieldsSlice(ext_record.fields);
                            for (ext_field_slice.items(.name), ext_field_slice.items(.var_)) |name, var_| {
                                // TODO is it possible that here we're adding fields with names
                                // already in the list? Would type-checking have already collapsed these?
                                // We would certainly rather not spend time doing hashmap things
                                // if we can avoid it here.
                                try self.work.pending_record_fields.append(self.env.gpa, .{ .name = name, .var_ = var_ });
                            }
                            current_ext = ext_record.ext;
                        } else {
                            break;
                        }
                    },
                    .record_unbound => |fields| {
                        if (fields.len() > 0) {
                            num_fields += fields.len();
                            const unbound_field_slice = self.types_store.getRecordFieldsSlice(fields);
                            for (unbound_field_slice.items(.name), unbound_field_slice.items(.var_)) |name, var_| {
                                // TODO is it possible that here we're adding fields with names
                                // already in the list? Would type-checking have already collapsed these?
                                // We would certainly rather not spend time doing hashmap things
                                // if we can avoid it here.
                                try self.work.pending_record_fields.append(self.env.gpa, .{ .name = name, .var_ = var_ });
                            }
                        }
                        // record_unbound has no extension, so stop here
                        break;
                    },
                    .record_poly => |poly| {
                        if (poly.record.fields.len() > 0) {
                            num_fields += poly.record.fields.len();
                            const poly_field_slice = self.types_store.getRecordFieldsSlice(poly.record.fields);
                            for (poly_field_slice.items(.name), poly_field_slice.items(.var_)) |name, var_| {
                                // TODO is it possible that here we're adding fields with names
                                // already in the list? Would type-checking have already collapsed these?
                                // We would certainly rather not spend time doing hashmap things
                                // if we can avoid it here.
                                try self.work.pending_record_fields.append(self.env.gpa, .{ .name = name, .var_ = var_ });
                            }
                        }
                        current_ext = poly.record.ext;
                    },
                    else => return LayoutError.InvalidRecordExtension,
                },
                .alias => |alias| {
                    current_ext = self.types_store.getAliasBackingVar(alias);
                },
                else => return LayoutError.InvalidRecordExtension,
            }
        }

        return num_fields;
    }

    /// Add the tuple's fields to self.pending_tuple_fields
    fn gatherTupleFields(
        self: *Self,
        tuple_type: types.Tuple,
    ) (LayoutError || std.mem.Allocator.Error)!usize {
        const elem_slice = self.types_store.sliceVars(tuple_type.elems);
        const num_fields = elem_slice.len;

        for (elem_slice, 0..) |var_, index| {
            try self.work.pending_tuple_fields.append(self.env.gpa, .{ .index = @intCast(index), .var_ = var_ });
        }

        return num_fields;
    }

    fn finishRecord(
        self: *Store,
        updated_record: work.Work.PendingRecord,
    ) (LayoutError || std.mem.Allocator.Error)!Layout {
        const target_usize = self.targetUsize();
        const resolved_fields_end = self.work.resolved_record_fields.len;
        const num_resolved_fields = resolved_fields_end - updated_record.resolved_fields_start;
        const fields_start = self.record_fields.items.len;

        // Copy only this record's resolved fields to the record_fields store
        const field_names = self.work.resolved_record_fields.items(.field_name);
        const field_idxs = self.work.resolved_record_fields.items(.field_idx);

        // First, collect the fields into a temporary array so we can sort them
        var temp_fields = std.ArrayList(RecordField).init(self.env.gpa);
        defer temp_fields.deinit();

        for (updated_record.resolved_fields_start..resolved_fields_end) |i| {
            try temp_fields.append(.{
                .name = field_names[i],
                .layout = field_idxs[i],
            });
        }

        // Sort fields by alignment (descending) first, then by name (ascending)
        const AlignmentSortCtx = struct {
            store: *Self,
            env: *ModuleEnv,
            target_usize: target.TargetUsize,
            pub fn lessThan(ctx: @This(), lhs: RecordField, rhs: RecordField) bool {
                const lhs_layout = ctx.store.getLayout(lhs.layout);
                const rhs_layout = ctx.store.getLayout(rhs.layout);

                const lhs_alignment = lhs_layout.alignment(ctx.target_usize);
                const rhs_alignment = rhs_layout.alignment(ctx.target_usize);

                // First sort by alignment (descending - higher alignment first)
                if (lhs_alignment.toByteUnits() != rhs_alignment.toByteUnits()) {
                    return lhs_alignment.toByteUnits() > rhs_alignment.toByteUnits();
                }

                // Then sort by name (ascending)
                const lhs_str = ctx.env.getIdent(lhs.name);
                const rhs_str = ctx.env.getIdent(rhs.name);
                return std.mem.order(u8, lhs_str, rhs_str) == .lt;
            }
        };

        std.mem.sort(
            RecordField,
            temp_fields.items,
            AlignmentSortCtx{ .store = self, .env = self.env, .target_usize = self.targetUsize() },
            AlignmentSortCtx.lessThan,
        );

        // Now add them to the record_fields store in the sorted order
        for (temp_fields.items) |sorted_field| {
            _ = try self.record_fields.append(self.env.gpa, sorted_field);
        }

        // Calculate max alignment and total size of all fields
        var max_alignment = std.mem.Alignment.@"1";
        var current_offset: u32 = 0;
        var field_idx: u32 = 0;

        while (field_idx < temp_fields.items.len) : (field_idx += 1) {
            const temp_field = temp_fields.items[field_idx];
            const field_layout = self.getLayout(temp_field.layout);

            const field_alignment = field_layout.alignment(target_usize);
            const field_size = self.layoutSize(field_layout);

            // Update max alignment
            max_alignment = max_alignment.max(field_alignment);

            // Align current offset to field's alignment
            current_offset = @intCast(std.mem.alignForward(u32, current_offset, @as(u32, @intCast(field_alignment.toByteUnits()))));

            // Add field size
            current_offset = current_offset + field_size;
        }

        // Final size must be aligned to the record's alignment
        const total_size = @as(u32, @intCast(std.mem.alignForward(u32, current_offset, @as(u32, @intCast(max_alignment.toByteUnits())))));

        // Create the record layout with the fields range
        const fields_range = collections.NonEmptyRange{ .start = @intCast(fields_start), .count = @intCast(num_resolved_fields) };

        // Store the record data
        const record_idx = RecordIdx{ .int_idx = @intCast(self.record_data.len()) };
        _ = try self.record_data.append(self.env.gpa, RecordData{
            .size = total_size,
            .fields = fields_range,
        });

        // Remove only this record's resolved fields
        self.work.resolved_record_fields.shrinkRetainingCapacity(updated_record.resolved_fields_start);

        return Layout.record(max_alignment, record_idx);
    }

    fn finishTuple(
        self: *Store,
        updated_tuple: work.Work.PendingTuple,
    ) (LayoutError || std.mem.Allocator.Error)!Layout {
        const target_usize = self.targetUsize();
        const resolved_fields_end = self.work.resolved_tuple_fields.len;
        const num_resolved_fields = resolved_fields_end - updated_tuple.resolved_fields_start;
        const fields_start = self.tuple_fields.items.len;

        // Copy only this tuple's resolved fields to the tuple_fields store
        const field_indices = self.work.resolved_tuple_fields.items(.field_index);
        const field_idxs = self.work.resolved_tuple_fields.items(.field_idx);

        // First, collect the fields into a temporary array so we can sort them
        var temp_fields = std.ArrayList(TupleField).init(self.env.gpa);
        defer temp_fields.deinit();

        for (updated_tuple.resolved_fields_start..resolved_fields_end) |i| {
            try temp_fields.append(.{
                .index = field_indices[i],
                .layout = field_idxs[i],
            });
        }

        // Sort fields by alignment (descending) first, then by index (ascending)
        const AlignmentSortCtx = struct {
            store: *Self,
            target_usize: target.TargetUsize,
            pub fn lessThan(ctx: @This(), lhs: TupleField, rhs: TupleField) bool {
                const lhs_layout = ctx.store.getLayout(lhs.layout);
                const rhs_layout = ctx.store.getLayout(rhs.layout);

                const lhs_alignment = lhs_layout.alignment(ctx.target_usize);
                const rhs_alignment = rhs_layout.alignment(ctx.target_usize);

                // First sort by alignment (descending - higher alignment first)
                if (lhs_alignment.toByteUnits() != rhs_alignment.toByteUnits()) {
                    return lhs_alignment.toByteUnits() > rhs_alignment.toByteUnits();
                }

                // Then sort by index (ascending)
                return lhs.index < rhs.index;
            }
        };

        std.mem.sort(
            TupleField,
            temp_fields.items,
            AlignmentSortCtx{ .store = self, .target_usize = self.targetUsize() },
            AlignmentSortCtx.lessThan,
        );

        // Now add them to the tuple_fields store in the sorted order
        for (temp_fields.items) |sorted_field| {
            _ = try self.tuple_fields.append(self.env.gpa, sorted_field);
        }

        // Calculate max alignment and total size of all fields
        var max_alignment = std.mem.Alignment.@"1";
        var current_offset: u32 = 0;
        var field_idx: u32 = 0;

        while (field_idx < temp_fields.items.len) : (field_idx += 1) {
            const temp_field = temp_fields.items[field_idx];
            const field_layout = self.getLayout(temp_field.layout);

            const field_alignment = field_layout.alignment(target_usize);
            const field_size = self.layoutSize(field_layout);

            // Update max alignment
            max_alignment = max_alignment.max(field_alignment);

            // Align current offset to field's alignment
            current_offset = @intCast(std.mem.alignForward(u32, current_offset, @as(u32, @intCast(field_alignment.toByteUnits()))));

            // Add field size
            current_offset = current_offset + field_size;
        }

        // Final size must be aligned to the tuple's alignment
        const total_size = @as(u32, @intCast(std.mem.alignForward(u32, current_offset, @as(u32, @intCast(max_alignment.toByteUnits())))));

        // Create the tuple layout with the fields range
        const fields_range = collections.NonEmptyRange{ .start = @intCast(fields_start), .count = @intCast(num_resolved_fields) };

        // Store the tuple data
        const tuple_idx = TupleIdx{ .int_idx = @intCast(self.tuple_data.len()) };
        _ = try self.tuple_data.append(self.env.gpa, TupleData{
            .size = total_size,
            .fields = fields_range,
        });

        // Remove only this tuple's resolved fields
        self.work.resolved_tuple_fields.shrinkRetainingCapacity(updated_tuple.resolved_fields_start);

        return Layout.tuple(max_alignment, tuple_idx);
    }

    /// Note: the caller must verify ahead of time that the given variable does not
    /// resolve to a flex var or rigid var, unless that flex var or rigid var is
    /// wrapped in a Box or a Num (e.g. `Num a` or `Int a`).
    ///
    /// For example, when checking types that are exposed to the host, they should
    /// all have been verified to be either monomorphic or boxed. Same with repl
    /// code like this:
    ///
    /// ```
    /// val : a
    ///
    /// val
    /// ```
    ///
    /// This flex var should be replaced by an Error type before calling this function.
    pub fn addTypeVar(
        self: *Self,
        unresolved_var: Var,
        type_scope: *const TypeScope,
    ) (LayoutError || std.mem.Allocator.Error)!Idx {
        var current = self.types_store.resolveVar(unresolved_var);

        // If we've already seen this var, return the layout we resolved it to.
        if (self.layouts_by_var.get(current.var_)) |cached_idx| {
            return cached_idx;
        }

        // To make this function stack-safe, we use a manual stack instead of recursing.
        // We reuse that stack from call to call to avoid reallocating it.
        self.work.clearRetainingCapacity();

        var iterations: u32 = 0;
        const max_iterations = 10000; // Safety limit to prevent infinite loops
        var layout_idx: Idx = undefined;

        outer: while (true) {
            iterations += 1;
            if (iterations > max_iterations) {
                @panic("Layout computation exceeded iteration limit - possible infinite loop");
            }

            var layout = switch (current.desc.content) {
                .structure => |flat_type| flat_type: switch (flat_type) {
                    .str => Layout.str(),
                    .box => |elem_var| {
                        try self.work.pending_containers.append(self.env.gpa, .{
                            .var_ = current.var_,
                            .container = .box,
                        });
                        // Push a pending Box container and "recurse" on the elem type
                        current = self.types_store.resolveVar(elem_var);
                        continue;
                    },
                    .list => |elem_var| {
                        try self.work.pending_containers.append(self.env.gpa, .{
                            .var_ = current.var_,
                            .container = .list,
                        });
                        // Push a pending List container and "recurse" on the elem type
                        current = self.types_store.resolveVar(elem_var);
                        continue;
                    },
                    .list_unbound => {
                        // For unbound lists (empty lists), use list of zero-sized type
                        const layout = Layout.listOfZst();
                        const idx = try self.insertLayout(layout);
                        try self.layouts_by_var.put(self.env.gpa, current.var_, idx);
                        return idx;
                    },
                    .nominal_type => |nominal_type| {
                        // TODO special-case the builtin Num type here.
                        // If we have one of those, then convert it to a Num layout,
                        // or to a runtime error if it's an invalid elem type.

                        // From a layout perspective, nominal types are identical to type aliases:
                        // all we care about is what's inside, so just unroll it.
                        const backing_var = self.types_store.getNominalBackingVar(nominal_type);
                        const resolved = self.types_store.resolveVar(backing_var);

                        current = resolved;
                        continue;
                    },
                    .num => |num| switch (num) {
                        .num_compact => |compact| switch (compact) {
                            .int => |precision| Layout.int(precision),
                            .frac => |precision| Layout.frac(precision),
                        },
                        .int_precision => |precision| Layout.int(precision),
                        .frac_precision => |precision| Layout.frac(precision),
                        // For polymorphic types, use default precision
                        .num_unbound => Layout.int(types.Num.Int.Precision.default),
                        .int_unbound => Layout.int(types.Num.Int.Precision.default),
                        .frac_unbound => Layout.frac(types.Num.Frac.Precision.default),
                        .num_poly => Layout.int(types.Num.Int.Precision.default),
                        .int_poly => Layout.int(types.Num.Int.Precision.default),
                        .frac_poly => Layout.frac(types.Num.Frac.Precision.default),
                    },
                    .tuple => |tuple_type| {
                        const num_fields = try self.gatherTupleFields(tuple_type);

                        if (num_fields == 0) {
                            continue :flat_type .empty_record; // Empty tuple is like empty record
                        }

                        try self.work.pending_containers.append(self.env.gpa, .{
                            .var_ = current.var_,
                            .container = .{
                                .tuple = .{
                                    .num_fields = @intCast(num_fields),
                                    .pending_fields = @intCast(num_fields),
                                    .resolved_fields_start = @intCast(self.work.resolved_tuple_fields.len),
                                },
                            },
                        });

                        // Start working on the last pending field (we want to pop them).
                        const last_field_idx = self.work.pending_tuple_fields.len - 1;
                        const last_pending_field = self.work.pending_tuple_fields.get(last_field_idx);
                        current = self.types_store.resolveVar(last_pending_field.var_);
                        continue :outer;
                    },
                    .fn_pure => |func| {
                        _ = func;
                        // Create empty captures layout for generic function type
                        const empty_captures_idx = try self.getEmptyRecordLayout();
                        break :flat_type Layout.closure(empty_captures_idx);
                    },
                    .fn_effectful => |func| {
                        _ = func;
                        // Create empty captures layout for generic function type
                        const empty_captures_idx = try self.getEmptyRecordLayout();
                        break :flat_type Layout.closure(empty_captures_idx);
                    },
                    .fn_unbound => |func| {
                        _ = func;
                        // Create empty captures layout for generic function type
                        const empty_captures_idx = try self.getEmptyRecordLayout();
                        break :flat_type Layout.closure(empty_captures_idx);
                    },
                    .record => |record_type| {
                        const num_fields = try self.gatherRecordFields(record_type);

                        if (num_fields == 0) {
                            continue :flat_type .empty_record;
                        }

                        try self.work.pending_containers.append(self.env.gpa, .{
                            .var_ = current.var_,
                            .container = .{
                                .record = .{
                                    .num_fields = @intCast(num_fields),
                                    .pending_fields = @intCast(num_fields),
                                    .resolved_fields_start = @intCast(self.work.resolved_record_fields.len),
                                },
                            },
                        });

                        // Start working on the last pending field (we want to pop them).
                        const field = self.work.pending_record_fields.get(self.work.pending_record_fields.len - 1);

                        current = self.types_store.resolveVar(field.var_);
                        continue;
                    },
                    .tag_union => |tag_union| {
                        // Handle tag unions by computing the layout based on:
                        // 1. Discriminant size (based on number of tags)
                        // 2. Maximum payload size and alignment
                        const tags = self.types_store.getTagsSlice(tag_union.tags);

                        // Check if this is a Bool (2 tags with no payload) as a special case
                        // This is a legitimate layout optimization for boolean tag unions
                        if (tags.len == 2) {
                            var is_bool = true;
                            for (tags.items(.args)) |tag_args| {
                                const args_slice = self.types_store.sliceVars(tag_args);
                                if (args_slice.len != 0) {
                                    is_bool = false;
                                    break;
                                }
                            }

                            if (is_bool) {
                                // Bool layout: use predefined bool layout
                                const layout = Layout.boolType();
                                const bool_layout_idx = try self.insertLayout(layout);
                                try self.layouts_by_var.put(self.env.gpa, current.var_, bool_layout_idx);
                                return bool_layout_idx;
                            }
                        }

                        // For general tag unions, we need to compute the layout
                        // First, determine discriminant size based on number of tags
                        const discriminant_layout = if (tags.len == 0)
                            // Empty tag union - should not happen in practice
                            return LayoutError.ZeroSizedType
                        else if (tags.len <= 256)
                            Layout.int(.u8)
                        else if (tags.len <= 65536)
                            Layout.int(.u16)
                        else
                            Layout.int(.u32);

                        // If all tags have no payload, we just need the discriminant
                        var has_payload = false;
                        for (tags.items(.args)) |tag_args| {
                            const args_slice = self.types_store.sliceVars(tag_args);
                            if (args_slice.len > 0) {
                                has_payload = true;
                                break;
                            }
                        }

                        if (!has_payload) {
                            // Simple tag union with no payloads - just use discriminant
                            const tag_layout_idx = try self.insertLayout(discriminant_layout);
                            try self.layouts_by_var.put(self.env.gpa, current.var_, tag_layout_idx);
                            return tag_layout_idx;
                        }

                        // Complex tag union with payloads - need to compute max payload size
                        // For now, we'll implement a simple version that doesn't handle payloads
                        // TODO: Implement full tag union layout with payloads
                        @panic("TODO: tag_union layout with payloads");
                    },
                    .record_unbound => |fields| {
                        // For record_unbound, we need to gather fields directly since it has no Record struct
                        var num_fields: usize = 0;

                        if (fields.len() > 0) {
                            num_fields = fields.len();
                            const unbound_field_slice = self.types_store.getRecordFieldsSlice(fields);
                            for (unbound_field_slice.items(.name), unbound_field_slice.items(.var_)) |name, var_| {
                                try self.work.pending_record_fields.append(self.env.gpa, .{ .name = name, .var_ = var_ });
                            }
                        }

                        if (num_fields == 0) {
                            continue :flat_type .empty_record;
                        }

                        try self.work.pending_containers.append(self.env.gpa, .{
                            .var_ = current.var_,
                            .container = .{
                                .record = .{
                                    .num_fields = @intCast(num_fields),
                                    .resolved_fields_start = @intCast(self.work.resolved_record_fields.len),
                                    .pending_fields = @intCast(num_fields),
                                },
                            },
                        });

                        // Start working on the last pending field (we want to pop them).
                        const field = self.work.pending_record_fields.get(self.work.pending_record_fields.len - 1);

                        current = self.types_store.resolveVar(field.var_);
                        continue;
                    },
                    .record_poly => |poly| {
                        const num_fields = try self.gatherRecordFields(poly.record);

                        if (num_fields == 0) {
                            continue :flat_type .empty_record;
                        }

                        try self.work.pending_containers.append(self.env.gpa, .{
                            .var_ = current.var_,
                            .container = .{
                                .record = .{
                                    .num_fields = @intCast(num_fields),
                                    .resolved_fields_start = @intCast(self.work.resolved_record_fields.len),
                                    .pending_fields = @intCast(num_fields),
                                },
                            },
                        });

                        // Start working on the last pending field (we want to pop them).
                        const field = self.work.pending_record_fields.get(self.work.pending_record_fields.len - 1);

                        current = self.types_store.resolveVar(field.var_);
                        continue;
                    },
                    .empty_record, .empty_tag_union => blk: {
                        // Empty records and tag unions are zero-sized, so we need to do something different
                        // depending on the container we're working on (if any). For example, if we're
                        // working on a record field, then we need to drop that field from the container.
                        if (self.work.pending_containers.len > 0) {
                            const pending_item = self.work.pending_containers.pop() orelse unreachable;
                            switch (pending_item.container) {
                                .list => {
                                    // It turned out we were getting the layout for a List({})
                                    break :blk Layout.listOfZst();
                                },
                                .box => {
                                    // It turned out we were getting the layout for a Box({})
                                    break :blk Layout.boxOfZst();
                                },
                                .record => |pending_record| {
                                    // It turned out we were getting the layout for a record field
                                    std.debug.assert(pending_record.pending_fields > 0);
                                    var updated_record = pending_record;
                                    updated_record.pending_fields -= 1;

                                    // The current field we're working on turned out to be zero-sized, so drop it.
                                    _ = self.work.pending_record_fields.pop() orelse unreachable;

                                    if (updated_record.pending_fields == 0) {
                                        if (self.work.resolved_record_fields.len == updated_record.resolved_fields_start) {
                                            // All fields were zero-sized, so the parent container turned
                                            // out to be an empty record as well.
                                            self.work.resolved_record_fields.shrinkRetainingCapacity(updated_record.resolved_fields_start);

                                            continue :flat_type .empty_record;
                                        } else {
                                            // We finished the record we were working on.
                                            break :blk try self.finishRecord(updated_record);
                                        }
                                    } else {
                                        // Still have pending fields to process
                                        try self.work.pending_containers.append(self.env.gpa, .{
                                            .var_ = pending_item.var_,
                                            .container = .{ .record = updated_record },
                                        });

                                        // Get the next field to process
                                        const next_field = self.work.pending_record_fields.get(self.work.pending_record_fields.len - 1);
                                        current = self.types_store.resolveVar(next_field.var_);
                                        continue;
                                    }
                                },
                                .tuple => |pending_tuple| {
                                    // It turned out we were getting the layout for a tuple field
                                    std.debug.assert(pending_tuple.pending_fields > 0);
                                    var updated_tuple = pending_tuple;
                                    updated_tuple.pending_fields -= 1;

                                    // The current field we're working on turned out to be zero-sized, so drop it.
                                    _ = self.work.pending_tuple_fields.pop() orelse unreachable;

                                    if (updated_tuple.pending_fields == 0) {
                                        if (self.work.resolved_tuple_fields.len == updated_tuple.resolved_fields_start) {
                                            // All fields were zero-sized, so the parent container turned
                                            // out to be an empty tuple as well.
                                            self.work.resolved_tuple_fields.shrinkRetainingCapacity(updated_tuple.resolved_fields_start);

                                            continue :flat_type .empty_record; // Empty tuple is like empty record
                                        } else {
                                            // We finished the tuple we were working on.
                                            break :blk try self.finishTuple(updated_tuple);
                                        }
                                    } else {
                                        // Still have pending fields to process
                                        try self.work.pending_containers.append(self.env.gpa, .{
                                            .var_ = pending_item.var_,
                                            .container = .{ .tuple = updated_tuple },
                                        });

                                        // Get the next field to process
                                        const next_field = self.work.pending_tuple_fields.get(self.work.pending_tuple_fields.len - 1);
                                        current = self.types_store.resolveVar(next_field.var_);
                                        continue;
                                    }
                                },
                            }
                        }

                        // Unboxed zero-sized types cannot have a layout
                        return LayoutError.ZeroSizedType;
                    },
                },
                .flex_var => |_| blk: {
                    // First, check if this flex var is mapped in the TypeScope
                    if (type_scope.lookup(current.var_)) |mapped_var| {
                        // Found a mapping, resolve the mapped variable and continue
                        current = self.types_store.resolveVar(mapped_var);
                        continue :outer;
                    }

                    // Flex vars can only be sent to the host if boxed.
                    if (self.work.pending_containers.len > 0) {
                        const pending_item = self.work.pending_containers.get(self.work.pending_containers.len - 1);
                        if (pending_item.container == .box or pending_item.container == .list) {
                            break :blk Layout.opaquePtr();
                        }
                    }

                    // Flex vars appear in REPL/eval contexts where type constraints haven't been fully solved.
                    // This is a known issue that needs proper constraint solving before layout computation.
                    // For now, default to I64 for numeric flex vars.
                    break :blk Layout.int(.i64);
                },
                .rigid_var => |ident| blk: {
<<<<<<< HEAD
                    // First, check if this rigid var is mapped in the TypeScope
                    if (type_scope.lookup(current.var_)) |mapped_var| {
                        // Found a mapping, resolve the mapped variable and continue
                        current = self.types_store.resolveVar(mapped_var);
                        continue :outer;
                    }

=======
                    _ = ident;
>>>>>>> 28e9f4d6
                    // Rigid vars can only be sent to the host if boxed.
                    if (self.work.pending_containers.len > 0) {
                        const pending_item = self.work.pending_containers.get(self.work.pending_containers.len - 1);
                        if (pending_item.container == .box or pending_item.container == .list) {
                            break :blk Layout.opaquePtr();
                        }
                    }

                    // Rigid vars should not appear unboxed in layout computation.
                    // This is likely a bug in the type system.
                    //
                    // Unlike flex vars, rigid vars represent type parameters that should
                    // have been instantiated. This is a bug that should be fixed.
                    return LayoutError.BugUnboxedRigidVar;
                },
                .alias => |alias| {
                    // Follow the alias by updating the work item
                    const backing_var = self.types_store.getAliasBackingVar(alias);
                    current = self.types_store.resolveVar(backing_var);
                    continue;
                },
                .err => return LayoutError.TypeContainedMismatch,
            };

            // We actually resolved a layout that wasn't zero-sized!
            // First things first: add it to the cache.
            layout_idx = try self.insertLayout(layout);
            try self.layouts_by_var.put(self.env.gpa, current.var_, layout_idx);

            // If this was part of a pending container that we're working on, update that container.
            while (self.work.pending_containers.len > 0) {
                // Get a pointer to the last pending container, so we can mutate it in-place.
                switch (self.work.pending_containers.slice().items(.container)[self.work.pending_containers.len - 1]) {
                    .box => {
                        layout = Layout.box(layout_idx);
                    },
                    .list => {
                        layout = Layout.list(layout_idx);
                    },
                    .record => |*pending_record| {
                        std.debug.assert(pending_record.pending_fields > 0);
                        pending_record.pending_fields -= 1;

                        // Pop the field we just processed
                        const pending_field = self.work.pending_record_fields.pop() orelse unreachable;

                        // Add to resolved fields
                        try self.work.resolved_record_fields.append(self.env.gpa, .{
                            .field_name = pending_field.name,
                            .field_idx = layout_idx,
                        });

                        if (pending_record.pending_fields == 0) {
                            layout = try self.finishRecord(pending_record.*);
                        } else {
                            // There are still fields remaining to process, so process the next one in the outer loop.
                            const next_field = self.work.pending_record_fields.get(self.work.pending_record_fields.len - 1);
                            current = self.types_store.resolveVar(next_field.var_);
                            continue :outer;
                        }
                    },
                    .tuple => |*pending_tuple| {
                        std.debug.assert(pending_tuple.pending_fields > 0);
                        pending_tuple.pending_fields -= 1;

                        // Pop the field we just processed
                        const pending_field = self.work.pending_tuple_fields.pop() orelse unreachable;

                        // Add to resolved fields
                        try self.work.resolved_tuple_fields.append(self.env.gpa, .{
                            .field_index = pending_field.index,
                            .field_idx = layout_idx,
                        });

                        if (pending_tuple.pending_fields == 0) {
                            layout = try self.finishTuple(pending_tuple.*);
                        } else {
                            // There are still fields remaining to process, so process the next one in the outer loop.
                            const next_field = self.work.pending_tuple_fields.get(self.work.pending_tuple_fields.len - 1);
                            current = self.types_store.resolveVar(next_field.var_);
                            continue :outer;
                        }
                    },
                }

                // We're done with this container, so remove it from pending_containers
                const pending_item = self.work.pending_containers.pop() orelse unreachable;
                layout_idx = try self.insertLayout(layout);

                // Add the container's layout to our layouts_by_var cache for later use.
                try self.layouts_by_var.put(self.env.gpa, pending_item.var_, layout_idx);
            }

            // Since there are no pending containers remaining, there shouldn't be any pending record or tuple fields either.
            std.debug.assert(self.work.pending_record_fields.len == 0);
            std.debug.assert(self.work.pending_tuple_fields.len == 0);

            // No more pending containers; we're done!
            return layout_idx;
        }
    }

    pub fn insertLayout(self: *Self, layout: Layout) std.mem.Allocator.Error!Idx {
        // For scalar types, return the appropriate sentinel value instead of inserting
        if (layout.tag == .scalar) {
            return idxFromScalar(layout.data.scalar);
        }

        // For non-scalar types, insert as normal
        const safe_list_idx = try self.layouts.append(self.env.gpa, layout);
        return @enumFromInt(@intFromEnum(safe_list_idx));
    }
};<|MERGE_RESOLUTION|>--- conflicted
+++ resolved
@@ -17,20 +17,7 @@
 const Ident = base.Ident;
 const Region = base.Region;
 const Var = types.Var;
-<<<<<<< HEAD
 const TypeScope = types.TypeScope;
-const Layout = layout_.Layout;
-const Idx = layout_.Idx;
-const RecordField = layout_.RecordField;
-const Scalar = layout_.Scalar;
-const ScalarTag = layout_.ScalarTag;
-const RecordData = layout_.RecordData;
-const RecordIdx = layout_.RecordIdx;
-const TupleField = layout_.TupleField;
-const TupleData = layout_.TupleData;
-const TupleIdx = layout_.TupleIdx;
-const SizeAlign = layout_.SizeAlign;
-=======
 const Layout = layout_mod.Layout;
 const Idx = layout_mod.Idx;
 const RecordField = layout_mod.RecordField;
@@ -42,7 +29,6 @@
 const TupleData = layout_mod.TupleData;
 const TupleIdx = layout_mod.TupleIdx;
 const SizeAlign = layout_mod.SizeAlign;
->>>>>>> 28e9f4d6
 const Work = work.Work;
 
 /// Errors that can occur during layout computation
@@ -1107,7 +1093,7 @@
                     break :blk Layout.int(.i64);
                 },
                 .rigid_var => |ident| blk: {
-<<<<<<< HEAD
+                    _ = ident;
                     // First, check if this rigid var is mapped in the TypeScope
                     if (type_scope.lookup(current.var_)) |mapped_var| {
                         // Found a mapping, resolve the mapped variable and continue
@@ -1115,9 +1101,6 @@
                         continue :outer;
                     }
 
-=======
-                    _ = ident;
->>>>>>> 28e9f4d6
                     // Rigid vars can only be sent to the host if boxed.
                     if (self.work.pending_containers.len > 0) {
                         const pending_item = self.work.pending_containers.get(self.work.pending_containers.len - 1);
