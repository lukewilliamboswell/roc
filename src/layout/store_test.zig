--- conflicted
+++ resolved
@@ -113,78 +113,23 @@
     try testing.expectEqual(layout.Idx.opaque_ptr, box_rigid_layout.data.box);
 }
 
-<<<<<<< HEAD
-// Test deleted: was using .empty_record as a fake string type, which is nonsense.
-// .empty_record is a zero-sized type and has nothing to do with Str.
+// Test deleted: was using .str primitive type which no longer exists.
+// .str is now a nominal type (Builtin.Str) and requires the actual Builtin module.
 // Proper string layout testing requires loading the actual Builtin module.
-=======
-test "addTypeVar - scalar optimization for containers" {
-    var lt: LayoutTest = undefined;
-    lt.gpa = testing.allocator;
-    lt.module_env = try ModuleEnv.init(lt.gpa, "");
-    lt.type_store = try types_store.Store.init(lt.gpa);
-
-    // Insert List ident before Store.init()
+
+test "addTypeVar - zero-sized types (ZST)" {
+    var lt: LayoutTest = undefined;
+    lt.gpa = testing.allocator;
+    lt.module_env = try ModuleEnv.init(lt.gpa, "");
+    lt.type_store = try types_store.Store.init(lt.gpa);
+
+    // Setup identifiers BEFORE Store.init so list_ident gets set correctly
     const list_ident_idx = try lt.module_env.insertIdent(Ident.for_text("List"));
     const builtin_module_idx = try lt.module_env.insertIdent(Ident.for_text("Builtin"));
-
-    lt.layout_store = try Store.init(&lt.module_env, &lt.type_store);
-    lt.type_scope = TypeScope.init(lt.gpa);
-    defer lt.deinit();
-
-    // Test List(Scalar)
-    const str_var = try lt.type_store.freshFromContent(.{ .structure = .str });
-    const list_str_content = try lt.type_store.mkNominal(
-        .{ .ident_idx = list_ident_idx },
-        str_var,
-        &[_]types.Var{str_var},
-        builtin_module_idx,
-    );
-    const list_str_var = try lt.type_store.freshFromContent(list_str_content);
-    const list_layout_idx = try lt.layout_store.addTypeVar(list_str_var, &lt.type_scope);
-    const list_layout = lt.layout_store.getLayout(list_layout_idx);
-    try testing.expect(list_layout.tag == .list);
-    try testing.expectEqual(layout.Idx.str, list_layout.data.list);
-
-    // Test Box(Scalar)
-    const box_str_var = try lt.type_store.freshFromContent(.{ .structure = .{ .box = str_var } });
-    const box_layout_idx = try lt.layout_store.addTypeVar(box_str_var, &lt.type_scope);
-    const box_layout = lt.layout_store.getLayout(box_layout_idx);
-    try testing.expect(box_layout.tag == .box);
-    try testing.expectEqual(layout.Idx.str, box_layout.data.box);
-
-    // Test List(Box(Scalar)) - outer container uses index, inner uses scalar optimization
-    const list_box_str_content = try lt.type_store.mkNominal(
-        .{ .ident_idx = list_ident_idx },
-        box_str_var,
-        &[_]types.Var{box_str_var},
-        builtin_module_idx,
-    );
-    const list_box_str_var = try lt.type_store.freshFromContent(list_box_str_content);
-    const list_box_idx = try lt.layout_store.addTypeVar(list_box_str_var, &lt.type_scope);
-    const list_box_layout = lt.layout_store.getLayout(list_box_idx);
-    try testing.expect(list_box_layout.tag == .list);
-    const inner_box_layout = lt.layout_store.getLayout(list_box_layout.data.list);
-    try testing.expect(inner_box_layout.tag == .box);
-    try testing.expectEqual(layout.Idx.str, inner_box_layout.data.box);
-}
->>>>>>> 0d1cd674
-
-test "addTypeVar - zero-sized types (ZST)" {
-    var lt: LayoutTest = undefined;
-    lt.gpa = testing.allocator;
-    lt.module_env = try ModuleEnv.init(lt.gpa, "");
-    lt.type_store = try types_store.Store.init(lt.gpa);
-<<<<<<< HEAD
-    lt.layout_store = try Store.init(&lt.module_env, &lt.type_store, null);
-=======
-
-    // Insert List ident before Store.init()
-    const list_ident_idx = try lt.module_env.insertIdent(Ident.for_text("List"));
-    const builtin_module_idx = try lt.module_env.insertIdent(Ident.for_text("Builtin"));
-
-    lt.layout_store = try Store.init(&lt.module_env, &lt.type_store);
->>>>>>> 0d1cd674
+    // Set the builtin_module_ident so the layout store can recognize Builtin types
+    lt.module_env.builtin_module_ident = builtin_module_idx;
+
+    lt.layout_store = try Store.init(&lt.module_env, &lt.type_store, null);
     lt.type_scope = TypeScope.init(lt.gpa);
     defer lt.deinit();
 
@@ -201,6 +146,7 @@
     const box_zst_var = try lt.type_store.freshFromContent(.{ .structure = .{ .box = empty_record_var } });
     const box_zst_idx = try lt.layout_store.addTypeVar(box_zst_var, &lt.type_scope);
     try testing.expect(lt.layout_store.getLayout(box_zst_idx).tag == .box_of_zst);
+
     const list_zst_content = try lt.type_store.mkNominal(
         .{ .ident_idx = list_ident_idx },
         empty_tag_union_var,
@@ -405,16 +351,14 @@
     lt.gpa = testing.allocator;
     lt.module_env = try ModuleEnv.init(lt.gpa, "");
     lt.type_store = try types_store.Store.init(lt.gpa);
-<<<<<<< HEAD
-    lt.layout_store = try Store.init(&lt.module_env, &lt.type_store, null);
-=======
-
-    // Insert List ident before Store.init()
+
+    // Setup identifiers BEFORE Store.init so list_ident gets set correctly
     const list_ident_idx = try lt.module_env.insertIdent(Ident.for_text("List"));
     const builtin_module_idx = try lt.module_env.insertIdent(Ident.for_text("Builtin"));
-
-    lt.layout_store = try Store.init(&lt.module_env, &lt.type_store);
->>>>>>> 0d1cd674
+    // Set the builtin_module_ident so the layout store can recognize Builtin types
+    lt.module_env.builtin_module_ident = builtin_module_idx;
+
+    lt.layout_store = try Store.init(&lt.module_env, &lt.type_store, null);
     lt.type_scope = TypeScope.init(lt.gpa);
     defer lt.deinit();
 
@@ -458,17 +402,14 @@
     lt.gpa = testing.allocator;
     lt.module_env = try ModuleEnv.init(lt.gpa, "");
     lt.type_store = try types_store.Store.init(lt.gpa);
-<<<<<<< HEAD
-    lt.layout_store = try Store.init(&lt.module_env, &lt.type_store, null);
-=======
-
-    // Insert List ident before Store.init()
-    const list_ident_idx = try lt.module_env.getIdentStore().insert(lt.module_env.gpa, Ident.for_text("List"));
-    const list_type_ident = types.TypeIdent{ .ident_idx = list_ident_idx };
+
+    // Setup identifiers BEFORE Store.init so list_ident gets set correctly
+    const list_ident_idx = try lt.module_env.insertIdent(Ident.for_text("List"));
     const builtin_module_idx = try lt.module_env.insertIdent(Ident.for_text("Builtin"));
-
-    lt.layout_store = try Store.init(&lt.module_env, &lt.type_store);
->>>>>>> 0d1cd674
+    // Set the builtin_module_ident so the layout store can recognize Builtin types
+    lt.module_env.builtin_module_ident = builtin_module_idx;
+
+    lt.layout_store = try Store.init(&lt.module_env, &lt.type_store, null);
     lt.type_scope = TypeScope.init(lt.gpa);
     defer lt.deinit();
 
@@ -479,7 +420,7 @@
     const record_var = try lt.type_store.freshFromContent(.{ .structure = .{ .record = .{ .fields = fields, .ext = empty_record_var } } });
 
     // List of this record should be list_of_zst since the record only has ZST fields
-    const list_content = try lt.type_store.mkNominal(list_type_ident, record_var, &[_]types.Var{record_var}, builtin_module_idx);
+    const list_content = try lt.type_store.mkNominal(.{ .ident_idx = list_ident_idx }, record_var, &[_]types.Var{record_var}, builtin_module_idx);
     const list_var = try lt.type_store.freshFromContent(list_content);
     const list_idx = try lt.layout_store.addTypeVar(list_var, &lt.type_scope);
     try testing.expect(lt.layout_store.getLayout(list_idx).tag == .list_of_zst);
@@ -517,17 +458,14 @@
     lt.gpa = testing.allocator;
     lt.module_env = try ModuleEnv.init(lt.gpa, "");
     lt.type_store = try types_store.Store.init(lt.gpa);
-<<<<<<< HEAD
-    lt.layout_store = try Store.init(&lt.module_env, &lt.type_store, null);
-=======
-
-    // Insert List ident before Store.init()
-    const list_ident_idx = try lt.module_env.getIdentStore().insert(lt.module_env.gpa, Ident.for_text("List"));
-    const list_type_ident = types.TypeIdent{ .ident_idx = list_ident_idx };
+
+    // Setup identifiers BEFORE Store.init so list_ident gets set correctly
+    const list_ident_idx = try lt.module_env.insertIdent(Ident.for_text("List"));
     const builtin_module_idx = try lt.module_env.insertIdent(Ident.for_text("Builtin"));
-
-    lt.layout_store = try Store.init(&lt.module_env, &lt.type_store);
->>>>>>> 0d1cd674
+    // Set the builtin_module_ident so the layout store can recognize Builtin types
+    lt.module_env.builtin_module_ident = builtin_module_idx;
+
+    lt.layout_store = try Store.init(&lt.module_env, &lt.type_store, null);
     lt.type_scope = TypeScope.init(lt.gpa);
     defer lt.deinit();
 
@@ -551,7 +489,7 @@
     const outer_record_var = try lt.type_store.freshFromContent(.{ .structure = .{ .record = .{ .fields = outer_record_fields, .ext = empty_record_var } } });
 
     // List({ field: ({ field2: {} }, ()) })
-    const list_content = try lt.type_store.mkNominal(list_type_ident, outer_record_var, &[_]types.Var{outer_record_var}, builtin_module_idx);
+    const list_content = try lt.type_store.mkNominal(.{ .ident_idx = list_ident_idx }, outer_record_var, &[_]types.Var{outer_record_var}, builtin_module_idx);
     const list_var = try lt.type_store.freshFromContent(list_content);
     const list_idx = try lt.layout_store.addTypeVar(list_var, &lt.type_scope);
 
