use crate::can::def::Def;
use crate::can::expr::Expr;
use crate::can::expr::Field;
<<<<<<< HEAD
use crate::can::ident::{Ident, Lowercase};
=======
use crate::can::ident::{Ident, Lowercase, TagName};
use crate::can::pattern;
>>>>>>> 88e8658f
use crate::can::pattern::{Pattern, RecordDestruct};
use crate::collections::{ImMap, ImSet, SendMap};
use crate::constrain::builtins;
use crate::constrain::expr::{exists, Env, Info};
use crate::module::symbol::{ModuleId, Symbol};
use crate::region::{Located, Region};
use crate::subs::{VarStore, Variable};
use crate::types::AnnotationSource::{self, *};
use crate::types::Constraint::{self, *};
use crate::types::Expected::{self};
use crate::types::LetConstraint;
use crate::types::PExpected::{self};
use crate::types::PReason::{self};
use crate::types::Reason;
use crate::types::Type::{self, *};
use crate::uniqueness::boolean_algebra::Bool;
use crate::uniqueness::sharing::{FieldAccess, ReferenceCount, VarUsage};

pub use crate::can::expr::Expr::*;

pub mod boolean_algebra;
mod constrain;
pub mod sharing;

pub fn constrain_declaration(
    home: ModuleId,
    var_store: &VarStore,
    region: Region,
    loc_expr: Located<Expr>,
    _declared_idents: &ImMap<Ident, (Symbol, Region)>,
    expected: Expected<Type>,
) -> Constraint {
    // TODO this means usage is local to individual declarations.
    // Should be per-module in the future!
    let mut var_usage = VarUsage::default();

    sharing::annotate_usage(&loc_expr.value, &mut var_usage);

    let mut applied_usage_constraint = ImSet::default();
    constrain_expr(
        &crate::constrain::expr::Env {
            rigids: ImMap::default(),
            home,
        },
        var_store,
        &var_usage,
        &mut applied_usage_constraint,
        region,
        &loc_expr.value,
        expected,
    )
}

pub struct PatternState {
    pub headers: SendMap<Symbol, Located<Type>>,
    pub vars: Vec<Variable>,
    pub constraints: Vec<Constraint>,
}

fn constrain_pattern(
    var_store: &VarStore,
    state: &mut PatternState,
    pattern: &Located<Pattern>,
    expected: PExpected<Type>,
) {
    use crate::can::pattern::Pattern::*;
    use crate::types::PatternCategory;

    match &pattern.value {
        Identifier(symbol) => {
            state.headers.insert(
                symbol.clone(),
                Located {
                    region: pattern.region,
                    value: expected.get_type(),
                },
            );
        }

        IntLiteral(_) => {
            let uniq_var = var_store.fresh();
            state.constraints.push(exists(
                vec![uniq_var],
                Constraint::Pattern(
                    pattern.region,
                    PatternCategory::Int,
                    constrain::attr_type(Bool::Variable(uniq_var), Type::int()),
                    expected,
                ),
            ));
        }
        FloatLiteral(_) => {
            let uniq_var = var_store.fresh();
            state.constraints.push(exists(
                vec![uniq_var],
                Constraint::Pattern(
                    pattern.region,
                    PatternCategory::Float,
                    constrain::attr_type(Bool::Variable(uniq_var), Type::float()),
                    expected,
                ),
            ));
        }

        StrLiteral(_) => {
            let uniq_var = var_store.fresh();
            state.constraints.push(exists(
                vec![uniq_var],
                Constraint::Pattern(
                    pattern.region,
                    PatternCategory::Str,
                    constrain::attr_type(Bool::Variable(uniq_var), Type::string()),
                    expected,
                ),
            ));
        }

        RecordDestructure(ext_var, patterns) => {
            // TODO if a subpattern doesn't bind any identifiers, it doesn't count for uniqueness
            let mut pattern_uniq_vars = Vec::with_capacity(patterns.len());

            state.vars.push(*ext_var);
            let ext_type = Type::Variable(*ext_var);

            let mut field_types: SendMap<Lowercase, Type> = SendMap::default();
            for Located {
                value:
                    RecordDestruct {
                        var,
                        label,
                        symbol,
                        guard,
                    },
                ..
            } in patterns
            {
                let pat_uniq_var = var_store.fresh();
                pattern_uniq_vars.push(pat_uniq_var);

                let pat_type =
                    constrain::attr_type(Bool::Variable(pat_uniq_var), Type::Variable(*var));
                let expected = PExpected::NoExpectation(pat_type.clone());

                if !state.headers.contains_key(&symbol) {
                    state.headers.insert(
                        symbol.clone(),
                        Located::at(pattern.region, pat_type.clone()),
                    );
                }

                field_types.insert(label.clone(), pat_type.clone());

                if let Some((guard_var, loc_guard)) = guard {
                    state.constraints.push(Eq(
                        Type::Variable(*guard_var),
                        Expected::NoExpectation(pat_type.clone()),
                        pattern.region,
                    ));
                    state.vars.push(*guard_var);
                    constrain_pattern(var_store, state, loc_guard, expected);
                }

                state.vars.push(*var);
            }

            let record_uniq_type = {
                let empty_var = var_store.fresh();
                state.vars.push(empty_var);
                state.vars.extend(pattern_uniq_vars.clone());
                Bool::WithFree(
                    empty_var,
                    Box::new(boolean_algebra::any(
                        pattern_uniq_vars.into_iter().map(Bool::Variable),
                    )),
                )
            };

            let record_type = constrain::attr_type(
                record_uniq_type,
                Type::Record(field_types, Box::new(ext_type)),
            );
            let record_con = Constraint::Pattern(
                pattern.region,
                PatternCategory::Record,
                record_type,
                expected,
            );

            state.constraints.push(record_con);
        }

        AppliedTag(ext_var, symbol, patterns) => {
            // TODO if a subpattern doesn't bind any identifiers, it doesn't count for uniqueness
            let mut argument_types = Vec::with_capacity(patterns.len());
            let mut pattern_uniq_vars = Vec::with_capacity(patterns.len());

            for (pattern_var, loc_pattern) in patterns {
                state.vars.push(*pattern_var);

                let pat_uniq_var = var_store.fresh();
                pattern_uniq_vars.push(pat_uniq_var);

                let pattern_type = constrain::attr_type(
                    Bool::Variable(pat_uniq_var),
                    Type::Variable(*pattern_var),
                );
                argument_types.push(pattern_type.clone());

                let expected = PExpected::NoExpectation(pattern_type);
                constrain_pattern(var_store, state, loc_pattern, expected);
            }

            let tag_union_uniq_type = {
                let empty_var = var_store.fresh();
                state.vars.push(empty_var);
                state.vars.extend(pattern_uniq_vars.clone());
                Bool::WithFree(
                    empty_var,
                    Box::new(boolean_algebra::any(
                        pattern_uniq_vars.into_iter().map(Bool::Variable),
                    )),
                )
            };
            let union_type = constrain::attr_type(
                tag_union_uniq_type,
                Type::TagUnion(
                    vec![(symbol.clone(), argument_types)],
                    Box::new(Type::Variable(*ext_var)),
                ),
            );

            let tag_con = Constraint::Pattern(
                pattern.region,
                PatternCategory::Ctor(symbol.clone()),
                union_type,
                expected,
            );

            state.vars.push(*ext_var);
            state.constraints.push(tag_con);
        }

        Underscore | Shadowed(_, _) | UnsupportedPattern(_) => {
            // no constraints
        }
    }
}

pub fn constrain_expr(
    env: &Env,
    var_store: &VarStore,
    var_usage: &VarUsage,
    applied_usage_constraint: &mut ImSet<Symbol>,
    region: Region,
    expr: &Expr,
    expected: Expected<Type>,
) -> Constraint {
    pub use crate::can::expr::Expr::*;

    match expr {
        Int(var, _) => {
            let uniq_var = var_store.fresh();
            let bvar = Bool::Variable(uniq_var);

            exists(
                vec![*var, uniq_var],
                And(vec![
                    Eq(
                        Type::Variable(*var),
                        Expected::ForReason(
                            Reason::IntLiteral,
                            constrain::attr_type(bvar, Type::int()),
                            region,
                        ),
                        region,
                    ),
                    Eq(Type::Variable(*var), expected, region),
                ]),
            )
        }
        Float(var, _) => {
            let uniq_var = var_store.fresh();
            exists(
                vec![*var, uniq_var],
                And(vec![
                    Eq(
                        Type::Variable(*var),
                        Expected::ForReason(
                            Reason::FloatLiteral,
                            constrain::attr_type(Bool::Variable(uniq_var), Type::float()),
                            region,
                        ),
                        region,
                    ),
                    Eq(Type::Variable(*var), expected, region),
                ]),
            )
        }
        BlockStr(_) | Str(_) => {
            let uniq_type = var_store.fresh();
            let inferred = constrain::attr_type(Bool::Variable(uniq_type), Type::string());

            exists(vec![uniq_type], Eq(inferred, expected, region))
        }
        EmptyRecord => {
            let uniq_type = var_store.fresh();

            exists(
                vec![uniq_type],
                Eq(
                    constrain::attr_type(Bool::Variable(uniq_type), EmptyRec),
                    expected,
                    region,
                ),
            )
        }
        Record(variable, fields) => {
            // NOTE: canonicalization guarantees at least one field
            // zero fields generates an EmptyRecord
            let mut field_types = SendMap::default();
            let mut field_vars = Vec::with_capacity(fields.len());
            field_vars.push(*variable);

            // Constraints need capacity for each field + 1 for the record itself + 1 for ext
            let mut constraints = Vec::with_capacity(2 + fields.len());

            for (label, ref field) in fields.iter() {
                let field_var = var_store.fresh();
                let field_type = Variable(field_var);
                let field_expected = Expected::NoExpectation(field_type.clone());
                let loc_expr = &*field.loc_expr;
                let field_con = constrain_expr(
                    env,
                    var_store,
                    var_usage,
                    applied_usage_constraint,
                    loc_expr.region,
                    &loc_expr.value,
                    field_expected,
                );

                field_vars.push(field_var);
                field_types.insert(label.clone(), field_type);

                constraints.push(field_con);
            }

            let record_uniq_var = var_store.fresh();
            field_vars.push(record_uniq_var);
            let record_type = constrain::attr_type(
                Bool::Variable(record_uniq_var),
                Type::Record(
                    field_types,
                    // TODO can we avoid doing Box::new on every single one of these?
                    // For example, could we have a single lazy_static global Box they
                    // could all share?
                    Box::new(Type::EmptyRec),
                ),
            );
            let record_con = Eq(record_type, expected.clone(), region);
            let ext_con = Eq(Type::Variable(*variable), expected, region);

            constraints.push(record_con);
            constraints.push(ext_con);

            exists(field_vars, And(constraints))
        }
        Tag {
            variant_var,
            ext_var,
            name,
            arguments,
        } => {
            let mut vars = Vec::with_capacity(arguments.len());
            let mut types = Vec::with_capacity(arguments.len());
            let mut arg_cons = Vec::with_capacity(arguments.len());

            for (var, loc_expr) in arguments {
                let arg_con = constrain_expr(
                    env,
                    var_store,
                    var_usage,
                    applied_usage_constraint,
                    loc_expr.region,
                    &loc_expr.value,
                    Expected::NoExpectation(Type::Variable(*var)),
                );

                arg_cons.push(arg_con);
                vars.push(*var);
                types.push(Type::Variable(*var));
            }

            let uniq_var = var_store.fresh();

            let union_type = constrain::attr_type(
                Bool::Variable(uniq_var),
                Type::TagUnion(
                    vec![(name.clone(), types)],
                    Box::new(Type::Variable(*ext_var)),
                ),
            );

            let union_con = Eq(union_type, expected.clone(), region);
            let ast_con = Eq(Type::Variable(*variant_var), expected, region);

            vars.push(uniq_var);
            vars.push(*variant_var);
            vars.push(*ext_var);
            arg_cons.push(union_con);
            arg_cons.push(ast_con);

            exists(vars, And(arg_cons))
        }
        List {
            entry_var,
            loc_elems,
        } => {
            let uniq_var = var_store.fresh();
            if loc_elems.is_empty() {
                let inferred = constrain::attr_type(
                    Bool::Variable(uniq_var),
                    builtins::empty_list_type(*entry_var),
                );
                exists(vec![*entry_var, uniq_var], Eq(inferred, expected, region))
            } else {
                // constrain `expected ~ List a` and that all elements `~ a`.
                let entry_type = Type::Variable(*entry_var);
                let mut constraints = Vec::with_capacity(1 + loc_elems.len());

                for loc_elem in loc_elems.iter() {
                    let elem_expected =
                        Expected::ForReason(Reason::ElemInList, entry_type.clone(), region);
                    let constraint = constrain_expr(
                        env,
                        var_store,
                        var_usage,
                        applied_usage_constraint,
                        loc_elem.region,
                        &loc_elem.value,
                        elem_expected,
                    );

                    constraints.push(constraint);
                }

                let inferred =
                    constrain::attr_type(Bool::Variable(uniq_var), builtins::list_type(entry_type));
                constraints.push(Eq(inferred, expected, region));

                exists(vec![*entry_var, uniq_var], And(constraints))
            }
        }
        Var(symbol) => {
            let usage = var_usage.get_usage(*symbol);

            constrain_var(
                var_store,
                applied_usage_constraint,
                *symbol,
                usage,
                region,
                expected,
            )
        }
        Closure(fn_var, _symbol, recursion, args, boxed) => {
            use crate::can::expr::Recursive;

            let (loc_body_expr, ret_var) = &**boxed;
            let mut state = PatternState {
                headers: SendMap::default(),
                vars: Vec::with_capacity(args.len()),
                constraints: Vec::with_capacity(1),
            };
            let mut vars = Vec::with_capacity(state.vars.capacity() + 1);
            let mut pattern_types = Vec::with_capacity(state.vars.capacity());
            let ret_var = *ret_var;
            let ret_type = Type::Variable(ret_var);

            vars.push(ret_var);
            vars.push(*fn_var);

            for (pattern_var, loc_pattern) in args {
                let pattern_type = Type::Variable(*pattern_var);
                let pattern_expected = PExpected::NoExpectation(pattern_type.clone());

                pattern_types.push(pattern_type);

                constrain_pattern(var_store, &mut state, loc_pattern, pattern_expected);

                vars.push(*pattern_var);
            }

            let fn_uniq_type;
            if let Recursive::NotRecursive = recursion {
                let fn_uniq_var = var_store.fresh();
                vars.push(fn_uniq_var);
                fn_uniq_type = Bool::Variable(fn_uniq_var);
            } else {
                // recursive definitions MUST be Shared
                fn_uniq_type = Bool::Zero
            }

            let fn_type = constrain::attr_type(
                fn_uniq_type,
                Type::Function(pattern_types, Box::new(ret_type.clone())),
            );
            let body_type = Expected::NoExpectation(ret_type);
            let ret_constraint = constrain_expr(
                env,
                var_store,
                var_usage,
                applied_usage_constraint,
                loc_body_expr.region,
                &loc_body_expr.value,
                body_type,
            );

            let defs_constraint = And(state.constraints);

            exists(
                vars,
                And(vec![
                    Let(Box::new(LetConstraint {
                        rigid_vars: Vec::new(),
                        flex_vars: state.vars,
                        def_types: state.headers,
                        defs_constraint,
                        ret_constraint,
                    })),
                    // "the closure's type is equal to expected type"
                    Eq(fn_type.clone(), expected, region),
                    // "fn_var is equal to the closure's type" - fn_var is used in code gen
                    Eq(
                        Type::Variable(*fn_var),
                        Expected::NoExpectation(fn_type),
                        region,
                    ),
                ]),
            )
        }

        Call(boxed, loc_args, _) => {
            let (fn_var, fn_expr, ret_var) = &**boxed;
            let fn_type = Variable(*fn_var);
            let ret_type = Variable(*ret_var);
            let fn_expected = Expected::NoExpectation(fn_type.clone());
            let fn_region = fn_expr.region;

            let mut vars = Vec::with_capacity(2 + loc_args.len());

            vars.push(*fn_var);
            vars.push(*ret_var);

            // Canonicalize the function expression and its arguments
            let fn_con = constrain_expr(
                env,
                var_store,
                var_usage,
                applied_usage_constraint,
                fn_region,
                &fn_expr.value,
                fn_expected,
            );

            // TODO look up the name and use NamedFnArg if possible.
            let fn_reason = Reason::AnonymousFnCall {
                arity: loc_args.len() as u8,
            };

            let mut arg_types = Vec::with_capacity(loc_args.len());
            let mut arg_cons = Vec::with_capacity(loc_args.len());

            for (index, (arg_var, loc_arg)) in loc_args.iter().enumerate() {
                let region = loc_arg.region;
                let arg_type = Variable(*arg_var);

                let reason = Reason::AnonymousFnArg {
                    arg_index: index as u8,
                };

                let expected_arg = Expected::ForReason(reason, arg_type.clone(), region);
                let arg_con = constrain_expr(
                    env,
                    var_store,
                    var_usage,
                    applied_usage_constraint,
                    loc_arg.region,
                    &loc_arg.value,
                    expected_arg,
                );

                vars.push(*arg_var);
                arg_types.push(arg_type);
                arg_cons.push(arg_con);
            }

            let expected_uniq_type = var_store.fresh();
            vars.push(expected_uniq_type);
            let expected_fn_type = Expected::ForReason(
                fn_reason,
                constrain::attr_type(
                    Bool::Variable(expected_uniq_type),
                    Function(arg_types, Box::new(ret_type.clone())),
                ),
                region,
            );

            exists(
                vars,
                And(vec![
                    fn_con,
                    Eq(fn_type, expected_fn_type, fn_region),
                    And(arg_cons),
                    Eq(ret_type, expected, region),
                ]),
            )
        }
        LetRec(defs, loc_ret, var) => {
            // NOTE doesn't currently unregister bound symbols
            // may be a problem when symbols are not globally unique
            let body_con = constrain_expr(
                env,
                var_store,
                var_usage,
                applied_usage_constraint,
                loc_ret.region,
                &loc_ret.value,
                expected.clone(),
            );
            exists(
                vec![*var],
                And(vec![
                    constrain_recursive_defs(
                        env,
                        var_store,
                        var_usage,
                        applied_usage_constraint,
                        defs,
                        body_con,
                    ),
                    // Record the type of tne entire def-expression in the variable.
                    // Code gen will need that later!
                    Eq(Type::Variable(*var), expected, loc_ret.region),
                ]),
            )
        }
        LetNonRec(def, loc_ret, var) => {
            // NOTE doesn't currently unregister bound symbols
            // may be a problem when symbols are not globally unique
            let body_con = constrain_expr(
                env,
                var_store,
                var_usage,
                applied_usage_constraint,
                loc_ret.region,
                &loc_ret.value,
                expected.clone(),
            );

            exists(
                vec![*var],
                And(vec![
                    constrain_def(
                        env,
                        var_store,
                        var_usage,
                        applied_usage_constraint,
                        def,
                        body_con,
                    ),
                    // Record the type of tne entire def-expression in the variable.
                    // Code gen will need that later!
                    Eq(Type::Variable(*var), expected, loc_ret.region),
                ]),
            )
        }
        If {
            cond_var,
            branch_var,
            branches,
            final_else,
        } => {
            // TODO use Bool alias here, so we don't allocate this type every time
            let bool_type = Type::TagUnion(
                vec![
                    (TagName::Global("True".into()), vec![]),
                    (TagName::Global("False".into()), vec![]),
                ],
                Box::new(Type::EmptyTagUnion),
            );

            let mut branch_cons = Vec::with_capacity(2 * branches.len() + 2);
            let mut cond_uniq_vars = Vec::with_capacity(branches.len() + 2);

            match expected {
                Expected::FromAnnotation(name, arity, _, tipe) => {
                    for (index, (loc_cond, loc_body)) in branches.iter().enumerate() {
                        let cond_uniq_var = var_store.fresh();
                        let expect_bool = Expected::ForReason(
                            Reason::IfCondition,
                            constrain::attr_type(Bool::Variable(cond_uniq_var), bool_type.clone()),
                            region,
                        );
                        cond_uniq_vars.push(cond_uniq_var);

                        let cond_con = Eq(
                            Type::Variable(*cond_var),
                            expect_bool.clone(),
                            loc_cond.region,
                        );
                        let then_con = constrain_expr(
                            env,
                            var_store,
                            var_usage,
                            loc_body.region,
                            &loc_body.value,
                            Expected::FromAnnotation(
                                name.clone(),
                                arity,
                                AnnotationSource::TypedIfBranch(index + 1),
                                tipe.clone(),
                            ),
                        );

                        branch_cons.push(cond_con);
                        branch_cons.push(then_con);
                    }
                    let else_con = constrain_expr(
                        env,
                        var_store,
                        var_usage,
                        final_else.region,
                        &final_else.value,
                        Expected::FromAnnotation(
                            name,
                            arity,
                            AnnotationSource::TypedIfBranch(branches.len() + 1),
                            tipe.clone(),
                        ),
                    );

                    let ast_con = Eq(
                        Type::Variable(*branch_var),
                        Expected::NoExpectation(tipe),
                        region,
                    );

                    branch_cons.push(ast_con);
                    branch_cons.push(else_con);

                    cond_uniq_vars.push(*cond_var);
                    cond_uniq_vars.push(*branch_var);

                    exists(cond_uniq_vars, And(branch_cons))
                }
                _ => {
                    for (index, (loc_cond, loc_body)) in branches.iter().enumerate() {
                        let cond_uniq_var = var_store.fresh();
                        let expect_bool = Expected::ForReason(
                            Reason::IfCondition,
                            constrain::attr_type(Bool::Variable(cond_uniq_var), bool_type.clone()),
                            region,
                        );
                        cond_uniq_vars.push(cond_uniq_var);

                        let cond_con = Eq(
                            Type::Variable(*cond_var),
                            expect_bool.clone(),
                            loc_cond.region,
                        );
                        let then_con = constrain_expr(
                            env,
                            var_store,
                            var_usage,
                            loc_body.region,
                            &loc_body.value,
                            Expected::ForReason(
                                Reason::IfBranch { index: index + 1 },
                                Type::Variable(*branch_var),
                                region,
                            ),
                        );

                        branch_cons.push(cond_con);
                        branch_cons.push(then_con);
                    }
                    let else_con = constrain_expr(
                        env,
                        var_store,
                        var_usage,
                        final_else.region,
                        &final_else.value,
                        Expected::ForReason(
                            Reason::IfBranch {
                                index: branches.len() + 1,
                            },
                            Type::Variable(*branch_var),
                            region,
                        ),
                    );

                    branch_cons.push(Eq(Type::Variable(*branch_var), expected, region));
                    branch_cons.push(else_con);

                    cond_uniq_vars.push(*cond_var);
                    cond_uniq_vars.push(*branch_var);

                    exists(cond_uniq_vars, And(branch_cons))
                }
            }
        }
        When {
            cond_var,
            expr_var,
            loc_cond,
            branches,
        } => {
            let cond_var = *cond_var;
            let cond_type = Variable(cond_var);
            let expr_con = constrain_expr(
                env,
                var_store,
                var_usage,
                applied_usage_constraint,
                region,
                &loc_cond.value,
                Expected::NoExpectation(cond_type.clone()),
            );

            let mut constraints = Vec::with_capacity(branches.len() + 1);
            constraints.push(expr_con);

            match &expected {
                Expected::FromAnnotation(name, arity, _, typ) => {
                    constraints.push(Eq(Type::Variable(*expr_var), expected.clone(), region));

                    for (index, (loc_pattern, loc_expr)) in branches.iter().enumerate() {
                        let branch_con = constrain_when_branch(
                            var_store,
                            var_usage,
                            applied_usage_constraint,
                            env,
                            region,
                            &loc_pattern,
                            loc_expr,
                            PExpected::ForReason(
                                PReason::WhenMatch { index },
                                cond_type.clone(),
                                region,
                            ),
                            Expected::FromAnnotation(
                                name.clone(),
                                *arity,
                                TypedWhenBranch(index),
                                typ.clone(),
                            ),
                        );

                        constraints.push(
                            // Each branch's pattern must have the same type
                            // as the condition expression did.
                            branch_con,
                        );
                    }
                }

                _ => {
                    let branch_type = Variable(*expr_var);
                    let mut branch_cons = Vec::with_capacity(branches.len());

                    for (index, (loc_pattern, loc_expr)) in branches.iter().enumerate() {
                        let branch_con = constrain_when_branch(
                            var_store,
                            var_usage,
                            applied_usage_constraint,
                            env,
                            region,
                            &loc_pattern,
                            loc_expr,
                            PExpected::ForReason(
                                PReason::WhenMatch { index },
                                cond_type.clone(),
                                region,
                            ),
                            Expected::ForReason(
                                Reason::WhenBranch { index },
                                branch_type.clone(),
                                region,
                            ),
                        );

                        branch_cons.push(branch_con);
                    }

                    constraints.push(And(vec![
                        // Each branch's pattern must have the same type
                        // as the condition expression did.
                        And(branch_cons),
                        // The return type of each branch must equal
                        // the return type of the entire case-expression.
                        Eq(branch_type, expected, region),
                    ]))
                }
            }

            exists(vec![cond_var, *expr_var], And(constraints))
        }

        Update {
            record_var,
            ext_var,
            symbol,
            updates,
        } => {
            let mut fields: SendMap<Lowercase, Type> = SendMap::default();
            let mut vars = Vec::with_capacity(updates.len() + 2);
            let mut cons = Vec::with_capacity(updates.len() + 3);
            for (field_name, Field { var, loc_expr, .. }) in updates.clone() {
                let (var, tipe, con) = constrain_field_update(
                    env,
                    var_store,
                    var_usage,
                    applied_usage_constraint,
                    var,
                    region,
                    field_name.clone(),
                    &loc_expr,
                );
                fields.insert(field_name, tipe);
                vars.push(var);
                cons.push(con);
            }

            let uniq_var = var_store.fresh();
            vars.push(uniq_var);

            let fields_type = constrain::attr_type(
                Bool::Variable(uniq_var),
                Type::Record(fields.clone(), Box::new(Type::Variable(*ext_var))),
            );
            let record_type = Type::Variable(*record_var);

            // NOTE from elm compiler: fields_type is separate so that Error propagates better
            let fields_con = Eq(
                record_type.clone(),
                Expected::NoExpectation(fields_type),
                region,
            );
            let record_con = Eq(record_type.clone(), expected, region);

            vars.push(*record_var);
            vars.push(*ext_var);

            let con = Lookup(
                *symbol,
                Expected::ForReason(
                    Reason::RecordUpdateKeys(*symbol, fields),
                    record_type,
                    region,
                ),
                region,
            );

            cons.push(con);
            cons.push(fields_con);
            cons.push(record_con);

            exists(vars, And(cons))
        }

        Access {
            ext_var,
            field_var,
            loc_expr,
            field,
        } => {
            let mut field_types = SendMap::default();

            let field_uniq_var = var_store.fresh();
            let field_uniq_type = Bool::Variable(field_uniq_var);
            let field_type = constrain::attr_type(field_uniq_type, Type::Variable(*field_var));

            field_types.insert(field.clone(), field_type.clone());

            let record_uniq_var = var_store.fresh();
            let record_uniq_type =
                Bool::WithFree(record_uniq_var, Box::new(Bool::Variable(field_uniq_var)));
            let record_type = constrain::attr_type(
                record_uniq_type,
                Type::Record(field_types, Box::new(Type::Variable(*ext_var))),
            );

            let record_expected = Expected::NoExpectation(record_type);
            let inner_constraint = constrain_expr(
                env,
                var_store,
                var_usage,
                applied_usage_constraint,
                loc_expr.region,
                &loc_expr.value,
                record_expected,
            );

            exists(
                vec![*field_var, *ext_var, field_uniq_var, record_uniq_var],
                And(vec![Eq(field_type, expected, region), inner_constraint]),
            )
        }

        Accessor {
            field,
            field_var,
            ext_var,
        } => {
            let mut field_types = SendMap::default();

            let field_uniq_var = var_store.fresh();
            let field_uniq_type = Bool::Variable(field_uniq_var);
            let field_type = constrain::attr_type(field_uniq_type, Type::Variable(*field_var));

            field_types.insert(field.clone(), field_type.clone());

            let record_uniq_var = var_store.fresh();
            let record_uniq_type =
                Bool::WithFree(record_uniq_var, Box::new(Bool::Variable(field_uniq_var)));
            let record_type = constrain::attr_type(
                record_uniq_type,
                Type::Record(field_types, Box::new(Type::Variable(*ext_var))),
            );

            let fn_uniq_var = var_store.fresh();
            let fn_type = constrain::attr_type(
                Bool::Variable(fn_uniq_var),
                Type::Function(vec![record_type], Box::new(field_type)),
            );

            exists(
                vec![
                    *field_var,
                    *ext_var,
                    fn_uniq_var,
                    field_uniq_var,
                    record_uniq_var,
                ],
                And(vec![Eq(fn_type, expected, region)]),
            )
        }
        RuntimeError(_) => True,
    }
}

fn constrain_var(
    var_store: &VarStore,
    applied_usage_constraint: &mut ImSet<Symbol>,
    symbol_for_lookup: Symbol,
    usage: Option<&ReferenceCount>,
    region: Region,
    expected: Expected<Type>,
) -> Constraint {
    use sharing::ReferenceCount::*;
    match usage {
        Some(Shared) => {
            // the variable is used/consumed more than once, so it must be Shared
            let val_var = var_store.fresh();
            let uniq_var = var_store.fresh();

            let val_type = Variable(val_var);
            let uniq_type = Bool::Variable(uniq_var);

            let attr_type = constrain::attr_type(uniq_type.clone(), val_type);

            exists(
                vec![val_var, uniq_var],
                And(vec![
                    Lookup(symbol_for_lookup, expected.clone(), region),
                    Eq(attr_type, expected, region),
                    Eq(
                        Type::Boolean(uniq_type),
                        Expected::NoExpectation(Type::Boolean(constrain::shared_type())),
                        region,
                    ),
                ]),
            )
        }
        Some(Unique) => {
            // no additional constraints, keep uniqueness unbound
            Lookup(symbol_for_lookup, expected, region)
        }
        Some(ReferenceCount::Access(field_access))
        | Some(ReferenceCount::Update(_, field_access)) => {
            if !applied_usage_constraint.contains(&symbol_for_lookup) {
                applied_usage_constraint.insert(symbol_for_lookup.clone());

                let mut variables = Vec::new();
                let (free, rest, inner_type) =
                    constrain_field_access(var_store, &field_access, &mut variables);

                let record_type =
                    constrain::attr_type(Bool::WithFree(free, Box::new(rest)), inner_type);

                // NOTE breaking the expectation up like this REALLY matters!
                let new_expected = Expected::NoExpectation(record_type.clone());
                exists(
                    variables,
                    And(vec![
                        Lookup(symbol_for_lookup, new_expected, region),
                        Eq(record_type, expected, region),
                    ]),
                )
            } else {
                Lookup(symbol_for_lookup, expected, region)
            }
        }

        Some(other) => panic!("some other rc value: {:?}", other),
        None => panic!("symbol not analyzed"),
    }
}

fn constrain_field_access(
    var_store: &VarStore,
    field_access: &FieldAccess,
    field_vars: &mut Vec<Variable>,
) -> (Variable, Bool, Type) {
    use constrain::attr_type;
    use sharing::ReferenceCount::Shared;

    let mut field_types = SendMap::default();
    let mut uniq_vars = Vec::new();

    for (field, (rc, nested)) in field_access.fields.clone() {
        // handle nested fields
        let field_type = if nested.is_empty() {
            // generate constraint for this field
            let field_var = var_store.fresh();
            field_vars.push(field_var);

            if rc == Shared {
                attr_type(Bool::Zero, Variable(field_var))
            } else {
                // TODO don't generate constraint when field is possible unique?
                let uniq_var = var_store.fresh();
                field_vars.push(uniq_var);
                uniq_vars.push(Bool::Variable(uniq_var));
                attr_type(Bool::Variable(uniq_var), Variable(field_var))
            }
        } else {
            let (inner_free, inner_rest, inner_type) =
                constrain_field_access(var_store, &nested, field_vars);

            if rc == Shared {
                attr_type(Bool::Zero, inner_type)
            } else {
                uniq_vars.push(Bool::Variable(inner_free));
                uniq_vars.push(inner_rest.clone());
                attr_type(Bool::WithFree(inner_free, Box::new(inner_rest)), inner_type)
            }
        };
        field_types.insert(field.into(), field_type);
    }

    let record_uniq_var = var_store.fresh();
    let record_ext_var = var_store.fresh();
    field_vars.push(record_uniq_var);
    field_vars.push(record_ext_var);

    (
        record_uniq_var,
        boolean_algebra::any(uniq_vars),
        Type::Record(
            field_types,
            // TODO can we avoid doing Box::new on every single one of these?
            // For example, could we have a single lazy_static global Box they
            // could all share?
            Box::new(Variable(record_ext_var)),
        ),
    )
}

// TODO trim down these arguments
#[allow(clippy::too_many_arguments)]
#[inline(always)]
fn constrain_when_branch(
    var_store: &VarStore,
    var_usage: &VarUsage,
    applied_usage_constraint: &mut ImSet<Symbol>,
    env: &Env,
    region: Region,
    loc_pattern: &Located<Pattern>,
    loc_expr: &Located<Expr>,
    pattern_expected: PExpected<Type>,
    expr_expected: Expected<Type>,
) -> Constraint {
    let ret_constraint = constrain_expr(
        env,
        var_store,
        var_usage,
        applied_usage_constraint,
        region,
        &loc_expr.value,
        expr_expected,
    );

    let mut state = PatternState {
        headers: SendMap::default(),
        vars: Vec::with_capacity(1),
        constraints: Vec::with_capacity(1),
    };

    // mutates the state, so return value is not used
    constrain_pattern(var_store, &mut state, &loc_pattern, pattern_expected);

    Constraint::Let(Box::new(LetConstraint {
        rigid_vars: Vec::new(),
        flex_vars: state.vars,
        def_types: state.headers,
        defs_constraint: Constraint::And(state.constraints),
        ret_constraint,
    }))
}

fn constrain_def_pattern(
    var_store: &VarStore,
    loc_pattern: &Located<Pattern>,
    expr_type: Type,
) -> PatternState {
    // Exclude the current ident from shadowable_idents; you can't shadow yourself!
    // (However, still include it in scope, because you *can* recursively refer to yourself.)
    let pattern_expected = PExpected::NoExpectation(expr_type);

    let mut state = PatternState {
        headers: SendMap::default(),
        vars: Vec::with_capacity(1),
        constraints: Vec::with_capacity(1),
    };

    constrain_pattern(var_store, &mut state, loc_pattern, pattern_expected);

    state
}

/// Turn e.g. `Int` into `Attr.Attr * Int`
fn annotation_to_attr_type(var_store: &VarStore, ann: &Type) -> (Vec<Variable>, Type) {
    use crate::types::Type::*;

    match ann {
        Variable(_) | Boolean(_) | Erroneous(_) => (vec![], ann.clone()),
        EmptyRec | EmptyTagUnion => {
            let uniq_var = var_store.fresh();
            (
                vec![uniq_var],
                constrain::attr_type(Bool::Variable(uniq_var), ann.clone()),
            )
        }

        Function(arguments, result) => {
            let uniq_var = var_store.fresh();
            let (mut arg_vars, args_lifted) = annotation_to_attr_type_many(var_store, arguments);
            let (result_vars, result_lifted) = annotation_to_attr_type(var_store, result);

            arg_vars.extend(result_vars);
            arg_vars.push(uniq_var);

            (
                arg_vars,
                constrain::attr_type(
                    Bool::Variable(uniq_var),
                    Type::Function(args_lifted, Box::new(result_lifted)),
                ),
            )
        }

        Apply(symbol, args) => {
            let uniq_var = var_store.fresh();

            if *symbol == Symbol::NUM_NUM {
                let arg = args
                    .iter()
                    .next()
                    .unwrap_or_else(|| panic!("Num did not have any type parameters somehow."));

                match arg {
                    Apply(symbol, _) if *symbol == Symbol::INT_INTEGER => {
                        return (
                            vec![uniq_var],
                            constrain::attr_type(Bool::Variable(uniq_var), Type::int()),
                        )
                    }
                    Apply(symbol, _) if *symbol == Symbol::FLOAT_FLOATINGPOINT => {
                        return (
                            vec![uniq_var],
                            constrain::attr_type(Bool::Variable(uniq_var), Type::float()),
                        )
                    }
                    _ => {}
                }
            }
            let (mut arg_vars, args_lifted) = annotation_to_attr_type_many(var_store, args);

            arg_vars.push(uniq_var);

            (
                arg_vars,
                constrain::attr_type(Bool::Variable(uniq_var), Type::Apply(*symbol, args_lifted)),
            )
        }

        Record(fields, ext_type) => {
            let uniq_var = var_store.fresh();
            let mut vars = Vec::with_capacity(fields.len());
            let mut lifted_fields = SendMap::default();

            for (label, tipe) in fields.clone() {
                let (new_vars, lifted_field) = annotation_to_attr_type(var_store, &tipe);
                vars.extend(new_vars);
                lifted_fields.insert(label, lifted_field);
            }

            vars.push(uniq_var);

            (
                vars,
                constrain::attr_type(
                    Bool::Variable(uniq_var),
                    Type::Record(lifted_fields, ext_type.clone()),
                ),
            )
        }

        TagUnion(tags, ext_type) => {
            let uniq_var = var_store.fresh();
            let mut vars = Vec::with_capacity(tags.len());
            let mut lifted_tags = Vec::with_capacity(tags.len());

            for (tag, fields) in tags {
                let (new_vars, lifted_fields) = annotation_to_attr_type_many(var_store, fields);
                vars.extend(new_vars);
                lifted_tags.push((tag.clone(), lifted_fields));
            }

            vars.push(uniq_var);

            (
                vars,
                constrain::attr_type(
                    Bool::Variable(uniq_var),
                    Type::TagUnion(lifted_tags, ext_type.clone()),
                ),
            )
        }

        Alias(symbol, fields, actual) => {
            let uniq_var = var_store.fresh();

            let (mut actual_vars, lifted_actual) = annotation_to_attr_type(var_store, actual);

            actual_vars.push(uniq_var);

            (
                actual_vars,
                constrain::attr_type(
                    Bool::Variable(uniq_var),
                    Type::Alias(*symbol, fields.clone(), Box::new(lifted_actual)),
                ),
            )
        }
        As(_, _) => panic!("TODO implement lifting for As"),
        RecursiveTagUnion(_, _, _) => panic!("TODO implement lifting for RecursiveTagUnion"),
    }
}

fn annotation_to_attr_type_many(var_store: &VarStore, anns: &[Type]) -> (Vec<Variable>, Vec<Type>) {
    anns.iter()
        .fold((Vec::new(), Vec::new()), |(mut vars, mut types), value| {
            let (new_vars, tipe) = annotation_to_attr_type(var_store, value);
            vars.extend(new_vars);
            types.push(tipe);

            (vars, types)
        })
}

pub fn constrain_def(
    env: &Env,
    var_store: &VarStore,
    var_usage: &VarUsage,

    applied_usage_constraint: &mut ImSet<Symbol>,
    def: &Def,
    body_con: Constraint,
) -> Constraint {
    let expr_var = def.expr_var;
    let expr_type = Type::Variable(expr_var);

    let mut pattern_state = constrain_def_pattern(var_store, &def.loc_pattern, expr_type.clone());

    pattern_state.vars.push(expr_var);

    let mut new_rigids = Vec::new();

    let expr_con = match &def.annotation {
        Some((annotation, free_vars)) => {
            let rigids = &env.rigids;
            let mut ftv: ImMap<Lowercase, Type> = rigids.clone();
            let (uniq_vars, annotation) = annotation_to_attr_type(var_store, annotation);

            pattern_state.vars.extend(uniq_vars);

            for (var, name) in free_vars {
                // if the rigid is known already, nothing needs to happen
                // otherwise register it.
                if !rigids.contains_key(name) {
                    // possible use this rigid in nested def's
                    ftv.insert(name.clone(), Type::Variable(*var));

                    new_rigids.push(*var);
                }
            }

            let annotation_expected = Expected::FromAnnotation(
                def.loc_pattern.clone(),
                annotation.arity(),
                AnnotationSource::TypedBody,
                annotation,
            );

            pattern_state.constraints.push(Eq(
                expr_type,
                annotation_expected.clone(),
                Region::zero(),
            ));

            constrain_expr(
                &Env {
                    rigids: ftv,
                    home: env.home,
                },
                var_store,
                var_usage,
                applied_usage_constraint,
                def.loc_expr.region,
                &def.loc_expr.value,
                annotation_expected,
            )
        }
        None => constrain_expr(
            env,
            var_store,
            var_usage,
            applied_usage_constraint,
            def.loc_expr.region,
            &def.loc_expr.value,
            Expected::NoExpectation(expr_type),
        ),
    };

    Let(Box::new(LetConstraint {
        rigid_vars: new_rigids,
        flex_vars: pattern_state.vars,
        def_types: pattern_state.headers,
        defs_constraint: Let(Box::new(LetConstraint {
            rigid_vars: Vec::new(),        // always empty
            flex_vars: Vec::new(),         // empty, because our functions have no arguments
            def_types: SendMap::default(), // empty, because our functions have no arguments!
            defs_constraint: And(pattern_state.constraints),
            ret_constraint: expr_con,
        })),
        ret_constraint: body_con,
    }))
}

fn constrain_recursive_defs(
    env: &Env,
    var_store: &VarStore,
    var_usage: &VarUsage,
    applied_usage_constraint: &mut ImSet<Symbol>,
    defs: &[Def],
    body_con: Constraint,
) -> Constraint {
    rec_defs_help(
        env,
        var_store,
        var_usage,
        applied_usage_constraint,
        defs,
        body_con,
        Info::with_capacity(defs.len()),
        Info::with_capacity(defs.len()),
    )
}

#[allow(clippy::too_many_arguments)]
pub fn rec_defs_help(
    env: &Env,
    var_store: &VarStore,
    var_usage: &VarUsage,
    applied_usage_constraint: &mut ImSet<Symbol>,
    defs: &[Def],
    body_con: Constraint,
    mut rigid_info: Info,
    mut flex_info: Info,
) -> Constraint {
    for def in defs {
        let expr_var = def.expr_var;
        let expr_type = Type::Variable(expr_var);

        let pattern_expected = PExpected::NoExpectation(expr_type.clone());

        let mut pattern_state = PatternState {
            headers: SendMap::default(),
            vars: flex_info.vars.clone(),
            constraints: Vec::with_capacity(1),
        };

        constrain_pattern(
            var_store,
            &mut pattern_state,
            &def.loc_pattern,
            pattern_expected,
        );

        pattern_state.vars.push(expr_var);

        let mut new_rigids = Vec::new();
        match &def.annotation {
            None => {
                let expr_con = constrain_expr(
                    env,
                    var_store,
                    var_usage,
                    applied_usage_constraint,
                    def.loc_expr.region,
                    &def.loc_expr.value,
                    Expected::NoExpectation(expr_type),
                );

                // TODO investigate if this let can be safely removed
                let def_con = Let(Box::new(LetConstraint {
                    rigid_vars: Vec::new(),
                    flex_vars: Vec::new(), // empty because Roc function defs have no args
                    def_types: SendMap::default(), // empty because Roc function defs have no args
                    defs_constraint: True, // I think this is correct, once again because there are no args
                    ret_constraint: expr_con,
                }));

                flex_info.vars = pattern_state.vars;
                flex_info.constraints.push(def_con);
                flex_info.def_types.extend(pattern_state.headers);
            }

            Some((annotation, seen_rigids)) => {
                let rigids = &env.rigids;
                let mut ftv: ImMap<Lowercase, Type> = rigids.clone();

                for (var, name) in seen_rigids {
                    // if the rigid is known already, nothing needs to happen
                    // otherwise register it.
                    if !rigids.contains_key(name) {
                        // possible use this rigid in nested def's
                        ftv.insert(name.clone(), Type::Variable(*var));

                        new_rigids.push(*var);
                    }
                }

                let annotation_expected = Expected::FromAnnotation(
                    def.loc_pattern.clone(),
                    annotation.arity(),
                    AnnotationSource::TypedBody,
                    annotation.clone(),
                );
                let expr_con = constrain_expr(
                    &Env {
                        rigids: ftv,
                        home: env.home,
                    },
                    var_store,
                    var_usage,
                    applied_usage_constraint,
                    def.loc_expr.region,
                    &def.loc_expr.value,
                    Expected::NoExpectation(expr_type.clone()),
                );

                // ensure expected type unifies with annotated type
                rigid_info.constraints.push(Eq(
                    expr_type,
                    annotation_expected.clone(),
                    def.loc_expr.region,
                ));

                // TODO investigate if this let can be safely removed
                let def_con = Let(Box::new(LetConstraint {
                    rigid_vars: Vec::new(),
                    flex_vars: Vec::new(), // empty because Roc function defs have no args
                    def_types: SendMap::default(), // empty because Roc function defs have no args
                    defs_constraint: True, // I think this is correct, once again because there are no args
                    ret_constraint: expr_con,
                }));

                rigid_info.vars.extend(&new_rigids);
                rigid_info.constraints.push(Let(Box::new(LetConstraint {
                    rigid_vars: new_rigids,
                    flex_vars: Vec::new(),         // no flex vars introduced
                    def_types: SendMap::default(), // no headers introduced (at this level)
                    defs_constraint: def_con,
                    ret_constraint: True,
                })));
                rigid_info.def_types.extend(pattern_state.headers);
            }
        }
    }

    Let(Box::new(LetConstraint {
        rigid_vars: rigid_info.vars,
        flex_vars: Vec::new(),
        def_types: rigid_info.def_types,
        defs_constraint: True,
        ret_constraint: Let(Box::new(LetConstraint {
            rigid_vars: Vec::new(),
            flex_vars: flex_info.vars,
            def_types: flex_info.def_types.clone(),
            defs_constraint: Let(Box::new(LetConstraint {
                rigid_vars: Vec::new(),
                flex_vars: Vec::new(),
                def_types: flex_info.def_types,
                defs_constraint: True,
                ret_constraint: And(flex_info.constraints),
            })),
            ret_constraint: And(vec![And(rigid_info.constraints), body_con]),
        })),
    }))
}

#[allow(clippy::too_many_arguments)]
#[inline(always)]
fn constrain_field_update(
    env: &Env,
    var_store: &VarStore,
    var_usage: &VarUsage,
    applied_usage_constraint: &mut ImSet<Symbol>,
    var: Variable,
    region: Region,
    field: Lowercase,
    loc_expr: &Located<Expr>,
) -> (Variable, Type, Constraint) {
    let field_type = Type::Variable(var);
    let reason = Reason::RecordUpdateValue(field);
    let expected = Expected::ForReason(reason, field_type.clone(), region);
    let con = constrain_expr(
        env,
        var_store,
        var_usage,
        applied_usage_constraint,
        loc_expr.region,
        &loc_expr.value,
        expected,
    );

    (var, field_type, con)
}<|MERGE_RESOLUTION|>--- conflicted
+++ resolved
@@ -1,12 +1,7 @@
 use crate::can::def::Def;
 use crate::can::expr::Expr;
 use crate::can::expr::Field;
-<<<<<<< HEAD
-use crate::can::ident::{Ident, Lowercase};
-=======
 use crate::can::ident::{Ident, Lowercase, TagName};
-use crate::can::pattern;
->>>>>>> 88e8658f
 use crate::can::pattern::{Pattern, RecordDestruct};
 use crate::collections::{ImMap, ImSet, SendMap};
 use crate::constrain::builtins;
@@ -722,6 +717,7 @@
                             env,
                             var_store,
                             var_usage,
+                            applied_usage_constraint,
                             loc_body.region,
                             &loc_body.value,
                             Expected::FromAnnotation(
@@ -739,6 +735,7 @@
                         env,
                         var_store,
                         var_usage,
+                        applied_usage_constraint,
                         final_else.region,
                         &final_else.value,
                         Expected::FromAnnotation(
@@ -782,6 +779,7 @@
                             env,
                             var_store,
                             var_usage,
+                            applied_usage_constraint,
                             loc_body.region,
                             &loc_body.value,
                             Expected::ForReason(
@@ -798,6 +796,7 @@
                         env,
                         var_store,
                         var_usage,
+                        applied_usage_constraint,
                         final_else.region,
                         &final_else.value,
                         Expected::ForReason(
