--- conflicted
+++ resolved
@@ -93,7 +93,6 @@
     }
 }
 
-<<<<<<< HEAD
 /// Replace specific e_anno_only expressions with e_low_level_lambda operations.
 /// This transforms standalone annotations into low-level builtin lambda operations
 /// that will be recognized by the compiler backend.
@@ -144,106 +143,40 @@
 
                     // Create a dummy parameter pattern for the lambda
                     // Use the identifier "_arg" for the parameter
-                    const arg_ident = env.common.findOrCreateIdent("_arg") catch unreachable;
+                    const arg_ident = env.common.findIdent("_arg") orelse try env.common.insertIdent(gpa, base.Ident.for_text("_arg"));
                     const arg_pattern_idx = try env.addPattern(.{ .assign = .{ .ident = arg_ident } }, base.Region.zero());
 
                     // Create a pattern span containing just this one parameter
-                    const patterns_start = env.store.patterns.len();
-                    _ = try env.store.patterns.append(gpa, arg_pattern_idx);
+                    const patterns_start = env.store.scratchTop("patterns");
+                    try env.store.scratch.?.patterns.append(arg_pattern_idx);
                     const args_span = CIR.Pattern.Span{ .span = .{ .start = @intCast(patterns_start), .len = 1 } };
 
                     // Create an e_runtime_error body that crashes when the function is called
-                    const body_idx = try env.addExpr(.{ .e_runtime_error = .{} }, base.Region.zero());
-
-                    // Replace the e_anno_only expression with e_low_level_lambda
-                    // We need to replace the expression in the existing node
-                    const new_expr = CIR.Expr{ .e_low_level_lambda = .{
+                    const error_msg_lit = try env.insertString("Low-level builtin not yet implemented in interpreter");
+                    const diagnostic_idx = try env.addDiagnostic(.{ .not_implemented = .{
+                        .feature = error_msg_lit,
+                        .region = base.Region.zero(),
+                    } });
+                    const body_idx = try env.addExpr(.{ .e_runtime_error = .{ .diagnostic = diagnostic_idx } }, base.Region.zero());
+
+                    // Create e_low_level_lambda expression
+                    const expr_idx = try env.addExpr(.{ .e_low_level_lambda = .{
                         .op = low_level_op,
                         .args = args_span,
                         .body = body_idx,
-                    } };
-
-                    // Update the expression node in place using the store's serialization logic
-                    const expr_node_idx = @intFromEnum(def.expr);
-                    var node = env.store.nodes.get(expr_node_idx);
-                    try env.store.serializeExprToNode(&node, new_expr);
-                    env.store.nodes.set(expr_node_idx, node);
-
-                    // Track this def index (it already exists and is registered)
+                    } }, base.Region.zero());
+
+                    // Now replace the e_anno_only expression with the e_low_level_lambda
+                    // We need to modify the def's expr field to point to our new expression
+                    // CIR.Def.Idx and Node.Idx have the same underlying representation
+                    const def_node_idx = @as(@TypeOf(env.store.nodes).Idx, @enumFromInt(@intFromEnum(def_idx)));
+                    var def_node = env.store.nodes.get(def_node_idx);
+                    def_node.data_2 = @intFromEnum(expr_idx);
+                    env.store.nodes.set(def_node_idx, def_node);
+
+                    // Track this replaced def index
                     try new_def_indices.append(gpa, def_idx);
                 }
-            }
-        }
-    }
-
-    // Also check statements for any old-style s_type_anno that haven't been converted to defs
-    const all_stmts = env.store.sliceStatements(env.all_statements);
-    for (all_stmts) |stmt_idx| {
-        const stmt = env.store.getStatement(stmt_idx);
-        if (stmt == .s_type_anno) {
-            const type_anno = stmt.s_type_anno;
-            // Check if this type annotation's identifier matches a low-level operation
-            if (low_level_map.fetchRemove(type_anno.name)) |entry| {
-                const low_level_op = entry.value;
-
-                // Create a dummy parameter pattern for the lambda
-                // Use the identifier "_arg" for the parameter
-                const arg_ident = env.common.findOrCreateIdent("_arg") catch unreachable;
-                const arg_pattern_idx = try env.addPattern(.{ .assign = .{ .ident = arg_ident } }, base.Region.zero());
-
-                // Create a pattern span containing just this one parameter
-                const patterns_start = env.store.patterns.len();
-                _ = try env.store.patterns.append(gpa, arg_pattern_idx);
-                const args_span = CIR.Pattern.Span{ .span = .{ .start = @intCast(patterns_start), .len = 1 } };
-
-                // Create an e_runtime_error body that crashes when the function is called
-                const body_idx = try env.addExpr(.{ .e_runtime_error = .{} }, base.Region.zero());
-
-                // Create e_low_level_lambda expression
-                const expr_idx = try env.addExpr(.{ .e_low_level_lambda = .{
-                    .op = low_level_op,
-                    .args = args_span,
-                    .body = body_idx,
-                } }, base.Region.zero());
-
-                // Create identifier pattern node
-                const pattern_idx: CIR.Pattern.Idx = @enumFromInt(env.store.nodes.len());
-                _ = env.store.nodes.append(gpa, .{
-                    .tag = .pattern_identifier,
-                    .data_1 = @bitCast(type_anno.name),
-                    .data_2 = 0,
-                    .data_3 = 0,
-                }) catch unreachable;
-                _ = env.store.regions.append(gpa, base.Region.zero()) catch unreachable;
-                // Create a type entry for this pattern node
-                _ = env.types.fresh() catch unreachable;
-
-                // Create an Annotation that wraps the TypeAnno (no where clause for builtins)
-                const annotation_idx = try env.addAnnotation(.{
-                    .anno = type_anno.anno,
-                    .where = null,
-                }, base.Region.zero());
-                // Create a type entry for this annotation node
-                _ = env.types.fresh() catch unreachable;
-
-                // Create a def node for this low-level operation
-                // The def will be added to the all_defs list and type-checked properly
-                const def_idx = try env.addDef(.{
-                    .pattern = pattern_idx,
-                    .expr = expr_idx,
-                    .annotation = annotation_idx,
-                    .kind = .let, // This is a let-binding, not a statement
-                }, base.Region.zero());
-                // Create a type entry for this def node
-                _ = env.types.fresh() catch unreachable;
-
-                // Register this associated item by its qualified name
-                // Use the def index, not the old statement index
-                const def_idx_u16: u16 = @intCast(@intFromEnum(def_idx));
-                try env.setExposedNodeIndexById(type_anno.name, def_idx_u16);
-
-                // Track this new def index
-                try new_def_indices.append(gpa, def_idx);
             }
         }
     }
@@ -270,7 +203,8 @@
     }
 
     return new_def_indices;
-=======
+}
+
 /// Transform all List nominal types to .list primitive types in a module.
 /// This is similar to transformStrNominalToPrimitive but handles List's type parameter.
 ///
@@ -337,7 +271,6 @@
         return try file.readToEndAlloc(gpa, max_builtin_bytes);
     }
     return try std.fs.cwd().readFileAlloc(gpa, path, max_builtin_bytes);
->>>>>>> 186d4d2b
 }
 
 /// Build-time compiler that compiles builtin .roc sources into serialized ModuleEnvs.
@@ -407,13 +340,9 @@
     try builtin_env.common.setNodeIndexById(gpa, str_ident, @intCast(@intFromEnum(str_type_idx)));
     try builtin_env.common.setNodeIndexById(gpa, list_ident, @intCast(@intFromEnum(list_type_idx)));
 
-<<<<<<< HEAD
     // Note: replaceStrIsEmptyWithLowLevel() is now called inside compileModule() before type checking
 
-    // Transform Str nominal types to .str primitive types
-=======
     // Transform nominal types to primitive types as necessary.
->>>>>>> 186d4d2b
     // This must happen BEFORE serialization to ensure the .bin file contains
     // methods associated with the .str primitive, not a nominal type
     try transformStrNominalToPrimitive(builtin_env);
