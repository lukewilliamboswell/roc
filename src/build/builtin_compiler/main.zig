//! Build-time compiler for Roc builtin module (Builtin.roc).
//!
//! This executable runs during `zig build` on the host machine to:
//! 1. Parse and type-check the Builtin.roc module (which contains nested Bool, Try, Str, Dict, Set types)
//! 2. Serialize the resulting ModuleEnv to a binary file
//! 3. Output Builtin.bin to zig-out/builtins/ (which gets embedded in the roc binary)

const std = @import("std");
const base = @import("base");
const parse = @import("parse");
const can = @import("can");
const check = @import("check");
const collections = @import("collections");
const types = @import("types");

const ModuleEnv = can.ModuleEnv;
const Can = can.Can;
const Check = check.Check;
const Allocator = std.mem.Allocator;
const CIR = can.CIR;
const Content = types.Content;
const Var = types.Var;

const max_builtin_bytes = 1024 * 1024;

/// Indices of builtin type declarations within the Builtin module.
/// These are determined at build time via string lookup and serialized to builtin_indices.bin.
const BuiltinIndices = struct {
    /// Statement index of nested Bool type declaration within Builtin module
    bool_type: CIR.Statement.Idx,
    /// Statement index of nested Try type declaration within Builtin module
    try_type: CIR.Statement.Idx,
    /// Statement index of nested Dict type declaration within Builtin module
    dict_type: CIR.Statement.Idx,
    /// Statement index of nested Set type declaration within Builtin module
    set_type: CIR.Statement.Idx,
    /// Statement index of nested Str type declaration within Builtin module
    str_type: CIR.Statement.Idx,
    /// Statement index of nested List type declaration within Builtin module
    list_type: CIR.Statement.Idx,
    /// Statement index of nested U8 type declaration within Builtin module
    u8_type: CIR.Statement.Idx,
    /// Statement index of nested I8 type declaration within Builtin module
    i8_type: CIR.Statement.Idx,
    /// Statement index of nested U16 type declaration within Builtin module
    u16_type: CIR.Statement.Idx,
    /// Statement index of nested I16 type declaration within Builtin module
    i16_type: CIR.Statement.Idx,
    /// Statement index of nested U32 type declaration within Builtin module
    u32_type: CIR.Statement.Idx,
    /// Statement index of nested I32 type declaration within Builtin module
    i32_type: CIR.Statement.Idx,
    /// Statement index of nested U64 type declaration within Builtin module
    u64_type: CIR.Statement.Idx,
    /// Statement index of nested I64 type declaration within Builtin module
    i64_type: CIR.Statement.Idx,
    /// Statement index of nested U128 type declaration within Builtin module
    u128_type: CIR.Statement.Idx,
    /// Statement index of nested I128 type declaration within Builtin module
    i128_type: CIR.Statement.Idx,
    /// Statement index of nested Dec type declaration within Builtin module
    dec_type: CIR.Statement.Idx,
    /// Statement index of nested F32 type declaration within Builtin module
    f32_type: CIR.Statement.Idx,
    /// Statement index of nested F64 type declaration within Builtin module
    f64_type: CIR.Statement.Idx,
};

/// Replace specific e_anno_only expressions with e_low_level_lambda operations.
/// This transforms standalone annotations into low-level builtin lambda operations
/// that will be recognized by the compiler backend.
/// Returns a list of new def indices created.
fn replaceStrIsEmptyWithLowLevel(env: *ModuleEnv) !std.ArrayList(CIR.Def.Idx) {
    const gpa = env.gpa;
    var new_def_indices = std.ArrayList(CIR.Def.Idx).empty;

    // Ensure types array has entries for all existing nodes
    // This is necessary because varFrom(node_idx) assumes type_var index == node index
    const current_nodes = env.store.nodes.len();
    const current_types = env.types.len();
    if (current_types < current_nodes) {
        // Fill the gap with fresh type variables
        var i: u64 = current_types;
        while (i < current_nodes) : (i += 1) {
            _ = env.types.fresh() catch unreachable;
        }
    }

    // Build a hashmap of (qualified name -> low-level operation)
    var low_level_map = std.AutoHashMap(base.Ident.Idx, CIR.Expr.LowLevel).init(gpa);
    defer low_level_map.deinit();

    // Add all low-level operations to the map using full qualified names
    // Associated items are stored as defs with qualified names like "Builtin.Str.is_empty"
    // We need to find the actual ident that was created during canonicalization
    if (env.common.findIdent("Builtin.Str.is_empty")) |str_is_empty_ident| {
        try low_level_map.put(str_is_empty_ident, .str_is_empty);
    }
    if (env.common.findIdent("Builtin.List.len")) |list_len_ident| {
        try low_level_map.put(list_len_ident, .list_len);
    }
    if (env.common.findIdent("Builtin.List.is_empty")) |list_is_empty_ident| {
        try low_level_map.put(list_is_empty_ident, .list_is_empty);
    }
    if (env.common.findIdent("Builtin.List.concat")) |list_concat_ident| {
        try low_level_map.put(list_concat_ident, .list_concat);
    }
    if (env.common.findIdent("list_get_unsafe")) |list_get_unsafe_ident| {
        try low_level_map.put(list_get_unsafe_ident, .list_get_unsafe);
    }
    if (env.common.findIdent("Builtin.Set.is_empty")) |set_is_empty_ident| {
        try low_level_map.put(set_is_empty_ident, .set_is_empty);
    }
    if (env.common.findIdent("Builtin.Bool.is_eq")) |bool_is_eq_ident| {
        try low_level_map.put(bool_is_eq_ident, .bool_is_eq);
    }
    if (env.common.findIdent("Builtin.Bool.is_ne")) |bool_is_ne_ident| {
        try low_level_map.put(bool_is_ne_ident, .bool_is_ne);
    }

    // Numeric type checking operations (all numeric types)
    const numeric_types = [_][]const u8{ "U8", "I8", "U16", "I16", "U32", "I32", "U64", "I64", "U128", "I128", "Dec", "F32", "F64" };
    for (numeric_types) |num_type| {
        var buf: [256]u8 = undefined;

        // is_zero (all types)
        const is_zero = try std.fmt.bufPrint(&buf, "Builtin.Num.{s}.is_zero", .{num_type});
        if (env.common.findIdent(is_zero)) |ident| {
            try low_level_map.put(ident, .num_is_zero);
        }
    }

    // Numeric sign checking operations (signed types only)
    const signed_types = [_][]const u8{ "I8", "I16", "I32", "I64", "I128", "Dec", "F32", "F64" };
    for (signed_types) |num_type| {
        var buf: [256]u8 = undefined;

        // is_negative
        const is_negative = try std.fmt.bufPrint(&buf, "Builtin.Num.{s}.is_negative", .{num_type});
        if (env.common.findIdent(is_negative)) |ident| {
            try low_level_map.put(ident, .num_is_negative);
        }

        // is_positive
        const is_positive = try std.fmt.bufPrint(&buf, "Builtin.Num.{s}.is_positive", .{num_type});
        if (env.common.findIdent(is_positive)) |ident| {
            try low_level_map.put(ident, .num_is_positive);
        }
    }

    // Numeric equality operations (integer types + Dec only, NOT F32/F64)
    const eq_types = [_][]const u8{ "U8", "I8", "U16", "I16", "U32", "I32", "U64", "I64", "U128", "I128", "Dec" };
    for (eq_types) |num_type| {
        var buf: [256]u8 = undefined;

        // is_eq
        const is_eq = try std.fmt.bufPrint(&buf, "Builtin.Num.{s}.is_eq", .{num_type});
        if (env.common.findIdent(is_eq)) |ident| {
            try low_level_map.put(ident, .num_is_eq);
        }
    }

    // Numeric inequality operation (Dec only)
    if (env.common.findIdent("Builtin.Num.Dec.is_ne")) |ident| {
        try low_level_map.put(ident, .num_is_ne);
    }

    // Numeric comparison operations (all numeric types)
    for (numeric_types) |num_type| {
        var buf: [256]u8 = undefined;

        // is_gt
        const is_gt = try std.fmt.bufPrint(&buf, "Builtin.Num.{s}.is_gt", .{num_type});
        if (env.common.findIdent(is_gt)) |ident| {
            try low_level_map.put(ident, .num_is_gt);
        }

        // is_gte
        const is_gte = try std.fmt.bufPrint(&buf, "Builtin.Num.{s}.is_gte", .{num_type});
        if (env.common.findIdent(is_gte)) |ident| {
            try low_level_map.put(ident, .num_is_gte);
        }

        // is_lt
        const is_lt = try std.fmt.bufPrint(&buf, "Builtin.Num.{s}.is_lt", .{num_type});
        if (env.common.findIdent(is_lt)) |ident| {
            try low_level_map.put(ident, .num_is_lt);
        }

        // is_lte
        const is_lte = try std.fmt.bufPrint(&buf, "Builtin.Num.{s}.is_lte", .{num_type});
        if (env.common.findIdent(is_lte)) |ident| {
            try low_level_map.put(ident, .num_is_lte);
        }
    }

    // Numeric parsing operations (all numeric types have from_int_digits)
    for (numeric_types) |num_type| {
        var buf: [256]u8 = undefined;

        // from_int_digits
        const from_int_digits = try std.fmt.bufPrint(&buf, "Builtin.Num.{s}.from_int_digits", .{num_type});
        if (env.common.findIdent(from_int_digits)) |ident| {
            try low_level_map.put(ident, .num_from_int_digits);
        }
    }

    // from_dec_digits (Dec, F32, F64 only)
    const dec_types = [_][]const u8{ "Dec", "F32", "F64" };
    for (dec_types) |num_type| {
        var buf: [256]u8 = undefined;

        // from_dec_digits
        const from_dec_digits = try std.fmt.bufPrint(&buf, "Builtin.Num.{s}.from_dec_digits", .{num_type});
        if (env.common.findIdent(from_dec_digits)) |ident| {
            try low_level_map.put(ident, .num_from_dec_digits);
        }
    }

    // Numeric arithmetic operations (all numeric types have plus, minus, times, div_by, rem_by)
    for (numeric_types) |num_type| {
        var buf: [256]u8 = undefined;

        // plus
        const plus = try std.fmt.bufPrint(&buf, "Builtin.Num.{s}.plus", .{num_type});
        if (env.common.findIdent(plus)) |ident| {
            try low_level_map.put(ident, .num_plus);
        }

        // minus
        const minus = try std.fmt.bufPrint(&buf, "Builtin.Num.{s}.minus", .{num_type});
        if (env.common.findIdent(minus)) |ident| {
            try low_level_map.put(ident, .num_minus);
        }

        // times
        const times = try std.fmt.bufPrint(&buf, "Builtin.Num.{s}.times", .{num_type});
        if (env.common.findIdent(times)) |ident| {
            try low_level_map.put(ident, .num_times);
        }

        // div_by
        const div_by = try std.fmt.bufPrint(&buf, "Builtin.Num.{s}.div_by", .{num_type});
        if (env.common.findIdent(div_by)) |ident| {
            try low_level_map.put(ident, .num_div_by);
        }

        // rem_by
        const rem_by = try std.fmt.bufPrint(&buf, "Builtin.Num.{s}.rem_by", .{num_type});
        if (env.common.findIdent(rem_by)) |ident| {
            try low_level_map.put(ident, .num_rem_by);
        }
    }

    // Numeric negate operation (signed types only)
    for (signed_types) |num_type| {
        var buf: [256]u8 = undefined;

        // negate
        const negate = try std.fmt.bufPrint(&buf, "Builtin.Num.{s}.negate", .{num_type});
        if (env.common.findIdent(negate)) |ident| {
            try low_level_map.put(ident, .num_negate);
        }
    }

    // Iterate through all defs and replace matching anno-only defs with low-level implementations
    const all_defs = env.store.sliceDefs(env.all_defs);
    for (all_defs) |def_idx| {
        const def = env.store.getDef(def_idx);
        const expr = env.store.getExpr(def.expr);

        // Check if this is an anno-only def (e_anno_only expression)
        if (expr == .e_anno_only and def.annotation != null) {
            // Get the identifier from the pattern
            const pattern = env.store.getPattern(def.pattern);
            if (pattern == .assign) {
                const ident = pattern.assign.ident;

                // Check if this identifier matches a low-level operation
                if (low_level_map.fetchRemove(ident)) |entry| {
                    const low_level_op = entry.value;

                    // Create a dummy parameter pattern for the lambda
                    // Use the identifier "_arg" for the parameter
                    const arg_ident = env.common.findIdent("_arg") orelse try env.common.insertIdent(gpa, base.Ident.for_text("_arg"));
                    const arg_pattern_idx = try env.addPattern(.{ .assign = .{ .ident = arg_ident } }, base.Region.zero());

                    // Create a pattern span containing just this one parameter
                    const patterns_start = env.store.scratchTop("patterns");
                    try env.store.scratch.?.patterns.append(arg_pattern_idx);
                    const args_span = CIR.Pattern.Span{ .span = .{ .start = @intCast(patterns_start), .len = 1 } };

                    // Create an e_runtime_error body that crashes when the function is called
                    const error_msg_lit = try env.insertString("Low-level builtin not yet implemented in interpreter");
                    const diagnostic_idx = try env.addDiagnostic(.{ .not_implemented = .{
                        .feature = error_msg_lit,
                        .region = base.Region.zero(),
                    } });
                    const body_idx = try env.addExpr(.{ .e_runtime_error = .{ .diagnostic = diagnostic_idx } }, base.Region.zero());

                    // Create e_low_level_lambda expression
                    const expr_idx = try env.addExpr(.{ .e_low_level_lambda = .{
                        .op = low_level_op,
                        .args = args_span,
                        .body = body_idx,
                    } }, base.Region.zero());

                    // Now replace the e_anno_only expression with the e_low_level_lambda
                    // We need to modify the def's expr field to point to our new expression
                    // CIR.Def.Idx and Node.Idx have the same underlying representation
                    const def_node_idx = @as(@TypeOf(env.store.nodes).Idx, @enumFromInt(@intFromEnum(def_idx)));
                    var def_node = env.store.nodes.get(def_node_idx);
                    def_node.data_2 = @intFromEnum(expr_idx);
                    env.store.nodes.set(def_node_idx, def_node);

                    // Track this replaced def index
                    try new_def_indices.append(gpa, def_idx);
                }
            }
        }
    }

    // Verify all low-level operations were found in the builtins
    if (low_level_map.count() > 0) {
        std.debug.print("\n" ++ "=" ** 80 ++ "\n", .{});
        std.debug.print("ERROR: Low-level operations not found in Builtin.roc\n", .{});
        std.debug.print("=" ** 80 ++ "\n\n", .{});

        std.debug.print("The following low-level operations were not found:\n", .{});
        var iter = low_level_map.iterator();
        while (iter.next()) |entry| {
            const ident_text = env.getIdentText(entry.key_ptr.*);
            const op_name = @tagName(entry.value_ptr.*);
            std.debug.print("  - {s} (mapped to .{s})\n", .{ ident_text, op_name });
        }
        std.debug.print("\nEither:\n", .{});
        std.debug.print("  1. Remove the obsolete entry from the low_level_map in builtin_compiler/main.zig, OR\n", .{});
        std.debug.print("  2. Add a standalone type annotation to Builtin.roc for it to match\n", .{});

        std.debug.print("\n" ++ "=" ** 80 ++ "\n", .{});
        std.debug.print("Builtin compiler exiting with error code due to {d} missing operation(s)\n", .{low_level_map.count()});
        std.debug.print("=" ** 80 ++ "\n", .{});

        return error.LowLevelOperationsNotFound;
    }

    return new_def_indices;
}

fn readFileAllocPath(gpa: Allocator, path: []const u8) ![]u8 {
    if (std.fs.path.isAbsolute(path)) {
        var file = try std.fs.openFileAbsolute(path, .{});
        defer file.close();
        return try file.readToEndAlloc(gpa, max_builtin_bytes);
    }
    return try std.fs.cwd().readFileAlloc(gpa, path, max_builtin_bytes);
}

/// Build-time compiler that compiles builtin .roc sources into serialized ModuleEnvs.
/// This runs during `zig build` on the host machine to generate .bin files
/// that get embedded into the final roc executable.
///
/// The build system passes the absolute path to Builtin.roc as the first argument for cache tracking;
/// we honor that when present so the compiler works regardless of the current working directory.
pub fn main() !void {
    var gpa_impl = std.heap.GeneralPurposeAllocator(.{}){};
    defer {
        const leaked = gpa_impl.deinit();
        if (leaked == .leak) {
            std.debug.print("WARNING: Memory leaked!\n", .{});
        }
    }
    const gpa = gpa_impl.allocator();

    const args = try std.process.argsAlloc(gpa);
    defer std.process.argsFree(gpa, args);

    // Prefer the absolute path provided by the build system, but fall back to the
    // project-relative path so manual runs (e.g. `zig build run`) still succeed.
    const builtin_src_path = if (args.len >= 2) args[1] else "src/build/roc/Builtin.roc";

    // Read the Builtin.roc source file at runtime
    // NOTE: We must free this source manually; CommonEnv.deinit() does not free the source.
    const builtin_roc_source = try readFileAllocPath(gpa, builtin_src_path);

    // Compile Builtin.roc (it's completely self-contained)
    const builtin_env = try compileModule(
        gpa,
        "Builtin",
        builtin_roc_source,
        &.{}, // No module dependencies
        null, // bool_stmt not available yet (will be found within Builtin)
        null, // try_stmt not available yet (will be found within Builtin)
        null, // str_stmt not available yet (will be found within Builtin)
    );
    defer {
        builtin_env.deinit();
        gpa.destroy(builtin_env);
        gpa.free(builtin_roc_source);
    }

    // Find nested type declarations in Builtin module
    // These are nested inside Builtin's record extension (Builtin := [].{...})
    const bool_type_idx = try findTypeDeclaration(builtin_env, "Bool");
    const try_type_idx = try findTypeDeclaration(builtin_env, "Try");
    const dict_type_idx = try findTypeDeclaration(builtin_env, "Dict");
    const set_type_idx = try findTypeDeclaration(builtin_env, "Set");
    const str_type_idx = try findTypeDeclaration(builtin_env, "Str");
    const list_type_idx = try findTypeDeclaration(builtin_env, "List");

    // Find numeric types nested inside Num (e.g., Builtin.Num.U8)
    const u8_type_idx = try findNestedTypeDeclaration(builtin_env, "Num", "U8");
    const i8_type_idx = try findNestedTypeDeclaration(builtin_env, "Num", "I8");
    const u16_type_idx = try findNestedTypeDeclaration(builtin_env, "Num", "U16");
    const i16_type_idx = try findNestedTypeDeclaration(builtin_env, "Num", "I16");
    const u32_type_idx = try findNestedTypeDeclaration(builtin_env, "Num", "U32");
    const i32_type_idx = try findNestedTypeDeclaration(builtin_env, "Num", "I32");
    const u64_type_idx = try findNestedTypeDeclaration(builtin_env, "Num", "U64");
    const i64_type_idx = try findNestedTypeDeclaration(builtin_env, "Num", "I64");
    const u128_type_idx = try findNestedTypeDeclaration(builtin_env, "Num", "U128");
    const i128_type_idx = try findNestedTypeDeclaration(builtin_env, "Num", "I128");
    const dec_type_idx = try findNestedTypeDeclaration(builtin_env, "Num", "Dec");
    const f32_type_idx = try findNestedTypeDeclaration(builtin_env, "Num", "F32");
    const f64_type_idx = try findNestedTypeDeclaration(builtin_env, "Num", "F64");

    // Expose the nested types so they can be found by getExposedNodeIndexById
    // For builtin types, the statement index IS the node index
    const bool_ident = builtin_env.common.findIdent("Bool") orelse unreachable;
    const try_ident = builtin_env.common.findIdent("Try") orelse unreachable;
    const dict_ident = builtin_env.common.findIdent("Dict") orelse unreachable;
    const set_ident = builtin_env.common.findIdent("Set") orelse unreachable;
    const str_ident = builtin_env.common.findIdent("Str") orelse unreachable;
    const list_ident = builtin_env.common.findIdent("List") orelse unreachable;

    // Expose numeric types with their simple names (not Num.U8, just U8)
    const u8_ident = builtin_env.common.findIdent("U8") orelse unreachable;
    const i8_ident = builtin_env.common.findIdent("I8") orelse unreachable;
    const u16_ident = builtin_env.common.findIdent("U16") orelse unreachable;
    const i16_ident = builtin_env.common.findIdent("I16") orelse unreachable;
    const u32_ident = builtin_env.common.findIdent("U32") orelse unreachable;
    const i32_ident = builtin_env.common.findIdent("I32") orelse unreachable;
    const u64_ident = builtin_env.common.findIdent("U64") orelse unreachable;
    const i64_ident = builtin_env.common.findIdent("I64") orelse unreachable;
    const u128_ident = builtin_env.common.findIdent("U128") orelse unreachable;
    const i128_ident = builtin_env.common.findIdent("I128") orelse unreachable;
    const dec_ident = builtin_env.common.findIdent("Dec") orelse unreachable;
    const f32_ident = builtin_env.common.findIdent("F32") orelse unreachable;
    const f64_ident = builtin_env.common.findIdent("F64") orelse unreachable;

    try builtin_env.common.setNodeIndexById(gpa, bool_ident, @intCast(@intFromEnum(bool_type_idx)));
    try builtin_env.common.setNodeIndexById(gpa, try_ident, @intCast(@intFromEnum(try_type_idx)));
    try builtin_env.common.setNodeIndexById(gpa, dict_ident, @intCast(@intFromEnum(dict_type_idx)));
    try builtin_env.common.setNodeIndexById(gpa, set_ident, @intCast(@intFromEnum(set_type_idx)));
    try builtin_env.common.setNodeIndexById(gpa, str_ident, @intCast(@intFromEnum(str_type_idx)));
    try builtin_env.common.setNodeIndexById(gpa, list_ident, @intCast(@intFromEnum(list_type_idx)));

    try builtin_env.common.setNodeIndexById(gpa, u8_ident, @intCast(@intFromEnum(u8_type_idx)));
    try builtin_env.common.setNodeIndexById(gpa, i8_ident, @intCast(@intFromEnum(i8_type_idx)));
    try builtin_env.common.setNodeIndexById(gpa, u16_ident, @intCast(@intFromEnum(u16_type_idx)));
    try builtin_env.common.setNodeIndexById(gpa, i16_ident, @intCast(@intFromEnum(i16_type_idx)));
    try builtin_env.common.setNodeIndexById(gpa, u32_ident, @intCast(@intFromEnum(u32_type_idx)));
    try builtin_env.common.setNodeIndexById(gpa, i32_ident, @intCast(@intFromEnum(i32_type_idx)));
    try builtin_env.common.setNodeIndexById(gpa, u64_ident, @intCast(@intFromEnum(u64_type_idx)));
    try builtin_env.common.setNodeIndexById(gpa, i64_ident, @intCast(@intFromEnum(i64_type_idx)));
    try builtin_env.common.setNodeIndexById(gpa, u128_ident, @intCast(@intFromEnum(u128_type_idx)));
    try builtin_env.common.setNodeIndexById(gpa, i128_ident, @intCast(@intFromEnum(i128_type_idx)));
    try builtin_env.common.setNodeIndexById(gpa, dec_ident, @intCast(@intFromEnum(dec_type_idx)));
    try builtin_env.common.setNodeIndexById(gpa, f32_ident, @intCast(@intFromEnum(f32_type_idx)));
    try builtin_env.common.setNodeIndexById(gpa, f64_ident, @intCast(@intFromEnum(f64_type_idx)));

<<<<<<< HEAD
    // Transform nominal types to primitive types as necessary.
    // This must happen BEFORE serialization to ensure the .bin file contains
    // methods associated with the .str primitive, not a nominal type
    try transformStrNominalToPrimitive(builtin_env);

=======
>>>>>>> a22ff1ec
    // Create output directory
    try std.fs.cwd().makePath("zig-out/builtins");

    // Serialize the single Builtin module
    try serializeModuleEnv(gpa, builtin_env, "zig-out/builtins/Builtin.bin");

    // Create and serialize builtin indices
    const builtin_indices = BuiltinIndices{
        .bool_type = bool_type_idx,
        .try_type = try_type_idx,
        .dict_type = dict_type_idx,
        .set_type = set_type_idx,
        .str_type = str_type_idx,
        .list_type = list_type_idx,
        .u8_type = u8_type_idx,
        .i8_type = i8_type_idx,
        .u16_type = u16_type_idx,
        .i16_type = i16_type_idx,
        .u32_type = u32_type_idx,
        .i32_type = i32_type_idx,
        .u64_type = u64_type_idx,
        .i64_type = i64_type_idx,
        .u128_type = u128_type_idx,
        .i128_type = i128_type_idx,
        .dec_type = dec_type_idx,
        .f32_type = f32_type_idx,
        .f64_type = f64_type_idx,
    };
    try serializeBuiltinIndices(builtin_indices, "zig-out/builtins/builtin_indices.bin");
}

const ModuleDep = struct {
    name: []const u8,
    env: *const ModuleEnv,
};

fn compileModule(
    gpa: Allocator,
    module_name: []const u8,
    source: []const u8,
    deps: []const ModuleDep,
    bool_stmt_opt: ?CIR.Statement.Idx,
    try_stmt_opt: ?CIR.Statement.Idx,
    str_stmt_opt: ?CIR.Statement.Idx,
) !*ModuleEnv {
    // This follows the pattern from TestEnv.init() in src/check/test/TestEnv.zig

    // 1. Create ModuleEnv
    var module_env = try gpa.create(ModuleEnv);
    errdefer gpa.destroy(module_env);

    var arena = std.heap.ArenaAllocator.init(gpa);
    defer arena.deinit();

    module_env.* = try ModuleEnv.init(gpa, source);
    errdefer module_env.deinit();

    module_env.module_name = module_name;
    try module_env.common.calcLineStarts(gpa);

    // 2. Create common idents (needed for type checking)
    const module_ident = try module_env.insertIdent(base.Ident.for_text(module_name));
    const list_ident = try module_env.insertIdent(base.Ident.for_text("List"));
    const box_ident = try module_env.insertIdent(base.Ident.for_text("Box"));

    // Use provided bool_stmt, try_stmt, and str_stmt if available, otherwise use undefined
    // For Builtin module, these will be found after canonicalization and updated before type checking
    var common_idents: Check.CommonIdents = .{
        .module_name = module_ident,
        .list = list_ident,
        .box = box_ident,
        .bool_stmt = bool_stmt_opt orelse undefined,
        .try_stmt = try_stmt_opt orelse undefined,
        .str_stmt = str_stmt_opt orelse undefined,
        .builtin_module = null,
    };

    // 3. Parse
    var parse_ast = try gpa.create(parse.AST);
    defer {
        parse_ast.deinit(gpa);
        gpa.destroy(parse_ast);
    }

    parse_ast.* = try parse.parse(&module_env.common, gpa);
    parse_ast.store.emptyScratch();

    // Check for parse errors
    if (parse_ast.hasErrors()) {
        const total_errors = parse_ast.tokenize_diagnostics.items.len + parse_ast.parse_diagnostics.items.len;

        std.debug.print("\n" ++ "=" ** 80 ++ "\n", .{});
        std.debug.print("ERROR: Parse failed for {s}\n", .{module_name});
        std.debug.print("=" ** 80 ++ "\n\n", .{});

        for (parse_ast.tokenize_diagnostics.items) |diag| {
            std.debug.print("  Tokenize error: {any}\n", .{diag});
        }
        for (parse_ast.parse_diagnostics.items) |diag| {
            std.debug.print("  Parse error: {any}\n", .{diag});
        }

        std.debug.print("\n" ++ "=" ** 80 ++ "\n", .{});
        std.debug.print("Builtin compiler exiting with error code due to {d} parse error(s)\n", .{total_errors});
        std.debug.print("=" ** 80 ++ "\n", .{});
        return error.ParseError;
    }

    // 4. Canonicalize
    try module_env.initCIRFields(gpa, module_name);

    var can_result = try gpa.create(Can);
    defer {
        can_result.deinit();
        gpa.destroy(can_result);
    }

    // When compiling Builtin itself, pass null for module_envs so setupAutoImportedBuiltinTypes doesn't run
    can_result.* = try Can.init(module_env, parse_ast, null);

    try can_result.canonicalizeFile();
    try can_result.validateForChecking();

    // Check for canonicalization errors
    const can_diagnostics = try module_env.getDiagnostics();
    defer gpa.free(can_diagnostics);
    if (can_diagnostics.len > 0) {
        std.debug.print("\n" ++ "=" ** 80 ++ "\n", .{});
        std.debug.print("ERROR: Canonicalization failed for {s}\n", .{module_name});
        std.debug.print("=" ** 80 ++ "\n\n", .{});

        for (can_diagnostics) |diag| {
            switch (diag) {
                .undeclared_type => |d| {
                    const type_name = module_env.getIdentText(d.name);
                    std.debug.print("  - Undeclared type: {s}\n", .{type_name});
                },
                .ident_not_in_scope => |d| {
                    const ident_name = module_env.getIdentText(d.ident);
                    std.debug.print("  - Ident not in scope: {s}\n", .{ident_name});
                },
                .nested_value_not_found => |d| {
                    const parent = module_env.getIdentText(d.parent_name);
                    const nested = module_env.getIdentText(d.nested_name);
                    std.debug.print("  - Nested value not found: {s}.{s}\n", .{ parent, nested });
                },
                else => {
                    std.debug.print("  - Diagnostic: {any}\n", .{diag});
                },
            }
        }

        std.debug.print("\n" ++ "=" ** 80 ++ "\n", .{});
        std.debug.print("Builtin compiler exiting with error code due to {d} diagnostic(s)\n", .{can_diagnostics.len});
        std.debug.print("=" ** 80 ++ "\n", .{});
        return error.CanonicalizeError;
    }

    // 5.5. Transform low-level operations (must happen before type checking)
    // For the Builtin module, transform annotation-only defs into low-level operations
    if (std.mem.eql(u8, module_name, "Builtin")) {
        // Transform annotation-only defs and get the list of new def indices
        var new_def_indices = try replaceStrIsEmptyWithLowLevel(module_env);
        defer new_def_indices.deinit(gpa);

        if (new_def_indices.items.len > 0) {
            // Rebuild all_defs span to include both old and new defs
            // First, get the old def indices from extra_data
            const old_span = module_env.all_defs.span;
            const old_def_count = old_span.len;

            // Allocate new space in extra_data for all defs (old + new)
            const new_span_start: u32 = @intCast(module_env.store.extra_data.len());

            // Copy old def indices
            var i: u32 = 0;
            while (i < old_def_count) : (i += 1) {
                const idx = @as(collections.SafeList(u32).Idx, @enumFromInt(old_span.start + i));
                const old_def_idx = module_env.store.extra_data.get(idx).*;
                _ = try module_env.store.extra_data.append(gpa, old_def_idx);
            }

            // Append new def indices
            for (new_def_indices.items) |new_def_idx| {
                _ = try module_env.store.extra_data.append(gpa, @intFromEnum(new_def_idx));
            }

            // Update all_defs to point to the new span
            module_env.all_defs.span.start = new_span_start;
            module_env.all_defs.span.len = old_def_count + @as(u32, @intCast(new_def_indices.items.len));

            // Rebuild the dependency graph and evaluation order to include new defs
            const DependencyGraph = @import("can").DependencyGraph;
            var graph = try DependencyGraph.buildDependencyGraph(
                module_env,
                module_env.all_defs,
                gpa,
            );
            defer graph.deinit();

            const eval_order = try DependencyGraph.computeSCCs(&graph, gpa);
            // Free the old evaluation order if it exists
            if (module_env.evaluation_order) |old_order| {
                old_order.deinit();
                gpa.destroy(old_order);
            }
            const eval_order_ptr = try gpa.create(DependencyGraph.EvaluationOrder);
            eval_order_ptr.* = eval_order;
            module_env.evaluation_order = eval_order_ptr;
        }

        // Find Bool, Try, and Str statements before type checking
        // When compiling Builtin, bool_stmt, try_stmt, and str_stmt are initially undefined,
        // but they must be set before type checking begins
        const found_bool_stmt = findTypeDeclaration(module_env, "Bool") catch {
            std.debug.print("\n" ++ "=" ** 80 ++ "\n", .{});
            std.debug.print("ERROR: Could not find Bool type in Builtin module\n", .{});
            std.debug.print("=" ** 80 ++ "\n", .{});
            std.debug.print("The Bool type declaration is required for type checking.\n", .{});
            std.debug.print("=" ** 80 ++ "\n", .{});
            return error.TypeDeclarationNotFound;
        };
        const found_try_stmt = findTypeDeclaration(module_env, "Try") catch {
            std.debug.print("\n" ++ "=" ** 80 ++ "\n", .{});
            std.debug.print("ERROR: Could not find Try type in Builtin module\n", .{});
            std.debug.print("=" ** 80 ++ "\n", .{});
            std.debug.print("The Try type declaration is required for type checking.\n", .{});
            std.debug.print("=" ** 80 ++ "\n", .{});
            return error.TypeDeclarationNotFound;
        };
        const found_str_stmt = findTypeDeclaration(module_env, "Str") catch {
            std.debug.print("\n" ++ "=" ** 80 ++ "\n", .{});
            std.debug.print("ERROR: Could not find Str type in Builtin module\n", .{});
            std.debug.print("=" ** 80 ++ "\n", .{});
            std.debug.print("The Str type declaration is required for type checking.\n", .{});
            std.debug.print("=" ** 80 ++ "\n", .{});
            return error.TypeDeclarationNotFound;
        };

        // Update common_idents with the found statement indices
        common_idents.bool_stmt = found_bool_stmt;
        common_idents.try_stmt = found_try_stmt;
        common_idents.str_stmt = found_str_stmt;
    }

    // 6. Type check
    // Build the list of other modules for type checking
    var imported_envs = std.ArrayList(*const ModuleEnv).empty;
    defer imported_envs.deinit(gpa);

    // Add dependencies
    for (deps) |dep| {
        try imported_envs.append(gpa, dep.env);
    }

    var module_envs = std.AutoHashMap(base.Ident.Idx, Can.AutoImportedType).init(gpa);
    defer module_envs.deinit();

    var checker = try Check.init(
        gpa,
        &module_env.types,
        module_env,
        imported_envs.items,
        &module_envs,
        &module_env.store.regions,
        common_idents,
    );
    defer checker.deinit();

    try checker.checkFile();

    // Check for type errors
    if (checker.problems.problems.items.len > 0) {
        const total_errors = checker.problems.problems.items.len;

        std.debug.print("\n" ++ "=" ** 80 ++ "\n", .{});
        std.debug.print("ERROR: Type checking failed for {s}\n", .{module_name});
        std.debug.print("=" ** 80 ++ "\n\n", .{});

        for (checker.problems.problems.items) |prob| {
            std.debug.print("  - Problem: {any}\n", .{prob});
        }

        std.debug.print("\n" ++ "=" ** 80 ++ "\n", .{});
        std.debug.print("Builtin compiler exiting with error code due to {d} type error(s)\n", .{total_errors});
        std.debug.print("=" ** 80 ++ "\n", .{});

        return error.TypeCheckError;
    }

    return module_env;
}

fn serializeModuleEnv(
    gpa: Allocator,
    env: *const ModuleEnv,
    output_path: []const u8,
) !void {
    // This follows the pattern from module_env_test.zig

    var arena = std.heap.ArenaAllocator.init(gpa);
    defer arena.deinit();
    const arena_alloc = arena.allocator();

    // Create output file
    const file = try std.fs.cwd().createFile(output_path, .{ .read = true });
    defer file.close();

    // Serialize using CompactWriter
    var writer = collections.CompactWriter.init();
    defer writer.deinit(arena_alloc);

    const serialized = try writer.appendAlloc(arena_alloc, ModuleEnv.Serialized);
    try serialized.serialize(env, arena_alloc, &writer);

    // Write to file
    try writer.writeGather(arena_alloc, file);
}

/// Find a type declaration by name in a compiled module
/// Returns the statement index of the type declaration
/// For builtin_compiler, types are always in all_statements (not builtin_statements)
/// because we're compiling Builtin.roc itself, not importing from it.
fn findTypeDeclaration(env: *const ModuleEnv, type_name: []const u8) !CIR.Statement.Idx {
    // Construct the qualified name (e.g., "Builtin.Bool")
    // Types in nested declarations are stored with their full qualified names
    var qualified_name_buf: [256]u8 = undefined;
    const qualified_name = try std.fmt.bufPrint(&qualified_name_buf, "{s}.{s}", .{ env.module_name, type_name });

    // Search in all_statements (where Builtin.roc's own types are stored)
    const all_stmts = env.store.sliceStatements(env.all_statements);
    for (all_stmts) |stmt_idx| {
        const stmt = env.store.getStatement(stmt_idx);
        switch (stmt) {
            .s_nominal_decl => |decl| {
                const header = env.store.getTypeHeader(decl.header);
                const ident_idx = header.name;
                const ident_text = env.getIdentText(ident_idx);
                if (std.mem.eql(u8, ident_text, qualified_name)) {
                    return stmt_idx;
                }
            },
            else => continue,
        }
    }

    return error.TypeDeclarationNotFound;
}

/// Find a nested type declaration by parent and type name in a compiled module
/// For example, findNestedTypeDeclaration(env, "Num", "U8") finds "Builtin.Num.U8"
/// Returns the statement index of the type declaration
fn findNestedTypeDeclaration(env: *const ModuleEnv, parent_name: []const u8, type_name: []const u8) !CIR.Statement.Idx {
    // Construct the qualified name (e.g., "Builtin.Num.U8")
    var qualified_name_buf: [256]u8 = undefined;
    const qualified_name = try std.fmt.bufPrint(&qualified_name_buf, "{s}.{s}.{s}", .{ env.module_name, parent_name, type_name });

    // Search in all_statements (where Builtin.roc's own types are stored)
    const all_stmts = env.store.sliceStatements(env.all_statements);
    for (all_stmts) |stmt_idx| {
        const stmt = env.store.getStatement(stmt_idx);
        switch (stmt) {
            .s_nominal_decl => |decl| {
                const header = env.store.getTypeHeader(decl.header);
                const ident_idx = header.name;
                const ident_text = env.getIdentText(ident_idx);
                if (std.mem.eql(u8, ident_text, qualified_name)) {
                    return stmt_idx;
                }
            },
            else => continue,
        }
    }

    return error.TypeDeclarationNotFound;
}

/// Serialize BuiltinIndices to a binary file
fn serializeBuiltinIndices(
    indices: BuiltinIndices,
    output_path: []const u8,
) !void {
    // Create output file
    const file = try std.fs.cwd().createFile(output_path, .{});
    defer file.close();

    // Write the struct directly as binary data
    // This is a simple struct with two u32 fields, so we can write it directly
    try file.writeAll(std.mem.asBytes(&indices));
}<|MERGE_RESOLUTION|>--- conflicted
+++ resolved
@@ -468,14 +468,6 @@
     try builtin_env.common.setNodeIndexById(gpa, f32_ident, @intCast(@intFromEnum(f32_type_idx)));
     try builtin_env.common.setNodeIndexById(gpa, f64_ident, @intCast(@intFromEnum(f64_type_idx)));
 
-<<<<<<< HEAD
-    // Transform nominal types to primitive types as necessary.
-    // This must happen BEFORE serialization to ensure the .bin file contains
-    // methods associated with the .str primitive, not a nominal type
-    try transformStrNominalToPrimitive(builtin_env);
-
-=======
->>>>>>> a22ff1ec
     // Create output directory
     try std.fs.cwd().makePath("zig-out/builtins");
 
