Builtin :: [].{
	Str :: [ProvidedByCompiler].{
		is_empty : Str -> Bool
		concat : Str, Str -> Str
<<<<<<< HEAD

		is_eq : Str, Str -> Bool
=======
>>>>>>> 977a26b7

		contains : Str, Str -> Bool
		contains = |_str, _other| True
	}

	List(_item) :: [ProvidedByCompiler].{
		len : List(_item) -> U64
		is_empty : List(_item) -> Bool
		concat : List(item), List(item) -> List(item)

		is_eq : List(item), List(item) -> Bool
		    where [item.is_eq : item, item -> Bool]
		is_eq = |self, other| {
		    if self.len() != other.len() {
				return False
			}

			var $index = 0

			while $index < self.len() {
			    if list_get_unsafe(self, $index) != list_get_unsafe(other, $index) {
					return False
				}

				$index = $index + 1
			}

			True
		}

		first : List(item) -> Try(item, [ListWasEmpty])
		first = |list| List.get(list, 0)

		get : List(item), U64 -> Try(item, [ListWasEmpty])
		get = |list, index| if index < List.len(list) {
			Try.Ok(list_get_unsafe(list, index))
		} else {
			Try.Err(ListWasEmpty)
		}

		map : List(a), (a -> b) -> List(b)
		map = |_, _| []

		keep_if : List(a), (a -> Bool) -> List(a)
		keep_if = |_, _| []

		fold : List(item), state, (state, item -> state) -> state
		fold = |list, init, step| {
			var $state = init

			for item in list {
				$state = step($state, item)
			}

			$state
		}
	}

	Bool := [False, True].{
		not : Bool -> Bool
		not = |bool| match bool {
			Bool.True => Bool.False
			Bool.False => Bool.True
		}

		is_eq : Bool, Bool -> Bool

		#encoder : Bool -> Encoder(fmt, [])
		#	where [fmt implements EncoderFormatting]
		#encoder =

		#Encoder fmt := List U8, fmt -> List U8 where fmt implements EncoderFormatting
	}

	Box(item) :: [ProvidedByCompiler].{}

	Try(ok, err) := [Ok(ok), Err(err)].{
		is_ok : Try(_ok, _err) -> Bool
		is_ok = |try| match try {
			Ok(_) => True
			Err(_) => False
		}

		is_err : Try(_ok, _err) -> Bool
		is_err = |try| match try {
			Ok(_) => False
			Err(_) => True
		}

		ok_or : Try(ok, _err), ok -> ok
		ok_or = |try, fallback| match try {
		    Ok(val) => val
		    Err(_) => fallback
		}

		err_or : Try(_ok, err), err -> err
		err_or = |try, fallback| match try {
		    Err(val) => val
		    Ok(_) => fallback
		}

		#eq : Try(ok, err), Try(ok, err) -> Bool
		#	where [
		#		ok.equals : ok, ok -> Bool,
		#		err.equals : ok, ok -> Bool,
		#	]
		#eq = |a, b| match a {
		#	Ok(a_val) => {
		#		match b {
		#			Ok(b_val) => a_val.equals(b_val)
		#			Err(_) => False
		#		}
		#	}
		#	Err(a_val) => {
		#		match b {
		#			Ok(_) => False
		#			Err(b_val) => a_val.equals(b_val)
		#		}
		#	}
		#}
	}

	Dict :: [EmptyDict].{}

	Set(item) :: [].{
		is_empty : Set(item) -> Bool

		is_eq : Set(item), Set(item) -> Bool
		is_eq = |_a, _b| Bool.False
	}

	Num :: {}.{
		Numeral :: [Self({ # TODO get rid of the "Self" wrapper once we have nominal records"
		    # True iff there was a minus sign in front of the literal
    		is_negative: Bool,
            # Base-256 digits before and after the decimal point, with any underscores
            # and leading/trailing zeros removed from the source code.
            #
            # Example: If I write "0356.5170" in the source file, that will be:
            # - [1, 100] before the pt, because in base-256, 356 = (1 * 256^1) + (100 * 256^0)
            # - [2, 5] after the pt, because in base-256, 517 = (2 * 256^1) + (5 * 256^0)
            #
            # This design compactly represents the digits without wasting any memory
            # (because base-256 stores each digit using every single bit of the U8), and also
            # allows arbitrary digit length so that userspace custom number types can work with
            # arbitrarily long number literals as long as the number types can support them.
            digits_before_pt: List(U8),
            digits_after_pt: List(U8),
		})].{
			is_negative : Numeral -> Bool
			is_negative = |self| match self {
				# TODO make this a nominal record once we have those
				Self({ is_negative: neg, digits_before_pt: _, digits_after_pt: _ }) => neg
			}
		}

		U8 :: [].{
			to_str : U8 -> Str
			is_zero : U8 -> Bool
			is_eq : U8, U8 -> Bool
			is_gt : U8, U8 -> Bool
			is_gte : U8, U8 -> Bool
			is_lt : U8, U8 -> Bool
			is_lte : U8, U8 -> Bool

			plus : U8, U8 -> U8
			minus : U8, U8 -> U8
			times : U8, U8 -> U8
			div_by : U8, U8 -> U8
			div_trunc_by : U8, U8 -> U8
			rem_by : U8, U8 -> U8

			from_int_digits : List(U8) -> Try(U8, [OutOfRange])
			from_numeral : Numeral -> Try(U8, [InvalidNumeral(Str)])
		}

		I8 :: [].{
			to_str : I8 -> Str
			is_zero : I8 -> Bool
			is_negative : I8 -> Bool
			is_positive : I8 -> Bool
			is_eq : I8, I8 -> Bool
			is_gt : I8, I8 -> Bool
			is_gte : I8, I8 -> Bool
			is_lt : I8, I8 -> Bool
			is_lte : I8, I8 -> Bool

			negate : I8 -> I8
			plus : I8, I8 -> I8
			minus : I8, I8 -> I8
			times : I8, I8 -> I8
			div_by : I8, I8 -> I8
			div_trunc_by : I8, I8 -> I8
			rem_by : I8, I8 -> I8

			from_int_digits : List(U8) -> Try(I8, [OutOfRange])
			from_numeral : Numeral -> Try(I8, [InvalidNumeral(Str)])
		}

		U16 :: [].{
			to_str : U16 -> Str
			is_zero : U16 -> Bool
			is_eq : U16, U16 -> Bool
			is_gt : U16, U16 -> Bool
			is_gte : U16, U16 -> Bool
			is_lt : U16, U16 -> Bool
			is_lte : U16, U16 -> Bool

			plus : U16, U16 -> U16
			minus : U16, U16 -> U16
			times : U16, U16 -> U16
			div_by : U16, U16 -> U16
			div_trunc_by : U16, U16 -> U16
			rem_by : U16, U16 -> U16

			from_int_digits : List(U8) -> Try(U16, [OutOfRange])
			from_numeral : Numeral -> Try(U16, [InvalidNumeral(Str)])
		}

		I16 :: [].{
			to_str : I16 -> Str
			is_zero : I16 -> Bool
			is_negative : I16 -> Bool
			is_positive : I16 -> Bool
			is_eq : I16, I16 -> Bool
			is_gt : I16, I16 -> Bool
			is_gte : I16, I16 -> Bool
			is_lt : I16, I16 -> Bool
			is_lte : I16, I16 -> Bool

			negate : I16 -> I16
			plus : I16, I16 -> I16
			minus : I16, I16 -> I16
			times : I16, I16 -> I16
			div_by : I16, I16 -> I16
			div_trunc_by : I16, I16 -> I16
			rem_by : I16, I16 -> I16

			from_int_digits : List(U8) -> Try(I16, [OutOfRange])
			from_numeral : Numeral -> Try(I16, [InvalidNumeral(Str)])
		}

		U32 :: [].{
			to_str : U32 -> Str
			is_zero : U32 -> Bool
			is_eq : U32, U32 -> Bool
			is_gt : U32, U32 -> Bool
			is_gte : U32, U32 -> Bool
			is_lt : U32, U32 -> Bool
			is_lte : U32, U32 -> Bool

			plus : U32, U32 -> U32
			minus : U32, U32 -> U32
			times : U32, U32 -> U32
			div_by : U32, U32 -> U32
			div_trunc_by : U32, U32 -> U32
			rem_by : U32, U32 -> U32

			from_int_digits : List(U8) -> Try(U32, [OutOfRange])
			from_numeral : Numeral -> Try(U32, [InvalidNumeral(Str)])
		}

		I32 :: [].{
			to_str : I32 -> Str
			is_zero : I32 -> Bool
			is_negative : I32 -> Bool
			is_positive : I32 -> Bool
			is_eq : I32, I32 -> Bool
			is_gt : I32, I32 -> Bool
			is_gte : I32, I32 -> Bool
			is_lt : I32, I32 -> Bool
			is_lte : I32, I32 -> Bool

			negate : I32 -> I32
			plus : I32, I32 -> I32
			minus : I32, I32 -> I32
			times : I32, I32 -> I32
			div_by : I32, I32 -> I32
			div_trunc_by : I32, I32 -> I32
			rem_by : I32, I32 -> I32

			from_int_digits : List(U8) -> Try(I32, [OutOfRange])
			from_numeral : Numeral -> Try(I32, [InvalidNumeral(Str)])
		}

		U64 :: [].{
			to_str : U64 -> Str
			is_zero : U64 -> Bool
			is_eq : U64, U64 -> Bool
			is_gt : U64, U64 -> Bool
			is_gte : U64, U64 -> Bool
			is_lt : U64, U64 -> Bool
			is_lte : U64, U64 -> Bool

			plus : U64, U64 -> U64
			minus : U64, U64 -> U64
			times : U64, U64 -> U64
			div_by : U64, U64 -> U64
			div_trunc_by : U64, U64 -> U64
			rem_by : U64, U64 -> U64

			from_int_digits : List(U8) -> Try(U64, [OutOfRange])
			from_numeral : Numeral -> Try(U64, [InvalidNumeral(Str)])
		}

		I64 :: [].{
			to_str : I64 -> Str
			is_zero : I64 -> Bool
			is_negative : I64 -> Bool
			is_positive : I64 -> Bool
			is_eq : I64, I64 -> Bool
			is_gt : I64, I64 -> Bool
			is_gte : I64, I64 -> Bool
			is_lt : I64, I64 -> Bool
			is_lte : I64, I64 -> Bool

			negate : I64 -> I64
			plus : I64, I64 -> I64
			minus : I64, I64 -> I64
			times : I64, I64 -> I64
			div_by : I64, I64 -> I64
			div_trunc_by : I64, I64 -> I64
			rem_by : I64, I64 -> I64

			from_int_digits : List(U8) -> Try(I64, [OutOfRange])
			from_numeral : Numeral -> Try(I64, [InvalidNumeral(Str)])
		}

		U128 :: [].{
			to_str : U128 -> Str
			is_zero : U128 -> Bool
			is_eq : U128, U128 -> Bool
			is_gt : U128, U128 -> Bool
			is_gte : U128, U128 -> Bool
			is_lt : U128, U128 -> Bool
			is_lte : U128, U128 -> Bool

			plus : U128, U128 -> U128
			minus : U128, U128 -> U128
			times : U128, U128 -> U128
			div_by : U128, U128 -> U128
			div_trunc_by : U128, U128 -> U128
			rem_by : U128, U128 -> U128

			from_int_digits : List(U8) -> Try(U128, [OutOfRange])
			from_numeral : Numeral -> Try(U128, [InvalidNumeral(Str)])
		}

		I128 :: [].{
			to_str : I128 -> Str
			is_zero : I128 -> Bool
			is_negative : I128 -> Bool
			is_positive : I128 -> Bool
			is_eq : I128, I128 -> Bool
			is_gt : I128, I128 -> Bool
			is_gte : I128, I128 -> Bool
			is_lt : I128, I128 -> Bool
			is_lte : I128, I128 -> Bool

			negate : I128 -> I128
			plus : I128, I128 -> I128
			minus : I128, I128 -> I128
			times : I128, I128 -> I128
			div_by : I128, I128 -> I128
			div_trunc_by : I128, I128 -> I128
			rem_by : I128, I128 -> I128

			from_int_digits : List(U8) -> Try(I128, [OutOfRange])
			from_numeral : Numeral -> Try(I128, [InvalidNumeral(Str)])
		}

		Dec :: [].{
		    to_str : Dec -> Str
			is_zero : Dec -> Bool
			is_negative : Dec -> Bool
			is_positive : Dec -> Bool
			is_eq : Dec, Dec -> Bool
			is_gt : Dec, Dec -> Bool
			is_gte : Dec, Dec -> Bool
			is_lt : Dec, Dec -> Bool
			is_lte : Dec, Dec -> Bool

			negate : Dec -> Dec
			plus : Dec, Dec -> Dec
			minus : Dec, Dec -> Dec
			times : Dec, Dec -> Dec
			div_by : Dec, Dec -> Dec
			div_trunc_by : Dec, Dec -> Dec
			rem_by : Dec, Dec -> Dec

			from_int_digits : List(U8) -> Try(Dec, [OutOfRange])
			from_dec_digits : (List(U8), List(U8)) -> Try(Dec, [OutOfRange])
			from_numeral : Numeral -> Try(Dec, [InvalidNumeral(Str)])
		}

		F32 :: [].{
			to_str : F32 -> Str
			is_zero : F32 -> Bool
			is_negative : F32 -> Bool
			is_positive : F32 -> Bool
			is_gt : F32, F32 -> Bool
			is_gte : F32, F32 -> Bool
			is_lt : F32, F32 -> Bool
			is_lte : F32, F32 -> Bool

			negate : F32 -> F32
			plus : F32, F32 -> F32
			minus : F32, F32 -> F32
			times : F32, F32 -> F32
			div_by : F32, F32 -> F32
			div_trunc_by : F32, F32 -> F32
			rem_by : F32, F32 -> F32

			from_int_digits : List(U8) -> Try(F32, [OutOfRange])
			from_dec_digits : (List(U8), List(U8)) -> Try(F32, [OutOfRange])
			from_numeral : Numeral -> Try(F32, [InvalidNumeral(Str)])
		}

		F64 :: [].{
			to_str : F64 -> Str
			is_zero : F64 -> Bool
			is_negative : F64 -> Bool
			is_positive : F64 -> Bool
			is_gt : F64, F64 -> Bool
			is_gte : F64, F64 -> Bool
			is_lt : F64, F64 -> Bool
			is_lte : F64, F64 -> Bool

			negate : F64 -> F64
			plus : F64, F64 -> F64
			minus : F64, F64 -> F64
			times : F64, F64 -> F64
			div_by : F64, F64 -> F64
			div_trunc_by : F64, F64 -> F64
			rem_by : F64, F64 -> F64

			from_int_digits : List(U8) -> Try(F64, [OutOfRange])
			from_dec_digits : (List(U8), List(U8)) -> Try(F64, [OutOfRange])
			from_numeral : Numeral -> Try(F64, [InvalidNumeral(Str)])
		}
	}
}

# Private top-level function for unsafe list access
# This is a low-level operation that gets replaced by the compiler
list_get_unsafe : List(item), U64 -> item<|MERGE_RESOLUTION|>--- conflicted
+++ resolved
@@ -2,11 +2,8 @@
 	Str :: [ProvidedByCompiler].{
 		is_empty : Str -> Bool
 		concat : Str, Str -> Str
-<<<<<<< HEAD
-
+		
 		is_eq : Str, Str -> Bool
-=======
->>>>>>> 977a26b7
 
 		contains : Str, Str -> Bool
 		contains = |_str, _other| True
