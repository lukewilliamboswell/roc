Builtin :: [].{
	Str :: [ProvidedByCompiler].{
		is_empty : Str -> Bool
		concat : Str, Str -> Str
		contains : Str, Str -> Bool
		trim : Str -> Str
		trim_start : Str -> Str
		trim_end : Str -> Str
		caseless_ascii_equals : Str, Str -> Bool
		with_ascii_lowercased : Str -> Str
		with_ascii_uppercased : Str -> Str
		starts_with : Str, Str -> Bool
		ends_with : Str, Str -> Bool
		repeat : Str, U64 -> Str
		with_prefix : Str, Str -> Str
		drop_prefix : Str, Str -> Str
		drop_suffix : Str, Str -> Str

		is_eq : Str, Str -> Bool
	}

	List(_item) :: [ProvidedByCompiler].{
		len : List(_item) -> U64
		is_empty : List(_item) -> Bool
		concat : List(item), List(item) -> List(item)

		is_eq : List(item), List(item) -> Bool
		    where [item.is_eq : item, item -> Bool]
		is_eq = |self, other| {
		    if self.len() != other.len() {
				return False
			}

			var $index = 0

			while $index < self.len() {
			    if list_get_unsafe(self, $index) != list_get_unsafe(other, $index) {
					return False
				}

				$index = $index + 1
			}

			True
		}

		first : List(item) -> Try(item, [ListWasEmpty])
		first = |list| List.get(list, 0)

		get : List(item), U64 -> Try(item, [ListWasEmpty])
		get = |list, index| if index < List.len(list) {
			Try.Ok(list_get_unsafe(list, index))
		} else {
			Try.Err(ListWasEmpty)
		}

		map : List(a), (a -> b) -> List(b)
		map = |_, _| []

		keep_if : List(a), (a -> Bool) -> List(a)
		keep_if = |_, _| []

		fold : List(item), state, (state, item -> state) -> state
		fold = |list, init, step| {
			var $state = init

			for item in list {
				$state = step($state, item)
			}

			$state
		}

<<<<<<< HEAD
		append : List(a), a -> List(a)
		append = |list, elt| {
			new_tail : List(a)
			new_tail = [elt]
			List.concat(list, new_tail)
		}

		# append_if_ok : List(a), Try(a, err) -> List(a)
		# append_if_ok : |list, try| match try {
		# 		Ok(elt) => List.append(list, elt)
		# 		Err(_) => list
		# }

		last : List(a) -> Try(a, [ListWasEmpty])
		last = |list| {
			len = List.len(list)
			if len == 0 {
				Try.Err(ListWasEmpty)
			} else {
				Try.Ok(list_get_unsafe(list, len - 1))
			}
	}

		any : List(a), (a -> Bool) -> Bool
		# any = |list, predicate| {
		# 	for item in list {
		# 		if predicate(item) {
		# 			return True
		# 		}
		# 	}
		# 	False
		# }
		any = |list, fn| {
			List.fold(list, False, |state, item| fn(item) or state)
		}

		all : List(a), (a -> Bool) -> Bool
		all = |list, fn| {
			List.fold(list, True, |state, item| fn(item) and state)
		}

		contains : List(a), a -> Bool where [a.is_eq: a, a -> Bool]
		contains = |list, elt| {
			List.any(list, |x| x == elt)
		}
		
=======
		fold_rev : List(item), state, (item, state -> state) -> state
		fold_rev = |list, init, step| {
			var $state = init
			var $index = list.len()

			while $index > 0 {
				$index = $index - 1
			    item = list_get_unsafe(list, $index)
				$state = step(item, $state)
			}

			$state
		}
>>>>>>> b5eb58ba
	}

	Bool := [False, True].{
		not : Bool -> Bool
		not = |bool| match bool {
			Bool.True => Bool.False
			Bool.False => Bool.True
		}

		is_eq : Bool, Bool -> Bool

		#encoder : Bool -> Encoder(fmt, [])
		#	where [fmt implements EncoderFormatting]
		#encoder =

		#Encoder fmt := List U8, fmt -> List U8 where fmt implements EncoderFormatting
	}

	Box(item) :: [ProvidedByCompiler].{}

	Try(ok, err) := [Ok(ok), Err(err)].{
		is_ok : Try(_ok, _err) -> Bool
		is_ok = |try| match try {
			Ok(_) => True
			Err(_) => False
		}

		is_err : Try(_ok, _err) -> Bool
		is_err = |try| match try {
			Ok(_) => False
			Err(_) => True
		}

		ok_or : Try(ok, _err), ok -> ok
		ok_or = |try, fallback| match try {
		    Ok(val) => val
		    Err(_) => fallback
		}

		err_or : Try(_ok, err), err -> err
		err_or = |try, fallback| match try {
		    Err(val) => val
		    Ok(_) => fallback
		}

		is_eq : Try(ok, err), Try(ok, err) -> Bool
			where [
				ok.is_eq : ok, ok -> Bool,
				err.is_eq : err, err -> Bool,
			]
		is_eq = |a, b| match a {
			Ok(a_val) => {
				match b {
					Ok(b_val) => a_val.is_eq(b_val)
					Err(_) => False
				}
			}
			Err(a_val) => {
				match b {
					Ok(_) => False
					Err(b_val) => a_val.is_eq(b_val)
				}
			}
		}
	}

	Dict :: [EmptyDict].{}

	Set(item) :: [].{
		is_empty : Set(item) -> Bool

		is_eq : Set(item), Set(item) -> Bool
		is_eq = |_a, _b| Bool.False
	}

	Num :: {}.{
		Numeral :: [Self({ # TODO get rid of the "Self" wrapper once we have nominal records"
		    # True iff there was a minus sign in front of the literal
    		is_negative: Bool,
            # Base-256 digits before and after the decimal point, with any underscores
            # and leading/trailing zeros removed from the source code.
            #
            # Example: If I write "0356.5170" in the source file, that will be:
            # - [1, 100] before the pt, because in base-256, 356 = (1 * 256^1) + (100 * 256^0)
            # - [2, 5] after the pt, because in base-256, 517 = (2 * 256^1) + (5 * 256^0)
            #
            # This design compactly represents the digits without wasting any memory
            # (because base-256 stores each digit using every single bit of the U8), and also
            # allows arbitrary digit length so that userspace custom number types can work with
            # arbitrarily long number literals as long as the number types can support them.
            digits_before_pt: List(U8),
            digits_after_pt: List(U8),
		})].{
			is_negative : Numeral -> Bool
			is_negative = |self| match self {
				# TODO make this a nominal record once we have those
				Self({ is_negative: neg, digits_before_pt: _, digits_after_pt: _ }) => neg
			}
		}

		U8 :: [].{
			to_str : U8 -> Str
			is_zero : U8 -> Bool
			is_eq : U8, U8 -> Bool
			is_gt : U8, U8 -> Bool
			is_gte : U8, U8 -> Bool
			is_lt : U8, U8 -> Bool
			is_lte : U8, U8 -> Bool

			plus : U8, U8 -> U8
			minus : U8, U8 -> U8
			times : U8, U8 -> U8
			div_by : U8, U8 -> U8
			div_trunc_by : U8, U8 -> U8
			rem_by : U8, U8 -> U8

			from_int_digits : List(U8) -> Try(U8, [OutOfRange])
			from_numeral : Numeral -> Try(U8, [InvalidNumeral(Str)])
		}

		I8 :: [].{
			to_str : I8 -> Str
			is_zero : I8 -> Bool
			is_negative : I8 -> Bool
			is_positive : I8 -> Bool
			is_eq : I8, I8 -> Bool
			is_gt : I8, I8 -> Bool
			is_gte : I8, I8 -> Bool
			is_lt : I8, I8 -> Bool
			is_lte : I8, I8 -> Bool

			negate : I8 -> I8
			plus : I8, I8 -> I8
			minus : I8, I8 -> I8
			times : I8, I8 -> I8
			div_by : I8, I8 -> I8
			div_trunc_by : I8, I8 -> I8
			rem_by : I8, I8 -> I8

			from_int_digits : List(U8) -> Try(I8, [OutOfRange])
			from_numeral : Numeral -> Try(I8, [InvalidNumeral(Str)])
		}

		U16 :: [].{
			to_str : U16 -> Str
			is_zero : U16 -> Bool
			is_eq : U16, U16 -> Bool
			is_gt : U16, U16 -> Bool
			is_gte : U16, U16 -> Bool
			is_lt : U16, U16 -> Bool
			is_lte : U16, U16 -> Bool

			plus : U16, U16 -> U16
			minus : U16, U16 -> U16
			times : U16, U16 -> U16
			div_by : U16, U16 -> U16
			div_trunc_by : U16, U16 -> U16
			rem_by : U16, U16 -> U16

			from_int_digits : List(U8) -> Try(U16, [OutOfRange])
			from_numeral : Numeral -> Try(U16, [InvalidNumeral(Str)])
		}

		I16 :: [].{
			to_str : I16 -> Str
			is_zero : I16 -> Bool
			is_negative : I16 -> Bool
			is_positive : I16 -> Bool
			is_eq : I16, I16 -> Bool
			is_gt : I16, I16 -> Bool
			is_gte : I16, I16 -> Bool
			is_lt : I16, I16 -> Bool
			is_lte : I16, I16 -> Bool

			negate : I16 -> I16
			plus : I16, I16 -> I16
			minus : I16, I16 -> I16
			times : I16, I16 -> I16
			div_by : I16, I16 -> I16
			div_trunc_by : I16, I16 -> I16
			rem_by : I16, I16 -> I16

			from_int_digits : List(U8) -> Try(I16, [OutOfRange])
			from_numeral : Numeral -> Try(I16, [InvalidNumeral(Str)])
		}

		U32 :: [].{
			to_str : U32 -> Str
			is_zero : U32 -> Bool
			is_eq : U32, U32 -> Bool
			is_gt : U32, U32 -> Bool
			is_gte : U32, U32 -> Bool
			is_lt : U32, U32 -> Bool
			is_lte : U32, U32 -> Bool

			plus : U32, U32 -> U32
			minus : U32, U32 -> U32
			times : U32, U32 -> U32
			div_by : U32, U32 -> U32
			div_trunc_by : U32, U32 -> U32
			rem_by : U32, U32 -> U32

			from_int_digits : List(U8) -> Try(U32, [OutOfRange])
			from_numeral : Numeral -> Try(U32, [InvalidNumeral(Str)])
		}

		I32 :: [].{
			to_str : I32 -> Str
			is_zero : I32 -> Bool
			is_negative : I32 -> Bool
			is_positive : I32 -> Bool
			is_eq : I32, I32 -> Bool
			is_gt : I32, I32 -> Bool
			is_gte : I32, I32 -> Bool
			is_lt : I32, I32 -> Bool
			is_lte : I32, I32 -> Bool

			negate : I32 -> I32
			plus : I32, I32 -> I32
			minus : I32, I32 -> I32
			times : I32, I32 -> I32
			div_by : I32, I32 -> I32
			div_trunc_by : I32, I32 -> I32
			rem_by : I32, I32 -> I32

			from_int_digits : List(U8) -> Try(I32, [OutOfRange])
			from_numeral : Numeral -> Try(I32, [InvalidNumeral(Str)])
		}

		U64 :: [].{
			to_str : U64 -> Str
			is_zero : U64 -> Bool
			is_eq : U64, U64 -> Bool
			is_gt : U64, U64 -> Bool
			is_gte : U64, U64 -> Bool
			is_lt : U64, U64 -> Bool
			is_lte : U64, U64 -> Bool

			plus : U64, U64 -> U64
			minus : U64, U64 -> U64
			times : U64, U64 -> U64
			div_by : U64, U64 -> U64
			div_trunc_by : U64, U64 -> U64
			rem_by : U64, U64 -> U64

			from_int_digits : List(U8) -> Try(U64, [OutOfRange])
			from_numeral : Numeral -> Try(U64, [InvalidNumeral(Str)])
		}

		I64 :: [].{
			to_str : I64 -> Str
			is_zero : I64 -> Bool
			is_negative : I64 -> Bool
			is_positive : I64 -> Bool
			is_eq : I64, I64 -> Bool
			is_gt : I64, I64 -> Bool
			is_gte : I64, I64 -> Bool
			is_lt : I64, I64 -> Bool
			is_lte : I64, I64 -> Bool

			negate : I64 -> I64
			plus : I64, I64 -> I64
			minus : I64, I64 -> I64
			times : I64, I64 -> I64
			div_by : I64, I64 -> I64
			div_trunc_by : I64, I64 -> I64
			rem_by : I64, I64 -> I64

			from_int_digits : List(U8) -> Try(I64, [OutOfRange])
			from_numeral : Numeral -> Try(I64, [InvalidNumeral(Str)])
		}

		U128 :: [].{
			to_str : U128 -> Str
			is_zero : U128 -> Bool
			is_eq : U128, U128 -> Bool
			is_gt : U128, U128 -> Bool
			is_gte : U128, U128 -> Bool
			is_lt : U128, U128 -> Bool
			is_lte : U128, U128 -> Bool

			plus : U128, U128 -> U128
			minus : U128, U128 -> U128
			times : U128, U128 -> U128
			div_by : U128, U128 -> U128
			div_trunc_by : U128, U128 -> U128
			rem_by : U128, U128 -> U128

			from_int_digits : List(U8) -> Try(U128, [OutOfRange])
			from_numeral : Numeral -> Try(U128, [InvalidNumeral(Str)])
		}

		I128 :: [].{
			to_str : I128 -> Str
			is_zero : I128 -> Bool
			is_negative : I128 -> Bool
			is_positive : I128 -> Bool
			is_eq : I128, I128 -> Bool
			is_gt : I128, I128 -> Bool
			is_gte : I128, I128 -> Bool
			is_lt : I128, I128 -> Bool
			is_lte : I128, I128 -> Bool

			negate : I128 -> I128
			plus : I128, I128 -> I128
			minus : I128, I128 -> I128
			times : I128, I128 -> I128
			div_by : I128, I128 -> I128
			div_trunc_by : I128, I128 -> I128
			rem_by : I128, I128 -> I128

			from_int_digits : List(U8) -> Try(I128, [OutOfRange])
			from_numeral : Numeral -> Try(I128, [InvalidNumeral(Str)])
		}

		Dec :: [].{
		    to_str : Dec -> Str
			is_zero : Dec -> Bool
			is_negative : Dec -> Bool
			is_positive : Dec -> Bool
			is_eq : Dec, Dec -> Bool
			is_gt : Dec, Dec -> Bool
			is_gte : Dec, Dec -> Bool
			is_lt : Dec, Dec -> Bool
			is_lte : Dec, Dec -> Bool

			negate : Dec -> Dec
			plus : Dec, Dec -> Dec
			minus : Dec, Dec -> Dec
			times : Dec, Dec -> Dec
			div_by : Dec, Dec -> Dec
			div_trunc_by : Dec, Dec -> Dec
			rem_by : Dec, Dec -> Dec

			from_int_digits : List(U8) -> Try(Dec, [OutOfRange])
			from_dec_digits : (List(U8), List(U8)) -> Try(Dec, [OutOfRange])
			from_numeral : Numeral -> Try(Dec, [InvalidNumeral(Str)])
		}

		F32 :: [].{
			to_str : F32 -> Str
			is_zero : F32 -> Bool
			is_negative : F32 -> Bool
			is_positive : F32 -> Bool
			is_gt : F32, F32 -> Bool
			is_gte : F32, F32 -> Bool
			is_lt : F32, F32 -> Bool
			is_lte : F32, F32 -> Bool

			negate : F32 -> F32
			plus : F32, F32 -> F32
			minus : F32, F32 -> F32
			times : F32, F32 -> F32
			div_by : F32, F32 -> F32
			div_trunc_by : F32, F32 -> F32
			rem_by : F32, F32 -> F32

			from_int_digits : List(U8) -> Try(F32, [OutOfRange])
			from_dec_digits : (List(U8), List(U8)) -> Try(F32, [OutOfRange])
			from_numeral : Numeral -> Try(F32, [InvalidNumeral(Str)])
		}

		F64 :: [].{
			to_str : F64 -> Str
			is_zero : F64 -> Bool
			is_negative : F64 -> Bool
			is_positive : F64 -> Bool
			is_gt : F64, F64 -> Bool
			is_gte : F64, F64 -> Bool
			is_lt : F64, F64 -> Bool
			is_lte : F64, F64 -> Bool

			negate : F64 -> F64
			plus : F64, F64 -> F64
			minus : F64, F64 -> F64
			times : F64, F64 -> F64
			div_by : F64, F64 -> F64
			div_trunc_by : F64, F64 -> F64
			rem_by : F64, F64 -> F64

			from_int_digits : List(U8) -> Try(F64, [OutOfRange])
			from_dec_digits : (List(U8), List(U8)) -> Try(F64, [OutOfRange])
			from_numeral : Numeral -> Try(F64, [InvalidNumeral(Str)])
		}
	}
}

# Private top-level function for unsafe list access
# This is a low-level operation that gets replaced by the compiler
list_get_unsafe : List(item), U64 -> item<|MERGE_RESOLUTION|>--- conflicted
+++ resolved
@@ -71,7 +71,20 @@
 			$state
 		}
 
-<<<<<<< HEAD
+		fold_rev : List(item), state, (item, state -> state) -> state
+		fold_rev = |list, init, step| {
+			var $state = init
+			var $index = list.len()
+
+			while $index > 0 {
+				$index = $index - 1
+			    item = list_get_unsafe(list, $index)
+				$state = step(item, $state)
+			}
+
+			$state
+		}
+
 		append : List(a), a -> List(a)
 		append = |list, elt| {
 			new_tail : List(a)
@@ -93,7 +106,7 @@
 			} else {
 				Try.Ok(list_get_unsafe(list, len - 1))
 			}
-	}
+		}
 
 		any : List(a), (a -> Bool) -> Bool
 		# any = |list, predicate| {
@@ -117,22 +130,6 @@
 		contains = |list, elt| {
 			List.any(list, |x| x == elt)
 		}
-		
-=======
-		fold_rev : List(item), state, (item, state -> state) -> state
-		fold_rev = |list, init, step| {
-			var $state = init
-			var $index = list.len()
-
-			while $index > 0 {
-				$index = $index - 1
-			    item = list_get_unsafe(list, $index)
-				$state = step(item, $state)
-			}
-
-			$state
-		}
->>>>>>> b5eb58ba
 	}
 
 	Bool := [False, True].{
