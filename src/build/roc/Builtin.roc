--- conflicted
+++ resolved
@@ -146,7 +146,16 @@
 			True
 		}
 
-<<<<<<< HEAD
+		last : List(item) -> Try(item, [ListWasEmpty])
+		last = |list| if List.is_empty(list) {
+			Try.Err(ListWasEmpty)
+		} else {
+			Try.Ok(list_get_unsafe(list, List.len(list) - 1))
+		}
+
+		single : item -> List(item)
+		single = |x| [x]
+
 		drop_at : List(a), U64 -> List(a)
 
 		sublist : List(a), {start : U64, len : U64} -> List(a)
@@ -179,18 +188,6 @@
 			config = {start: 0, len: take_len}
 			list.sublist( config)
 		}
-=======
-		last : List(item) -> Try(item, [ListWasEmpty])
-		last = |list| if List.is_empty(list) {
-			Try.Err(ListWasEmpty)
-		} else {
-			Try.Ok(list_get_unsafe(list, List.len(list) - 1))
-		}
-
-		single : item -> List(item)
-		single = |x| [x]
-
->>>>>>> 9a5eb3c9
 	}
 
 	Bool := [False, True].{
