Builtin :: [].{
	Str :: [ProvidedByCompiler].{
		is_empty : Str -> Bool
		concat : Str, Str -> Str
		contains : Str, Str -> Bool
		trim : Str -> Str
		trim_start : Str -> Str
		trim_end : Str -> Str
		caseless_ascii_equals : Str, Str -> Bool
		with_ascii_lowercased : Str -> Str
		with_ascii_uppercased : Str -> Str
		starts_with : Str, Str -> Bool
		ends_with : Str, Str -> Bool
		repeat : Str, U64 -> Str
		with_prefix : Str, Str -> Str
		drop_prefix : Str, Str -> Str
		drop_suffix : Str, Str -> Str
<<<<<<< HEAD
		count_utf8_bytes : Str -> U64
		with_capacity : U64 -> Str
		reserve : Str, U64 -> Str
		release_excess_capacity : Str -> Str
		to_utf8 : Str -> List(U8)
		from_utf8_lossy : List(U8) -> Str
		split_on : Str, Str -> List(Str)
		join_with : List(Str), Str -> Str
=======

		is_eq : Str, Str -> Bool
>>>>>>> b7396835
	}

	List(_item) :: [ProvidedByCompiler].{
		len : List(_item) -> U64
		is_empty : List(_item) -> Bool
		concat : List(item), List(item) -> List(item)

		is_eq : List(item), List(item) -> Bool
		    where [item.is_eq : item, item -> Bool]
		is_eq = |self, other| {
		    if self.len() != other.len() {
				return False
			}

			var $index = 0

			while $index < self.len() {
			    if list_get_unsafe(self, $index) != list_get_unsafe(other, $index) {
					return False
				}

				$index = $index + 1
			}

			True
		}

		first : List(item) -> Try(item, [ListWasEmpty])
		first = |list| List.get(list, 0)

		get : List(item), U64 -> Try(item, [ListWasEmpty])
		get = |list, index| if index < List.len(list) {
			Try.Ok(list_get_unsafe(list, index))
		} else {
			Try.Err(ListWasEmpty)
		}

		map : List(a), (a -> b) -> List(b)
		map = |_, _| []

		keep_if : List(a), (a -> Bool) -> List(a)
		keep_if = |_, _| []

		fold : List(item), state, (state, item -> state) -> state
		fold = |list, init, step| {
			var $state = init

			for item in list {
				$state = step($state, item)
			}

			$state
		}
	}

	Bool := [False, True].{
		not : Bool -> Bool
		not = |bool| match bool {
			Bool.True => Bool.False
			Bool.False => Bool.True
		}

		is_eq : Bool, Bool -> Bool

		#encoder : Bool -> Encoder(fmt, [])
		#	where [fmt implements EncoderFormatting]
		#encoder =

		#Encoder fmt := List U8, fmt -> List U8 where fmt implements EncoderFormatting
	}

	Box(item) :: [ProvidedByCompiler].{}

	Try(ok, err) := [Ok(ok), Err(err)].{
		is_ok : Try(_ok, _err) -> Bool
		is_ok = |try| match try {
			Ok(_) => True
			Err(_) => False
		}

		is_err : Try(_ok, _err) -> Bool
		is_err = |try| match try {
			Ok(_) => False
			Err(_) => True
		}

		ok_or : Try(ok, _err), ok -> ok
		ok_or = |try, fallback| match try {
		    Ok(val) => val
		    Err(_) => fallback
		}

		err_or : Try(_ok, err), err -> err
		err_or = |try, fallback| match try {
		    Err(val) => val
		    Ok(_) => fallback
		}

		is_eq : Try(ok, err), Try(ok, err) -> Bool
			where [
				ok.is_eq : ok, ok -> Bool,
				err.is_eq : err, err -> Bool,
			]
		is_eq = |a, b| match a {
			Ok(a_val) => {
				match b {
					Ok(b_val) => a_val.is_eq(b_val)
					Err(_) => False
				}
			}
			Err(a_val) => {
				match b {
					Ok(_) => False
					Err(b_val) => a_val.is_eq(b_val)
				}
			}
		}
	}

	Dict :: [EmptyDict].{}

	Set(item) :: [].{
		is_empty : Set(item) -> Bool

		is_eq : Set(item), Set(item) -> Bool
		is_eq = |_a, _b| Bool.False
	}

	Num :: {}.{
		Numeral :: [Self({ # TODO get rid of the "Self" wrapper once we have nominal records"
		    # True iff there was a minus sign in front of the literal
    		is_negative: Bool,
            # Base-256 digits before and after the decimal point, with any underscores
            # and leading/trailing zeros removed from the source code.
            #
            # Example: If I write "0356.5170" in the source file, that will be:
            # - [1, 100] before the pt, because in base-256, 356 = (1 * 256^1) + (100 * 256^0)
            # - [2, 5] after the pt, because in base-256, 517 = (2 * 256^1) + (5 * 256^0)
            #
            # This design compactly represents the digits without wasting any memory
            # (because base-256 stores each digit using every single bit of the U8), and also
            # allows arbitrary digit length so that userspace custom number types can work with
            # arbitrarily long number literals as long as the number types can support them.
            digits_before_pt: List(U8),
            digits_after_pt: List(U8),
		})].{
			is_negative : Numeral -> Bool
			is_negative = |self| match self {
				# TODO make this a nominal record once we have those
				Self({ is_negative: neg, digits_before_pt: _, digits_after_pt: _ }) => neg
			}
		}

		U8 :: [].{
			to_str : U8 -> Str
			is_zero : U8 -> Bool
			is_eq : U8, U8 -> Bool
			is_gt : U8, U8 -> Bool
			is_gte : U8, U8 -> Bool
			is_lt : U8, U8 -> Bool
			is_lte : U8, U8 -> Bool

			plus : U8, U8 -> U8
			minus : U8, U8 -> U8
			times : U8, U8 -> U8
			div_by : U8, U8 -> U8
			div_trunc_by : U8, U8 -> U8
			rem_by : U8, U8 -> U8

			from_int_digits : List(U8) -> Try(U8, [OutOfRange])
			from_numeral : Numeral -> Try(U8, [InvalidNumeral(Str)])
		}

		I8 :: [].{
			to_str : I8 -> Str
			is_zero : I8 -> Bool
			is_negative : I8 -> Bool
			is_positive : I8 -> Bool
			is_eq : I8, I8 -> Bool
			is_gt : I8, I8 -> Bool
			is_gte : I8, I8 -> Bool
			is_lt : I8, I8 -> Bool
			is_lte : I8, I8 -> Bool

			negate : I8 -> I8
			plus : I8, I8 -> I8
			minus : I8, I8 -> I8
			times : I8, I8 -> I8
			div_by : I8, I8 -> I8
			div_trunc_by : I8, I8 -> I8
			rem_by : I8, I8 -> I8

			from_int_digits : List(U8) -> Try(I8, [OutOfRange])
			from_numeral : Numeral -> Try(I8, [InvalidNumeral(Str)])
		}

		U16 :: [].{
			to_str : U16 -> Str
			is_zero : U16 -> Bool
			is_eq : U16, U16 -> Bool
			is_gt : U16, U16 -> Bool
			is_gte : U16, U16 -> Bool
			is_lt : U16, U16 -> Bool
			is_lte : U16, U16 -> Bool

			plus : U16, U16 -> U16
			minus : U16, U16 -> U16
			times : U16, U16 -> U16
			div_by : U16, U16 -> U16
			div_trunc_by : U16, U16 -> U16
			rem_by : U16, U16 -> U16

			from_int_digits : List(U8) -> Try(U16, [OutOfRange])
			from_numeral : Numeral -> Try(U16, [InvalidNumeral(Str)])
		}

		I16 :: [].{
			to_str : I16 -> Str
			is_zero : I16 -> Bool
			is_negative : I16 -> Bool
			is_positive : I16 -> Bool
			is_eq : I16, I16 -> Bool
			is_gt : I16, I16 -> Bool
			is_gte : I16, I16 -> Bool
			is_lt : I16, I16 -> Bool
			is_lte : I16, I16 -> Bool

			negate : I16 -> I16
			plus : I16, I16 -> I16
			minus : I16, I16 -> I16
			times : I16, I16 -> I16
			div_by : I16, I16 -> I16
			div_trunc_by : I16, I16 -> I16
			rem_by : I16, I16 -> I16

			from_int_digits : List(U8) -> Try(I16, [OutOfRange])
			from_numeral : Numeral -> Try(I16, [InvalidNumeral(Str)])
		}

		U32 :: [].{
			to_str : U32 -> Str
			is_zero : U32 -> Bool
			is_eq : U32, U32 -> Bool
			is_gt : U32, U32 -> Bool
			is_gte : U32, U32 -> Bool
			is_lt : U32, U32 -> Bool
			is_lte : U32, U32 -> Bool

			plus : U32, U32 -> U32
			minus : U32, U32 -> U32
			times : U32, U32 -> U32
			div_by : U32, U32 -> U32
			div_trunc_by : U32, U32 -> U32
			rem_by : U32, U32 -> U32

			from_int_digits : List(U8) -> Try(U32, [OutOfRange])
			from_numeral : Numeral -> Try(U32, [InvalidNumeral(Str)])
		}

		I32 :: [].{
			to_str : I32 -> Str
			is_zero : I32 -> Bool
			is_negative : I32 -> Bool
			is_positive : I32 -> Bool
			is_eq : I32, I32 -> Bool
			is_gt : I32, I32 -> Bool
			is_gte : I32, I32 -> Bool
			is_lt : I32, I32 -> Bool
			is_lte : I32, I32 -> Bool

			negate : I32 -> I32
			plus : I32, I32 -> I32
			minus : I32, I32 -> I32
			times : I32, I32 -> I32
			div_by : I32, I32 -> I32
			div_trunc_by : I32, I32 -> I32
			rem_by : I32, I32 -> I32

			from_int_digits : List(U8) -> Try(I32, [OutOfRange])
			from_numeral : Numeral -> Try(I32, [InvalidNumeral(Str)])
		}

		U64 :: [].{
			to_str : U64 -> Str
			is_zero : U64 -> Bool
			is_eq : U64, U64 -> Bool
			is_gt : U64, U64 -> Bool
			is_gte : U64, U64 -> Bool
			is_lt : U64, U64 -> Bool
			is_lte : U64, U64 -> Bool

			plus : U64, U64 -> U64
			minus : U64, U64 -> U64
			times : U64, U64 -> U64
			div_by : U64, U64 -> U64
			div_trunc_by : U64, U64 -> U64
			rem_by : U64, U64 -> U64

			from_int_digits : List(U8) -> Try(U64, [OutOfRange])
			from_numeral : Numeral -> Try(U64, [InvalidNumeral(Str)])
		}

		I64 :: [].{
			to_str : I64 -> Str
			is_zero : I64 -> Bool
			is_negative : I64 -> Bool
			is_positive : I64 -> Bool
			is_eq : I64, I64 -> Bool
			is_gt : I64, I64 -> Bool
			is_gte : I64, I64 -> Bool
			is_lt : I64, I64 -> Bool
			is_lte : I64, I64 -> Bool

			negate : I64 -> I64
			plus : I64, I64 -> I64
			minus : I64, I64 -> I64
			times : I64, I64 -> I64
			div_by : I64, I64 -> I64
			div_trunc_by : I64, I64 -> I64
			rem_by : I64, I64 -> I64

			from_int_digits : List(U8) -> Try(I64, [OutOfRange])
			from_numeral : Numeral -> Try(I64, [InvalidNumeral(Str)])
		}

		U128 :: [].{
			to_str : U128 -> Str
			is_zero : U128 -> Bool
			is_eq : U128, U128 -> Bool
			is_gt : U128, U128 -> Bool
			is_gte : U128, U128 -> Bool
			is_lt : U128, U128 -> Bool
			is_lte : U128, U128 -> Bool

			plus : U128, U128 -> U128
			minus : U128, U128 -> U128
			times : U128, U128 -> U128
			div_by : U128, U128 -> U128
			div_trunc_by : U128, U128 -> U128
			rem_by : U128, U128 -> U128

			from_int_digits : List(U8) -> Try(U128, [OutOfRange])
			from_numeral : Numeral -> Try(U128, [InvalidNumeral(Str)])
		}

		I128 :: [].{
			to_str : I128 -> Str
			is_zero : I128 -> Bool
			is_negative : I128 -> Bool
			is_positive : I128 -> Bool
			is_eq : I128, I128 -> Bool
			is_gt : I128, I128 -> Bool
			is_gte : I128, I128 -> Bool
			is_lt : I128, I128 -> Bool
			is_lte : I128, I128 -> Bool

			negate : I128 -> I128
			plus : I128, I128 -> I128
			minus : I128, I128 -> I128
			times : I128, I128 -> I128
			div_by : I128, I128 -> I128
			div_trunc_by : I128, I128 -> I128
			rem_by : I128, I128 -> I128

			from_int_digits : List(U8) -> Try(I128, [OutOfRange])
			from_numeral : Numeral -> Try(I128, [InvalidNumeral(Str)])
		}

		Dec :: [].{
		    to_str : Dec -> Str
			is_zero : Dec -> Bool
			is_negative : Dec -> Bool
			is_positive : Dec -> Bool
			is_eq : Dec, Dec -> Bool
			is_gt : Dec, Dec -> Bool
			is_gte : Dec, Dec -> Bool
			is_lt : Dec, Dec -> Bool
			is_lte : Dec, Dec -> Bool

			negate : Dec -> Dec
			plus : Dec, Dec -> Dec
			minus : Dec, Dec -> Dec
			times : Dec, Dec -> Dec
			div_by : Dec, Dec -> Dec
			div_trunc_by : Dec, Dec -> Dec
			rem_by : Dec, Dec -> Dec

			from_int_digits : List(U8) -> Try(Dec, [OutOfRange])
			from_dec_digits : (List(U8), List(U8)) -> Try(Dec, [OutOfRange])
			from_numeral : Numeral -> Try(Dec, [InvalidNumeral(Str)])
		}

		F32 :: [].{
			to_str : F32 -> Str
			is_zero : F32 -> Bool
			is_negative : F32 -> Bool
			is_positive : F32 -> Bool
			is_gt : F32, F32 -> Bool
			is_gte : F32, F32 -> Bool
			is_lt : F32, F32 -> Bool
			is_lte : F32, F32 -> Bool

			negate : F32 -> F32
			plus : F32, F32 -> F32
			minus : F32, F32 -> F32
			times : F32, F32 -> F32
			div_by : F32, F32 -> F32
			div_trunc_by : F32, F32 -> F32
			rem_by : F32, F32 -> F32

			from_int_digits : List(U8) -> Try(F32, [OutOfRange])
			from_dec_digits : (List(U8), List(U8)) -> Try(F32, [OutOfRange])
			from_numeral : Numeral -> Try(F32, [InvalidNumeral(Str)])
		}

		F64 :: [].{
			to_str : F64 -> Str
			is_zero : F64 -> Bool
			is_negative : F64 -> Bool
			is_positive : F64 -> Bool
			is_gt : F64, F64 -> Bool
			is_gte : F64, F64 -> Bool
			is_lt : F64, F64 -> Bool
			is_lte : F64, F64 -> Bool

			negate : F64 -> F64
			plus : F64, F64 -> F64
			minus : F64, F64 -> F64
			times : F64, F64 -> F64
			div_by : F64, F64 -> F64
			div_trunc_by : F64, F64 -> F64
			rem_by : F64, F64 -> F64

			from_int_digits : List(U8) -> Try(F64, [OutOfRange])
			from_dec_digits : (List(U8), List(U8)) -> Try(F64, [OutOfRange])
			from_numeral : Numeral -> Try(F64, [InvalidNumeral(Str)])
		}
	}
}

# Private top-level function for unsafe list access
# This is a low-level operation that gets replaced by the compiler
list_get_unsafe : List(item), U64 -> item<|MERGE_RESOLUTION|>--- conflicted
+++ resolved
@@ -15,7 +15,6 @@
 		with_prefix : Str, Str -> Str
 		drop_prefix : Str, Str -> Str
 		drop_suffix : Str, Str -> Str
-<<<<<<< HEAD
 		count_utf8_bytes : Str -> U64
 		with_capacity : U64 -> Str
 		reserve : Str, U64 -> Str
@@ -24,10 +23,8 @@
 		from_utf8_lossy : List(U8) -> Str
 		split_on : Str, Str -> List(Str)
 		join_with : List(Str), Str -> Str
-=======
 
 		is_eq : Str, Str -> Bool
->>>>>>> b7396835
 	}
 
 	List(_item) :: [ProvidedByCompiler].{
