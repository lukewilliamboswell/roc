//! Parser for converting tokenized Roc source code into an Abstract Syntax Tree.
//!
//! This module provides the Parser struct which takes a buffer of tokens and
//! transforms them into an AST representation. The parser handles syntax errors
//! gracefully by inserting malformed placeholders and continuing compilation,
//! following the "Inform Don't Block" philosophy.

const std = @import("std");
const base = @import("base");
const tracy = @import("tracy");
const collections = @import("collections");

const AST = @import("AST.zig");
const Node = @import("Node.zig");
const NodeStore = @import("NodeStore.zig");
const NodeList = AST.NodeList;
const TokenizedBuffer = tokenize.TokenizedBuffer;
const Token = tokenize.Token;
const TokenIdx = Token.Idx;
const tokenize = @import("tokenize.zig");

const MAX_PARSE_DIAGNOSTICS: usize = 1_000;
const MAX_NESTING_LEVELS: u8 = 128;

/// A parser which tokenizes and parses source code into an abstract syntax tree.
pub const Parser = @This();

gpa: std.mem.Allocator,
pos: TokenIdx,
tok_buf: TokenizedBuffer,
store: NodeStore,
scratch_nodes: std.array_list.Managed(Node.Idx),
diagnostics: std.array_list.Managed(AST.Diagnostic),
cached_malformed_node: ?Node.Idx,
nesting_counter: u8,

/// init the parser from a buffer of tokens
pub fn init(tokens: TokenizedBuffer, gpa: std.mem.Allocator) std.mem.Allocator.Error!Parser {
    const estimated_node_count = tokens.tokens.len;
    const store = try NodeStore.initCapacity(gpa, estimated_node_count);

    return Parser{
        .gpa = gpa,
        .pos = 0,
        .tok_buf = tokens,
        .store = store,
        .scratch_nodes = std.array_list.Managed(Node.Idx).init(gpa),
        .diagnostics = std.array_list.Managed(AST.Diagnostic).init(gpa),
        .cached_malformed_node = null,
        .nesting_counter = MAX_NESTING_LEVELS,
    };
}

/// Deinit the parser.  The buffer of tokens and the store are still owned by the caller.
pub fn deinit(parser: *Parser) void {
    parser.scratch_nodes.deinit();

    // diagnostics will be kept and passed to the following compiler stage
    // to be deinitialized by the caller when no longer required
}

const TestError = error{TestError};

fn test_parser(source: []const u8, run: fn (parser: Parser) TestError!void) TestError!void {
    const messages = [128]tokenize.Diagnostic;
    const tokenizer = tokenize.Tokenizer.init(source, messages[0..], std.testing.allocator);
    tokenizer.tokenize();
    const tok_result = tokenizer.finalize_and_deinit();
    defer tok_result.tokens.deinit();
    const parser = try Parser.init(tok_result.tokens, std.testing.allocator);
    defer parser.store.deinit();
    defer parser.scratch_nodes.deinit();
    defer parser.diagnostics.deinit();
    try run(parser);
}

/// helper to advance the parser by one token
pub fn advance(self: *Parser) void {
    self.pos += 1;
    // We have an EndOfFile token that we never expect to advance past
    std.debug.assert(self.pos < self.tok_buf.tokens.len);
}

/// look ahead at the next token and return an error if it does not have the expected tag
pub fn expect(self: *Parser, expected: Token.Tag) error{ExpectedNotFound}!void {
    if (self.peek() != expected) {
        return error.ExpectedNotFound;
    }
    self.advance();
}

/// Peek at the token at the current position
///
/// **note** caller is responsible to ensure this isn't the last token
pub fn peek(self: *Parser) Token.Tag {
    std.debug.assert(self.pos < self.tok_buf.tokens.len);
    return self.tok_buf.tokens.items(.tag)[self.pos];
}

/// Peek at the next token
pub fn peekNext(self: *Parser) Token.Tag {
    const next = self.pos + 1;
    if (next >= self.tok_buf.tokens.len) {
        return .EndOfFile;
    }
    return self.tok_buf.tokens.items(.tag)[next];
}

/// Peek at `n` tokens forward
pub fn peekN(self: *Parser, n: u32) Token.Tag {
    if (n == 0) {
        return self.peek();
    }
    const next = self.pos + n;
    if (next >= self.tok_buf.tokens.len) {
        return .EndOfFile;
    }
    return self.tok_buf.tokens.items(.tag)[next];
}

const StackError = error{TooNested};

/// The error set that methods of the Parser return
pub const Error = std.mem.Allocator.Error || StackError;

fn nest(self: *Parser) !void {
    if (self.nesting_counter == 0) {
        return StackError.TooNested;
    }
    self.nesting_counter = self.nesting_counter - 1;
}

fn unnest(self: *Parser) void {
    if (self.nesting_counter >= MAX_NESTING_LEVELS) {
        return;
    }
    self.nesting_counter = self.nesting_counter + 1;
}

/// add a diagnostic error
pub fn pushDiagnostic(self: *Parser, tag: AST.Diagnostic.Tag, region: AST.TokenizedRegion) Error!void {
    if (self.diagnostics.items.len < MAX_PARSE_DIAGNOSTICS) {
        try self.diagnostics.append(.{ .tag = tag, .region = region });
    }
}
/// add a malformed token
pub fn pushMalformed(self: *Parser, comptime T: type, tag: AST.Diagnostic.Tag, start: TokenIdx) Error!T {
    const pos = self.pos;

    if (self.peek() != .EndOfFile) {
        self.advance(); // TODO: find a better point to advance to
    }

    if (self.diagnostics.items.len < MAX_PARSE_DIAGNOSTICS) {
        // Create a diagnostic region that points to the problematic token
        // If the parser has moved too far from the start, use the start token for better error location
        const diagnostic_start = if (self.pos > start and (self.pos - start) > 2) start else @min(pos, self.pos);
        const diagnostic_end = if (self.pos > start and (self.pos - start) > 2) start + 1 else @max(pos, self.pos);
        // If start equals end, make it a single-token region
        const diagnostic_region = AST.TokenizedRegion{
            .start = diagnostic_start,
            .end = if (diagnostic_start == diagnostic_end) diagnostic_start + 1 else diagnostic_end,
        };

        // AST node should span the entire malformed expression
        const ast_region = AST.TokenizedRegion{ .start = start, .end = self.pos };

        try self.diagnostics.append(.{
            .tag = tag,
            .region = diagnostic_region,
        });

        return try self.store.addMalformed(T, tag, ast_region);
    } else {
        // Return a cached malformed node to avoid creating excessive nodes when diagnostic limit is exceeded
        if (self.cached_malformed_node == null) {
            // Create a generic malformed node with a fallback diagnostic tag
            const fallback_region = AST.TokenizedRegion{ .start = start, .end = self.pos };
            const nid = try self.store.nodes.append(self.gpa, .{
                .tag = .malformed,
                .main_token = 0,
                .data = .{ .lhs = @intFromEnum(AST.Diagnostic.Tag.expr_unexpected_token), .rhs = 0 },
                .region = fallback_region,
            });
            self.cached_malformed_node = nid;
        }
        // Cast the cached node to the requested type
        return @enumFromInt(@intFromEnum(self.cached_malformed_node.?));
    }
}
/// parse a `.roc` module
///
/// the tokens are provided at Parser initialisation
pub fn parseFile(self: *Parser) Error!void {
    const trace = tracy.trace(@src());
    defer trace.end();

    self.store.emptyScratch();
    try self.store.addFile(.{
        .header = @as(AST.Header.Idx, @enumFromInt(0)),
        .statements = AST.Statement.Span{ .span = base.DataSpan.empty() },
        .region = AST.TokenizedRegion.empty(),
    });

    const header = try self.parseHeader();
    const scratch_top = self.store.scratchStatementTop();

    while (self.peek() != .EndOfFile) {
        const current_scratch_top = self.store.scratchStatementTop();
        const idx = try self.parseTopLevelStatement();
        std.debug.assert(self.store.scratchStatementTop() == current_scratch_top);
        try self.store.addScratchStatement(idx);
    }

    try self.store.addFile(.{
        .header = header,
        .statements = try self.store.statementSpanFrom(scratch_top),
        .region = .{ .start = 0, .end = @intCast(self.tok_buf.tokens.len - 1) },
    });
}

/// Parses the items of type T until we encounter end_token, with each item separated by a Comma token
///
/// Returns the ending position of the collection
fn parseCollectionSpan(self: *Parser, comptime T: type, end_token: Token.Tag, scratch_fn: fn (*NodeStore, T) Error!void, parser: fn (*Parser) Error!T) !void {
    const trace = tracy.trace(@src());
    defer trace.end();

    while (self.peek() != end_token and self.peek() != .EndOfFile) {
        try scratch_fn(&self.store, try parser(self));
        self.expect(.Comma) catch {
            break;
        };
    }
    self.expect(end_token) catch {
        return error.ExpectedNotFound;
    };
}

/// Utility to see where a the current position is within the buffer of tokens
fn debugToken(self: *Parser, window: usize) void {
    const current = self.pos;
    const start = if (window > current) 0 else current - window;
    const end = std.math.clamp(current + window, current, self.tok_buf.tokens.len);
    const tags = self.tok_buf.tokens.items(.tag);
    const tok_extra = self.tok_buf.tokens.items(.extra);
    for (start..end) |i| {
        const tag = tags[i];
        var extra: []u8 = "";
        if (tag == .LowerIdent or tag == .UpperIdent) {
            const e = tok_extra[i];
            extra = self.tok_buf.env.getIdent(e.interned);
        }
        std.debug.print("{s}{d}: {s} \"{s}\"\n", .{ if (i == current) "-->" else "   ", i, @tagName(tag), extra });
    }
}

/// Parses a module header using the following grammar:
///
/// provides_entry :: [LowerIdent|UpperIdent] Comma Newline*
/// package_entry :: LowerIdent Comma "platform"? String Comma
/// app_header :: KwApp Newline* OpenSquare provides_entry* CloseSquare OpenCurly package_entry CloseCurly
pub fn parseHeader(self: *Parser) Error!AST.Header.Idx {
    const trace = tracy.trace(@src());
    defer trace.end();

    switch (self.peek()) {
        .KwApp => {
            return self.parseAppHeader();
        },
        .KwModule => {
            return self.parseModuleHeader();
        },
        // .KwPackage => {},
        .KwHosted => {
            return self.parseHostedHeader();
        },
        .KwPackage => {
            return self.parsePackageHeader();
        },
        .KwPlatform => {
            return self.parsePlatformHeader();
        },
        else => {
            // No header keyword found - this is a type module
            return try self.store.addHeader(.{ .type_module = .{
                .region = .{ .start = 0, .end = 0 },
            } });
        },
    }
}

/// parse a `.roc` platform header
///
/// e.g:
/// ```roc
/// platform
///     requires {} { main! : List(Str) => {} }
///     exposes []
///     packages { foo: "../foo.roc" }
///     imports []
///     provides [main_for_host]
pub fn parsePlatformHeader(self: *Parser) Error!AST.Header.Idx {
    const trace = tracy.trace(@src());
    defer trace.end();

    const start = self.pos;
    std.debug.assert(self.peek() == .KwPlatform);
    self.advance(); // Advance past KwPlatform

    // Get name
    self.expect(.StringStart) catch {
        return try self.pushMalformed(
            AST.Header.Idx,
            .expected_platform_name_start,
            self.pos,
        );
    };
    const name = self.pos;
    self.expect(.StringPart) catch {
        return try self.pushMalformed(
            AST.Header.Idx,
            .expected_platform_name_string,
            self.pos,
        );
    };
    self.expect(.StringEnd) catch {
        return try self.pushMalformed(
            AST.Header.Idx,
            .expected_platform_name_end,
            self.pos,
        );
    };

    self.expect(.KwRequires) catch {
        return try self.pushMalformed(
            AST.Header.Idx,
            .expected_requires,
            self.pos,
        );
    };
    // Get requires rigids
    const rigids_start = self.pos;
    self.expect(.OpenCurly) catch {
        return try self.pushMalformed(
            AST.Header.Idx,
            .expected_requires_rigids_open_curly,
            self.pos,
        );
    };
    const rigids_top = self.store.scratchExposedItemTop();
    self.parseCollectionSpan(
        AST.ExposedItem.Idx,
        .CloseCurly,
        NodeStore.addScratchExposedItem,
        Parser.parseExposedItem,
    ) catch |err| {
        switch (err) {
            error.ExpectedNotFound => {
                self.store.clearScratchExposedItemsFrom(rigids_top);
                return try self.pushMalformed(
                    AST.Header.Idx,
                    .expected_requires_rigids_close_curly,
                    rigids_start,
                );
            },
            error.OutOfMemory => return error.OutOfMemory,
            error.TooNested => return error.TooNested,
        }
    };
    const rigids_span = try self.store.exposedItemSpanFrom(rigids_top);
    const rigids = try self.store.addCollection(
        .collection_exposed,
        .{
            .span = rigids_span.span,
            .region = .{
                .start = rigids_start,
                .end = self.pos,
            },
        },
    );

    // Get requires signatures
    const signatures_start = self.pos;
    self.expect(.OpenCurly) catch {
        return try self.pushMalformed(
            AST.Header.Idx,
            .expected_requires_signatures_open_curly,
            self.pos,
        );
    };
    const signatures_top = self.store.scratchAnnoRecordFieldTop();
    self.parseCollectionSpan(
        AST.AnnoRecordField.Idx,
        .CloseCurly,
        NodeStore.addScratchAnnoRecordField,
        Parser.parseAnnoRecordField,
    ) catch |err| {
        switch (err) {
            error.ExpectedNotFound => {
                return try self.pushMalformed(
                    AST.Header.Idx,
                    .expected_requires_signatures_close_curly,
                    signatures_start,
                );
            },
            error.OutOfMemory => return error.OutOfMemory,
            error.TooNested => return error.TooNested,
        }
    };
    const signatures_span = try self.store.annoRecordFieldSpanFrom(signatures_top);
    const signatures = try self.store.addTypeAnno(.{ .record = .{
        .fields = signatures_span,
        .region = .{
            .start = signatures_start,
            .end = self.pos,
        },
    } });

    // Get exposes
    self.expect(.KwExposes) catch {
        return try self.pushMalformed(
            AST.Header.Idx,
            .expected_exposes,
            self.pos,
        );
    };
    const exposes_start = self.pos;
    self.expect(.OpenSquare) catch {
        return try self.pushMalformed(
            AST.Header.Idx,
            .expected_exposes_open_square,
            self.pos,
        );
    };
    const exposes_top = self.store.scratchExposedItemTop();
    self.parseCollectionSpan(
        AST.ExposedItem.Idx,
        .CloseSquare,
        NodeStore.addScratchExposedItem,
        Parser.parseExposedItem,
    ) catch |err| {
        switch (err) {
            error.ExpectedNotFound => {
                self.store.clearScratchExposedItemsFrom(exposes_top);
                return try self.pushMalformed(
                    AST.Header.Idx,
                    .expected_exposes_close_square,
                    exposes_start,
                );
            },
            error.OutOfMemory => return error.OutOfMemory,
            error.TooNested => return error.TooNested,
        }
    };
    const exposes_span = try self.store.exposedItemSpanFrom(exposes_top);
    const exposes = try self.store.addCollection(
        .collection_exposed,
        .{
            .span = exposes_span.span,
            .region = .{ .start = exposes_start, .end = self.pos },
        },
    );

    // Get packages
    self.expect(.KwPackages) catch {
        return try self.pushMalformed(
            AST.Header.Idx,
            .expected_imports,
            self.pos,
        );
    };
    const packages_start = self.pos;
    const packages_top = self.store.scratchRecordFieldTop();
    self.expect(.OpenCurly) catch {
        return try self.pushMalformed(
            AST.Header.Idx,
            .expected_packages_open_curly,
            self.pos,
        );
    };
    self.parseCollectionSpan(
        AST.RecordField.Idx,
        .CloseCurly,
        NodeStore.addScratchRecordField,
        Parser.parseRecordField,
    ) catch |err| {
        switch (err) {
            error.ExpectedNotFound => {
                self.store.clearScratchRecordFieldsFrom(packages_top);
                return try self.pushMalformed(
                    AST.Header.Idx,
                    .expected_packages_close_curly,
                    self.pos,
                );
            },
            error.OutOfMemory => return error.OutOfMemory,
            error.TooNested => return error.TooNested,
        }
    };
    const packages_span = try self.store.recordFieldSpanFrom(packages_top);
    const packages = try self.store.addCollection(
        .collection_packages,
        .{
            .span = packages_span.span,
            .region = .{ .start = packages_start, .end = self.pos },
        },
    );

    // Get provides
    self.expect(.KwProvides) catch {
        return try self.pushMalformed(
            AST.Header.Idx,
            .expected_provides,
            self.pos,
        );
    };
    const provides_start = self.pos;
    self.expect(.OpenCurly) catch {
        return try self.pushMalformed(
            AST.Header.Idx,
            .expected_provides_open_curly,
            self.pos,
        );
    };
    const provides_top = self.store.scratchRecordFieldTop();
    self.parseCollectionSpan(
        AST.RecordField.Idx,
        .CloseCurly,
        NodeStore.addScratchRecordField,
        Parser.parseRecordField,
    ) catch |err| {
        switch (err) {
            error.ExpectedNotFound => {
                self.store.clearScratchRecordFieldsFrom(provides_top);
                return try self.pushMalformed(
                    AST.Header.Idx,
                    .expected_provides_close_curly,
                    provides_start,
                );
            },
            error.OutOfMemory => return error.OutOfMemory,
            error.TooNested => return error.TooNested,
        }
    };
    const provides_span = try self.store.recordFieldSpanFrom(provides_top);
    const provides = try self.store.addCollection(
        .collection_record_fields,
        .{
            .span = provides_span.span,
            .region = .{ .start = provides_start, .end = self.pos },
        },
    );

    return self.store.addHeader(.{ .platform = .{
        .name = name,
        .requires_rigids = rigids,
        .requires_signatures = signatures,
        .exposes = exposes,
        .packages = packages,
        .provides = provides,
        .region = .{ .start = start, .end = self.pos },
    } });
}

/// parse an `.roc` package header
///
/// e.g. `package [ foo ] { something: "package/path/main.roc" }`
pub fn parsePackageHeader(self: *Parser) Error!AST.Header.Idx {
    const trace = tracy.trace(@src());
    defer trace.end();

    const start = self.pos;

    std.debug.assert(self.peek() == .KwPackage);
    self.advance(); // Advance past KwApp

    // Get Exposes
    const exposes_start = self.pos;
    self.expect(.OpenSquare) catch {
        return try self.pushMalformed(AST.Header.Idx, .expected_provides_open_square, start);
    };
    const scratch_top = self.store.scratchExposedItemTop();
    self.parseCollectionSpan(AST.ExposedItem.Idx, .CloseSquare, NodeStore.addScratchExposedItem, Parser.parseExposedItem) catch |err| {
        switch (err) {
            error.ExpectedNotFound => {
                while (self.peek() != .CloseSquare and self.peek() != .EndOfFile) {
                    self.advance();
                }
                self.expect(.CloseSquare) catch {
                    return try self.pushMalformed(AST.Header.Idx, .header_expected_close_square, start);
                };
                self.store.clearScratchExposedItemsFrom(scratch_top);
                return try self.pushMalformed(AST.Header.Idx, .import_exposing_no_close, start);
            },
            error.OutOfMemory => return error.OutOfMemory,
            error.TooNested => return error.TooNested,
        }
    };
    const exposes_span = try self.store.exposedItemSpanFrom(scratch_top);
    const exposes = try self.store.addCollection(.collection_exposed, .{
        .span = exposes_span.span,
        .region = .{
            .start = exposes_start,
            .end = self.pos,
        },
    });

    // Get Packages
    const packages_start = self.pos;
    self.expect(.OpenCurly) catch {
        return try self.pushMalformed(AST.Header.Idx, .expected_package_platform_open_curly, start);
    };
    const fields_scratch_top = self.store.scratchRecordFieldTop();
    self.parseCollectionSpan(AST.RecordField.Idx, .CloseCurly, NodeStore.addScratchRecordField, Parser.parseRecordField) catch |err| {
        switch (err) {
            error.ExpectedNotFound => {
                self.store.clearScratchRecordFieldsFrom(fields_scratch_top);
                return try self.pushMalformed(AST.Header.Idx, .expected_package_platform_close_curly, start);
            },
            error.OutOfMemory => return error.OutOfMemory,
            error.TooNested => return error.TooNested,
        }
    };
    const packages_span = try self.store.recordFieldSpanFrom(fields_scratch_top);
    const packages = try self.store.addCollection(.collection_packages, .{
        .span = packages_span.span,
        .region = .{
            .start = packages_start,
            .end = self.pos,
        },
    });

    const header = AST.Header{ .package = .{
        .exposes = exposes,
        .packages = packages,
        .region = .{ .start = start, .end = self.pos },
    } };
    const idx = try self.store.addHeader(header);
    return idx;
}

/// Parse a Roc Hosted header
///
/// e.g. `hosted [foo]`
fn parseHostedHeader(self: *Parser) Error!AST.Header.Idx {
    const trace = tracy.trace(@src());
    defer trace.end();

    std.debug.assert(self.peek() == .KwHosted);

    const start = self.pos;

    self.advance(); // Advance past KwModule

    // Get exposes
    const exposes_start = self.pos;
    self.expect(.OpenSquare) catch {
        return try self.pushMalformed(AST.Header.Idx, .header_expected_open_square, self.pos);
    };
    const scratch_top = self.store.scratchExposedItemTop();
    self.parseCollectionSpan(AST.ExposedItem.Idx, .CloseSquare, NodeStore.addScratchExposedItem, Parser.parseExposedItem) catch |err| {
        switch (err) {
            error.ExpectedNotFound => {
                while (self.peek() != .CloseSquare and self.peek() != .EndOfFile) {
                    self.advance();
                }
                self.expect(.CloseSquare) catch {
                    return try self.pushMalformed(AST.Header.Idx, .header_expected_close_square, self.pos);
                };
                self.store.clearScratchExposedItemsFrom(scratch_top);
                return try self.pushMalformed(AST.Header.Idx, .import_exposing_no_close, self.pos);
            },
            error.OutOfMemory => return error.OutOfMemory,
            error.TooNested => return error.TooNested,
        }
    };
    const exposes_span = try self.store.exposedItemSpanFrom(scratch_top);
    const exposes = try self.store.addCollection(.collection_exposed, .{
        .span = exposes_span.span,
        .region = .{
            .start = exposes_start,
            .end = self.pos,
        },
    });

    return self.store.addHeader(.{ .hosted = .{
        .region = .{ .start = start, .end = self.pos },
        .exposes = exposes,
    } });
}

/// parse a Roc module header
///
/// e.g. `module [foo]`
fn parseModuleHeader(self: *Parser) Error!AST.Header.Idx {
    const trace = tracy.trace(@src());
    defer trace.end();

    std.debug.assert(self.peek() == .KwModule);

    const start = self.pos;

    self.advance(); // Advance past KwModule

    // Get exposes
    const exposes_start = self.pos;
    self.expect(.OpenSquare) catch {
        return try self.pushMalformed(AST.Header.Idx, .header_expected_open_square, self.pos);
    };
    const scratch_top = self.store.scratchExposedItemTop();
    self.parseCollectionSpan(AST.ExposedItem.Idx, .CloseSquare, NodeStore.addScratchExposedItem, Parser.parseExposedItem) catch |err| {
        switch (err) {
            error.ExpectedNotFound => {
                while (self.peek() != .CloseSquare and self.peek() != .EndOfFile) {
                    self.advance();
                }
                self.expect(.CloseSquare) catch {
                    return try self.pushMalformed(AST.Header.Idx, .header_expected_close_square, self.pos);
                };
                self.store.clearScratchExposedItemsFrom(scratch_top);
                return try self.pushMalformed(AST.Header.Idx, .import_exposing_no_close, self.pos);
            },
            error.OutOfMemory => return error.OutOfMemory,
            error.TooNested => return error.TooNested,
        }
    };
    const exposes_span = try self.store.exposedItemSpanFrom(scratch_top);
    const exposes = try self.store.addCollection(.collection_exposed, .{
        .span = exposes_span.span,
        .region = .{
            .start = exposes_start,
            .end = self.pos,
        },
    });

    return self.store.addHeader(.{ .module = .{
        .region = .{ .start = start, .end = self.pos },
        .exposes = exposes,
    } });
}

/// parse an `.roc` application header
///
/// e.g. `app [main!] { pf: "../some-platform.roc" }`
pub fn parseAppHeader(self: *Parser) Error!AST.Header.Idx {
    const trace = tracy.trace(@src());
    defer trace.end();

    var platform: ?AST.RecordField.Idx = null;
    const start = self.pos;

    std.debug.assert(self.peek() == .KwApp);
    self.advance(); // Advance past KwApp

    // Get provides
    const provides_start = self.pos;
    self.expect(.OpenSquare) catch {
        return try self.pushMalformed(AST.Header.Idx, .expected_provides_open_square, start);
    };
    const scratch_top = self.store.scratchExposedItemTop();
    self.parseCollectionSpan(AST.ExposedItem.Idx, .CloseSquare, NodeStore.addScratchExposedItem, Parser.parseExposedItem) catch |err| {
        switch (err) {
            error.ExpectedNotFound => {
                while (self.peek() != .CloseSquare and self.peek() != .EndOfFile) {
                    self.advance();
                }
                self.expect(.CloseSquare) catch {
                    return try self.pushMalformed(AST.Header.Idx, .header_expected_close_square, start);
                };
                self.store.clearScratchExposedItemsFrom(scratch_top);
                return try self.pushMalformed(AST.Header.Idx, .import_exposing_no_close, start);
            },
            error.OutOfMemory => return error.OutOfMemory,
            error.TooNested => return error.TooNested,
        }
    };
    const provides_span = try self.store.exposedItemSpanFrom(scratch_top);
    const provides_region = AST.TokenizedRegion{ .start = provides_start, .end = self.pos };
    const provides = try self.store.addCollection(.collection_exposed, AST.Collection{
        .span = provides_span.span,
        .region = provides_region,
    });

    // Get platform and packages
    const fields_scratch_top = self.store.scratchRecordFieldTop();
    const packages_start = self.pos;
    self.expect(.OpenCurly) catch {
        return try self.pushMalformed(AST.Header.Idx, .expected_package_platform_open_curly, start);
    };
    var i: usize = 0;

    while (self.peek() != .CloseCurly and self.peek() != .EndOfFile) {
        const entry_start = self.pos;
        if (self.peek() != .LowerIdent) {
            self.store.clearScratchRecordFieldsFrom(fields_scratch_top);
            return try self.pushMalformed(AST.Header.Idx, .expected_package_or_platform_name, start);
        }
        const name_tok = self.pos;
        self.advance();
        if (self.peek() != .OpColon) {
            self.store.clearScratchRecordFieldsFrom(fields_scratch_top);
            return try self.pushMalformed(AST.Header.Idx, .expected_package_or_platform_colon, start);
        }
        self.advance();
        if (self.peek() == .KwPlatform) {
            if (platform != null) {
                self.store.clearScratchRecordFieldsFrom(fields_scratch_top);
                return try self.pushMalformed(AST.Header.Idx, .multiple_platforms, start);
            }
            self.advance();
            if (self.peek() != .StringStart) {
                self.store.clearScratchRecordFieldsFrom(fields_scratch_top);
                return try self.pushMalformed(AST.Header.Idx, .expected_platform_string, start);
            }
            const value = try self.parseStringExpr();
            const pidx = try self.store.addRecordField(.{
                .name = name_tok,
                .value = value,
                .region = .{ .start = entry_start, .end = self.pos },
            });
            try self.store.addScratchRecordField(pidx);
            platform = pidx;
        } else {
            if (self.peek() != .StringStart) {
                self.store.clearScratchRecordFieldsFrom(fields_scratch_top);
                return try self.pushMalformed(AST.Header.Idx, .expected_package_or_platform_string, start);
            }
            const value = try self.parseStringExpr();
            try self.store.addScratchRecordField(try self.store.addRecordField(.{
                .name = name_tok,
                .value = value,
                .region = .{ .start = entry_start, .end = self.pos },
            }));
        }
        self.expect(.Comma) catch {
            break;
        };
        i = i + 1;
    }
    if (self.peek() != .CloseCurly) {
        self.store.clearScratchRecordFieldsFrom(fields_scratch_top);
        return try self.pushMalformed(AST.Header.Idx, .expected_package_platform_close_curly, start);
    }
    self.advance(); // Advance past CloseCurly
    const packages_span = try self.store.recordFieldSpanFrom(fields_scratch_top);
    const packages = try self.store.addCollection(.collection_packages, .{
        .span = packages_span.span,
        .region = .{
            .start = packages_start,
            .end = self.pos,
        },
    });

    if (platform) |pidx| {
        const header = AST.Header{
            .app = .{
                .platform_idx = pidx,
                .provides = provides,
                .packages = packages,
                .region = .{ .start = start, .end = self.pos },
            },
        };
        const idx = try self.store.addHeader(header);
        return idx;
    }
    return try self.pushMalformed(AST.Header.Idx, .no_platform, start);
}

/// Parses an ExposedItem, adding it to the NodeStore and returning the Idx
pub fn parseExposedItem(self: *Parser) Error!AST.ExposedItem.Idx {
    const trace = tracy.trace(@src());
    defer trace.end();

    const start = self.pos;
    var end = start;
    switch (self.peek()) {
        .LowerIdent => {
            var as: ?TokenIdx = null;
            if (self.peekNext() == .KwAs) {
                self.advance(); // Advance past LowerIdent
                self.advance(); // Advance past KwAs
                as = self.pos;
                self.expect(.LowerIdent) catch {
                    return try self.pushMalformed(AST.ExposedItem.Idx, .expected_lower_name_after_exposed_item_as, start);
                };
                end = self.pos;
            } else {
                self.advance(); // Advance past LowerIdent
            }
            const ei = try self.store.addExposedItem(.{ .lower_ident = .{
                .region = .{ .start = start, .end = self.pos },
                .ident = start,
                .as = as,
            } });

            return ei;
        },
        .UpperIdent => {
            var as: ?TokenIdx = null;
            if (self.peekNext() == .KwAs) {
                self.advance(); // Advance past UpperIdent
                self.advance(); // Advance past KwAs
                as = self.pos;
                self.expect(.UpperIdent) catch {
                    return try self.pushMalformed(AST.ExposedItem.Idx, .expected_upper_name_after_exposed_item_as, start);
                };
                end = self.pos;
            } else if (self.peekNext() == .DotStar) {
                self.advance(); // Advance past UpperIdent
                self.advance(); // Advance past DotStar
                return try self.store.addExposedItem(.{ .upper_ident_star = .{
                    .region = .{ .start = start, .end = self.pos },
                    .ident = start,
                } });
            } else {
                self.advance(); // Advance past UpperIdent
            }
            const ei = try self.store.addExposedItem(.{ .upper_ident = .{
                .region = .{ .start = start, .end = self.pos },
                .ident = start,
                .as = as,
            } });

            return ei;
        },
        else => {
            return try self.pushMalformed(AST.ExposedItem.Idx, .exposed_item_unexpected_token, start);
        },
    }
}

const StatementType = enum { top_level, in_body, in_associated_block };

/// Parse a top level roc statement
///
/// e.g. `import Foo`
pub fn parseTopLevelStatement(self: *Parser) Error!AST.Statement.Idx {
    const trace = tracy.trace(@src());
    defer trace.end();

    return try self.parseStmtByType(.top_level);
}

/// parse a in-body roc statement
///
/// e.g. `foo = 2 + x`
pub fn parseStmt(self: *Parser) Error!AST.Statement.Idx {
    const trace = tracy.trace(@src());
    defer trace.end();

    return try self.parseStmtByType(.in_body);
}

/// parse a roc statement
///
/// e.g. `import Foo`, or `foo = 2 + x`
fn parseStmtByType(self: *Parser, statementType: StatementType) Error!AST.Statement.Idx {
    const trace = tracy.trace(@src());
    defer trace.end();

    try self.nest();
    defer self.unnest();

    switch (self.peek()) {
        .KwImport => {
            if (statementType != .top_level) {
                return try self.pushMalformed(AST.Statement.Idx, .import_must_be_top_level, self.pos);
            }
            const start = self.pos;
            self.advance(); // Advance past KwImport
            var qualifier: ?TokenIdx = null;
            var alias_tok: ?TokenIdx = null;
            if (self.peek() == .LowerIdent) {
                qualifier = self.pos;
                self.advance(); // Advance past LowerIdent
            }
            if ((qualifier == null and self.peek() == .UpperIdent) or (qualifier != null and (self.peek() == .NoSpaceDotUpperIdent or self.peek() == .DotUpperIdent))) {
                var exposes = AST.ExposedItem.Span{ .span = base.DataSpan.empty() };
                const module_name_tok = self.pos;
                // Handle 'as' clause if present
                if (self.peekNext() == .KwAs) {
                    self.advance(); // Advance past UpperIdent
                    self.advance(); // Advance past KwAs
                    alias_tok = self.pos;
                    self.expect(.UpperIdent) catch {
                        const malformed = try self.pushMalformed(AST.Statement.Idx, .expected_upper_name_after_import_as, start);
                        return malformed;
                    };
                } else {
                    self.advance(); // Advance past identifier
                }

                // Handle 'exposing' clause if present (can occur with or without 'as')
                if (self.peek() == .KwExposing) {
                    self.advance(); // Advance past KwExposing
                    self.expect(.OpenSquare) catch {
                        return try self.pushMalformed(AST.Statement.Idx, .import_exposing_no_open, start);
                    };
                    const scratch_top = self.store.scratchExposedItemTop();
                    self.parseCollectionSpan(AST.ExposedItem.Idx, .CloseSquare, NodeStore.addScratchExposedItem, Parser.parseExposedItem) catch |err| {
                        switch (err) {
                            error.ExpectedNotFound => {
                                while (self.peek() != .CloseSquare and self.peek() != .EndOfFile) {
                                    self.advance();
                                }
                                self.expect(.CloseSquare) catch {};
                                self.store.clearScratchExposedItemsFrom(scratch_top);
                                return try self.pushMalformed(AST.Statement.Idx, .import_exposing_no_close, start);
                            },
                            error.OutOfMemory => return error.OutOfMemory,
                            error.TooNested => return error.TooNested,
                        }
                    };
                    exposes = try self.store.exposedItemSpanFrom(scratch_top);
                }
                const statement_idx = try self.store.addStatement(.{ .import = .{
                    .module_name_tok = module_name_tok,
                    .qualifier_tok = qualifier,
                    .alias_tok = alias_tok,
                    .exposes = exposes,
                    .region = .{ .start = start, .end = self.pos },
                } });
                return statement_idx;
            }
            return try self.pushMalformed(AST.Statement.Idx, .incomplete_import, start);
        },
        .KwExpect => {
            const start = self.pos;
            self.advance();
            const body = try self.parseExpr();
            const statement_idx = try self.store.addStatement(.{ .expect = .{
                .body = body,
                .region = .{ .start = start, .end = self.pos },
            } });
            return statement_idx;
        },
        .KwFor => {
            const start = self.pos;
            self.advance();
            const patt = try self.parsePattern(.alternatives_forbidden);
            self.expect(.KwIn) catch {
                return try self.pushMalformed(AST.Statement.Idx, .for_expected_in, self.pos);
            };
            const expr = try self.parseExpr();
            const body = try self.parseExpr();
            const statement_idx = try self.store.addStatement(.{ .@"for" = .{
                .region = .{ .start = start, .end = self.pos },
                .patt = patt,
                .expr = expr,
                .body = body,
            } });

            return statement_idx;
        },
        .KwCrash => {
            const start = self.pos;
            self.advance();
            const expr = try self.parseExpr();
            const statement_idx = try self.store.addStatement(.{ .crash = .{
                .expr = expr,
                .region = .{ .start = start, .end = self.pos },
            } });
            return statement_idx;
        },
        .KwDbg => {
            const start = self.pos;
            self.advance();
            const expr = try self.parseExpr();
            const statement_idx = try self.store.addStatement(.{ .dbg = .{
                .expr = expr,
                .region = .{ .start = start, .end = self.pos },
            } });
            return statement_idx;
        },
        .KwReturn => {
            const start = self.pos;
            self.advance();
            const expr = try self.parseExpr();
            const statement_idx = try self.store.addStatement(.{ .@"return" = .{
                .expr = expr,
                .region = .{ .start = start, .end = self.pos },
            } });
            return statement_idx;
        },
        .KwVar => {
            const start = self.pos;
            if (statementType != .in_body) {
                return try self.pushMalformed(AST.Statement.Idx, .var_only_allowed_in_a_body, self.pos);
            }
            self.advance();
            if (self.peek() != .LowerIdent) {
                return try self.pushMalformed(AST.Statement.Idx, .var_must_have_ident, self.pos);
            }
            const name = self.pos;
            self.advance();
            self.expect(.OpAssign) catch {
                return try self.pushMalformed(AST.Statement.Idx, .var_expected_equals, self.pos);
            };
            const body = try self.parseExpr();
            const statement_idx = try self.store.addStatement(.{ .@"var" = .{
                .name = name,
                .body = body,
                .region = .{ .start = start, .end = self.pos },
            } });
            return statement_idx;
        },
        .LowerIdent => {
            const start = self.pos;
            if (self.peekNext() == .OpAssign) {
                self.advance(); // Advance past LowerIdent
                const patt_idx = try self.store.addPattern(.{ .ident = .{
                    .ident_tok = start,
                    .region = .{ .start = start, .end = self.pos },
                } });
                self.advance(); // Advance past OpAssign
                const idx = try self.parseExpr();
                const statement_idx = try self.store.addStatement(.{ .decl = .{
                    .pattern = patt_idx,
                    .body = idx,
                    .region = .{ .start = start, .end = self.pos },
                } });
                return statement_idx;
            } else if (self.peekNext() == .OpColon) {
                self.advance(); // Advance past LowerIdent
                self.advance(); // Advance past OpColon
                const anno = try self.parseTypeAnno(.not_looking_for_args);
                const statement_idx = try self.store.addStatement(.{ .type_anno = .{
                    .anno = anno,
                    .name = start,
                    .where = try self.parseWhereConstraint(),
                    .region = .{ .start = start, .end = self.pos },
                } });
                return statement_idx;
            } else {
                // continue to parse final expression
            }
        },
        .NamedUnderscore => {
            const start = self.pos;
            if (self.peekNext() == .OpAssign) {
                self.advance(); // Advance past NamedUnderscore
                const patt_idx = try self.store.addPattern(.{ .ident = .{
                    .ident_tok = start,
                    .region = .{ .start = start, .end = self.pos },
                } });
                self.advance(); // Advance past OpAssign
                const idx = try self.parseExpr();
                const statement_idx = try self.store.addStatement(.{ .decl = .{
                    .pattern = patt_idx,
                    .body = idx,
                    .region = .{ .start = start, .end = self.pos },
                } });
                return statement_idx;
            } else if (self.peekNext() == .OpColon) {
                self.advance(); // Advance past NamedUnderscore
                self.advance(); // Advance past OpColon
                const anno = try self.parseTypeAnno(.not_looking_for_args);
                const statement_idx = try self.store.addStatement(.{ .type_anno = .{
                    .anno = anno,
                    .name = start,
                    .where = try self.parseWhereConstraint(),
                    .region = .{ .start = start, .end = self.pos },
                } });
                return statement_idx;
            } else {
                // continue to parse final expression
            }
        },
        // Type Annotation (e.g. `Foo a : (a,a)`)
        .UpperIdent => {
            const start = self.pos;
            if (statementType == .top_level or statementType == .in_associated_block) {
                const header = try self.parseTypeHeader();
                if (self.peek() != .OpColon and self.peek() != .OpColonEqual) {
                    // Point to the unexpected token (e.g., "U8" in "List U8")
                    return try self.pushMalformed(AST.Statement.Idx, .expected_colon_after_type_annotation, self.pos);
                }
                const kind: AST.TypeDeclKind = if (self.peek() == .OpColonEqual) .nominal else .alias;
                self.advance();
                const anno = try self.parseTypeAnno(.not_looking_for_args);
                const where_clause = try self.parseWhereConstraint();

                // Check if there's a .{ associated } after the type annotation
                var associated: ?AST.Associated = null;
                if (self.peek() == .Dot and self.peekN(1) == .OpenCurly) {
                    const dot_pos = self.pos;
                    // Parse the associated items block
                    self.advance(); // consume .
                    self.advance(); // consume {
                    const associated_start = self.pos - 1;
                    associated = try self.parseStatementOnlyBlock(associated_start);

                    // Report error if this is a type alias
                    if (kind == .alias) {
                        try self.pushDiagnostic(.type_alias_cannot_have_associated, .{
                            .start = dot_pos,
                            .end = dot_pos + 1,
                        });
                    }
                }

                const statement_idx = try self.store.addStatement(.{ .type_decl = .{
                    .header = header,
                    .anno = anno,
                    .kind = kind,
                    .where = where_clause,
                    .associated = associated,
                    .region = .{ .start = start, .end = self.pos },
                } });
                return statement_idx;
            }
        },
        .OpenCurly, .OpenRound => {
            const isCurly = self.peek() == .OpenCurly;

            const start = self.pos;

            // Look for a similarly nested close token
            var is_destructure = false;
            var lookahead_pos = self.pos + 1;
            var depth: u32 = 0;
            while (lookahead_pos < self.tok_buf.tokens.len) {
                const tok = self.tok_buf.tokens.items(.tag)[lookahead_pos];
                if ((isCurly and tok == .OpenCurly) or (!isCurly and (tok == .OpenRound or tok == .NoSpaceOpenRound))) {
                    depth += 1;
                } else if ((isCurly and tok == .CloseCurly) or (!isCurly and tok == .CloseRound)) {
                    if (depth == 0) {
                        const token_after_close_curly = self.tok_buf.tokens.items(.tag)[lookahead_pos + 1];
                        if (token_after_close_curly == .OpAssign) {
                            is_destructure = true;
                        }
                        break;
                    }
                    depth -= 1;
                } else if (tok == .EndOfFile) {
                    break;
                } else {
                    // Ignore other tokens
                }
                lookahead_pos += 1;
            }

            // Restore parser position after lookahead
            self.pos = start;

            if (is_destructure) {
                const patt_idx = try self.parsePatternNoAlts();

                self.expect(.OpAssign) catch {
                    return try self.pushMalformed(AST.Statement.Idx, .statement_unexpected_token, self.pos);
                };

                const idx = try self.parseExpr();
                const statement_idx = try self.store.addStatement(.{ .decl = .{
                    .pattern = patt_idx,
                    .body = idx,
                    .region = .{ .start = start, .end = self.pos },
                } });
                return statement_idx;
            }
        },
        else => {},
    }

    if (statementType == .top_level) {
        // Check if this might be a multi-arrow type pattern
        if (self.peek() == .OpArrow or self.peek() == .OpFatArrow) {
            // Look back to see if the previous statement was a type annotation
            // If so, this is likely an attempt to write "a -> b -> c" style
            return try self.pushMalformed(AST.Statement.Idx, .multi_arrow_needs_parens, self.pos);
        }
        return try self.pushMalformed(AST.Statement.Idx, .statement_unexpected_token, self.pos);
    }

    // We didn't find any statements, so we must be parsing the final expression.
    const start = self.pos;
    const expr = try self.parseExpr();
    const statement_idx = try self.store.addStatement(.{ .expr = .{
        .expr = expr,
        .region = .{ .start = start, .end = self.pos },
    } });
    return statement_idx;
}

fn parseWhereConstraint(self: *Parser) Error!?AST.Collection.Idx {
    const trace = tracy.trace(@src());
    defer trace.end();

    const where_start = self.pos; // Position of the where keyword

    self.expect(.KwWhere) catch {
        return null;
    };

    // Expect opening bracket [
    self.expect(.OpenSquare) catch {
        const diagnostic_region = AST.TokenizedRegion{ .start = where_start, .end = self.pos };
        try self.diagnostics.append(self.gpa, .{
            .tag = .where_expected_open_bracket,
            .region = diagnostic_region,
        });
        const malformed_clause = try self.store.addMalformed(AST.WhereClause.Idx, .where_expected_open_bracket, diagnostic_region);
        const where_clauses_top = self.store.scratchWhereClauseTop();
        try self.store.addScratchWhereClause(malformed_clause);
        const where_clauses = try self.store.whereClauseSpanFrom(where_clauses_top);
        const coll_id = try self.store.addCollection(.collection_where_clause, .{
            .region = .{ .start = where_start, .end = self.pos },
            .span = where_clauses.span,
        });
        return coll_id;
    };

    const where_clauses_top = self.store.scratchWhereClauseTop();

    // Parse comma-separated where clauses until we hit ]
    while (self.peek() != .CloseSquare and self.peek() != .EndOfFile) {
        const clause = try self.parseWhereClause();
        try self.store.addScratchWhereClause(clause);

        if (self.peek() == .Comma) {
            self.advance();
        } else if (self.peek() != .CloseSquare) {
            // Expected comma or closing bracket
            break;
        }
    }

    const where_clauses = try self.store.whereClauseSpanFrom(where_clauses_top);

    // Check if the where clause is empty
    if (where_clauses.span.len == 0) {
<<<<<<< HEAD
        // Create diagnostic region pointing to the where keyword
        const diagnostic_region = AST.TokenizedRegion{ .start = where_start, .end = where_end };

        // Create AST region for the malformed node
        const ast_region = AST.TokenizedRegion{ .start = where_start, .end = where_end };

        // Add the diagnostic
        try self.diagnostics.append(.{
=======
        const diagnostic_region = AST.TokenizedRegion{ .start = where_start, .end = self.pos };
        try self.diagnostics.append(self.gpa, .{
>>>>>>> efbd695b
            .tag = .where_expected_constraints,
            .region = diagnostic_region,
        });
        const malformed_clause = try self.store.addMalformed(AST.WhereClause.Idx, .where_expected_constraints, diagnostic_region);
        try self.store.addScratchWhereClause(malformed_clause);
        const updated_where_clauses = try self.store.whereClauseSpanFrom(where_clauses_top);
        const coll_id = try self.store.addCollection(.collection_where_clause, .{
            .region = .{ .start = where_start, .end = self.pos },
            .span = updated_where_clauses.span,
        });
        return coll_id;
    }

    // Expect closing bracket ]
    self.expect(.CloseSquare) catch {
        const diagnostic_region = AST.TokenizedRegion{ .start = where_start, .end = self.pos };
        try self.diagnostics.append(self.gpa, .{
            .tag = .where_expected_close_bracket,
            .region = diagnostic_region,
        });
    };

    const coll_id = try self.store.addCollection(.collection_where_clause, .{
        .region = .{ .start = where_start, .end = self.pos },
        .span = where_clauses.span,
    });

    return coll_id;
}

/// Whether Pattern Alternatives are allowed in the current context
const Alternatives = enum {
    alternatives_allowed,
    alternatives_forbidden,
};

/// todo -- what does this do?
pub fn parsePattern(self: *Parser, alternatives: Alternatives) Error!AST.Pattern.Idx {
    const trace = tracy.trace(@src());
    defer trace.end();

    try self.nest();
    defer self.unnest();

    const outer_start = self.pos;
    const patterns_scratch_top = self.store.scratchPatternTop();
    errdefer self.store.clearScratchPatternsFrom(patterns_scratch_top);
    while (self.peek() != .EndOfFile) {
        const start = self.pos;
        var pattern: ?AST.Pattern.Idx = null;
        switch (self.peek()) {
            .LowerIdent => {
                self.advance();
                pattern = try self.store.addPattern(.{ .ident = .{
                    .ident_tok = start,
                    .region = .{ .start = start, .end = self.pos },
                } });
            },
            .NamedUnderscore => {
                self.advance();
                pattern = try self.store.addPattern(.{ .ident = .{
                    .ident_tok = start,
                    .region = .{ .start = start, .end = self.pos },
                } });
            },
            .UpperIdent => {
                const qual_result = try self.parseQualificationChain();
                // Use final token as end position to avoid newline tokens
                self.pos = qual_result.final_token + 1;

                if (qual_result.is_upper) {
                    // This is a qualified or unqualified tag
                    if (self.peek() != .NoSpaceOpenRound) {
                        // Tag without args
                        pattern = try self.store.addPattern(.{ .tag = .{
                            .region = .{ .start = start, .end = self.pos },
                            .args = .{ .span = .{
                                .start = 0,
                                .len = 0,
                            } },
                            .tag_tok = qual_result.final_token,
                            .qualifiers = qual_result.qualifiers,
                        } });
                    } else {
                        // Tag with args
                        self.advance(); // Advance past NoSpaceOpenRound
                        const scratch_top = self.store.scratchPatternTop();
                        self.parseCollectionSpan(AST.Pattern.Idx, .CloseRound, NodeStore.addScratchPattern, parsePatternWithAlts) catch |err| {
                            switch (err) {
                                error.ExpectedNotFound => {
                                    while (self.peek() != .CloseRound and self.peek() != .EndOfFile) {
                                        self.advance();
                                    }
                                    self.store.clearScratchPatternsFrom(scratch_top);
                                    return try self.pushMalformed(AST.Pattern.Idx, .pattern_unexpected_token, start);
                                },
                                error.OutOfMemory => return error.OutOfMemory,
                                error.TooNested => return error.TooNested,
                            }
                        };
                        const args = try self.store.patternSpanFrom(scratch_top);
                        pattern = try self.store.addPattern(.{ .tag = .{
                            .region = .{ .start = start, .end = self.pos },
                            .args = args,
                            .tag_tok = qual_result.final_token,
                            .qualifiers = qual_result.qualifiers,
                        } });
                    }
                } else {
                    // This is a qualified lowercase ident, which shouldn't happen in patterns
                    return try self.pushMalformed(AST.Pattern.Idx, .pattern_unexpected_token, start);
                }
            },
            .StringStart => {
                pattern = try self.parseStringPattern();
            },
            .SingleQuote => {
                self.advance();
                pattern = try self.store.addPattern(.{ .single_quote = .{
                    .token = start,
                    .region = .{ .start = start, .end = self.pos },
                } });
            },
            .Int => {
                self.advance();
                pattern = try self.store.addPattern(.{ .int = .{
                    .region = .{ .start = start, .end = self.pos },
                    .number_tok = start,
                } });
            },
            .Float => {
                self.advance();
                pattern = try self.store.addPattern(.{ .frac = .{
                    .region = .{ .start = start, .end = self.pos },
                    .number_tok = start,
                } });
            },
            .OpenSquare => {
                // List - custom parsing to handle DoubleDot rest patterns
                self.advance();
                const scratch_top = self.store.scratchPatternTop();

                // Parse list elements with support for rest patterns
                while (self.peek() != .CloseSquare and self.peek() != .EndOfFile) {
                    if (self.peek() == .DoubleDot) {
                        // Handle rest pattern .. as name or .. (unnamed)
                        const rest_start = self.pos;
                        self.advance(); // consume DoubleDot

                        var rest_name: ?Token.Idx = null;
                        if (self.peek() == .KwAs) {
                            self.advance(); // consume KwAs
                            if (self.peek() == .LowerIdent) {
                                rest_name = self.pos;
                                self.advance();
                            }
                        } else if (self.peek() == .LowerIdent) {
                            // Old syntax ..name - add diagnostic but continue parsing
                            rest_name = self.pos;
                            self.advance();

                            // Add diagnostic for old syntax
                            try self.pushDiagnostic(.pattern_list_rest_old_syntax, .{
                                .start = rest_start,
                                .end = self.pos,
                            });
                        }

                        const rest_pattern = try self.store.addPattern(.{ .list_rest = .{
                            .name = rest_name,
                            .region = .{ .start = rest_start, .end = self.pos },
                        } });

                        try self.store.addScratchPattern(rest_pattern);
                    } else {
                        // Regular pattern
                        const pat = try self.parsePattern(.alternatives_allowed);
                        try self.store.addScratchPattern(pat);
                    }

                    // Handle comma or end of list
                    if (self.peek() == .Comma) {
                        self.advance();
                    } else {
                        break;
                    }
                }

                if (self.peek() == .CloseSquare) {
                    self.advance();
                } else {
                    // List not properly closed, but continue with "inform don't block"
                    self.store.clearScratchPatternsFrom(scratch_top);
                    return try self.pushMalformed(AST.Pattern.Idx, .pattern_unexpected_token, start);
                }

                const patterns = try self.store.patternSpanFrom(scratch_top);

                pattern = try self.store.addPattern(.{ .list = .{
                    .region = .{ .start = start, .end = self.pos },
                    .patterns = patterns,
                } });
            },
            .OpenCurly => {
                self.advance();
                const scratch_top = self.store.scratchPatternRecordFieldTop();
                while (self.peek() != .CloseCurly) {
                    try self.store.addScratchPatternRecordField(try self.parsePatternRecordField(alternatives));
                    if (self.peek() != .Comma) {
                        break;
                    }
                    self.advance();
                }
                const fields = try self.store.patternRecordFieldSpanFrom(scratch_top);
                if (self.peek() != .CloseCurly) {
                    return try self.pushMalformed(AST.Pattern.Idx, .pattern_unexpected_token, start);
                }
                self.advance();
                pattern = try self.store.addPattern(.{ .record = .{
                    .region = .{ .start = start, .end = self.pos },
                    .fields = fields,
                } });
            },
            .DoubleDot => {
                var name: ?Token.Idx = null;
                var end: u32 = self.pos;
                self.advance();
                if (self.peek() == .KwAs) {
                    self.advance();
                    if (self.peek() != .LowerIdent) {
                        return try self.pushMalformed(AST.Pattern.Idx, .pattern_unexpected_token, start);
                    }
                    name = self.pos;
                    end = self.pos;
                    self.advance();
                } else if (self.peek() == .LowerIdent) {
                    // Old syntax ..name - create malformed pattern with helpful diagnostic
                    return try self.pushMalformed(AST.Pattern.Idx, .pattern_list_rest_old_syntax, self.pos);
                }
                pattern = try self.store.addPattern(.{ .list_rest = .{
                    .region = .{ .start = start, .end = self.pos },
                    .name = name,
                } });
            },
            .Underscore => {
                self.advance();
                pattern = try self.store.addPattern(.{ .underscore = .{
                    .region = .{ .start = start, .end = self.pos },
                } });
            },
            .OpenRound, .NoSpaceOpenRound => {
                self.advance();
                const scratch_top = self.store.scratchPatternTop();
                self.parseCollectionSpan(AST.Pattern.Idx, .CloseRound, NodeStore.addScratchPattern, parsePatternWithAlts) catch |err| {
                    switch (err) {
                        error.ExpectedNotFound => {
                            while (self.peek() != .CloseRound and self.peek() != .EndOfFile) {
                                self.advance();
                            }
                            self.store.clearScratchPatternsFrom(scratch_top);
                            return try self.pushMalformed(AST.Pattern.Idx, .pattern_unexpected_token, start);
                        },
                        error.OutOfMemory => return error.OutOfMemory,
                        error.TooNested => return error.TooNested,
                    }
                };
                const patterns = try self.store.patternSpanFrom(scratch_top);

                pattern = try self.store.addPattern(.{ .tuple = .{
                    .patterns = patterns,
                    .region = .{ .start = start, .end = self.pos },
                } });
            },
            else => {
                return try self.pushMalformed(AST.Pattern.Idx, .pattern_unexpected_token, self.pos);
            },
        }

        if (pattern) |p| {
            if (alternatives == .alternatives_forbidden) {
                return try self.parseAsPattern(p);
            }
            if (self.peek() != .OpBar) {
                if ((self.store.scratchPatternTop() - patterns_scratch_top) == 0) {
                    return try self.parseAsPattern(p);
                }
                try self.store.addScratchPattern(p);
                break;
            }
            try self.store.addScratchPattern(p);
            self.advance();
        }
    }
    const pattern_count = self.store.scratchPatternTop() - patterns_scratch_top;
    if (pattern_count == 0) {
        return try self.store.addMalformed(AST.Pattern.Idx, .pattern_unexpected_eof, .{ .start = outer_start, .end = self.pos });
    }
    if (pattern_count == 1) {
        // Only one pattern, return it directly instead of wrapping in alternatives
        const single_pattern = self.store.scratch_patterns.items.items[self.store.scratchPatternTop() - 1];
        self.store.clearScratchPatternsFrom(patterns_scratch_top);
        return try self.parseAsPattern(single_pattern);
    }
    const patterns = try self.store.patternSpanFrom(patterns_scratch_top);
    return try self.store.addPattern(.{ .alternatives = .{
        .region = .{ .start = outer_start, .end = self.pos },
        .patterns = patterns,
    } });
}

fn parseAsPattern(self: *Parser, pattern: AST.Pattern.Idx) Error!AST.Pattern.Idx {
    const trace = tracy.trace(@src());
    defer trace.end();

    if (self.peek() != .KwAs) {
        return pattern;
    }
    self.advance(); // Advance past KwAs
    if (self.peek() != .LowerIdent) {
        // The name of a pattern can only be a lower ident
        return try self.pushMalformed(AST.Pattern.Idx, .bad_as_pattern_name, self.pos);
    }
    const parent_region = self.store.getPattern(pattern).to_tokenized_region();
    const p = try self.store.addPattern(.{ .as = .{
        .name = self.pos,
        .pattern = pattern,
        .region = .{ .start = parent_region.start, .end = self.pos },
    } });
    self.advance(); // Advance past LowerIdent;
    return p;
}

fn parsePatternNoAlts(self: *Parser) Error!AST.Pattern.Idx {
    const trace = tracy.trace(@src());
    defer trace.end();

    return try self.parsePattern(.alternatives_forbidden);
}
fn parsePatternWithAlts(self: *Parser) Error!AST.Pattern.Idx {
    const trace = tracy.trace(@src());
    defer trace.end();

    return try self.parsePattern(.alternatives_allowed);
}

/// todo
pub fn parsePatternRecordField(self: *Parser, alternatives: Alternatives) Error!AST.PatternRecordField.Idx {
    const trace = tracy.trace(@src());
    defer trace.end();

    const field_start = self.pos;
    if (self.peek() == .DoubleDot) {
        self.advance();
        var name: u32 = 0;
        if (self.peek() == .LowerIdent) {
            name = self.pos;
            self.advance();
        }
        return try self.store.addPatternRecordField(.{
            .name = name,
            .value = null,
            .rest = true,
            .region = .{ .start = field_start, .end = self.pos },
        });
    }
    if (self.peek() != .LowerIdent) {
        while (self.peek() != .EndOfFile) {
            if (self.peek() == .CloseCurly) {
                break;
            }
            self.advance();
        }
        return try self.pushMalformed(AST.PatternRecordField.Idx, .expected_lower_ident_pat_field_name, field_start);
    }
    const name = self.pos;
    self.advance();
    var value: ?AST.Pattern.Idx = null;
    // With shorthand the next token is a Comma or the ending CloseCurly
    if (self.peek() != .Comma and self.peek() != .CloseCurly) {
        // Otherwise we should see an OpColon to introduce the value
        if (self.peek() != .OpColon) {
            while (self.peek() != .EndOfFile) {
                if (self.peek() == .CloseCurly) break;
                self.advance();
            }
            return try self.pushMalformed(AST.PatternRecordField.Idx, .expected_colon_after_pat_field_name, field_start);
        }
        self.advance();
        const patt = try self.parsePattern(alternatives);
        value = patt;
    }

    return try self.store.addPatternRecordField(.{
        .name = name,
        .value = value,
        .rest = false,
        .region = .{ .start = field_start, .end = self.pos },
    });
}

const QualificationResult = struct {
    qualifiers: Token.Span,
    final_token: Token.Idx,
    is_upper: bool,
};

/// Parses a qualification chain (e.g., "json.Core.Utf8" -> ["json", "Core"])
/// Returns the qualifiers and the final token
fn parseQualificationChain(self: *Parser) Error!QualificationResult {
    std.debug.assert(self.peek() == .UpperIdent or self.peek() == .LowerIdent);

    const scratch_top = self.store.scratchTokenTop();
    var final_token = self.pos; // Capture position of the identifier
    var is_upper = true;

    // Check if there's a qualification chain by looking ahead
    const saved_pos = self.pos;
    self.advance();

    if (self.peek() == .NoSpaceDotUpperIdent or self.peek() == .NoSpaceDotLowerIdent) {
        // There is a qualification chain, continue parsing
        while (self.peek() == .NoSpaceDotUpperIdent or self.peek() == .NoSpaceDotLowerIdent) {
            // Add the current token as a qualifier before moving to the next
            try self.store.addScratchToken(final_token);

            // Capture position of the dot-prefixed token
            final_token = self.pos;
            is_upper = (self.tok_buf.tokens.items(.tag)[final_token] == .NoSpaceDotUpperIdent);

            // Move past this token
            self.advance();
        }
    } else {
        // No qualification chain, restore position
        self.pos = saved_pos;
    }

    const qualifiers = try self.store.tokenSpanFrom(scratch_top);

    return QualificationResult{
        .qualifiers = qualifiers,
        .final_token = final_token,
        .is_upper = is_upper,
    };
}

/// todo
pub fn parseExpr(self: *Parser) Error!AST.Expr.Idx {
    const trace = tracy.trace(@src());
    defer trace.end();

    return try self.parseExprWithBp(0);
}

/// todo
pub fn parseExprWithBp(self: *Parser, min_bp: u8) Error!AST.Expr.Idx {
    const trace = tracy.trace(@src());
    defer trace.end();
    try self.nest();
    defer self.unnest();

    const start = self.pos;

    var expr: ?AST.Expr.Idx = null;
    const token = self.peek();
    switch (token) {
        .UpperIdent => {
            const qual_result = try self.parseQualificationChain();
            // Use final token as end position to avoid newline tokens
            self.pos = qual_result.final_token + 1;

            if (qual_result.is_upper) {
                // This is a qualified or unqualified tag
                const tag = try self.store.addExpr(.{ .tag = .{
                    .token = qual_result.final_token,
                    .qualifiers = qual_result.qualifiers,
                    .region = .{ .start = start, .end = self.pos },
                } });
                expr = tag;
            } else {
                // This is a qualified lowercase ident
                const ident = try self.store.addExpr(.{ .ident = .{
                    .token = qual_result.final_token,
                    .qualifiers = qual_result.qualifiers,
                    .region = .{ .start = start, .end = self.pos },
                } });
                expr = ident;
            }
        },
        .LowerIdent => {
            self.advance();
            const empty_qualifiers = try self.store.tokenSpanFrom(self.store.scratchTokenTop());
            const ident = try self.store.addExpr(.{ .ident = .{
                .token = start,
                .qualifiers = empty_qualifiers,
                .region = .{ .start = start, .end = self.pos },
            } });

            expr = ident;
        },
        .NamedUnderscore => {
            self.advance();
            const empty_qualifiers = try self.store.tokenSpanFrom(self.store.scratchTokenTop());
            const ident = try self.store.addExpr(.{ .ident = .{
                .token = start,
                .qualifiers = empty_qualifiers,
                .region = .{ .start = start, .end = self.pos },
            } });

            expr = ident;
        },
        .Int => {
            self.advance();

            // Disallow dot suffixes after Int
            if (self.peek() == .NoSpaceDotInt or self.peek() == .NoSpaceDotLowerIdent or self.peek() == .DotLowerIdent) {
                return try self.pushMalformed(AST.Expr.Idx, .expr_dot_suffix_not_allowed, self.pos);
            }

            expr = try self.store.addExpr(.{ .int = .{
                .token = start,
                .region = .{ .start = start, .end = self.pos },
            } });
        },
        .Float => {
            self.advance();
            expr = try self.store.addExpr(.{ .frac = .{
                .token = start,
                .region = .{ .start = start, .end = self.pos },
            } });
        },
        .SingleQuote => {
            self.advance();
            expr = try self.store.addExpr(.{ .single_quote = .{
                .token = start,
                .region = .{ .start = start, .end = self.pos },
            } });
        },
        .StringStart => {
            expr = try self.parseStringExpr();
        },
        .MultilineStringStart => {
            expr = try self.parseMultiLineStringExpr();
        },
        .OpenSquare => {
            self.advance();
            const scratch_top = self.store.scratchExprTop();
            self.parseCollectionSpan(AST.Expr.Idx, .CloseSquare, NodeStore.addScratchExpr, parseExpr) catch |err| {
                switch (err) {
                    error.ExpectedNotFound => {
                        while (self.peek() != .CloseSquare and self.peek() != .EndOfFile) {
                            self.advance();
                        }
                        self.store.clearScratchExprsFrom(scratch_top);
                        return try self.pushMalformed(AST.Expr.Idx, .expected_expr_close_square_or_comma, self.pos);
                    },
                    error.OutOfMemory => return error.OutOfMemory,
                    error.TooNested => return error.TooNested,
                }
            };
            const items = try self.store.exprSpanFrom(scratch_top);
            expr = try self.store.addExpr(.{ .list = .{
                .items = items,
                .region = .{ .start = start, .end = self.pos },
            } });
        },
        .NoSpaceOpenRound, .OpenRound => {
            self.advance();
            // TODO: Parenthesized expressions
            const scratch_top = self.store.scratchExprTop();
            self.parseCollectionSpan(AST.Expr.Idx, .CloseRound, NodeStore.addScratchExpr, parseExpr) catch |err| {
                switch (err) {
                    error.ExpectedNotFound => {
                        while (self.peek() != .CloseRound and self.peek() != .EndOfFile) {
                            self.advance();
                        }
                        self.store.clearScratchExprsFrom(scratch_top);
                        return try self.pushMalformed(AST.Expr.Idx, .expected_expr_close_round_or_comma, self.pos);
                    },
                    error.OutOfMemory => return error.OutOfMemory,
                    error.TooNested => return error.TooNested,
                }
            };
            const items = try self.store.exprSpanFrom(scratch_top);
            expr = try self.store.addExpr(.{ .tuple = .{
                .items = items,
                .region = .{ .start = start, .end = self.pos },
            } });
        },
        .OpenCurly => {
            self.advance();

            if (self.peek() == .CloseCurly) {
                // Empty - treat as empty record
                expr = try self.parseRecord(start);
            } else if (self.peek() == .DoubleDot) {
                // Record is being extended

                self.advance(); // consume DoubleDot

                // Parse the extension
                const ext_expr = try self.parseExpr();

                // Expect comma after extension
                if (self.peek() != .Comma) {
                    return try self.pushMalformed(AST.Expr.Idx, .expected_expr_comma, self.pos);
                }
                self.advance(); // consume comma

                // Parse the remaining fields
                const scratch_top = self.store.scratchRecordFieldTop();
                self.parseCollectionSpan(AST.RecordField.Idx, .CloseCurly, NodeStore.addScratchRecordField, parseRecordField) catch |err| {
                    switch (err) {
                        error.ExpectedNotFound => {
                            self.store.clearScratchRecordFieldsFrom(scratch_top);
                            return try self.pushMalformed(AST.Expr.Idx, .expected_expr_close_curly_or_comma, self.pos);
                        },
                        error.OutOfMemory => return error.OutOfMemory,
                        error.TooNested => return error.TooNested,
                    }
                };
                const fields = try self.store.recordFieldSpanFrom(scratch_top);
                expr = try self.store.addExpr(.{ .record = .{
                    .fields = fields,
                    .ext = ext_expr,
                    .region = .{ .start = start, .end = self.pos },
                } });
            } else if (self.peek() == .LowerIdent and self.peekNext() == .Comma) {
                // Definitely a record - has comma-separated fields
                expr = try self.parseRecord(start);
            } else if (self.peek() == .LowerIdent and self.peekNext() == .OpColon) {
                // Ambiguous case: could be record field or type annotation
                // Use bounded lookahead to determine the context
                var is_block = false;

                // Save current position
                const saved_pos = self.pos;

                // Advance past LowerIdent : to see what follows
                var lookahead_pos = self.pos + 2;

                if (lookahead_pos < self.tok_buf.tokens.len) {
                    var depth: u32 = 0;

                    // Look ahead with proper bounds checking
                    while (lookahead_pos < self.tok_buf.tokens.len) {
                        const tok = self.tok_buf.tokens.items(.tag)[lookahead_pos];

                        switch (tok) {
                            .OpenRound, .NoSpaceOpenRound, .OpenSquare, .OpenCurly => depth += 1,
                            .CloseRound, .CloseSquare, .CloseCurly => {
                                if (depth == 0) break;
                                depth -= 1;
                            },
                            .LowerIdent => {
                                // At depth 0, check if this looks like an assignment (block) or record field
                                if (depth == 0) {
                                    const check_pos = lookahead_pos + 1;
                                    if (check_pos < self.tok_buf.tokens.len) {
                                        const after_ident = self.tok_buf.tokens.items(.tag)[check_pos];
                                        // If we see assignment, it's definitely a block
                                        if (after_ident == .OpAssign) {
                                            is_block = true;
                                            break;
                                        }
                                    }
                                }
                            },
                            .EndOfFile => break,
                            else => {
                                // Ignore other tokens
                            },
                        }
                        lookahead_pos += 1;

                        // Limit lookahead to prevent infinite loops
                        if (lookahead_pos > saved_pos + 100) break;
                    }
                }

                // Restore parser position after lookahead
                self.pos = saved_pos;

                if (is_block) {
                    // Parse as block
                    expr = try self.parseBlock(start);
                } else {
                    // Parse as record
                    expr = try self.parseRecord(start);
                }
            } else {
                // Not ambiguous - parse as block
                expr = try self.parseBlock(start);
            }
        },
        .OpBar => {
            self.advance();
            const scratch_top = self.store.scratchPatternTop();
            self.parseCollectionSpan(AST.Pattern.Idx, .OpBar, NodeStore.addScratchPattern, parsePatternNoAlts) catch |err| {
                switch (err) {
                    error.ExpectedNotFound => {
                        self.store.clearScratchPatternsFrom(scratch_top);
                        return try self.pushMalformed(AST.Expr.Idx, .expected_expr_bar, self.pos);
                    },
                    error.OutOfMemory => return error.OutOfMemory,
                    error.TooNested => return error.TooNested,
                }
            };
            const args = try self.store.patternSpanFrom(scratch_top);

            const body = try self.parseExpr();
            expr = try self.store.addExpr(.{ .lambda = .{
                .body = body,
                .args = args,
                .region = .{ .start = start, .end = self.pos },
            } });
        },
        .KwIf => {
            self.advance();
            const condition = try self.parseExpr();
            const then = try self.parseExpr();
            if (self.peek() != .KwElse) {
                // Point to the if keyword for missing else error
                return try self.pushMalformed(AST.Expr.Idx, .no_else, start);
            }
            self.advance();
            const else_idx = try self.parseExpr();
            expr = try self.store.addExpr(.{ .if_then_else = .{
                .region = .{ .start = start, .end = self.pos },
                .condition = condition,
                .then = then,
                .@"else" = else_idx,
            } });
        },
        .KwMatch => {
            self.advance();
            const e = try self.parseExpr();

            self.expect(.OpenCurly) catch {
                return try self.pushMalformed(AST.Expr.Idx, .expected_open_curly_after_match, self.pos);
            };
            const scratch_top = self.store.scratchMatchBranchTop();
            while (self.peek() != .CloseCurly and self.peek() != .EndOfFile) {
                try self.store.addScratchMatchBranch(try self.parseBranch());
                if (self.peek() == .Comma) {
                    self.advance();
                }
            }
            const branches = try self.store.matchBranchSpanFrom(scratch_top);
            if (self.peek() != .CloseCurly) {
                return try self.pushMalformed(AST.Expr.Idx, .expected_close_curly_at_end_of_match, self.pos);
            }
            self.advance();
            expr = try self.store.addExpr(.{ .match = .{
                .region = .{ .start = start, .end = self.pos },
                .expr = e,
                .branches = branches,
            } });
        },
        .KwDbg => {
            self.advance();
            const e = try self.parseExpr();
            expr = try self.store.addExpr(.{ .dbg = .{
                .region = .{ .start = start, .end = self.pos },
                .expr = e,
            } });
        },
        .TripleDot => {
            expr = try self.store.addExpr(.{ .ellipsis = .{
                .region = .{ .start = start, .end = self.pos },
            } });
            self.advance();
        },
        .OpUnaryMinus => {
            const operator_token = start;
            self.advance(); // consume the minus token
            // Parse the operand with high precedence (unary operators bind tightly)
            const operand = try self.parseExprWithBp(100);
            expr = try self.store.addExpr(.{ .unary_op = .{
                .operator = operator_token,
                .expr = operand,
                .region = .{ .start = start, .end = self.pos },
            } });
        },
        .OpBang => {
            const operator_token = start;
            self.advance(); // consume the bang token
            // Parse the operand with high precedence (unary operators bind tightly)
            const operand = try self.parseExprWithBp(100);
            expr = try self.store.addExpr(.{ .unary_op = .{
                .operator = operator_token,
                .expr = operand,
                .region = .{ .start = start, .end = self.pos },
            } });
        },
        else => {
            return try self.pushMalformed(AST.Expr.Idx, .expr_unexpected_token, start);
        },
    }
    if (expr) |e| {
        var expression = try self.parseExprSuffix(start, e);

        while (self.peek() == .NoSpaceDotInt or self.peek() == .NoSpaceDotLowerIdent or self.peek() == .DotLowerIdent or self.peek() == .OpArrow) {
            const tok = self.peek();
            if (tok == .NoSpaceDotInt) {
                return try self.pushMalformed(AST.Expr.Idx, .expr_no_space_dot_int, self.pos);
            } else if (self.peek() == .OpArrow) {
                const s = self.pos;
                self.advance();
                if (self.peek() == .LowerIdent) {
                    const empty_qualifiers = try self.store.tokenSpanFrom(self.store.scratchTokenTop());
                    const ident = try self.store.addExpr(.{ .ident = .{
                        .region = .{ .start = self.pos, .end = self.pos },
                        .token = self.pos,
                        .qualifiers = empty_qualifiers,
                    } });
                    self.advance();
                    const ident_suffixed = try self.parseExprSuffix(s, ident);
                    expression = try self.store.addExpr(.{ .local_dispatch = .{
                        .region = .{ .start = start, .end = self.pos },
                        .operator = s,
                        .left = expression,
                        .right = ident_suffixed,
                    } });
                } else if (self.peek() == .UpperIdent) { // UpperIdent - should be a tag
                    const empty_qualifiers = try self.store.tokenSpanFrom(self.store.scratchTokenTop());
                    const tag = try self.store.addExpr(.{ .tag = .{
                        .region = .{ .start = self.pos, .end = self.pos },
                        .token = self.pos,
                        .qualifiers = empty_qualifiers,
                    } });
                    self.advance();
                    const ident_suffixed = try self.parseExprSuffix(s, tag);
                    expression = try self.store.addExpr(.{ .local_dispatch = .{
                        .region = .{ .start = start, .end = self.pos },
                        .operator = s,
                        .left = expression,
                        .right = ident_suffixed,
                    } });
                } else {
                    return try self.pushMalformed(AST.Expr.Idx, .expr_arrow_expects_ident, self.pos);
                }
            } else { // NoSpaceDotLowerIdent
                const s = self.pos;
                self.advance();
                const empty_qualifiers = try self.store.tokenSpanFrom(self.store.scratchTokenTop());
                const ident = try self.store.addExpr(.{ .ident = .{
                    .region = .{ .start = s, .end = self.pos },
                    .token = s,
                    .qualifiers = empty_qualifiers,
                } });
                const ident_suffixed = try self.parseExprSuffix(s, ident);
                expression = try self.store.addExpr(.{ .field_access = .{
                    .region = .{ .start = start, .end = self.pos },
                    .operator = start,
                    .left = expression,
                    .right = ident_suffixed,
                } });
            }
        }
        while (getTokenBP(self.peek())) |bp| {
            if (bp.left < min_bp) {
                break;
            }
            const opPos = self.pos;

            self.advance();

            const nextExpr = try self.parseExprWithBp(bp.right);

            expression = try self.store.addExpr(.{ .bin_op = .{
                .left = expression,
                .right = nextExpr,
                .operator = opPos,
                .region = .{ .start = start, .end = self.pos },
            } });
        }
        return expression;
    }
    return try self.store.addMalformed(AST.Expr.Idx, .expr_unexpected_token, .{ .start = start, .end = self.pos });
}

/// todo
fn parseExprSuffix(self: *Parser, start: u32, e: AST.Expr.Idx) Error!AST.Expr.Idx {
    const trace = tracy.trace(@src());
    defer trace.end();

    var expression = e;

    // Loop to handle multiple chained suffixes (applications, question marks, etc.)
    while (true) {
        if (self.peek() == .NoSpaceOpenRound) {
            // Handle function application
            self.advance();
            const scratch_top = self.store.scratchExprTop();
            self.parseCollectionSpan(AST.Expr.Idx, .CloseRound, NodeStore.addScratchExpr, parseExpr) catch |err| {
                switch (err) {
                    error.ExpectedNotFound => {
                        self.store.clearScratchExprsFrom(scratch_top);
                        return try self.pushMalformed(AST.Expr.Idx, .expected_expr_apply_close_round, start);
                    },
                    error.OutOfMemory => return error.OutOfMemory,
                    error.TooNested => return error.TooNested,
                }
            };
            const args = try self.store.exprSpanFrom(scratch_top);

            expression = try self.store.addExpr(.{
                .apply = .{
                    .args = args,
                    .@"fn" = expression, // Use current expression as function
                    .region = .{ .start = start, .end = self.pos },
                },
            });
            // Continue loop to check for more chained applications
        } else if (self.peek() == .NoSpaceOpQuestion) {
            self.advance();

            // Handle question mark suffix
            expression = try self.store.addExpr(.{ .suffix_single_question = .{
                .expr = expression,
                .operator = start,
                .region = .{ .start = start, .end = self.pos },
            } });

            // Continue loop to check for more suffixes
        } else {
            // No more suffixes to parse
            break;
        }
    }
    return expression;
}

/// todo
pub fn parseRecordField(self: *Parser) Error!AST.RecordField.Idx {
    const trace = tracy.trace(@src());
    defer trace.end();

    const start = self.pos;

    self.expect(.LowerIdent) catch {
        return try self.pushMalformed(AST.RecordField.Idx, .expected_expr_record_field_name, start);
    };
    const name = start;
    var value: ?AST.Expr.Idx = null;
    if (self.peek() == .OpColon) {
        self.advance();
        value = try self.parseExpr();
    }

    return try self.store.addRecordField(.{
        .name = name,
        .value = value,
        .region = .{ .start = start, .end = self.pos },
    });
}

/// todo
pub fn parseBranch(self: *Parser) Error!AST.MatchBranch.Idx {
    const trace = tracy.trace(@src());
    defer trace.end();

    const start = self.pos;
    const p = try self.parsePattern(.alternatives_allowed);
    if (self.peek() == .OpFatArrow) {
        self.advance();
    } else if (self.peek() == .OpArrow) {
        // Add diagnostic for wrong arrow
        try self.pushDiagnostic(.match_branch_wrong_arrow, .{
            .start = self.pos,
            .end = self.pos,
        });

        self.advance();
    } else {
        // Add diagnostic for missing arrow
        try self.pushDiagnostic(.match_branch_missing_arrow, .{
            .start = self.pos,
            .end = self.pos,
        });
    }
    const b = try self.parseExpr();
    return try self.store.addMatchBranch(.{
        .region = .{ .start = start, .end = self.pos },
        .pattern = p,
        .body = b,
    });
}

/// Parse a multiline string expression with optional interpolations
pub fn parseMultiLineStringExpr(self: *Parser) Error!AST.Expr.Idx {
    const trace = tracy.trace(@src());
    defer trace.end();
    std.debug.assert(self.peek() == .MultilineStringStart);
    const start = self.pos;
    self.advance();
    const scratch_top = self.store.scratchExprTop();
    while (self.peek() != .EndOfFile) {
        switch (self.peek()) {
            .MultilineStringStart => {
                self.advance();
            },
            .StringPart => {
                const part_start = self.pos;
                self.advance(); // Advance past the StringPart
                const index = try self.store.addExpr(.{ .string_part = .{
                    .token = part_start,
                    .region = .{ .start = part_start, .end = self.pos },
                } });
                try self.store.addScratchExpr(index);
            },
            .OpenStringInterpolation => {
                self.advance(); // Advance past OpenStringInterpolation
                const ex = try self.parseExpr();
                try self.store.addScratchExpr(ex);
                if (self.peek() != .CloseStringInterpolation) {
                    return try self.pushMalformed(AST.Expr.Idx, .string_expected_close_interpolation, start);
                }
                self.advance(); // Advance past the CloseString Interpolation
            },
            .MalformedStringPart => {
                self.advance();
                try self.pushDiagnostic(.string_unexpected_token, .{
                    .start = self.pos,
                    .end = self.pos,
                });
            },
            else => {
                // Multi lins strings just end
                break;
            },
        }
    }

    const parts = try self.store.exprSpanFrom(scratch_top);
    const expr = try self.store.addExpr(.{
        .multiline_string = .{
            .token = start,
            .parts = parts,
            .region = .{
                .start = start,
                .end = self.pos,
            },
        },
    });
    return expr;
}

/// todo
pub fn parseStringExpr(self: *Parser) Error!AST.Expr.Idx {
    const trace = tracy.trace(@src());
    defer trace.end();

    std.debug.assert(self.peek() == .StringStart);
    const start = self.pos;
    // Start parsing string with possible interpolations
    // e.g.:
    // StringStart, StringPart, OpenStringInterpolation, <expr>, CloseStringInterpolation, StringPart, StringEnd
    self.advance();
    const scratch_top = self.store.scratchExprTop();
    while (self.peek() != .EndOfFile) {
        switch (self.peek()) {
            .StringEnd => {
                break;
            },
            .StringPart => {
                const part_start = self.pos;
                self.advance(); // Advance past the StringPart
                const index = try self.store.addExpr(.{ .string_part = .{
                    .token = part_start,
                    .region = .{ .start = part_start, .end = self.pos },
                } });
                try self.store.addScratchExpr(index);
            },
            .OpenStringInterpolation => {
                self.advance(); // Advance past OpenStringInterpolation
                const ex = try self.parseExpr();
                try self.store.addScratchExpr(ex);
                if (self.peek() != .CloseStringInterpolation) {
                    return try self.pushMalformed(AST.Expr.Idx, .string_expected_close_interpolation, start);
                }
                self.advance(); // Advance past the CloseString Interpolation
            },
            .MalformedStringPart => {
                // Don't create a parser diagnostic - the tokenizer already created
                // a more precise diagnostic with the exact error location
                self.advance();
            },
            else => {
                // Something is broken in the tokenizer if we get here!
                return try self.pushMalformed(AST.Expr.Idx, .string_unexpected_token, self.pos);
            },
        }
    }

    self.expect(.StringEnd) catch {
        try self.pushDiagnostic(.string_unclosed, .{
            .start = self.pos,
            .end = self.pos,
        });
    };

    const parts = try self.store.exprSpanFrom(scratch_top);
    const expr = try self.store.addExpr(.{
        .string = .{
            .token = start,
            .parts = parts,
            .region = .{
                .start = start,
                .end = self.pos,
            },
        },
    });
    return expr;
}

/// todo
pub fn parseStringPattern(self: *Parser) Error!AST.Pattern.Idx {
    const trace = tracy.trace(@src());
    defer trace.end();

    const start = self.pos;
    const inner = try parseStringExpr(self);
    const patt_idx = try self.store.addPattern(.{ .string = .{
        .string_tok = start,
        .region = .{ .start = start, .end = self.pos },
        .expr = inner,
    } });
    return patt_idx;
}

/// todo
pub fn parseTypeHeader(self: *Parser) Error!AST.TypeHeader.Idx {
    const trace = tracy.trace(@src());
    defer trace.end();

    const start = self.pos;
    std.debug.assert(self.peek() == .UpperIdent);
    self.advance(); // Advance past UpperIdent
    if (self.peek() != .NoSpaceOpenRound and self.peek() != .OpenRound) {
        return try self.store.addTypeHeader(.{
            .name = start,
            .args = .{ .span = .{
                .start = 0,
                .len = 0,
            } },
            .region = .{ .start = start, .end = self.pos },
        });
    }
    self.advance();
    const scratch_top = self.store.scratchTypeAnnoTop();
    self.parseCollectionSpan(AST.TypeAnno.Idx, .CloseRound, NodeStore.addScratchTypeAnno, Parser.parseTypeIdent) catch |err| {
        switch (err) {
            error.ExpectedNotFound => {
                self.store.clearScratchTypeAnnosFrom(scratch_top);
                return try self.pushMalformed(AST.TypeHeader.Idx, .expected_ty_anno_close_round_or_comma, start);
            },
            error.OutOfMemory => return error.OutOfMemory,
            error.TooNested => return error.TooNested,
        }
    };
    const args = try self.store.typeAnnoSpanFrom(scratch_top);
    return try self.store.addTypeHeader(.{
        .name = start,
        .args = args,
        .region = .{ .start = start, .end = self.pos },
    });
}

fn parseTypeIdent(self: *Parser) Error!AST.TypeAnno.Idx {
    const trace = tracy.trace(@src());
    defer trace.end();

    switch (self.peek()) {
        .LowerIdent, .NamedUnderscore, .Underscore => {
            const tok = self.pos;
            self.advance();
            const region = AST.TokenizedRegion{ .start = tok, .end = self.pos };

            return try self.store.addTypeAnno(switch (self.tok_buf.tokens.items(.tag)[tok]) {
                .LowerIdent => .{ .ty_var = .{ .region = region, .tok = tok } },
                .NamedUnderscore => .{ .underscore_type_var = .{ .region = region, .tok = tok } },
                .Underscore => .{ .underscore = .{ .region = region } },
                else => unreachable,
            });
        },
        else => {
            return self.pushMalformed(AST.TypeAnno.Idx, .invalid_type_arg, self.pos);
        },
    }
}

const TyFnArgs = enum {
    not_looking_for_args,
    looking_for_args,
};

/// Parse a type annotation, e.g. `Foo(a) : (a,Str,I64)`
pub fn parseTypeAnno(self: *Parser, looking_for_args: TyFnArgs) Error!AST.TypeAnno.Idx {
    const trace = tracy.trace(@src());
    defer trace.end();

    try self.nest();
    defer self.unnest();

    const start = self.pos;
    var anno: ?AST.TypeAnno.Idx = null;

    const first_token_tag = self.peek();
    switch (first_token_tag) {
        .UpperIdent, .LowerIdent => blk: {
            const qual_result = try self.parseQualificationChain();
            // Use final token as end position to avoid newline tokens
            self.pos = qual_result.final_token + 1;

            if (first_token_tag == .LowerIdent and qual_result.qualifiers.span.len == 0) {
                anno = try self.store.addTypeAnno(.{ .ty_var = .{
                    .tok = qual_result.final_token,
                    .region = .{ .start = qual_result.final_token, .end = self.pos },
                } });
                break :blk;
            }

            anno = try self.store.addTypeAnno(.{ .ty = .{
                .region = .{ .start = start, .end = self.pos },
                .token = qual_result.final_token,
                .qualifiers = qual_result.qualifiers,
            } });

            if (self.peek() == .NoSpaceOpenRound) {
                self.advance(); // Advance past NoSpaceOpenRound
                const scratch_top = self.store.scratchTypeAnnoTop();
                try self.store.addScratchTypeAnno(anno orelse {
                    return try self.store.addMalformed(AST.TypeAnno.Idx, .ty_anno_unexpected_token, .{ .start = start, .end = self.pos });
                });
                self.parseCollectionSpan(AST.TypeAnno.Idx, .CloseRound, NodeStore.addScratchTypeAnno, parseTypeAnnoInCollection) catch |err| {
                    switch (err) {
                        error.ExpectedNotFound => {
                            self.store.clearScratchTypeAnnosFrom(scratch_top);
                            return try self.pushMalformed(AST.TypeAnno.Idx, .expected_ty_apply_close_round, start);
                        },
                        error.OutOfMemory => return error.OutOfMemory,
                        error.TooNested => return error.TooNested,
                    }
                };

                anno = try self.store.addTypeAnno(.{ .apply = .{
                    .region = .{ .start = start, .end = self.pos },
                    .args = try self.store.typeAnnoSpanFrom(scratch_top),
                } });
            }
        },
        .NamedUnderscore => {
            anno = try self.store.addTypeAnno(.{ .underscore_type_var = .{
                .tok = self.pos,
                .region = .{ .start = start, .end = self.pos + 1 },
            } });
            self.advance(); // Advance past NamedUnderscore
        },
        .NoSpaceOpenRound, .OpenRound => {
            // Probably a tuple
            self.advance(); // Advance past OpenRound
            const after_round = self.pos;
            const scratch_top = self.store.scratchTypeAnnoTop();
            while (self.peek() != .CloseRound and self.peek() != .OpArrow and self.peek() != .OpFatArrow and self.peek() != .EndOfFile) {
                // Looking for args here so that we don't capture an un-parenthesized fn's args
                try self.store.addScratchTypeAnno(try self.parseTypeAnno(.looking_for_args));
                if (self.peek() != .Comma) {
                    break;
                }
                self.advance(); // Advance past Comma
            }
            if (self.peek() == .OpArrow or self.peek() == .OpFatArrow) {
                // use the scratch for the args for the func, advance, get the ret and set this to be a fn
                // since it's a function, as long as we find the CloseRound we can just return here.
                const args = try self.store.typeAnnoSpanFrom(scratch_top);
                const effectful = self.peek() == .OpFatArrow;
                self.advance(); // Advance past arrow
                const ret = try self.parseTypeAnno(.looking_for_args);
                if (self.peek() != .CloseRound) {
                    self.store.clearScratchTypeAnnosFrom(scratch_top);
                    return try self.pushMalformed(AST.TypeAnno.Idx, .expected_ty_anno_close_round, start);
                }
                const function = try self.store.addTypeAnno(.{ .@"fn" = .{
                    .args = args,
                    .ret = ret,
                    .effectful = effectful,
                    .region = .{ .start = after_round, .end = self.pos },
                } });
                self.advance();
                anno = try self.store.addTypeAnno(.{ .parens = .{
                    .anno = function,
                    .region = .{ .start = start, .end = self.pos },
                } });
            } else {
                if (self.peek() != .CloseRound) {
                    self.store.clearScratchTypeAnnosFrom(scratch_top);
                    return try self.pushMalformed(AST.TypeAnno.Idx, .expected_ty_anno_close_round, start);
                }
                self.advance(); // Advance past CloseRound
                const annos = try self.store.typeAnnoSpanFrom(scratch_top);
                anno = try self.store.addTypeAnno(.{ .tuple = .{
                    .region = .{ .start = start, .end = self.pos },
                    .annos = annos,
                } });
            }
        },
        .OpenCurly => {
            self.advance(); // Advance past OpenCurly
            const scratch_top = self.store.scratchAnnoRecordFieldTop();
            self.parseCollectionSpan(AST.AnnoRecordField.Idx, .CloseCurly, NodeStore.addScratchAnnoRecordField, parseAnnoRecordField) catch |err| {
                switch (err) {
                    error.ExpectedNotFound => {
                        self.store.clearScratchAnnoRecordFieldsFrom(scratch_top);
                        return try self.pushMalformed(AST.TypeAnno.Idx, .expected_ty_close_curly_or_comma, self.pos);
                    },
                    error.OutOfMemory => return error.OutOfMemory,
                    error.TooNested => return error.TooNested,
                }
            };
            const fields = try self.store.annoRecordFieldSpanFrom(scratch_top);
            anno = try self.store.addTypeAnno(.{ .record = .{
                .region = .{ .start = start, .end = self.pos },
                .fields = fields,
            } });
        },
        .OpenSquare => {
            self.advance(); // Advance past OpenSquare
            const scratch_top = self.store.scratchTypeAnnoTop();
            self.parseCollectionSpan(AST.TypeAnno.Idx, .CloseSquare, NodeStore.addScratchTypeAnno, parseTypeAnnoInCollection) catch {
                self.store.clearScratchTypeAnnosFrom(scratch_top);
                return try self.pushMalformed(AST.TypeAnno.Idx, .expected_ty_close_square_or_comma, self.pos);
            };
            const tags = try self.store.typeAnnoSpanFrom(scratch_top);
            anno = try self.store.addTypeAnno(.{ .tag_union = .{
                .region = .{ .start = start, .end = self.pos },
                .open_anno = null,
                .tags = tags,
            } });
        },
        .Underscore => {
            anno = try self.store.addTypeAnno(.{ .underscore = .{
                .region = .{ .start = start, .end = self.pos },
            } });
            self.advance(); // Advance past Underscore
        },
        else => {
            return try self.pushMalformed(AST.TypeAnno.Idx, .ty_anno_unexpected_token, self.pos);
        },
    }

    if (anno) |an| {
        const curr = self.peek();
        const next_tok = self.peekNext();
        const two_away_tok = self.peekN(2);
        const curr_is_arrow = curr == .OpArrow or curr == .OpFatArrow;
        const next_is_not_lower_ident = next_tok != .LowerIdent;
        const not_followed_by_colon = two_away_tok != .OpColon;
        const two_away_is_arrow = two_away_tok == .OpArrow or two_away_tok == .OpFatArrow;
        if ((looking_for_args == .not_looking_for_args) and
            (curr_is_arrow or
                (curr == .Comma and (next_is_not_lower_ident or not_followed_by_colon or two_away_is_arrow) and next_tok != .CloseCurly)))
        {
            const scratch_top = self.store.scratchTypeAnnoTop();
            try self.store.addScratchTypeAnno(an);
            while (self.peek() == .Comma) {
                self.advance(); // Advance past Comma
                try self.store.addScratchTypeAnno(try self.parseTypeAnno(.looking_for_args));
            }
            const args = try self.store.typeAnnoSpanFrom(scratch_top);
            if (self.peek() != .OpArrow and self.peek() != .OpFatArrow) {
                return try self.pushMalformed(AST.TypeAnno.Idx, .expected_arrow, start);
            }
            const effectful = self.peek() == .OpFatArrow;
            self.advance(); // Advance past arrow
            // TODO: Handle thin vs fat arrow
            const ret = try self.parseTypeAnno(.looking_for_args);
            return try self.store.addTypeAnno(.{ .@"fn" = .{
                .region = .{ .start = start, .end = self.pos },
                .args = args,
                .ret = ret,
                .effectful = effectful,
            } });
        }
        return an;
    }

    return try self.store.addMalformed(AST.TypeAnno.Idx, .ty_anno_unexpected_token, .{ .start = start, .end = self.pos });
}

/// todo
pub fn parseTypeAnnoInCollection(self: *Parser) Error!AST.TypeAnno.Idx {
    const trace = tracy.trace(@src());
    defer trace.end();

    return try self.parseTypeAnno(.looking_for_args);
}

/// todo
pub fn parseAnnoRecordField(self: *Parser) Error!AST.AnnoRecordField.Idx {
    const trace = tracy.trace(@src());
    defer trace.end();

    const field_start = self.pos;
    if (self.peek() != .LowerIdent) {
        while (self.peek() != .CloseCurly and self.peek() != .Comma and self.peek() != .EndOfFile) {
            self.advance(); // Advance until we end this field or the record
        }
        return try self.pushMalformed(AST.AnnoRecordField.Idx, .expected_type_field_name, field_start);
    }
    const name = self.pos;
    self.advance(); // Advance past LowerIdent
    if (self.peek() != .OpColon) {
        while (self.peek() != .CloseCurly and self.peek() != .Comma and self.peek() != .EndOfFile) {
            self.advance(); // Advance until we end this field or the record
        }
        return try self.pushMalformed(AST.AnnoRecordField.Idx, .expected_colon_after_type_field_name, field_start);
    }
    self.advance(); // Advance past OpColon
    const ty = try self.parseTypeAnno(.not_looking_for_args);

    return try self.store.addAnnoRecordField(.{
        .region = .{ .start = field_start, .end = self.pos },
        .name = name,
        .ty = ty,
    });
}

/// Parse a where clause
///
/// e.g. `a.hash : a -> U64`
/// e.g. `a.Hasher : Type`
pub fn parseWhereClause(self: *Parser) Error!AST.WhereClause.Idx {
    const trace = tracy.trace(@src());
    defer trace.end();

    const start = self.pos;

    // Expect lower identifier (type variable)
    const var_tok = self.pos;
    self.expect(.LowerIdent) catch {
        return try self.pushMalformed(
            AST.WhereClause.Idx,
            .where_expected_var,
            start,
        );
    };

    // Expect dot followed by method/alias name
    const name_tok = self.pos;
    if (self.peek() != .NoSpaceDotLowerIdent and self.peek() != .DotLowerIdent and self.peek() != .NoSpaceDotUpperIdent and self.peek() != .DotUpperIdent) {
        return try self.pushMalformed(
            AST.WhereClause.Idx,
            .where_expected_method_or_alias_name,
            start,
        );
    }
    self.advance();

    // Check if this is a type alias (uppercase identifier)
    const current_token_tag = self.tok_buf.tokens.items(.tag)[name_tok];
    if (current_token_tag == .NoSpaceDotUpperIdent or current_token_tag == .DotUpperIdent) {
        // Type alias case: a.TypeAlias
        return try self.store.addWhereClause(.{ .mod_alias = .{
            .region = .{ .start = start, .end = self.pos },
            .name_tok = name_tok,
            .var_tok = var_tok,
        } });
    }

    // Expect colon
    self.expect(.OpColon) catch {
        return try self.pushMalformed(
            AST.WhereClause.Idx,
            .where_expected_colon,
            start,
        );
    };

    // Parse type annotation
    const args_start = self.pos;
    const method_type_anno = try self.parseTypeAnno(.not_looking_for_args);
    const method_type = self.store.getTypeAnno(method_type_anno);

    // Check if the type annotation is a function type
    if (method_type == .@"fn") {
        // Function type: extract args and return type
        const fn_type = method_type.@"fn";
        const args = try self.store.addCollection(
            .collection_ty_anno,
            .{
                .region = .{ .start = args_start, .end = self.pos },
                .span = fn_type.args.span,
            },
        );
        return try self.store.addWhereClause(.{ .mod_method = .{
            .region = .{ .start = start, .end = self.pos },
            .name_tok = name_tok,
            .var_tok = var_tok,
            .args = args,
            .ret_anno = fn_type.ret,
        } });
    } else {
        // Non-function type: treat as zero-argument method
        const empty_args = try self.store.addCollection(
            .collection_ty_anno,
            .{
                .region = .{ .start = args_start, .end = self.pos },
                .span = base.DataSpan.empty(),
            },
        );
        return try self.store.addWhereClause(.{ .mod_method = .{
            .region = .{ .start = start, .end = self.pos },
            .name_tok = name_tok,
            .var_tok = var_tok,
            .args = empty_args,
            .ret_anno = method_type_anno,
        } });
    }
}

/// Parse a block of statements.
/// Check parseStmt to see how statements are parsed.
/// {
///     <stmt1>
///     ...
///     <stmtN>
/// }
pub fn parseBlock(self: *Parser, start: u32) Error!AST.Expr.Idx {
    const scratch_top = self.store.scratchStatementTop();

    while (self.peek() != .EndOfFile) {
        const statement = try self.parseStmt();
        try self.store.addScratchStatement(statement);
        if (self.peek() == .CloseCurly) {
            break;
        }
    }

    self.expect(.CloseCurly) catch {
        try self.pushDiagnostic(.expected_expr_close_curly, .{
            .start = self.pos,
            .end = self.pos,
        });
    };

    const statements = try self.store.statementSpanFrom(scratch_top);
    return try self.store.addExpr(.{ .block = .{
        .statements = statements,
        .region = .{ .start = start, .end = self.pos },
    } });
}

/// Parse a block that contains only statements, no ending expression.
/// This is used for nominal type associated items like `Foo := [A, B].{ x = 5 }`
/// {
///     <stmt1>
///     ...
///     <stmtN>
/// }
pub fn parseStatementOnlyBlock(self: *Parser, start: u32) Error!AST.Associated {
    const scratch_top = self.store.scratchStatementTop();

    while (self.peek() != .EndOfFile and self.peek() != .CloseCurly) {
        const statement_pos = self.pos;
        const statement = try self.parseStmtByType(.in_associated_block);

        // Check if this is an expression statement (the last statement must not be an expression)
        const stmt = self.store.getStatement(statement);
        if (stmt == .expr) {
            // Check if we're at the closing brace (this would be a final expression)
            if (self.peek() == .CloseCurly) {
                try self.pushDiagnostic(.nominal_associated_cannot_have_final_expression, .{
                    .start = statement_pos,
                    .end = self.pos,
                });
                // Still add it to maintain AST structure
            }
        }

        try self.store.addScratchStatement(statement);
    }

    self.expect(.CloseCurly) catch {
        try self.pushDiagnostic(.expected_expr_close_curly, .{
            .start = self.pos,
            .end = self.pos,
        });
    };

    const statements = try self.store.statementSpanFrom(scratch_top);
    return AST.Associated{
        .statements = statements,
        .region = .{ .start = start, .end = self.pos },
    };
}

/// Parse a record.
/// Check parseRecordField to see how record fields are parsed.
/// {
///     a,
///     b: <expr1>,
///     ...
///     <recordFieldN>
/// }
pub fn parseRecord(self: *Parser, start: u32) Error!AST.Expr.Idx {
    const scratch_top = self.store.scratchRecordFieldTop();
    self.parseCollectionSpan(AST.RecordField.Idx, .CloseCurly, NodeStore.addScratchRecordField, parseRecordField) catch |err| {
        switch (err) {
            error.ExpectedNotFound => {
                self.store.clearScratchRecordFieldsFrom(scratch_top);
                return try self.pushMalformed(AST.Expr.Idx, .expected_expr_close_curly_or_comma, self.pos);
            },
            error.OutOfMemory => return error.OutOfMemory,
            error.TooNested => return error.TooNested,
        }
    };
    const fields = try self.store.recordFieldSpanFrom(scratch_top);
    return try self.store.addExpr(.{ .record = .{
        .fields = fields,
        .ext = null,
        .region = .{ .start = start, .end = self.pos },
    } });
}

/// Binding power of the lhs and rhs of a particular operator.
const BinOpBp = struct { left: u8, right: u8 };

/// Get the binding power for a Token if it's a operator token, else return null.
fn getTokenBP(tok: Token.Tag) ?BinOpBp {
    return switch (tok) {
        .OpStar => .{ .left = 30, .right = 31 }, // 31 LEFT
        .OpSlash => .{ .left = 28, .right = 29 }, // 29 LEFT
        .OpDoubleSlash => .{ .left = 26, .right = 27 }, // 27 LEFT
        .OpPercent => .{ .left = 24, .right = 25 }, // 25 LEFT
        .OpPlus => .{ .left = 22, .right = 23 }, // 23 LEFT
        .OpBinaryMinus => .{ .left = 20, .right = 21 }, // 21 LEFT
        .OpDoubleQuestion => .{ .left = 18, .right = 19 }, // 19 LEFT
        .OpQuestion => .{ .left = 16, .right = 17 }, // 17 LEFT
        .OpEquals => .{ .left = 15, .right = 15 }, // 15 NOASSOC
        .OpNotEquals => .{ .left = 13, .right = 13 }, // 13 NOASSOC
        .OpLessThan => .{ .left = 11, .right = 11 }, // 11 NOASSOC
        .OpGreaterThan => .{ .left = 9, .right = 9 }, // 9 NOASSOC
        .OpLessThanOrEq => .{ .left = 7, .right = 7 }, // 7 NOASSOC
        .OpGreaterThanOrEq => .{ .left = 5, .right = 5 }, // 5 NOASSOC
        .OpAnd => .{ .left = 4, .right = 3 }, // 3 RIGHT
        .OpOr => .{ .left = 2, .right = 1 }, // 1 RIGHT
        else => null,
    };
}<|MERGE_RESOLUTION|>--- conflicted
+++ resolved
@@ -1330,19 +1330,8 @@
 
     // Check if the where clause is empty
     if (where_clauses.span.len == 0) {
-<<<<<<< HEAD
-        // Create diagnostic region pointing to the where keyword
-        const diagnostic_region = AST.TokenizedRegion{ .start = where_start, .end = where_end };
-
-        // Create AST region for the malformed node
-        const ast_region = AST.TokenizedRegion{ .start = where_start, .end = where_end };
-
-        // Add the diagnostic
-        try self.diagnostics.append(.{
-=======
         const diagnostic_region = AST.TokenizedRegion{ .start = where_start, .end = self.pos };
         try self.diagnostics.append(self.gpa, .{
->>>>>>> efbd695b
             .tag = .where_expected_constraints,
             .region = diagnostic_region,
         });
