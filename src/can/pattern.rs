--- conflicted
+++ resolved
@@ -291,53 +291,7 @@
     Pattern::UnsupportedPattern(region)
 }
 
-<<<<<<< HEAD
 pub fn bindings_from_patterns<'a, I>(loc_patterns: I, scope: &Scope) -> Vec<(Symbol, Region)>
-=======
-pub fn remove_idents(pattern: &ast::Pattern, idents: &mut ImMap<Ident, (Symbol, Region)>) {
-    use crate::parse::ast::Pattern::*;
-
-    match &pattern {
-        Identifier(name) => {
-            idents.remove(&(Ident::Unqualified((*name).into())));
-        }
-        QualifiedIdentifier(_name) => {
-            panic!("TODO implement QualifiedIdentifier pattern in remove_idents.");
-        }
-        Apply(_, patterns) => {
-            for loc_pattern in *patterns {
-                remove_idents(&loc_pattern.value, idents);
-            }
-        }
-        RecordDestructure(patterns) => {
-            for loc_pattern in *patterns {
-                remove_idents(&loc_pattern.value, idents);
-            }
-        }
-        RecordField(_, loc_pattern) => {
-            remove_idents(&loc_pattern.value, idents);
-        }
-        SpaceBefore(pattern, _) | SpaceAfter(pattern, _) | Nested(pattern) => {
-            // Ignore the newline/comment info; it doesn't matter in canonicalization.
-            remove_idents(pattern, idents)
-        }
-        GlobalTag(_)
-        | PrivateTag(_)
-        | IntLiteral(_)
-        | NonBase10Literal { .. }
-        | FloatLiteral(_)
-        | StrLiteral(_)
-        | BlockStrLiteral(_)
-        | Malformed(_)
-        | Underscore => {}
-    }
-}
-
-pub fn idents_from_patterns<'a, I>(
-    loc_patterns: I,
-    scope: &Scope,
-) -> Vector<(Ident, (Symbol, Region))>
->>>>>>> 58f780bb
 where
     I: Iterator<Item = &'a Located<Pattern>>,
 {
@@ -368,7 +322,6 @@
                 add_bindings_from_patterns(&loc_arg.region, &loc_arg.value, scope, answer);
             }
         }
-<<<<<<< HEAD
         RecordDestructure(_, destructs) => {
             for Located {
                 region,
@@ -376,12 +329,6 @@
             } in destructs
             {
                 answer.push((*symbol, *region));
-=======
-
-        RecordDestructure(patterns) => {
-            for loc_pattern in *patterns {
-                add_idents_from_pattern(&loc_pattern.region, &loc_pattern.value, scope, answer);
->>>>>>> 58f780bb
             }
         }
         IntLiteral(_)
