//! TODO Module Doc

const std = @import("std");
const types = @import("types.zig");
const Store = @import("store.zig").Store;
const instantiate = @import("../check/check_types/instantiate.zig");
const base = @import("../base.zig");

test "rigid variables need instantiation - polymorphic identity function" {
    var store = Store.init(std.testing.allocator);
    defer store.deinit();

    var regions = base.Region.List.initCapacity(std.testing.allocator, 256);
    defer regions.deinit(std.testing.allocator);

    // Create a rigid type variable 'a' (like in `identity : a -> a`)
    const rigid_var = store.fresh();
    const rigid_content = types.Content{ .rigid_var = @bitCast(@as(u32, 1)) }; // arbitrary identifier
    try store.setVarContent(rigid_var, rigid_content);

    // Create the polymorphic function type: a -> a
    const func_content = store.mkFuncPure(&.{rigid_var}, rigid_var);
    const func_var = store.freshFromContent(func_content);

    // Verify the function needs instantiation (because it contains rigid vars)
    try std.testing.expect(store.needsInstantiation(func_var));

    // First call site: instantiate for use with integers
<<<<<<< HEAD
    const inst1_var = try instantiate.instantiateVar(&store, &regions, std.testing.allocator, func_var);
=======
    const inst1_var = try instantiate.instantiateVarAlloc(&store, func_var, std.testing.allocator);
>>>>>>> c2a295ff

    // The instantiated function should still need instantiation
    // (because it has fresh type variables that could be instantiated again)
    try std.testing.expect(store.needsInstantiation(inst1_var));

    // Verify we got a different variable (not the same as original)
    try std.testing.expect(inst1_var != func_var);

    // Second call site: instantiate again for use with strings
<<<<<<< HEAD
    const inst2_var = try instantiate.instantiateVar(&store, &regions, std.testing.allocator, func_var);
=======
    const inst2_var = try instantiate.instantiateVarAlloc(&store, func_var, std.testing.allocator);
>>>>>>> c2a295ff

    // Should also need instantiation
    try std.testing.expect(store.needsInstantiation(inst2_var));

    // Verify we got different variables for each instantiation
    try std.testing.expect(inst2_var != func_var);
    try std.testing.expect(inst2_var != inst1_var);

    // Now let's verify that if we had marked rigid vars as NOT needing instantiation,
    // we would have gotten the wrong behavior (same variable reused)
    // This is what we're preventing with the fix
}

test "rigid variables need instantiation - multiple type parameters" {
    var store = Store.init(std.testing.allocator);
    defer store.deinit();

    var regions = base.Region.List.initCapacity(std.testing.allocator, 256);
    defer regions.deinit(std.testing.allocator);

    // Create rigid type variables 'a' and 'b' (like in `swap : (a, b) -> (b, a)`)
    const rigid_a = store.fresh();
    const rigid_a_content = types.Content{ .rigid_var = @bitCast(@as(u32, 1)) };
    try store.setVarContent(rigid_a, rigid_a_content);

    const rigid_b = store.fresh();
    const rigid_b_content = types.Content{ .rigid_var = @bitCast(@as(u32, 2)) };
    try store.setVarContent(rigid_b, rigid_b_content);

    // Create tuple types for the argument and return
    const arg_tuple_var = store.fresh();
    const arg_elems_range = store.appendTupleElems(&.{ rigid_a, rigid_b });
    const arg_tuple_content = types.Content{ .structure = .{ .tuple = .{ .elems = arg_elems_range } } };
    try store.setVarContent(arg_tuple_var, arg_tuple_content);

    const ret_tuple_var = store.fresh();
    const ret_elems_range = store.appendTupleElems(&.{ rigid_b, rigid_a });
    const ret_tuple_content = types.Content{ .structure = .{ .tuple = .{ .elems = ret_elems_range } } };
    try store.setVarContent(ret_tuple_var, ret_tuple_content);

    // Create the polymorphic function type: (a, b) -> (b, a)
    const func_content = store.mkFuncPure(&.{arg_tuple_var}, ret_tuple_var);
    const func_var = store.freshFromContent(func_content);

    // Verify the function needs instantiation
    try std.testing.expect(store.needsInstantiation(func_var));

    // Instantiate for first use
<<<<<<< HEAD
    const inst1_var = try instantiate.instantiateVar(&store, &regions, std.testing.allocator, func_var);
    try std.testing.expect(inst1_var != func_var);

    // Instantiate for second use
    const inst2_var = try instantiate.instantiateVar(&store, &regions, std.testing.allocator, func_var);
=======
    const inst1_var = try instantiate.instantiateVarAlloc(&store, func_var, std.testing.allocator);
    try std.testing.expect(inst1_var != func_var);

    // Instantiate for second use
    const inst2_var = try instantiate.instantiateVarAlloc(&store, func_var, std.testing.allocator);
>>>>>>> c2a295ff
    try std.testing.expect(inst2_var != func_var);
    try std.testing.expect(inst2_var != inst1_var);
}

test "rigid vs flex variable instantiation behavior" {
    var store = Store.init(std.testing.allocator);
    defer store.deinit();

    // Test that both rigid and flex variables need instantiation
    const rigid_var = store.fresh();
    try store.setVarContent(rigid_var, types.Content{ .rigid_var = @bitCast(@as(u32, 1)) });
    try std.testing.expect(store.needsInstantiation(rigid_var));

    const flex_var = store.fresh();
    try store.setVarContent(flex_var, types.Content{ .flex_var = null });
    try std.testing.expect(store.needsInstantiation(flex_var));

    // Test that concrete types don't need instantiation
    const str_var = store.fresh();
    try store.setVarContent(str_var, types.Content{ .structure = .str });
    try std.testing.expect(!store.needsInstantiation(str_var));

    const int_var = store.fresh();
    try store.setVarContent(int_var, types.Content{ .structure = .{ .num = .{ .int_precision = .u32 } } });
    try std.testing.expect(!store.needsInstantiation(int_var));
}<|MERGE_RESOLUTION|>--- conflicted
+++ resolved
@@ -26,11 +26,7 @@
     try std.testing.expect(store.needsInstantiation(func_var));
 
     // First call site: instantiate for use with integers
-<<<<<<< HEAD
-    const inst1_var = try instantiate.instantiateVar(&store, &regions, std.testing.allocator, func_var);
-=======
     const inst1_var = try instantiate.instantiateVarAlloc(&store, func_var, std.testing.allocator);
->>>>>>> c2a295ff
 
     // The instantiated function should still need instantiation
     // (because it has fresh type variables that could be instantiated again)
@@ -40,11 +36,7 @@
     try std.testing.expect(inst1_var != func_var);
 
     // Second call site: instantiate again for use with strings
-<<<<<<< HEAD
-    const inst2_var = try instantiate.instantiateVar(&store, &regions, std.testing.allocator, func_var);
-=======
     const inst2_var = try instantiate.instantiateVarAlloc(&store, func_var, std.testing.allocator);
->>>>>>> c2a295ff
 
     // Should also need instantiation
     try std.testing.expect(store.needsInstantiation(inst2_var));
@@ -93,19 +85,11 @@
     try std.testing.expect(store.needsInstantiation(func_var));
 
     // Instantiate for first use
-<<<<<<< HEAD
-    const inst1_var = try instantiate.instantiateVar(&store, &regions, std.testing.allocator, func_var);
-    try std.testing.expect(inst1_var != func_var);
-
-    // Instantiate for second use
-    const inst2_var = try instantiate.instantiateVar(&store, &regions, std.testing.allocator, func_var);
-=======
     const inst1_var = try instantiate.instantiateVarAlloc(&store, func_var, std.testing.allocator);
     try std.testing.expect(inst1_var != func_var);
 
     // Instantiate for second use
     const inst2_var = try instantiate.instantiateVarAlloc(&store, func_var, std.testing.allocator);
->>>>>>> c2a295ff
     try std.testing.expect(inst2_var != func_var);
     try std.testing.expect(inst2_var != inst1_var);
 }
