//! Module build scheduler for a single package.
//!
//! This component manages the concurrent compilation of all modules within a single package,
//! orchestrating the build phases for each module:
//!
//! - Parsing modules to discover their import dependencies
//! - Canonicalizing parsed modules into an intermediate representation
//! - Type-checking modules once their dependencies are ready
//! - Coordinating with BuildEnv's global work queue for cross-package dependencies
//! - Reporting diagnostics through a deterministic sink
//!
//! The scheduler tracks each module's progress through build phases and ensures proper
//! ordering based on import dependencies. It supports both single-threaded and
//! multi-threaded execution modes.

const std = @import("std");
const base = @import("base");
const parse = @import("parse");
const can = @import("can");
const check = @import("check");
const reporting = @import("reporting");
const eval = @import("eval");
const builtin_loading = eval.builtin_loading;
const compiled_builtins = @import("compiled_builtins");
const BuiltinTypes = eval.BuiltinTypes;
const BuiltinModules = eval.BuiltinModules;

const Check = check.Check;
const Can = can.Can;
const Report = reporting.Report;
const ModuleEnv = can.ModuleEnv;
const ReportBuilder = check.ReportBuilder;
const AST = parse.AST;

/// Deserialize BuiltinIndices from the binary data generated at build time
/// Timing information for different phases
pub const TimingInfo = struct {
    tokenize_parse_ns: u64,
    canonicalize_ns: u64,
    canonicalize_diagnostics_ns: u64,
    type_checking_ns: u64,
    check_diagnostics_ns: u64,
};
const Allocator = std.mem.Allocator;

const parallel = base.parallel;
const AtomicUsize = std.atomic.Value(usize);
const Mutex = std.Thread.Mutex;
const Condition = std.Thread.Condition;

/// Build execution mode
pub const Mode = enum { single_threaded, multi_threaded };

/// Destination for reports (can be stdout, memory buffer, etc.)
pub const ReportSink = struct {
    ctx: ?*anyopaque,
    emitFn: *const fn (ctx: ?*anyopaque, module_name: []const u8, report: Report) void,
};

/// Optional scheduling hook for observability/integration (e.g. global work-stealing)
pub const ScheduleHook = struct {
    ctx: ?*anyopaque,
    onSchedule: *const fn (ctx: ?*anyopaque, package_name: []const u8, module_name: []const u8, path: []const u8, depth: u32) void,

    /// A no-op hook for testing or when no external scheduling is needed
    pub fn noOp() ScheduleHook {
        return .{ .ctx = null, .onSchedule = noOpSchedule };
    }

    fn noOpSchedule(_: ?*anyopaque, _: []const u8, _: []const u8, _: []const u8, _: u32) void {}

    pub fn isNoOp(self: ScheduleHook) bool {
        return self.onSchedule == noOpSchedule;
    }
};

/// Resolver for handling imports across package boundaries
pub const ImportResolver = struct {
    ctx: ?*anyopaque,
    /// Return true if the import_name refers to an external package (e.g. "cli.Stdout")
    classify: *const fn (ctx: ?*anyopaque, current_package: []const u8, import_name: []const u8) bool,
    /// Ensure the external import is scheduled for building in its owning package
    scheduleExternal: *const fn (ctx: ?*anyopaque, current_package: []const u8, import_name: []const u8) void,
    /// Return true if the external import is fully type-checked and its ModuleEnv is ready
    isReady: *const fn (ctx: ?*anyopaque, current_package: []const u8, import_name: []const u8) bool,
    /// Get a pointer to the external ModuleEnv once ready (null if not ready)
    getEnv: *const fn (ctx: ?*anyopaque, current_package: []const u8, import_name: []const u8) ?*ModuleEnv,
    /// Resolve a local module import to a filesystem path within the current package
    resolveLocalPath: *const fn (ctx: ?*anyopaque, current_package: []const u8, root_dir: []const u8, import_name: []const u8) []const u8,
};

/// Module identifier - index into the modules list
const ModuleId = u32;

const Task = struct { module_id: ModuleId };

const Phase = enum { Parse, Canonicalize, WaitingOnImports, TypeCheck, Done };

const ModuleState = struct {
    name: []const u8, // Module name is needed for error reporting and the schedule hook
    path: []const u8,
    env: ?ModuleEnv = null,
    phase: Phase = .Parse,
    imports: std.ArrayList(ModuleId),
    /// External imports qualified via package shorthand (e.g. "cli.Stdout") - still strings as they reference other packages
    external_imports: std.ArrayList([]const u8),
    dependents: std.ArrayList(ModuleId),
    reports: std.ArrayList(Report),
    depth: u32 = std.math.maxInt(u32), // min depth from root
    /// DFS visitation color for cycle detection: 0=white (unvisited), 1=gray (visiting), 2=black (finished)
    visit_color: u8 = 0,
    /// Atomic flag to prevent concurrent processing of the same module (0=free, 1=working)
    working: if (@import("builtin").target.cpu.arch != .wasm32) std.atomic.Value(u8) else u8 = if (@import("builtin").target.cpu.arch != .wasm32) std.atomic.Value(u8).init(0) else 0,

    fn deinit(self: *ModuleState, gpa: Allocator) void {
        // Save source before deinitiating env so we can free it
        const source = if (self.env) |*e| e.common.source else null;
        if (self.env) |*e| e.deinit();
        if (source) |s| gpa.free(s);
        self.imports.deinit(gpa);
        self.external_imports.deinit(gpa);
        self.dependents.deinit(gpa);
        // If reports were emitted, they've been cleared via clearRetainingCapacity() and ownership
        // transferred to OrderedSink. If not emitted (e.g., module failed before .Done), we must
        // deinit them here to avoid leaks.
        for (self.reports.items) |*report| {
            report.deinit();
        }
        self.reports.deinit(gpa);
        gpa.free(self.path);
    }

    fn init(name: []const u8, path: []const u8) ModuleState {
        return .{
            .name = name,
            .path = path,
            .imports = std.ArrayList(ModuleId).empty,
            .external_imports = std.ArrayList([]const u8).empty,
            .dependents = std.ArrayList(ModuleId).empty,
            .reports = std.ArrayList(Report).empty,
        };
    }
};

/// Per-package module build orchestrator
pub const PackageEnv = struct {
    gpa: Allocator,
    /// Name of the current package (used for shorthand resolution)
    package_name: []const u8,
    root_dir: []const u8,
    mode: Mode,
    max_threads: usize,
    sink: ReportSink,
    /// Optional resolver for cross-package imports; when null, all imports are treated as local
    resolver: ?ImportResolver = null,
    /// Scheduling hook to observe/enqueue scheduled modules in a global orchestrator
    schedule_hook: ScheduleHook,
    /// Compiler version for cache invalidation
    compiler_version: []const u8,
    /// Builtin modules (Bool, Try, Str) for auto-importing in canonicalization (not owned)
    builtin_modules: *const BuiltinModules,

    lock: Mutex = .{},
    cond: Condition = .{},

    // Work queue
    injector: std.ArrayList(Task),

    // Module storage
    modules: std.ArrayList(ModuleState),
    // String intern table: module name -> module ID
    module_names: std.StringHashMapUnmanaged(ModuleId) = .{},

    // Build status
    remaining_modules: usize = 0,

    // Track module discovery order and which modules have had their reports emitted
    discovered: std.ArrayList(ModuleId),
    emitted: std.bit_set.DynamicBitSetUnmanaged = .{},

    // Timing collection (accumulated across all modules)
    total_tokenize_parse_ns: u64 = 0,
    total_canonicalize_ns: u64 = 0,
    total_canonicalize_diagnostics_ns: u64 = 0,
    total_type_checking_ns: u64 = 0,
    total_check_diagnostics_ns: u64 = 0,

    pub fn init(gpa: Allocator, package_name: []const u8, root_dir: []const u8, mode: Mode, max_threads: usize, sink: ReportSink, schedule_hook: ScheduleHook, compiler_version: []const u8, builtin_modules: *const BuiltinModules) PackageEnv {
        return .{
            .gpa = gpa,
            .package_name = package_name,
            .root_dir = root_dir,
            .mode = mode,
            .max_threads = max_threads,
            .sink = sink,
            .schedule_hook = schedule_hook,
            .compiler_version = compiler_version,
            .builtin_modules = builtin_modules,
            .injector = std.ArrayList(Task).empty,
            .modules = std.ArrayList(ModuleState).empty,
            .discovered = std.ArrayList(ModuleId).empty,
        };
    }

    pub fn initWithResolver(
        gpa: Allocator,
        package_name: []const u8,
        root_dir: []const u8,
        mode: Mode,
        max_threads: usize,
        sink: ReportSink,
        resolver: ImportResolver,
        schedule_hook: ScheduleHook,
        compiler_version: []const u8,
        builtin_modules: *const BuiltinModules,
    ) PackageEnv {
        return .{
            .gpa = gpa,
            .package_name = package_name,
            .root_dir = root_dir,
            .mode = mode,
            .max_threads = max_threads,
            .sink = sink,
            .resolver = resolver,
            .schedule_hook = schedule_hook,
            .compiler_version = compiler_version,
            .builtin_modules = builtin_modules,
            .injector = std.ArrayList(Task).empty,
            .modules = std.ArrayList(ModuleState).empty,
            .discovered = std.ArrayList(ModuleId).empty,
        };
    }

    pub fn deinit(self: *PackageEnv) void {
        // NOTE: builtin_modules is not owned by PackageEnv, so we don't deinit it here

        // Deinit modules
        for (self.modules.items) |*ms| {
            ms.deinit(self.gpa);
        }
        self.modules.deinit(self.gpa);

        // Free interned strings
        var it = self.module_names.iterator();
        while (it.next()) |e| {
            self.gpa.free(e.key_ptr.*);
        }
        self.module_names.deinit(self.gpa);

        self.injector.deinit(self.gpa);
        self.discovered.deinit(self.gpa);
        self.emitted.deinit(self.gpa);
    }

    fn internModuleName(self: *PackageEnv, name: []const u8) !ModuleId {
        const gop = try self.module_names.getOrPut(self.gpa, name);
        if (!gop.found_existing) {
            const id: ModuleId = @intCast(self.modules.items.len);
            const owned_name = try self.gpa.dupe(u8, name);
            gop.key_ptr.* = owned_name;
            gop.value_ptr.* = id;
            return id;
        }
        return gop.value_ptr.*;
    }

    pub fn buildRoot(self: *PackageEnv, root_file_path: []const u8) !void {
        const name = moduleNameFromPath(root_file_path);
        const module_id = try self.ensureModule(name, root_file_path);
        // root depth = 0
        try self.setDepthIfSmaller(module_id, 0);
        self.remaining_modules = 1;
        try self.enqueue(module_id);

        // Notify schedule hook so a global queue can pick this up
        self.schedule_hook.onSchedule(self.schedule_hook.ctx, self.package_name, name, root_file_path, 0);

        // If a global schedule_hook is installed AND we're in multi-threaded mode,
        // the unified global queue will drive processing via process().
        // In single-threaded mode, we always need to run our local processing loop.
        const should_run_local = self.schedule_hook.isNoOp() or self.mode == .single_threaded;
        if (should_run_local) {
            if (@import("builtin").target.cpu.arch == .wasm32) {
                // On wasm32, always run single-threaded at comptime
                try self.runSingleThread();
            } else {
                switch (self.mode) {
                    .single_threaded => try self.runSingleThread(),
                    .multi_threaded => try self.runMultiThread(),
                }
            }
        }

        // Emit any remaining reports deterministically
        try self.tryEmitReady();
    }

    fn runSingleThread(self: *PackageEnv) !void {
        while (true) {
            if (self.injector.items.len > 0) {
                const idx = self.injector.items.len - 1;
                const task = self.injector.items[idx];
                self.injector.items.len = idx;
                try self.process(task);
                try self.tryEmitReady();
            } else if (self.remaining_modules == 0) {
                break;
            }
        }
    }

    fn runMultiThread(self: *PackageEnv) !void {
        const options = parallel.ProcessOptions{
            .max_threads = if (self.max_threads == 0) (std.Thread.getCpuCount() catch 1) else self.max_threads,
            .use_per_thread_arenas = false,
        };

        var index = AtomicUsize.init(0);
        while (true) {
            const work_len = self.injector.items.len;
            if (work_len == 0) {
                if (self.remaining_modules == 0) break;
                self.lock.lock();
                defer self.lock.unlock();
                if (self.remaining_modules == 0 and self.injector.items.len == 0) break;
                _ = self.cond.timedWait(&self.lock, 1_000_000) catch {};
                continue;
            }

            index.store(0, .monotonic);
            var ctx = WorkerCtx{ .sched = self, .index = &index, .work_len = work_len };
            try parallel.process(WorkerCtx, &ctx, workerFn, self.gpa, work_len, options);
            try self.tryEmitReady();
        }
    }

    const WorkerCtx = struct { sched: *PackageEnv, index: *AtomicUsize, work_len: usize };

    fn workerFn(_: Allocator, ctx: *WorkerCtx, _: usize) void {
        while (true) {
            const i = ctx.index.fetchAdd(1, .monotonic);
            if (i >= ctx.work_len) break;
            const task = ctx.sched.injector.items[i];
            _ = ctx.sched.process(task) catch {};
        }
        // Compact processed prefix once under lock
        ctx.sched.lock.lock();
        defer ctx.sched.lock.unlock();
        const len = ctx.sched.injector.items.len;
        if (ctx.work_len <= len) {
            std.mem.copyBackwards(Task, ctx.sched.injector.items[0 .. len - ctx.work_len], ctx.sched.injector.items[ctx.work_len..len]);
            ctx.sched.injector.items.len = len - ctx.work_len;
        } else ctx.sched.injector.items.len = 0;
    }

    fn ensureModule(self: *PackageEnv, name: []const u8, path: []const u8) !ModuleId {
        const module_id = try self.internModuleName(name);

        // Check if we need to create a new module
        if (module_id >= self.modules.items.len) {
            // This is a new module
            const owned_path = try self.gpa.dupe(u8, path);
            const owned_name = self.module_names.getKey(name).?; // We just interned it
            try self.modules.append(self.gpa, ModuleState.init(owned_name, owned_path));
            try self.discovered.append(self.gpa, module_id);

            // Invoke scheduling hook for new module discovery/scheduling
            self.schedule_hook.onSchedule(self.schedule_hook.ctx, self.package_name, owned_name, owned_path, 0);
        }

        return module_id;
    }

    /// Public API for cross-package schedulers: ensure a module exists, set its depth, and enqueue it
    pub fn scheduleModule(self: *PackageEnv, name: []const u8, path: []const u8, depth: u32) !void {
        const module_id = try self.ensureModule(name, path);
        const existed = module_id < self.modules.items.len - 1; // If it wasn't the last one added
        try self.setDepthIfSmaller(module_id, depth);
        if (!existed) {
            self.remaining_modules += 1;
            // Invoke scheduling hook for external scheduling
            self.schedule_hook.onSchedule(self.schedule_hook.ctx, self.package_name, name, path, depth);
        }
        try self.enqueue(module_id);
    }

    fn setDepthIfSmaller(self: *PackageEnv, module_id: ModuleId, depth: u32) !void {
        const st = &self.modules.items[module_id];
        if (depth < st.depth) st.depth = depth;
    }

    /// Public API to adjust a module's depth from an external coordinator
    pub fn setModuleDepthIfSmaller(self: *PackageEnv, name: []const u8, depth: u32) !void {
        if (self.module_names.get(name)) |module_id| {
            try self.setDepthIfSmaller(module_id, depth);
        }
    }

    fn enqueue(self: *PackageEnv, module_id: ModuleId) !void {
        const st = &self.modules.items[module_id];
        // In multi_threaded mode with a non-noop schedule_hook, forward to the global queue
        if (self.mode == .multi_threaded and !self.schedule_hook.isNoOp()) {
            // Look up the module to get its path and depth for the hook
            self.lock.lock();
            defer self.lock.unlock();

            self.schedule_hook.onSchedule(self.schedule_hook.ctx, self.package_name, st.name, st.path, st.depth);
        } else {
            // Default behavior: use internal injector
            try self.injector.append(self.gpa, .{ .module_id = module_id });
            if (@import("builtin").target.cpu.arch != .wasm32) self.cond.signal();
        }
    }

    /// Public API to obtain a module's environment if it has completed type-checking
    pub fn getEnvIfDone(self: *PackageEnv, name: []const u8) ?*ModuleEnv {
        if (self.module_names.get(name)) |module_id| {
            const st = &self.modules.items[module_id];
            if (st.phase == .Done) {
                if (st.env) |*e| {
                    return e;
                }
            }
        }
        return null;
    }

    /// Get accumulated timing information
    pub fn getTimingInfo(self: *PackageEnv) TimingInfo {
        return TimingInfo{
            .tokenize_parse_ns = self.total_tokenize_parse_ns,
            .canonicalize_ns = self.total_canonicalize_ns,
            .canonicalize_diagnostics_ns = self.total_canonicalize_diagnostics_ns,
            .type_checking_ns = self.total_type_checking_ns,
            .check_diagnostics_ns = self.total_check_diagnostics_ns,
        };
    }

    /// Public API to read a module's current recorded dependency depth
    pub fn getModuleDepth(self: *PackageEnv, name: []const u8) ?u32 {
        if (self.module_names.get(name)) |module_id| {
            return self.modules.items[module_id].depth;
        }
        return null;
    }

    /// Public API to check if a module exists by name
    pub fn hasModule(self: *PackageEnv, module_name: []const u8) bool {
        return self.module_names.contains(module_name);
    }

    /// Public API to iterate over module names (for BuildEnv compatibility)
    pub fn moduleNamesIterator(self: *PackageEnv) std.StringHashMapUnmanaged(ModuleId).Iterator {
        return self.module_names.iterator();
    }

    /// Public API to get module state by name (for BuildEnv compatibility)
    pub fn getModuleState(self: *PackageEnv, module_name: []const u8) ?*ModuleState {
        if (self.module_names.get(module_name)) |module_id| {
            return &self.modules.items[module_id];
        }
        return null;
    }

    /// Public API for processing a module by name (used by BuildEnv)
    pub fn processModuleByName(self: *PackageEnv, module_name: []const u8) !void {
        if (self.module_names.get(module_name)) |module_id| {
            try self.process(.{ .module_id = module_id });
        }
    }

    pub fn process(self: *PackageEnv, task: Task) !void {
        // In dispatch-only mode, this method is invoked by the global scheduler.
        // In local mode, it's invoked by the internal run* loops.

        // Acquire lock and atomically check/set working flag
        if (@import("builtin").target.cpu.arch != .wasm32) self.lock.lock();
        const st = &self.modules.items[task.module_id];

        // Atomic compare-and-swap to claim work on this module
        const already_working = if (@import("builtin").target.cpu.arch != .wasm32) blk: {
            // For multi-threaded: use atomic CAS to claim the module (0 -> 1)
            const result = st.working.cmpxchgWeak(0, 1, .seq_cst, .seq_cst);
            break :blk result != null; // null means swap succeeded
        } else blk: {
            // For single-threaded/wasm: simple check and set
            const was_working = st.working != 0;
            if (!was_working) st.working = 1;
            break :blk was_working;
        };

        if (already_working) {
            if (@import("builtin").target.cpu.arch != .wasm32) self.lock.unlock();
            return; // Another worker is already processing this module
        }

        // Snapshot phase while holding lock
        const phase = st.phase;
        if (@import("builtin").target.cpu.arch != .wasm32) self.lock.unlock();

        // Process the module based on its phase
        defer {
            // Atomically clear working flag when done
            if (@import("builtin").target.cpu.arch != .wasm32) {
                self.lock.lock();
                if (task.module_id < self.modules.items.len) {
                    _ = self.modules.items[task.module_id].working.store(0, .seq_cst);
                }
                self.lock.unlock();
            } else {
                // Single-threaded: simple clear
                if (task.module_id < self.modules.items.len) {
                    self.modules.items[task.module_id].working = 0;
                }
            }
        }

        switch (phase) {
            .Parse => {
                try self.doParse(task.module_id);
            },
            .Canonicalize => {
                try self.doCanonicalize(task.module_id);
            },
            .WaitingOnImports => {
                try self.tryUnblock(task.module_id);
            },
            .TypeCheck => {
                try self.doTypeCheck(task.module_id);
            },
            .Done => {
                return;
            },
        }
        try self.tryEmitReady();
    }

    fn doParse(self: *PackageEnv, module_id: ModuleId) !void {
        // Load source and init ModuleEnv
        var st = &self.modules.items[module_id];
        const src = std.fs.cwd().readFileAlloc(self.gpa, st.path, std.math.maxInt(usize)) catch |read_err| {
            // Note: Let the FileNotFound error propagate naturally
            // The existing error handling will report it appropriately
            return read_err;
        };

        // line starts for diagnostics and consistent positions

        var env = try ModuleEnv.init(self.gpa, src);
        // init CIR fields
        try env.initCIRFields(self.gpa, st.name);

        try env.common.calcLineStarts(self.gpa);

        // replace env - save old source to free it after deinit
        const old_source = if (st.env) |*old| old.common.source else null;
        if (st.env) |*old| old.deinit();
        if (old_source) |s| self.gpa.free(s);
        st.env = env;

        st.phase = .Canonicalize;
        try self.enqueue(module_id);
    }

    fn doCanonicalize(self: *PackageEnv, module_id: ModuleId) !void {
        var st = &self.modules.items[module_id];
        var env = &st.env.?;

        // Parse and canonicalize in one step to avoid double parsing
        const parse_start = if (@import("builtin").target.cpu.arch != .wasm32) std.time.nanoTimestamp() else 0;
        var parse_ast = try parse.parse(&env.common, self.gpa);
        defer parse_ast.deinit(self.gpa);
        parse_ast.store.emptyScratch();
        const parse_end = if (@import("builtin").target.cpu.arch != .wasm32) std.time.nanoTimestamp() else 0;
        if (@import("builtin").target.cpu.arch != .wasm32) {
            self.total_tokenize_parse_ns += @intCast(parse_end - parse_start);
        }

        // Convert parse diagnostics to reports
        for (parse_ast.tokenize_diagnostics.items) |diagnostic| {
            const report = try parse_ast.tokenizeDiagnosticToReport(diagnostic, self.gpa, st.path);
            try st.reports.append(self.gpa, report);
        }
        for (parse_ast.parse_diagnostics.items) |diagnostic| {
            const report = try parse_ast.parseDiagnosticToReport(&env.common, diagnostic, self.gpa, st.path);
            try st.reports.append(self.gpa, report);
        }

        // canonicalize using the AST
        const canon_start = if (@import("builtin").target.cpu.arch != .wasm32) std.time.nanoTimestamp() else 0;

        // Use shared canonicalization function to ensure consistency with snapshot tool
        try canonicalizeModule(
            self.gpa,
            env,
            &parse_ast,
            self.builtin_modules.builtin_module.env,
            self.builtin_modules.builtin_indices,
        );

        const canon_end = if (@import("builtin").target.cpu.arch != .wasm32) std.time.nanoTimestamp() else 0;
        if (@import("builtin").target.cpu.arch != .wasm32) {
            self.total_canonicalize_ns += @intCast(canon_end - canon_start);
        }

        // Collect canonicalization diagnostics
        const canon_diag_start = if (@import("builtin").target.cpu.arch != .wasm32) std.time.nanoTimestamp() else 0;
        const diags = try env.getDiagnostics();
        defer self.gpa.free(diags);
        for (diags) |d| {
            const report = try env.diagnosticToReport(d, self.gpa, st.path);
            try st.reports.append(self.gpa, report);
        }
        const canon_diag_end = if (@import("builtin").target.cpu.arch != .wasm32) std.time.nanoTimestamp() else 0;
        if (@import("builtin").target.cpu.arch != .wasm32) {
            self.total_canonicalize_diagnostics_ns += @intCast(canon_diag_end - canon_diag_start);
        }

        // Discover imports from env.imports
        const import_count = env.imports.imports.items.items.len;
        var any_new: bool = false;
        // Mark current node as visiting (gray) before exploring imports
        st.visit_color = 1;
        for (env.imports.imports.items.items[0..import_count]) |str_idx| {
            const mod_name = env.getString(str_idx);

            // Skip "Builtin" - it's handled via the precompiled module in module_envs_map
            if (std.mem.eql(u8, mod_name, "Builtin")) {
                continue;
            }

            // Use CIR qualifier metadata instead of heuristic; this allocates nothing and scans only once
            const qualified = hadQualifiedImport(env, mod_name);

            if (qualified) {
                // Qualified imports refer to external packages; track and schedule externally
                try st.external_imports.append(self.gpa, mod_name);
                if (self.resolver) |r| r.scheduleExternal(r.ctx, self.package_name, mod_name);
                // External dependencies are resolved by the workspace; skip local scheduling/cycle detection
                continue;
            }

            // Local import - schedule in this package
            const import_path = try self.resolveModulePath(mod_name);
            defer self.gpa.free(import_path);
            const child_id = try self.ensureModule(mod_name, import_path);
            // Refresh st and env pointers in case ensureModule grew the modules array
            st = &self.modules.items[module_id];
            env = &st.env.?;
            const existed = child_id < self.modules.items.len - 1;
            try st.imports.append(self.gpa, child_id);
            // parent depth + 1
            try self.setDepthIfSmaller(child_id, st.depth + 1);

            // Cycle detection for local deps
            var child = &self.modules.items[child_id];
            try child.dependents.append(self.gpa, module_id);

            if (child.visit_color == 1 or child_id == module_id) {
                // Build a report on the current module describing the cycle
                var rep = Report.init(self.gpa, "Import cycle detected", .runtime_error);
                const msg = try rep.addOwnedString("This module participates in an import cycle. Cycles between modules are not allowed.");
                try rep.addErrorMessage(msg);

                // Build full cycle path lazily (rare path): child_id ... module_id -> child_id
                if (try self.findPath(child_id, module_id)) |path| {
                    defer self.gpa.free(path);
                    const hdr = try rep.addOwnedString("Cycle: ");
                    try rep.document.addText(hdr);
                    var i: usize = 0;
                    while (i < path.len) : (i += 1) {
                        if (i > 0) try rep.document.addText(" -> ");
                        try rep.document.addAnnotated(self.modules.items[path[i]].name, .emphasized);
                    }
                    try rep.document.addText(" -> ");
                    try rep.document.addAnnotated(self.modules.items[path[0]].name, .emphasized);
                    try rep.document.addLineBreak();
                } else {
                    // Fallback: show the detected back-edge
                    const edge_msg = try rep.addOwnedString("Cycle edge: ");
                    try rep.document.addText(edge_msg);
                    try rep.document.addAnnotated(st.name, .emphasized);
                    try rep.document.addText(" -> ");
                    try rep.document.addAnnotated(mod_name, .emphasized);
                    try rep.document.addLineBreak();
                }

                // Store the report on both modules for clarity
                try st.reports.append(self.gpa, rep);
                // Duplicate for child as well so it gets emitted too
                var rep_child = Report.init(self.gpa, "Import cycle detected", .runtime_error);
                const child_msg = try rep_child.addOwnedString("This module participates in an import cycle. Cycles between modules are not allowed.");
                try rep_child.addErrorMessage(child_msg);
                const edge_msg2 = try rep_child.addOwnedString("Cycle edge: ");
                try rep_child.document.addText(edge_msg2);
                try rep_child.document.addAnnotated(st.name, .emphasized);
                try rep_child.document.addText(" -> ");
                try rep_child.document.addAnnotated(mod_name, .emphasized);
                try rep_child.document.addLineBreak();
                try child.reports.append(self.gpa, rep_child);

                // Mark both Done and adjust counters
                if (st.phase != .Done) {
                    st.phase = .Done;
                    self.remaining_modules -= 1;
                }
                if (child.phase != .Done) {
                    child.phase = .Done;
                    if (self.remaining_modules > 0) self.remaining_modules -= 1;
                }

                // Wake dependents and stop
                for (st.dependents.items) |dep| try self.enqueue(dep);
                for (child.dependents.items) |dep| try self.enqueue(dep);
                if (@import("builtin").target.cpu.arch != .wasm32) self.cond.broadcast();
                return;
            }

            if (!existed) {
                self.remaining_modules += 1;
                any_new = true;
            }
        }

        st.phase = .WaitingOnImports;
        // Kick off imports if any (locals only)
        if (any_new) {
            for (st.imports.items) |imp| try self.enqueue(imp);
        }
        // Also re-enqueue self to check for unblocking
        try self.enqueue(module_id);
    }

    fn tryUnblock(self: *PackageEnv, module_id: ModuleId) !void {
        var st = &self.modules.items[module_id];
        // If all imports are Done, move to TypeCheck
        var ready = true;

        // Local imports must be done
        for (st.imports.items) |imp| {
            const child = &self.modules.items[imp];
            if (child.phase != .Done) {
                ready = false;
                break;
            }
        }

        // External imports must be ready in the workspace (if resolver is provided)
        if (ready and st.external_imports.items.len > 0) {
            if (self.resolver) |r| {
                var k: usize = 0;
                while (k < st.external_imports.items.len) : (k += 1) {
                    if (!r.isReady(r.ctx, self.package_name, st.external_imports.items[k])) {
                        ready = false;
                        break;
                    }
                }
            } else {
                // No resolver; treat as not ready to avoid proceeding incorrectly
                ready = false;
            }
        }

        if (ready) {
            st.phase = .TypeCheck;
            // Mark as finished (black) when all children done
            st.visit_color = 2;
            try self.enqueue(module_id);
        }
    }

    /// Combined canonicalization and type checking function for snapshot tool
    /// This ensures the SAME module_envs map is used for both phases
    /// Note: Does NOT run compile-time evaluation - caller should do that separately if needed
    /// IMPORTANT: The returned checker holds a pointer to module_envs_out, so caller must keep
    /// module_envs_out alive until they're done using the checker (e.g., for type printing)
    pub fn canonicalizeAndTypeCheckModule(
        gpa: Allocator,
        env: *ModuleEnv,
        parse_ast: *AST,
        builtin_module_env: *const ModuleEnv,
        builtin_indices: can.CIR.BuiltinIndices,
        imported_envs: []const *ModuleEnv,
        module_envs_out: *std.AutoHashMap(base.Ident.Idx, Can.AutoImportedType),
    ) !Check {
        // Populate module_envs with Bool, Try, Dict, Set using shared function
        try Can.populateModuleEnvs(
            module_envs_out,
            env,
            builtin_module_env,
            builtin_indices,
        );

        // Canonicalize
        var czer = try Can.init(env, parse_ast, module_envs_out);
        try czer.canonicalizeFile();
        try czer.validateForChecking();
        czer.deinit();

        // Type check using the SAME module_envs_map
        const module_common_idents: Check.CommonIdents = .{
            .module_name = try env.insertIdent(base.Ident.for_text("test")),
            .list = try env.insertIdent(base.Ident.for_text("List")),
            .box = try env.insertIdent(base.Ident.for_text("Box")),
            .bool_stmt = builtin_indices.bool_type,
            .try_stmt = builtin_indices.try_type,
<<<<<<< HEAD
=======
            .str_stmt = builtin_indices.str_type,
>>>>>>> a22ff1ec
            .builtin_module = builtin_module_env,
        };

        var checker = try Check.init(
            gpa,
            &env.types,
            env,
            imported_envs,
            module_envs_out,
            &env.store.regions,
            module_common_idents,
        );
        errdefer checker.deinit();

        try checker.checkFile();

        return checker;
    }

    /// Shared canonicalization function that can be called from other tools (e.g., snapshot tool)
    /// This ensures all tools use the exact same canonicalization logic as production builds
    pub fn canonicalizeModule(
        gpa: Allocator,
        env: *ModuleEnv,
        parse_ast: *AST,
        builtin_module_env: *const ModuleEnv,
        builtin_indices: can.CIR.BuiltinIndices,
    ) !void {
        // Create module_envs map for auto-importing builtin types
        var module_envs_map = std.AutoHashMap(base.Ident.Idx, Can.AutoImportedType).init(gpa);
        defer module_envs_map.deinit();

        // Populate module_envs with Bool, Try, Dict, Set using shared function
        // This ensures production and tests use identical logic
        try Can.populateModuleEnvs(
            &module_envs_map,
            env,
            builtin_module_env,
<<<<<<< HEAD
            builtin_indices,
        );

        var czer = try Can.init(env, parse_ast, &module_envs_map);
        try czer.canonicalizeFile();
        czer.deinit();
    }

    /// Standalone type checking function that can be called from other tools (e.g., snapshot tool)
    /// This ensures all tools use the exact same type checking logic as production builds
    pub fn typeCheckModule(
        gpa: Allocator,
        env: *ModuleEnv,
        builtin_module_env: *const ModuleEnv,
        imported_envs: []const *ModuleEnv,
    ) !Check {
        // Load builtin indices from the binary data generated at build time
        const builtin_indices = try builtin_loading.deserializeBuiltinIndices(gpa, compiled_builtins.builtin_indices_bin);

        const module_common_idents: Check.CommonIdents = .{
            .module_name = try env.insertIdent(base.Ident.for_text("test")),
            .list = try env.insertIdent(base.Ident.for_text("List")),
            .box = try env.insertIdent(base.Ident.for_text("Box")),
            .bool_stmt = builtin_indices.bool_type,
            .try_stmt = builtin_indices.try_type,
            .builtin_module = builtin_module_env,
        };

        // Create module_envs map for auto-importing builtin types
        var module_envs_map = std.AutoHashMap(base.Ident.Idx, Can.AutoImportedType).init(gpa);
        errdefer module_envs_map.deinit();

        // Populate module_envs with Bool, Try, Dict, Set using shared function
        try Can.populateModuleEnvs(
            &module_envs_map,
            env,
            builtin_module_env,
            builtin_indices,
        );

=======
            builtin_indices,
        );

        var czer = try Can.init(env, parse_ast, &module_envs_map);
        try czer.canonicalizeFile();
        czer.deinit();
    }

    /// Standalone type checking function that can be called from other tools (e.g., snapshot tool)
    /// This ensures all tools use the exact same type checking logic as production builds
    pub fn typeCheckModule(
        gpa: Allocator,
        env: *ModuleEnv,
        builtin_module_env: *const ModuleEnv,
        imported_envs: []const *ModuleEnv,
    ) !Check {
        // Load builtin indices from the binary data generated at build time
        const builtin_indices = try builtin_loading.deserializeBuiltinIndices(gpa, compiled_builtins.builtin_indices_bin);

        const module_common_idents: Check.CommonIdents = .{
            .module_name = try env.insertIdent(base.Ident.for_text("test")),
            .list = try env.insertIdent(base.Ident.for_text("List")),
            .box = try env.insertIdent(base.Ident.for_text("Box")),
            .bool_stmt = builtin_indices.bool_type,
            .try_stmt = builtin_indices.try_type,
            .str_stmt = builtin_indices.str_type,
            .builtin_module = builtin_module_env,
        };

        // Create module_envs map for auto-importing builtin types
        var module_envs_map = std.AutoHashMap(base.Ident.Idx, Can.AutoImportedType).init(gpa);
        errdefer module_envs_map.deinit();

        // Populate module_envs with Bool, Try, Dict, Set using shared function
        try Can.populateModuleEnvs(
            &module_envs_map,
            env,
            builtin_module_env,
            builtin_indices,
        );

>>>>>>> a22ff1ec
        var checker = try Check.init(
            gpa,
            &env.types,
            env,
            imported_envs,
            &module_envs_map,
            &env.store.regions,
            module_common_idents,
        );
        errdefer checker.deinit();

        try checker.checkFile();

        // After type checking, evaluate top-level declarations at compile time
        const builtin_types_for_eval = BuiltinTypes.init(builtin_indices, builtin_module_env, builtin_module_env, builtin_module_env);
        var comptime_evaluator = try eval.ComptimeEvaluator.init(gpa, env, imported_envs, &checker.problems, builtin_types_for_eval);
        _ = try comptime_evaluator.evalAll();

        module_envs_map.deinit();

        return checker;
    }

    fn doTypeCheck(self: *PackageEnv, module_id: ModuleId) !void {
        var st = &self.modules.items[module_id];
        var env = &st.env.?;

        // Build other_modules array according to env.imports order
        const import_count = env.imports.imports.items.items.len;
        var imported_envs = try std.ArrayList(*ModuleEnv).initCapacity(self.gpa, import_count);
        // NOTE: Don't deinit 'imported_envs' yet - comptime_evaluator holds a reference to imported_envs.items
        for (env.imports.imports.items.items[0..import_count]) |str_idx| {
            const import_name = env.getString(str_idx);

            // Skip "Builtin" - it's provided separately via builtin_types_for_eval to the evaluator
            // and via module_envs_map to the type checker
            if (std.mem.eql(u8, import_name, "Builtin")) {
                continue;
            }

            // Determine external vs local from CIR s_import qualifier metadata directly
            const is_ext = hadQualifiedImport(env, import_name);

            if (is_ext) {
                if (self.resolver) |r| {
                    if (r.getEnv(r.ctx, self.package_name, import_name)) |ext_env_ptr| {
                        // External env is already a pointer, use it directly
                        try imported_envs.append(self.gpa, ext_env_ptr);
                    } else {
                        // External env not ready; skip (tryUnblock should have prevented this)
                    }
                }
            } else {
                const child_id = self.module_names.get(import_name).?;
                const child = &self.modules.items[child_id];
                // Get a pointer to the child's env (stored in the modules ArrayList)
                // This is safe because we don't modify the modules ArrayList during type checking
                const child_env_ptr = &child.env.?;
                try imported_envs.append(self.gpa, child_env_ptr);
            }
        }

        const check_start = if (@import("builtin").target.cpu.arch != .wasm32) std.time.nanoTimestamp() else 0;
        var checker = try typeCheckModule(self.gpa, env, self.builtin_modules.builtin_module.env, imported_envs.items);
        defer checker.deinit();
        const check_end = if (@import("builtin").target.cpu.arch != .wasm32) std.time.nanoTimestamp() else 0;
        if (@import("builtin").target.cpu.arch != .wasm32) {
            self.total_type_checking_ns += @intCast(check_end - check_start);
        }

        // Build reports from problems
        const check_diag_start = if (@import("builtin").target.cpu.arch != .wasm32) std.time.nanoTimestamp() else 0;
        var rb = ReportBuilder.init(self.gpa, env, env, &checker.snapshots, st.path, imported_envs.items, &checker.import_mapping);
        defer rb.deinit();
        for (checker.problems.problems.items) |prob| {
            const rep = rb.build(prob) catch continue;
            try st.reports.append(self.gpa, rep);
        }
        const check_diag_end = if (@import("builtin").target.cpu.arch != .wasm32) std.time.nanoTimestamp() else 0;
        if (@import("builtin").target.cpu.arch != .wasm32) {
            self.total_check_diagnostics_ns += @intCast(check_diag_end - check_diag_start);
        }

        // Comptime evaluator is managed inside typeCheckModule, no need to deinit here

        // Now we can safely deinit the 'imported_envs' ArrayList
        imported_envs.deinit(self.gpa);

        // Note: We no longer need to free the 'imported_envs' items because they now point directly
        // to ModuleEnv instances stored in the modules ArrayList, not to heap-allocated copies.

        // Done
        st.phase = .Done;
        self.remaining_modules -= 1;

        // Wake dependents to re-check unblock
        for (st.dependents.items) |dep| try self.enqueue(dep);
        if (@import("builtin").target.cpu.arch != .wasm32) self.cond.broadcast();
    }

    fn resolveModulePath(self: *PackageEnv, mod_name: []const u8) ![]const u8 {
        // Allow resolver to provide local path resolution if present
        if (self.resolver) |r| {
            return r.resolveLocalPath(r.ctx, self.package_name, self.root_dir, mod_name);
        }

        // Default: convert dotted module name to path under root_dir
        var buffer = std.ArrayList(u8).empty;
        defer buffer.deinit(self.gpa);
        var it = std.mem.splitScalar(u8, mod_name, '.');
        var first = true;
        while (it.next()) |part| {
            if (!first) try buffer.appendSlice(self.gpa, std.fs.path.sep_str) else first = false;
            try buffer.appendSlice(self.gpa, part);
        }
        try buffer.appendSlice(self.gpa, ".roc");
        const rel = try buffer.toOwnedSlice(self.gpa);
        const full = try std.fs.path.join(self.gpa, &.{ self.root_dir, rel });
        self.gpa.free(rel);
        return full;
    }

    // Determine if an import was qualified (e.g. "cli.Stdout") using CIR statements.
    // Scans only top-level s_import statements; no allocations; exits early on match.
    fn hadQualifiedImport(env: *ModuleEnv, mod_name_text: []const u8) bool {
        const stmts = env.store.sliceStatements(env.all_statements);
        for (stmts) |stmt_idx| {
            const stmt = env.store.getStatement(stmt_idx);
            switch (stmt) {
                .s_import => |imp| {
                    const imported_text = env.getIdent(imp.module_name_tok);
                    if (!std.mem.eql(u8, imported_text, mod_name_text)) continue;
                    // If qualifier_tok is set, the import was package-qualified in source
                    if (imp.qualifier_tok != null) return true;
                },
                else => {},
            }
        }
        return false;
    }

    // On-demand DFS to find a path from start -> target along import edges.
    // Returns an owned slice of module IDs.
    fn findPath(self: *PackageEnv, start: ModuleId, target: ModuleId) !?[]const ModuleId {
        var visited = std.bit_set.DynamicBitSetUnmanaged{};
        defer visited.deinit(self.gpa);
        try visited.resize(self.gpa, self.modules.items.len, false);

        const Frame = struct { id: ModuleId, next_idx: usize };
        var frames = std.ArrayList(Frame).empty;
        defer frames.deinit(self.gpa);

        var stack_ids = std.ArrayList(ModuleId).empty;
        defer stack_ids.deinit(self.gpa);

        visited.set(start);
        try frames.append(self.gpa, .{ .id = start, .next_idx = 0 });
        try stack_ids.append(self.gpa, start);

        while (frames.items.len > 0) {
            var top = &frames.items[frames.items.len - 1];
            if (top.id == target) {
                const out = try self.gpa.alloc(ModuleId, stack_ids.items.len);
                std.mem.copyForwards(ModuleId, out, stack_ids.items);
                return out;
            }

            const st = &self.modules.items[top.id];
            if (top.next_idx >= st.imports.items.len) {
                visited.unset(top.id);
                _ = stack_ids.pop();
                _ = frames.pop();
                continue;
            }

            const child = st.imports.items[top.next_idx];
            top.next_idx += 1;

            if (!visited.isSet(child)) {
                visited.set(child);
                try frames.append(self.gpa, .{ .id = child, .next_idx = 0 });
                try stack_ids.append(self.gpa, child);
            }
        }
        return null;
    }

    fn moduleNameFromPath(path: []const u8) []const u8 {
        const base_name = std.fs.path.basename(path);
        if (std.mem.lastIndexOfScalar(u8, base_name, '.')) |dot| return base_name[0..dot];
        return base_name;
    }

    pub fn tryEmitReady(self: *PackageEnv) !void {
        // Sort discovered modules by (depth, name) each time; emit in prefix order
        if (self.discovered.items.len == 0) return;

        // Ensure emitted bitset is big enough
        try self.emitted.resize(self.gpa, self.modules.items.len, false);

        const ids = try self.gpa.alloc(ModuleId, self.discovered.items.len);
        defer self.gpa.free(ids);
        std.mem.copyForwards(ModuleId, ids, self.discovered.items);
        std.sort.block(ModuleId, ids, self, struct {
            fn lessThan(ctx: *PackageEnv, a: ModuleId, b: ModuleId) bool {
                const sa = ctx.modules.items[a].depth;
                const sb = ctx.modules.items[b].depth;
                if (sa == sb) return std.mem.lessThan(u8, ctx.modules.items[a].name, ctx.modules.items[b].name);
                return sa < sb;
            }
        }.lessThan);

        for (ids) |id| {
            if (self.emitted.isSet(id)) continue;
            const st = &self.modules.items[id];
            if (st.phase != .Done) break; // can't emit beyond an unfinished module in order
            // Emit all reports for this module
            for (st.reports.items) |rep| self.sink.emitFn(self.sink.ctx, st.name, rep);
            // Clear reports to transfer ownership - reports are shallow-copied when passed to emitFn,
            // so OrderedSink now owns the heap allocations. We must not free them here.
            st.reports.clearRetainingCapacity();
            // Mark emitted
            self.emitted.set(id);
        }
    }
};<|MERGE_RESOLUTION|>--- conflicted
+++ resolved
@@ -804,10 +804,7 @@
             .box = try env.insertIdent(base.Ident.for_text("Box")),
             .bool_stmt = builtin_indices.bool_type,
             .try_stmt = builtin_indices.try_type,
-<<<<<<< HEAD
-=======
             .str_stmt = builtin_indices.str_type,
->>>>>>> a22ff1ec
             .builtin_module = builtin_module_env,
         };
 
@@ -846,7 +843,6 @@
             &module_envs_map,
             env,
             builtin_module_env,
-<<<<<<< HEAD
             builtin_indices,
         );
 
@@ -872,6 +868,7 @@
             .box = try env.insertIdent(base.Ident.for_text("Box")),
             .bool_stmt = builtin_indices.bool_type,
             .try_stmt = builtin_indices.try_type,
+            .str_stmt = builtin_indices.str_type,
             .builtin_module = builtin_module_env,
         };
 
@@ -887,49 +884,6 @@
             builtin_indices,
         );
 
-=======
-            builtin_indices,
-        );
-
-        var czer = try Can.init(env, parse_ast, &module_envs_map);
-        try czer.canonicalizeFile();
-        czer.deinit();
-    }
-
-    /// Standalone type checking function that can be called from other tools (e.g., snapshot tool)
-    /// This ensures all tools use the exact same type checking logic as production builds
-    pub fn typeCheckModule(
-        gpa: Allocator,
-        env: *ModuleEnv,
-        builtin_module_env: *const ModuleEnv,
-        imported_envs: []const *ModuleEnv,
-    ) !Check {
-        // Load builtin indices from the binary data generated at build time
-        const builtin_indices = try builtin_loading.deserializeBuiltinIndices(gpa, compiled_builtins.builtin_indices_bin);
-
-        const module_common_idents: Check.CommonIdents = .{
-            .module_name = try env.insertIdent(base.Ident.for_text("test")),
-            .list = try env.insertIdent(base.Ident.for_text("List")),
-            .box = try env.insertIdent(base.Ident.for_text("Box")),
-            .bool_stmt = builtin_indices.bool_type,
-            .try_stmt = builtin_indices.try_type,
-            .str_stmt = builtin_indices.str_type,
-            .builtin_module = builtin_module_env,
-        };
-
-        // Create module_envs map for auto-importing builtin types
-        var module_envs_map = std.AutoHashMap(base.Ident.Idx, Can.AutoImportedType).init(gpa);
-        errdefer module_envs_map.deinit();
-
-        // Populate module_envs with Bool, Try, Dict, Set using shared function
-        try Can.populateModuleEnvs(
-            &module_envs_map,
-            env,
-            builtin_module_env,
-            builtin_indices,
-        );
-
->>>>>>> a22ff1ec
         var checker = try Check.init(
             gpa,
             &env.types,
