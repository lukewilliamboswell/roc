//! Tests for ModuleEnv
const std = @import("std");
const base = @import("base");
const can = @import("can");
const types = @import("types");
const collections = @import("collections");

const ModuleEnv = can.ModuleEnv;
const CompactWriter = collections.CompactWriter;
const Ident = base.Ident;
const Expr = can.CIR.Expr;
const CIR = can.CIR;

test "ModuleEnv.Serialized roundtrip" {
    const testing = std.testing;
    const gpa = testing.allocator;

    const source = "hello world\ntest line 2\n";

    // Create original ModuleEnv with some data
    var original = try ModuleEnv.init(gpa, source);
    defer original.deinit();

    // Add some test data
    const hello_idx = try original.insertIdent(Ident.for_text("hello"));
    const world_idx = try original.insertIdent(Ident.for_text("world"));

    _ = try original.insertString("test string");

    try original.addExposedById(hello_idx);

    _ = try original.common.line_starts.append(gpa, 0);
    _ = try original.common.line_starts.append(gpa, 10);
    _ = try original.common.line_starts.append(gpa, 20);

    // Initialize CIR fields to ensure imports are available
    try original.initCIRFields(gpa, "TestModule");

    // Add some imports to test serialization/deserialization
    const import1 = try original.imports.getOrPut(gpa, &original.common.strings, "json.Json");
    const import2 = try original.imports.getOrPut(gpa, &original.common.strings, "core.List");
    const import3 = try original.imports.getOrPut(gpa, &original.common.strings, "json.Json"); // duplicate - should return same as import1

    _ = import2; // Mark as used

    try original.setExposedNodeIndexById(hello_idx, 42);
    original.ensureExposedSorted(gpa);
    original.module_name = "TestModule";

    // Create a CompactWriter and arena
    var arena = std.heap.ArenaAllocator.init(gpa);
    defer arena.deinit();
    const arena_alloc = arena.allocator();

    var tmp_dir = testing.tmpDir(.{});
    defer tmp_dir.cleanup();
    const tmp_file = try tmp_dir.dir.createFile("test.compact", .{ .read = true });
    defer tmp_file.close();

    var writer = CompactWriter.init();
    defer writer.deinit(arena_alloc);

    // Now serialize the ModuleEnv, but we'll need to handle the common field specially
    const serialized = try writer.appendAlloc(arena_alloc, ModuleEnv.Serialized);
    try serialized.serialize(&original, arena_alloc, &writer);

    // Write to file
    try writer.writeGather(arena_alloc, tmp_file);

    // Read back
    const file_size = try tmp_file.getEndPos();
    const buffer = try gpa.alignedAlloc(u8, CompactWriter.SERIALIZATION_ALIGNMENT, @intCast(file_size));
    defer gpa.free(buffer);
    _ = try tmp_file.pread(buffer, 0);

    const deserialized_ptr = @as(*ModuleEnv.Serialized, @ptrCast(@alignCast(buffer.ptr)));

    // Create an arena for deserialization to avoid memory leaks
    var deser_arena = std.heap.ArenaAllocator.init(gpa);
    defer deser_arena.deinit();
    const deser_alloc = deser_arena.allocator();

    // Now manually construct the ModuleEnv using the deserialized CommonEnv
    const env = @as(*ModuleEnv, @ptrCast(@alignCast(deserialized_ptr)));

    // Deserialize common env first so we can look up identifiers
    const common = deserialized_ptr.common.deserialize(@as(i64, @intCast(@intFromPtr(buffer.ptr))), source).*;

    env.* = ModuleEnv{
        .gpa = gpa,
        .common = common,
        .types = deserialized_ptr.types.deserialize(@as(i64, @intCast(@intFromPtr(buffer.ptr))), gpa).*,
        .module_kind = deserialized_ptr.module_kind.decode(),
        .all_defs = deserialized_ptr.all_defs,
        .all_statements = deserialized_ptr.all_statements,
        .exports = deserialized_ptr.exports,
        .requires_types = deserialized_ptr.requires_types.deserialize(@as(i64, @intCast(@intFromPtr(buffer.ptr)))).*,
        .builtin_statements = deserialized_ptr.builtin_statements,
        .external_decls = deserialized_ptr.external_decls.deserialize(@as(i64, @intCast(@intFromPtr(buffer.ptr)))).*,
        .imports = (try deserialized_ptr.imports.deserialize(@as(i64, @intCast(@intFromPtr(buffer.ptr))), deser_alloc)).*,
        .module_name = "TestModule",
        .module_name_idx = undefined, // Not used for deserialized modules (only needed during fresh canonicalization)
        .diagnostics = deserialized_ptr.diagnostics,
        .store = deserialized_ptr.store.deserialize(@as(i64, @intCast(@intFromPtr(buffer.ptr))), deser_alloc).*,
        .evaluation_order = null,
<<<<<<< HEAD
        .from_int_digits_ident = common.findIdent(Ident.FROM_INT_DIGITS_METHOD_NAME) orelse unreachable,
        .from_dec_digits_ident = common.findIdent(Ident.FROM_DEC_DIGITS_METHOD_NAME) orelse unreachable,
        .try_ident = common.findIdent("Try") orelse unreachable,
        .out_of_range_ident = common.findIdent("OutOfRange") orelse unreachable,
        .builtin_module_ident = common.findIdent("Builtin") orelse unreachable,
        .plus_ident = common.findIdent(Ident.PLUS_METHOD_NAME) orelse unreachable,
        .minus_ident = common.findIdent("minus") orelse unreachable,
        .times_ident = common.findIdent("times") orelse unreachable,
        .div_by_ident = common.findIdent("div_by") orelse unreachable,
        .div_trunc_by_ident = common.findIdent("div_trunc_by") orelse unreachable,
        .rem_by_ident = common.findIdent("rem_by") orelse unreachable,
        .negate_ident = common.findIdent(Ident.NEGATE_METHOD_NAME) orelse unreachable,
        .not_ident = common.findIdent("not") orelse unreachable,
        .is_lt_ident = common.findIdent("is_lt") orelse unreachable,
        .is_lte_ident = common.findIdent("is_lte") orelse unreachable,
        .is_gt_ident = common.findIdent("is_gt") orelse unreachable,
        .is_gte_ident = common.findIdent("is_gte") orelse unreachable,
        .is_eq_ident = common.findIdent("is_eq") orelse unreachable,
        .is_ne_ident = common.findIdent("is_ne") orelse unreachable,
        // Fully-qualified type identifiers for type checking and layout generation
        .builtin_try_ident = common.findIdent("Builtin.Try") orelse unreachable,
        .builtin_numeral_ident = common.findIdent("Builtin.Num.Numeral") orelse unreachable,
        .builtin_str_ident = common.findIdent("Builtin.Str") orelse unreachable,
        .list_type_ident = common.findIdent("List") orelse unreachable,
        .box_type_ident = common.findIdent("Box") orelse unreachable,
        .u8_type_ident = common.findIdent("Builtin.Num.U8") orelse unreachable,
        .i8_type_ident = common.findIdent("Builtin.Num.I8") orelse unreachable,
        .u16_type_ident = common.findIdent("Builtin.Num.U16") orelse unreachable,
        .i16_type_ident = common.findIdent("Builtin.Num.I16") orelse unreachable,
        .u32_type_ident = common.findIdent("Builtin.Num.U32") orelse unreachable,
        .i32_type_ident = common.findIdent("Builtin.Num.I32") orelse unreachable,
        .u64_type_ident = common.findIdent("Builtin.Num.U64") orelse unreachable,
        .i64_type_ident = common.findIdent("Builtin.Num.I64") orelse unreachable,
        .u128_type_ident = common.findIdent("Builtin.Num.U128") orelse unreachable,
        .i128_type_ident = common.findIdent("Builtin.Num.I128") orelse unreachable,
        .f32_type_ident = common.findIdent("Builtin.Num.F32") orelse unreachable,
        .f64_type_ident = common.findIdent("Builtin.Num.F64") orelse unreachable,
        .dec_type_ident = common.findIdent("Builtin.Num.Dec") orelse unreachable,
        .before_dot_ident = common.findIdent("before_dot") orelse unreachable,
        .after_dot_ident = common.findIdent("after_dot") orelse unreachable,
        .provided_by_compiler_ident = common.findIdent("ProvidedByCompiler") orelse unreachable,
        .tag_ident = common.findIdent("tag") orelse unreachable,
        .payload_ident = common.findIdent("payload") orelse unreachable,
        .is_negative_ident = common.findIdent("is_negative") orelse unreachable,
        .digits_before_pt_ident = common.findIdent("digits_before_pt") orelse unreachable,
        .digits_after_pt_ident = common.findIdent("digits_after_pt") orelse unreachable,
        .box_method_ident = common.findIdent("box") orelse unreachable,
        .unbox_method_ident = common.findIdent("unbox") orelse unreachable,
        .ok_ident = common.findIdent("Ok") orelse unreachable,
        .err_ident = common.findIdent("Err") orelse unreachable,
        .numeral_relative_ident = common.findIdent("Num.Numeral") orelse unreachable,
        .true_tag_ident = common.findIdent("True") orelse unreachable,
        .false_tag_ident = common.findIdent("False") orelse unreachable,
=======
        .idents = ModuleEnv.CommonIdents.find(&common),
>>>>>>> 4b811d2d
        .deferred_numeric_literals = try ModuleEnv.DeferredNumericLiteral.SafeList.initCapacity(deser_alloc, 0),
        .import_mapping = types.import_mapping.ImportMapping.init(deser_alloc),
    };

    // Verify the data was preserved
    // try testing.expectEqual(@as(usize, 2), env.ident_ids_for_slicing.len());

    // Verify original data before serialization was correct
    // initCIRFields inserts the module name ("TestModule") into the interner, so we have 3 total: hello, world, TestModule
    // ModuleEnv.init() also interns 19 well-known identifiers: from_int_digits, from_dec_digits, Try, OutOfRange, Builtin, plus, minus, times, div_by, div_trunc_by, rem_by, negate, not, is_lt, is_lte, is_gt, is_gte, is_eq, is_ne
    // Plus 18 type identifiers: Builtin.Try, Builtin.Num.Numeral, Builtin.Str, List, Box, Builtin.Num.{U8, I8, U16, I16, U32, I32, U64, I64, U128, I128, F32, F64, Dec}
    // Plus 3 field/tag identifiers: before_dot, after_dot, ProvidedByCompiler
    // Plus 7 more identifiers: tag, payload, is_negative, digits_before_pt, digits_after_pt, box, unbox
    // Plus 2 Try tag identifiers: Ok, Err
<<<<<<< HEAD
    // Plus 3 more identifiers: Num.Numeral (relative), True, False
    try testing.expectEqual(@as(u32, 55), original.common.idents.interner.entry_count);
=======
    // Plus 1 method identifier: from_numeral
    try testing.expectEqual(@as(u32, 53), original.common.idents.interner.entry_count);
>>>>>>> 4b811d2d
    try testing.expectEqualStrings("hello", original.getIdent(hello_idx));
    try testing.expectEqualStrings("world", original.getIdent(world_idx));

    // Verify imports before serialization
    try testing.expectEqual(import1, import3); // Deduplication should work
    try testing.expectEqual(@as(usize, 2), original.imports.imports.len()); // Should have 2 unique imports

    // First verify that the CommonEnv data was preserved after deserialization
<<<<<<< HEAD
    // Should have same 55 identifiers as original: hello, world, TestModule + 19 well-known identifiers + 18 type identifiers + 3 field/tag identifiers + 7 more identifiers + 2 Try tag identifiers + 3 additional (Num.Numeral relative, True, False) from ModuleEnv.init()
    try testing.expectEqual(@as(u32, 55), env.common.idents.interner.entry_count);
=======
    // Should have same 53 identifiers as original: hello, world, TestModule + 19 well-known identifiers + 18 type identifiers + 3 field/tag identifiers + 7 more identifiers + 2 Try tag identifiers + 1 method identifier from ModuleEnv.init()
    try testing.expectEqual(@as(u32, 53), env.common.idents.interner.entry_count);
>>>>>>> 4b811d2d

    try testing.expectEqual(@as(usize, 1), env.common.exposed_items.count());
    try testing.expectEqual(@as(?u16, 42), env.common.exposed_items.getNodeIndexById(gpa, @as(u32, @bitCast(hello_idx))));

    try testing.expectEqual(@as(usize, 3), env.common.line_starts.len());
    try testing.expectEqual(@as(u32, 0), env.common.line_starts.items.items[0]);
    try testing.expectEqual(@as(u32, 10), env.common.line_starts.items.items[1]);
    try testing.expectEqual(@as(u32, 20), env.common.line_starts.items.items[2]);

    // TODO restore source using CommonEnv
    // try testing.expectEqualStrings(source, env.source);
    try testing.expectEqualStrings("TestModule", env.module_name);

    // Verify imports were preserved after deserialization
    try testing.expectEqual(@as(usize, 2), env.imports.imports.len());

    // Verify the import strings are correct (they reference string indices in the string store)
    const import_str1 = env.common.strings.get(env.imports.imports.items.items[0]);
    const import_str2 = env.common.strings.get(env.imports.imports.items.items[1]);

    try testing.expectEqualStrings("json.Json", import_str1);
    try testing.expectEqualStrings("core.List", import_str2);

    // Verify that the map was repopulated correctly
    try testing.expectEqual(@as(usize, 2), env.imports.map.count());

    // Test that deduplication still works after deserialization
    // Use arena allocator for these operations to avoid memory issues
    var test_arena = std.heap.ArenaAllocator.init(gpa);
    defer test_arena.deinit();
    const test_alloc = test_arena.allocator();

    const import4 = try env.imports.getOrPut(test_alloc, &env.common.strings, "json.Json");
    const import5 = try env.imports.getOrPut(test_alloc, &env.common.strings, "new.Module");

    // Should find existing json.Json
    try testing.expectEqual(@as(u32, 0), @intFromEnum(import4));
    // Should create new entry for new.Module
    try testing.expectEqual(@as(u32, 2), @intFromEnum(import5));
    try testing.expectEqual(@as(usize, 3), env.imports.imports.len());
}

// test "ModuleEnv with types CompactWriter roundtrip" {
//     const testing = std.testing;
//     const gpa = testing.allocator;

//     var common_env = try base.CommonEnv.init(gpa, "");
//     // Module env takes ownership of Common env -- no need to deinit here

//     // Create ModuleEnv with some types
//     var original = try ModuleEnv.init(gpa, &common_env);
//     defer original.deinit();

//     // Initialize CIR fields
//     try original.initCIRFields(gpa, "test.Types");

//     // Add some type variables
//     const var1 = try original.types.freshFromContent(.err);
//     const var2 = try original.types.freshFromContent(.{ .flex_var = null });

//     _ = var1;
//     _ = var2;

//     // Create arena allocator for serialization
//     var arena = std.heap.ArenaAllocator.init(gpa);
//     defer arena.deinit();
//     const arena_alloc = arena.allocator();

//     // Create a temp file
//     var tmp_dir = testing.tmpDir(.{});
//     defer tmp_dir.cleanup();

//     const file = try tmp_dir.dir.createFile("test_types_module_env.dat", .{ .read = true });
//     defer file.close();

//     // Serialize
//     var writer = CompactWriter.init();
//     defer writer.deinit(arena_alloc);

//     // First, allocate and serialize the CommonEnv separately using the working pattern
//     const common_serialized = try writer.appendAlloc(arena_alloc, base.CommonEnv.Serialized);
//     try common_serialized.serialize(original.common, arena_alloc, &writer);

//     // Now serialize the ModuleEnv, but we'll need to handle the common field specially
//     const serialized = try writer.appendAlloc(arena_alloc, ModuleEnv.Serialized);
//     try serialized.serialize(&original, arena_alloc, &writer);

//     // Update the ModuleEnv.Serialized to point to our separately serialized CommonEnv
//     serialized.common = common_serialized.*;

//     // Write to file
//     try writer.writeGather(arena_alloc, file);

//     // Read back
//     try file.seekTo(0);
//     const file_size = try file.getEndPos();
//     const buffer = try gpa.alignedAlloc(u8, CompactWriter.SERIALIZATION_ALIGNMENT, @intCast(file_size));
//     defer gpa.free(buffer);

//     _ = try file.read(buffer);

//     // The CommonEnv.Serialized is at the beginning of the buffer
//     const common_serialized_ptr = @as(*base.CommonEnv.Serialized, @ptrCast(@alignCast(buffer.ptr)));
//     const deserialized_common = common_serialized_ptr.deserialize(@as(i64, @intCast(@intFromPtr(buffer.ptr))), "");

//     // The ModuleEnv.Serialized follows after the CommonEnv.Serialized
//     const module_env_offset = @sizeOf(base.CommonEnv.Serialized);
//     const deserialized_ptr = @as(*ModuleEnv.Serialized, @ptrCast(@alignCast(buffer.ptr + module_env_offset)));

//     // Now manually construct the ModuleEnv using the deserialized CommonEnv
//     const deserialized = @as(*ModuleEnv, @ptrCast(@alignCast(deserialized_ptr)));
//     deserialized.* = ModuleEnv{
//         .gpa = gpa,
//         .common = deserialized_common,
//         .types = deserialized_ptr.types.deserialize(@as(i64, @intCast(@intFromPtr(buffer.ptr)))).*,
//         .all_defs = deserialized_ptr.all_defs,
//         .all_statements = deserialized_ptr.all_statements,
//         .external_decls = deserialized_ptr.external_decls.deserialize(@as(i64, @intCast(@intFromPtr(buffer.ptr)))).*,
//         .imports = (try deserialized_ptr.imports.deserialize(@as(i64, @intCast(@intFromPtr(buffer.ptr))), gpa)).*,
//         .module_name = "test.Types",
//         .diagnostics = deserialized_ptr.diagnostics,
//         .store = deserialized_ptr.store.deserialize(@as(i64, @intCast(@intFromPtr(buffer.ptr))), gpa).*,
//     };

//     // Verify module name
//     try testing.expectEqualStrings("test.Types", deserialized.module_name);

//     // Debug: Check the length of types before and after serialization
//     std.debug.print("\nOriginal types.len(): {}\n", .{original.types.len()});
//     std.debug.print("Types serialized field - slots.len(): {}\n", .{deserialized_ptr.types.slots.len});
//     std.debug.print("Types serialized field - descs.len(): {}\n", .{deserialized_ptr.types.descs.len});
//     std.debug.print("Deserialized types.len(): {}\n", .{deserialized.types.len()});

//     // Can't verify types directly as the internal structure is complex
//     // but we can at least verify the module env is intact
//     try testing.expect(deserialized.types.len() >= 2);
// }

// test "ModuleEnv empty CompactWriter roundtrip" {
//     const testing = std.testing;
//     const gpa = testing.allocator;

//     var common_env = try base.CommonEnv.init(gpa, "");
//     // Module env takes ownership of Common env -- no need to deinit here

//     // Create empty ModuleEnv
//     var original = try ModuleEnv.init(gpa, &common_env);
//     defer original.deinit();

//     // Don't initialize CIR fields to keep it truly empty

//     // Create arena allocator for serialization
//     var arena = std.heap.ArenaAllocator.init(gpa);
//     defer arena.deinit();
//     const arena_alloc = arena.allocator();

//     // Create a temp file
//     var tmp_dir = testing.tmpDir(.{});
//     defer tmp_dir.cleanup();

//     const file = try tmp_dir.dir.createFile("test_empty_module_env.dat", .{ .read = true });
//     defer file.close();

//     // Serialize
//     var writer = CompactWriter.init();
//     defer writer.deinit(arena_alloc);

//     // Allocate space for ModuleEnv (not Serialized) since deserialize requires enough space
//     const env_ptr = try writer.appendAlloc(arena_alloc, ModuleEnv);
//     const env_start_offset = writer.total_bytes - @sizeOf(ModuleEnv);
//     const serialized_ptr = @as(*ModuleEnv.Serialized, @ptrCast(@alignCast(env_ptr)));
//     try serialized_ptr.serialize(&original, arena_alloc, &writer);

//     // Write to file
//     try writer.writeGather(arena_alloc, file);

//     // Read back
//     try file.seekTo(0);
//     const file_size = try file.getEndPos();
//     const buffer = try gpa.alignedAlloc(u8, @alignOf(ModuleEnv), @intCast(file_size));
//     defer gpa.free(buffer);

//     _ = try file.read(buffer);

//     // Find the ModuleEnv at the tracked offset
//     const deserialized_ptr = @as(*ModuleEnv.Serialized, @ptrCast(@alignCast(buffer.ptr + env_start_offset)));
//     const deserialized = deserialized_ptr.deserialize(@as(i64, @intCast(@intFromPtr(buffer.ptr))), gpa, "", "test.Empty");

//     // Verify module name
//     try testing.expectEqualStrings("test.Empty", deserialized.module_name);

//     // Verify the deserialized ModuleEnv has the expected state
//     // Note: Even an "empty" ModuleEnv may have some initialized state
//     try testing.expect(deserialized.idents.interner.bytes.len() >= 0);
//     try testing.expect(deserialized.strings.buffer.len() >= 0);
// }

// test "ModuleEnv with source code CompactWriter roundtrip" {
//     const testing = std.testing;
//     const gpa = testing.allocator;

//     const source =
//         \\app [main] {
//         \\    main = \{} ->
//         \\        "Hello, World!"
//         \\}
//     ;

//     var common_env = try base.CommonEnv.init(gpa, source);
//     // Module env takes ownership of Common env -- no need to deinit here

//     // Calculate line starts
//     try common_env.calcLineStarts(gpa);

//     // Create ModuleEnv with source
//     var original = try ModuleEnv.init(gpa, &common_env);
//     defer original.deinit();

//     // Initialize CIR fields
//     try original.initCIRFields(gpa, "test.Hello");

//     // Create arena allocator for serialization
//     var arena = std.heap.ArenaAllocator.init(gpa);
//     defer arena.deinit();
//     const arena_alloc = arena.allocator();

//     // Create a temp file
//     var tmp_dir = testing.tmpDir(.{});
//     defer tmp_dir.cleanup();

//     const file = try tmp_dir.dir.createFile("test_source_module_env.dat", .{ .read = true });
//     defer file.close();

//     // Serialize
//     var writer = CompactWriter.init();
//     defer writer.deinit(arena_alloc);

//     // Allocate space for ModuleEnv (not Serialized) since deserialize requires enough space
//     const env_ptr = try writer.appendAlloc(arena_alloc, ModuleEnv);
//     const env_start_offset = writer.total_bytes - @sizeOf(ModuleEnv);
//     const serialized_ptr = @as(*ModuleEnv.Serialized, @ptrCast(@alignCast(env_ptr)));
//     try serialized_ptr.serialize(&original, arena_alloc, &writer);

//     // Write to file
//     try writer.writeGather(arena_alloc, file);

//     // Read back
//     try file.seekTo(0);
//     const file_size = try file.getEndPos();
//     const buffer = try gpa.alignedAlloc(u8, @alignOf(ModuleEnv), @intCast(file_size));
//     defer gpa.free(buffer);

//     _ = try file.read(buffer);

//     // Find the ModuleEnv at the tracked offset
//     const deserialized_ptr: *ModuleEnv.Serialized = @ptrCast(@alignCast(buffer.ptr + env_start_offset));
//     const deserialized = deserialized_ptr.deserialize(@as(i64, @intCast(@intFromPtr(buffer.ptr))), gpa, source, "test.Hello");

//     // Verify source and module name
//     try testing.expectEqualStrings(source, deserialized.source);
//     try testing.expectEqualStrings("test.Hello", deserialized.module_name);

//     // Verify line starts were preserved
//     try testing.expectEqual(original.line_starts.items.items.len, deserialized.line_starts.items.items.len);
// }

test "ModuleEnv pushExprTypesToSExprTree extracts and formats types" {
    const testing = std.testing;
    const gpa = testing.allocator;

    // Create a simple ModuleEnv
    var env = try ModuleEnv.init(gpa, "hello");
    defer env.deinit();

    // First add a string literal
    const str_literal_idx = try env.insertString("hello");

    // Create a nominal Str type
    const str_ident = try env.insertIdent(base.Ident.for_text("Str"));
    const builtin_ident = try env.insertIdent(base.Ident.for_text("Builtin"));

    // Create backing type for Str (empty_record as placeholder for the tag union)
    const str_backing_var = try env.types.freshFromContent(.{ .structure = .empty_record });
    const str_vars = [_]types.Var{str_backing_var};
    const str_vars_range = try env.types.appendVars(&str_vars);

    const str_nominal = types.NominalType{
        .ident = types.TypeIdent{ .ident_idx = str_ident },
        .vars = .{ .nonempty = str_vars_range },
        .origin_module = builtin_ident,
    };
    const str_type = try env.types.freshFromContent(.{ .structure = .{ .nominal_type = str_nominal } });

    // Add a string segment expression
    const segment_idx = try env.addExpr(.{ .e_str_segment = .{ .literal = str_literal_idx } }, base.Region.from_raw_offsets(0, 5));
    _ = str_type;

    // Now create a string expression that references the segment
    const expr_idx = try env.addExpr(.{ .e_str = .{ .span = Expr.Span{ .span = base.DataSpan{ .start = @intFromEnum(segment_idx), .len = 1 } } } }, base.Region.from_raw_offsets(0, 5));
    _ = try env.types.freshFromContent(.{ .structure = .{ .nominal_type = str_nominal } });

    // Create an S-expression tree
    var tree = base.SExprTree.init(gpa);
    defer tree.deinit();

    // Call pushExprTypesToSExprTree (which is called by pushTypesToSExprTree)
    try env.pushTypesToSExprTree(expr_idx, &tree);

    // Convert tree to string
    var result = std.ArrayList(u8).empty;
    defer result.deinit(gpa);
    try tree.toStringPretty(result.writer(gpa).any(), .include_linecol);

    // Verify the output contains the type information
    const result_str = result.items;

    try testing.expect(std.mem.indexOf(u8, result_str, "(expr") != null);
    try testing.expect(std.mem.indexOf(u8, result_str, "(type") != null);
    try testing.expect(std.mem.indexOf(u8, result_str, "Str") != null);
}<|MERGE_RESOLUTION|>--- conflicted
+++ resolved
@@ -103,63 +103,7 @@
         .diagnostics = deserialized_ptr.diagnostics,
         .store = deserialized_ptr.store.deserialize(@as(i64, @intCast(@intFromPtr(buffer.ptr))), deser_alloc).*,
         .evaluation_order = null,
-<<<<<<< HEAD
-        .from_int_digits_ident = common.findIdent(Ident.FROM_INT_DIGITS_METHOD_NAME) orelse unreachable,
-        .from_dec_digits_ident = common.findIdent(Ident.FROM_DEC_DIGITS_METHOD_NAME) orelse unreachable,
-        .try_ident = common.findIdent("Try") orelse unreachable,
-        .out_of_range_ident = common.findIdent("OutOfRange") orelse unreachable,
-        .builtin_module_ident = common.findIdent("Builtin") orelse unreachable,
-        .plus_ident = common.findIdent(Ident.PLUS_METHOD_NAME) orelse unreachable,
-        .minus_ident = common.findIdent("minus") orelse unreachable,
-        .times_ident = common.findIdent("times") orelse unreachable,
-        .div_by_ident = common.findIdent("div_by") orelse unreachable,
-        .div_trunc_by_ident = common.findIdent("div_trunc_by") orelse unreachable,
-        .rem_by_ident = common.findIdent("rem_by") orelse unreachable,
-        .negate_ident = common.findIdent(Ident.NEGATE_METHOD_NAME) orelse unreachable,
-        .not_ident = common.findIdent("not") orelse unreachable,
-        .is_lt_ident = common.findIdent("is_lt") orelse unreachable,
-        .is_lte_ident = common.findIdent("is_lte") orelse unreachable,
-        .is_gt_ident = common.findIdent("is_gt") orelse unreachable,
-        .is_gte_ident = common.findIdent("is_gte") orelse unreachable,
-        .is_eq_ident = common.findIdent("is_eq") orelse unreachable,
-        .is_ne_ident = common.findIdent("is_ne") orelse unreachable,
-        // Fully-qualified type identifiers for type checking and layout generation
-        .builtin_try_ident = common.findIdent("Builtin.Try") orelse unreachable,
-        .builtin_numeral_ident = common.findIdent("Builtin.Num.Numeral") orelse unreachable,
-        .builtin_str_ident = common.findIdent("Builtin.Str") orelse unreachable,
-        .list_type_ident = common.findIdent("List") orelse unreachable,
-        .box_type_ident = common.findIdent("Box") orelse unreachable,
-        .u8_type_ident = common.findIdent("Builtin.Num.U8") orelse unreachable,
-        .i8_type_ident = common.findIdent("Builtin.Num.I8") orelse unreachable,
-        .u16_type_ident = common.findIdent("Builtin.Num.U16") orelse unreachable,
-        .i16_type_ident = common.findIdent("Builtin.Num.I16") orelse unreachable,
-        .u32_type_ident = common.findIdent("Builtin.Num.U32") orelse unreachable,
-        .i32_type_ident = common.findIdent("Builtin.Num.I32") orelse unreachable,
-        .u64_type_ident = common.findIdent("Builtin.Num.U64") orelse unreachable,
-        .i64_type_ident = common.findIdent("Builtin.Num.I64") orelse unreachable,
-        .u128_type_ident = common.findIdent("Builtin.Num.U128") orelse unreachable,
-        .i128_type_ident = common.findIdent("Builtin.Num.I128") orelse unreachable,
-        .f32_type_ident = common.findIdent("Builtin.Num.F32") orelse unreachable,
-        .f64_type_ident = common.findIdent("Builtin.Num.F64") orelse unreachable,
-        .dec_type_ident = common.findIdent("Builtin.Num.Dec") orelse unreachable,
-        .before_dot_ident = common.findIdent("before_dot") orelse unreachable,
-        .after_dot_ident = common.findIdent("after_dot") orelse unreachable,
-        .provided_by_compiler_ident = common.findIdent("ProvidedByCompiler") orelse unreachable,
-        .tag_ident = common.findIdent("tag") orelse unreachable,
-        .payload_ident = common.findIdent("payload") orelse unreachable,
-        .is_negative_ident = common.findIdent("is_negative") orelse unreachable,
-        .digits_before_pt_ident = common.findIdent("digits_before_pt") orelse unreachable,
-        .digits_after_pt_ident = common.findIdent("digits_after_pt") orelse unreachable,
-        .box_method_ident = common.findIdent("box") orelse unreachable,
-        .unbox_method_ident = common.findIdent("unbox") orelse unreachable,
-        .ok_ident = common.findIdent("Ok") orelse unreachable,
-        .err_ident = common.findIdent("Err") orelse unreachable,
-        .numeral_relative_ident = common.findIdent("Num.Numeral") orelse unreachable,
-        .true_tag_ident = common.findIdent("True") orelse unreachable,
-        .false_tag_ident = common.findIdent("False") orelse unreachable,
-=======
         .idents = ModuleEnv.CommonIdents.find(&common),
->>>>>>> 4b811d2d
         .deferred_numeric_literals = try ModuleEnv.DeferredNumericLiteral.SafeList.initCapacity(deser_alloc, 0),
         .import_mapping = types.import_mapping.ImportMapping.init(deser_alloc),
     };
@@ -174,13 +118,9 @@
     // Plus 3 field/tag identifiers: before_dot, after_dot, ProvidedByCompiler
     // Plus 7 more identifiers: tag, payload, is_negative, digits_before_pt, digits_after_pt, box, unbox
     // Plus 2 Try tag identifiers: Ok, Err
-<<<<<<< HEAD
-    // Plus 3 more identifiers: Num.Numeral (relative), True, False
+    // Plus 1 method identifier: from_numeral
+    // Plus 2 Bool tag identifiers: True, False
     try testing.expectEqual(@as(u32, 55), original.common.idents.interner.entry_count);
-=======
-    // Plus 1 method identifier: from_numeral
-    try testing.expectEqual(@as(u32, 53), original.common.idents.interner.entry_count);
->>>>>>> 4b811d2d
     try testing.expectEqualStrings("hello", original.getIdent(hello_idx));
     try testing.expectEqualStrings("world", original.getIdent(world_idx));
 
@@ -189,13 +129,8 @@
     try testing.expectEqual(@as(usize, 2), original.imports.imports.len()); // Should have 2 unique imports
 
     // First verify that the CommonEnv data was preserved after deserialization
-<<<<<<< HEAD
-    // Should have same 55 identifiers as original: hello, world, TestModule + 19 well-known identifiers + 18 type identifiers + 3 field/tag identifiers + 7 more identifiers + 2 Try tag identifiers + 3 additional (Num.Numeral relative, True, False) from ModuleEnv.init()
+    // Should have same 55 identifiers as original: hello, world, TestModule + 19 well-known identifiers + 18 type identifiers + 3 field/tag identifiers + 7 more identifiers + 2 Try tag identifiers + 1 method identifier + 2 Bool tag identifiers from ModuleEnv.init()
     try testing.expectEqual(@as(u32, 55), env.common.idents.interner.entry_count);
-=======
-    // Should have same 53 identifiers as original: hello, world, TestModule + 19 well-known identifiers + 18 type identifiers + 3 field/tag identifiers + 7 more identifiers + 2 Try tag identifiers + 1 method identifier from ModuleEnv.init()
-    try testing.expectEqual(@as(u32, 53), env.common.idents.interner.entry_count);
->>>>>>> 4b811d2d
 
     try testing.expectEqual(@as(usize, 1), env.common.exposed_items.count());
     try testing.expectEqual(@as(?u16, 42), env.common.exposed_items.getNodeIndexById(gpa, @as(u32, @bitCast(hello_idx))));
