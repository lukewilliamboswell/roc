--- conflicted
+++ resolved
@@ -90,11 +90,7 @@
     env.* = ModuleEnv{
         .gpa = gpa,
         .common = deserialized_ptr.common.deserialize(@as(i64, @intCast(@intFromPtr(buffer.ptr))), source).*,
-<<<<<<< HEAD
-        .types = deserialized_ptr.types.deserialize(@as(i64, @intCast(@intFromPtr(buffer.ptr))), deser_alloc).*, // Pass gpa to types deserialize
-=======
         .types = deserialized_ptr.types.deserialize(@as(i64, @intCast(@intFromPtr(buffer.ptr))), gpa).*,
->>>>>>> 645cdd34
         .module_kind = deserialized_ptr.module_kind,
         .all_defs = deserialized_ptr.all_defs,
         .all_statements = deserialized_ptr.all_statements,
