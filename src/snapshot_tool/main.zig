//! Snapshot testing infrastructure for the Roc compiler.
//!
//! This module provides functionality to generate and validate snapshot tests
//! that capture the compiler's behavior at each stage of compilation. Snapshots
//! help ensure the compiler continues to behave as expected by showing the
//! output of tokenization, parsing, canonicalization, type checking etc for
//! the given Roc code snippet.

const std = @import("std");
const builtin = @import("builtin");
const base = @import("base");
const parse = @import("parse");
const can = @import("can");
const types = @import("types");
const reporting = @import("reporting");
const check = @import("check");
const builtins = @import("builtins");
const compile = @import("compile");
const fmt = @import("fmt");
const repl = @import("repl");
const eval_mod = @import("eval");
const collections = @import("collections");
const compiled_builtins = @import("compiled_builtins");

const Repl = repl.Repl;
const CrashContext = eval_mod.CrashContext;
const CommonEnv = base.CommonEnv;
const Check = check.Check;
const CIR = can.CIR;
const Can = can.Can;
const RocExpectFailed = builtins.host_abi.RocExpectFailed;
const RocCrashed = builtins.host_abi.RocCrashed;
const RocDealloc = builtins.host_abi.RocDealloc;
const RocRealloc = builtins.host_abi.RocRealloc;
const RocAlloc = builtins.host_abi.RocAlloc;
const RocOps = builtins.host_abi.RocOps;
const RocDbg = builtins.host_abi.RocDbg;
const ModuleEnv = can.ModuleEnv;
const Allocator = std.mem.Allocator;
const SExprTree = base.SExprTree;
const LineColMode = base.SExprTree.LineColMode;
const CacheModule = compile.CacheModule;
const AST = parse.AST;
const Report = reporting.Report;
const types_problem_mod = check.problem;
const tokenize = parse.tokenize;
const parallel = base.parallel;

var verbose_log: bool = false;
var prng = std.Random.DefaultPrng.init(1234567890);

const rand = prng.random();

const is_windows = builtin.target.os.tag == .windows;

var stderr_file_writer: std.fs.File.Writer = .{
    .interface = std.fs.File.Writer.initInterface(&.{}),
    .file = if (is_windows) undefined else std.fs.File.stderr(),
    .mode = .streaming,
};

fn stderrWriter() *std.Io.Writer {
    if (is_windows) stderr_file_writer.file = std.fs.File.stderr();
    return &stderr_file_writer.interface;
}

/// Logs a message if verbose logging is enabled.
fn log(comptime fmt_str: []const u8, args: anytype) void {
    if (verbose_log) {
        std.log.debug(fmt_str, args);
    }
}

/// Always logs a warning message.
fn warn(comptime fmt_str: []const u8, args: anytype) void {
    std.log.warn(fmt_str, args);
}

const UpdateCommand = enum {
    /// Update the section to match the actual output/problems.
    update,
    /// Check that the section matches the actual output/problems.
    check,
    /// Don't do anything with the section.
    none,
};

/// Represents a problem entry from PROBLEMS section
const ProblemEntry = struct {
    problem_type: []const u8,
    file: []const u8,
    start_line: u32,
    start_col: u32,
    end_line: u32,
    end_col: u32,

    fn format(self: ProblemEntry, writer: anytype) !void {
        try writer.print("{s} - {s}:{d}:{d}:{d}:{d}", .{
            self.problem_type,
            self.file,
            self.start_line,
            self.start_col,
            self.end_line,
            self.end_col,
        });
    }
};

/// Parse a PROBLEMS entry to extract problem type and location
fn parseProblemEntry(allocator: std.mem.Allocator, content: []const u8, start_idx: usize) !?struct { entry: ?ProblemEntry, next_idx: usize } {
    var idx = start_idx;

    // Skip whitespace and empty lines
    while (idx < content.len and (content[idx] == ' ' or content[idx] == '\t' or content[idx] == '\n' or content[idx] == '\r')) {
        idx += 1;
    }

    if (idx >= content.len) return null;

    // Check if we're at the start of a problem header
    if (idx + 2 > content.len or !std.mem.eql(u8, content[idx .. idx + 2], "**")) {
        return null;
    }

    // Find the end of the problem type
    const type_start = idx + 2;
    const type_end_search = std.mem.indexOfPos(u8, content, type_start, "**");
    if (type_end_search == null) return null;
    const type_end = type_end_search.?;

    // Check if this is a problem header (all uppercase, no lowercase letters)
    const potential_type = content[type_start..type_end];
    var has_lowercase = false;
    for (potential_type) |c| {
        if (c >= 'a' and c <= 'z') {
            has_lowercase = true;
            break;
        }
    }

    // If it has lowercase letters, this is not a problem header
    if (has_lowercase) {
        return null;
    }

    var problem_type = std.mem.trim(u8, potential_type, " \t\r\n");

    // Handle compound error types like "NOT IMPLEMENTED - UNDEFINED VARIABLE"
    // We only want the last part after the last " - "
    if (std.mem.lastIndexOf(u8, problem_type, " - ")) |dash_idx| {
        problem_type = std.mem.trim(u8, problem_type[dash_idx + 3 ..], " \t\r\n");
    }

    // Skip past the closing ** of the problem type
    var current_idx = type_end + 2;

    // Skip the rest of the line after the problem type
    while (current_idx < content.len and content[current_idx] != '\n') {
        current_idx += 1;
    }
    if (current_idx < content.len) current_idx += 1; // Skip the newline

    // Now look for optional location on the next few lines
    // We'll look until we hit another problem header or end of content
    var location_file: []const u8 = "";
    var location_start_line: u32 = 0;
    var location_start_col: u32 = 0;
    var location_end_line: u32 = 0;
    var location_end_col: u32 = 0;
    var found_location = false;

    while (current_idx < content.len) {
        // Skip whitespace at start of line
        const line_start = current_idx;
        while (current_idx < content.len and (content[current_idx] == ' ' or content[current_idx] == '\t')) {
            current_idx += 1;
        }

        // Check if this line starts with ** (potential new problem or location)
        if (current_idx + 2 <= content.len and std.mem.eql(u8, content[current_idx .. current_idx + 2], "**")) {
            const inner_start = current_idx + 2;
            const inner_end_search = std.mem.indexOfPos(u8, content, inner_start, "**");

            if (inner_end_search) |inner_end| {
                const inner_content = content[inner_start..inner_end];

                // Check if this is a new problem header (no lowercase)
                var inner_has_lowercase = false;
                for (inner_content) |c| {
                    if (c >= 'a' and c <= 'z') {
                        inner_has_lowercase = true;
                        break;
                    }
                }

                if (!inner_has_lowercase) {
                    // This is a new problem header, we're done
                    break;
                }

                // Check if this looks like a location (contains .md: pattern)
                if (std.mem.indexOf(u8, inner_content, ".md:")) |_| {
                    var location = inner_content;
                    // Strip trailing colon and whitespace
                    location = std.mem.trimRight(u8, location, ": \t");

                    // Count colons to determine format
                    var colon_count: usize = 0;
                    for (location) |c| {
                        if (c == ':') colon_count += 1;
                    }

                    if (colon_count == 2) {
                        // Format: file:line:col
                        var parts = std.mem.tokenizeScalar(u8, location, ':');

                        if (parts.next()) |file| {
                            if (parts.next()) |line_str| {
                                if (parts.next()) |col_str| {
                                    if (std.fmt.parseInt(u32, line_str, 10) catch null) |line| {
                                        if (std.fmt.parseInt(u32, col_str, 10) catch null) |col| {
                                            location_file = file;
                                            location_start_line = line;
                                            location_start_col = col;
                                            location_end_line = line;
                                            location_end_col = col;
                                            found_location = true;
                                            current_idx = inner_end + 2;
                                            break;
                                        }
                                    }
                                }
                            }
                        }
                    } else if (colon_count == 4) {
                        // Format: file:start_line:start_col:end_line:end_col
                        var parts = std.mem.tokenizeScalar(u8, location, ':');

                        if (parts.next()) |file| {
                            if (parts.next()) |start_line_str| {
                                if (parts.next()) |start_col_str| {
                                    if (parts.next()) |end_line_str| {
                                        if (parts.next()) |end_col_str| {
                                            if (std.fmt.parseInt(u32, start_line_str, 10) catch null) |start_line| {
                                                if (std.fmt.parseInt(u32, start_col_str, 10) catch null) |start_col| {
                                                    if (std.fmt.parseInt(u32, end_line_str, 10) catch null) |end_line| {
                                                        if (std.fmt.parseInt(u32, end_col_str, 10) catch null) |end_col| {
                                                            location_file = file;
                                                            location_start_line = start_line;
                                                            location_start_col = start_col;
                                                            location_end_line = end_line;
                                                            location_end_col = end_col;
                                                            found_location = true;
                                                            current_idx = inner_end + 2;
                                                            break;
                                                        }
                                                    }
                                                }
                                            }
                                        }
                                    }
                                }
                            }
                        }
                    }
                }
            }
        }

        // Skip to next line
        current_idx = line_start;
        while (current_idx < content.len and content[current_idx] != '\n') {
            current_idx += 1;
        }
        if (current_idx < content.len) current_idx += 1;
    }

    // Find the next problem header to determine where this problem ends
    var next_idx = current_idx;
    while (next_idx < content.len) {
        // Skip whitespace at start of line
        while (next_idx < content.len and (content[next_idx] == ' ' or content[next_idx] == '\t')) {
            next_idx += 1;
        }

        if (next_idx + 2 <= content.len and std.mem.eql(u8, content[next_idx .. next_idx + 2], "**")) {
            const check_start = next_idx + 2;
            const check_end = std.mem.indexOfPos(u8, content, check_start, "**");

            if (check_end) |end| {
                const check_content = content[check_start..end];

                // Check if this is a problem header (no lowercase)
                var check_has_lowercase = false;
                for (check_content) |c| {
                    if (c >= 'a' and c <= 'z') {
                        check_has_lowercase = true;
                        break;
                    }
                }

                if (!check_has_lowercase) {
                    // Found next problem header
                    break;
                }
            }
        }

        // Move to next character
        next_idx += 1;
    }

    return .{ .entry = ProblemEntry{
        .problem_type = try allocator.dupe(u8, problem_type),
        .file = try allocator.dupe(u8, location_file),
        .start_line = location_start_line,
        .start_col = location_start_col,
        .end_line = location_end_line,
        .end_col = location_end_col,
    }, .next_idx = next_idx };
}

/// Parse all problems from PROBLEMS section
fn parseProblemsSection(allocator: std.mem.Allocator, content: []const u8) !std.array_list.Managed(ProblemEntry) {
    var problems = std.array_list.Managed(ProblemEntry).init(allocator);
    errdefer {
        for (problems.items) |p| {
            allocator.free(p.problem_type);
            allocator.free(p.file);
        }
        problems.deinit();
    }

    // Check if the entire content is just NIL
    const trimmed_content = std.mem.trim(u8, content, " \t\r\n");
    if (std.mem.eql(u8, trimmed_content, "NIL")) {
        // NIL means there are no problems
        return problems;
    }

    var idx: usize = 0;
    while (idx < content.len) {
        const result = try parseProblemEntry(allocator, content, idx);
        if (result) |r| {
            if (r.entry) |entry| {
                try problems.append(entry);
            }
            idx = r.next_idx;
        } else {
            break;
        }
    }

    return problems;
}

/// Generate EXPECTED content from problems
fn generateExpectedContent(allocator: std.mem.Allocator, problems: []const ProblemEntry) ![]const u8 {
    if (problems.len == 0) {
        return try allocator.dupe(u8, "NIL");
    }

    var buffer = std.array_list.Managed(u8).init(allocator);
    errdefer buffer.deinit();

    for (problems, 0..) |problem, i| {
        if (i > 0) {
            try buffer.append('\n');
        }
        try problem.format(buffer.writer());
    }

    return buffer.toOwnedSlice();
}

/// Parse an EXPECTED line like "UNEXPECTED TOKEN IN EXPRESSION - record_field_update_error.md:1:10:1:15"
fn parseExpectedLine(allocator: std.mem.Allocator, line: []const u8) !?ProblemEntry {
    const trimmed = std.mem.trim(u8, line, " \t\r\n");
    if (trimmed.len == 0) {
        return null;
    }

    // Find the separator " - "
    const separator = " - ";
    const sep_index = std.mem.indexOf(u8, line, separator) orelse return null;

    const problem_type = std.mem.trim(u8, line[0..sep_index], " \t");
    const location = std.mem.trim(u8, line[sep_index + separator.len ..], " \t\r\n");

    // Handle special case where location is just ":0:0:0:0" (no file)
    if (std.mem.startsWith(u8, location, ":")) {
        // Skip the first colon
        var parts = std.mem.tokenizeScalar(u8, location[1..], ':');

        const start_line_str = parts.next() orelse return null;
        const start_col_str = parts.next() orelse return null;
        const end_line_str = parts.next() orelse return null;
        const end_col_str = parts.next() orelse return null;

        return ProblemEntry{
            .problem_type = try allocator.dupe(u8, problem_type),
            .file = try allocator.dupe(u8, ""),
            .start_line = try std.fmt.parseInt(u32, start_line_str, 10),
            .start_col = try std.fmt.parseInt(u32, start_col_str, 10),
            .end_line = try std.fmt.parseInt(u32, end_line_str, 10),
            .end_col = try std.fmt.parseInt(u32, end_col_str, 10),
        };
    }

    // Parse location "file.md:start_line:start_col:end_line:end_col"
    var parts = std.mem.tokenizeScalar(u8, location, ':');

    const file = parts.next() orelse return null;
    const start_line_str = parts.next() orelse return null;
    const start_col_str = parts.next() orelse return null;
    const end_line_str = parts.next() orelse return null;
    const end_col_str = parts.next() orelse return null;

    return ProblemEntry{
        .problem_type = try allocator.dupe(u8, problem_type),
        .file = try allocator.dupe(u8, file),
        .start_line = try std.fmt.parseInt(u32, start_line_str, 10),
        .start_col = try std.fmt.parseInt(u32, start_col_str, 10),
        .end_line = try std.fmt.parseInt(u32, end_line_str, 10),
        .end_col = try std.fmt.parseInt(u32, end_col_str, 10),
    };
}

/// Parse all problems from EXPECTED section
fn parseExpectedSection(allocator: std.mem.Allocator, content: []const u8) !std.array_list.Managed(ProblemEntry) {
    var problems = std.array_list.Managed(ProblemEntry).init(allocator);
    errdefer {
        for (problems.items) |p| {
            allocator.free(p.problem_type);
            allocator.free(p.file);
        }
        problems.deinit();
    }

    // Check if the entire content is just NIL
    const trimmed_content = std.mem.trim(u8, content, " \t\r\n");
    if (std.mem.eql(u8, trimmed_content, "NIL")) {
        // NIL means we expect no problems
        return problems;
    }

    var lines = std.mem.tokenizeScalar(u8, content, '\n');
    while (lines.next()) |line| {
        const problem = try parseExpectedLine(allocator, line);
        if (problem) |p| {
            try problems.append(p);
        }
    }

    return problems;
}

/// Compare two problem entries for equality
fn problemsEqual(a: ProblemEntry, b: ProblemEntry) bool {
    return std.mem.eql(u8, a.problem_type, b.problem_type) and
        std.mem.eql(u8, a.file, b.file) and
        a.start_line == b.start_line and
        a.start_col == b.start_col and
        a.end_line == b.end_line and
        a.end_col == b.end_col;
}

/// Generate all reports from the compilation pipeline
fn generateAllReports(
    allocator: std.mem.Allocator,
    parse_ast: *AST,
    can_ir: *ModuleEnv,
    solver: *Check,
    snapshot_path: []const u8,
    module_env: *ModuleEnv,
) !std.array_list.Managed(reporting.Report) {
    var reports = std.array_list.Managed(reporting.Report).init(allocator);
    errdefer reports.deinit();

    // Generate tokenize reports
    for (parse_ast.tokenize_diagnostics.items) |diagnostic| {
        const report = parse_ast.tokenizeDiagnosticToReport(diagnostic, allocator, snapshot_path) catch |err| {
            std.debug.panic("Failed to create tokenize report for snapshot {s}: {s}", .{ snapshot_path, @errorName(err) });
        };
        try reports.append(report);
    }

    // Generate parse reports
    for (parse_ast.parse_diagnostics.items) |diagnostic| {
        const report = parse_ast.parseDiagnosticToReport(&module_env.common, diagnostic, allocator, snapshot_path) catch |err| {
            std.debug.panic("Failed to create parse report for snapshot {s}: {s}", .{ snapshot_path, @errorName(err) });
        };
        try reports.append(report);
    }

    // Generate canonicalization reports
    const diagnostics = try can_ir.getDiagnostics();
    defer allocator.free(diagnostics);
    for (diagnostics) |diagnostic| {
        const report = can_ir.diagnosticToReport(diagnostic, allocator, snapshot_path) catch |err| {
            std.debug.panic("Failed to create canonicalization report for snapshot {s}: {s}", .{ snapshot_path, @errorName(err) });
        };
        try reports.append(report);
    }

    // Generate type checking reports
    for (solver.problems.problems.items) |problem| {
        const empty_modules: []const *ModuleEnv = &.{};
        var report_builder = types_problem_mod.ReportBuilder.init(
            allocator,
            module_env,
            can_ir,
            &solver.snapshots,
            snapshot_path,
            empty_modules,
            &solver.import_mapping,
        );
        defer report_builder.deinit();

        const report = report_builder.build(problem) catch |err| {
            std.debug.panic("Failed to create type checking report for snapshot {s}: {s}", .{ snapshot_path, @errorName(err) });
        };
        try reports.append(report);
    }

    return reports;
}

/// Render reports to PROBLEMS section format (markdown and HTML)
fn renderReportsToProblemsSection(output: *DualOutput, reports: *const std.array_list.Managed(reporting.Report)) !void {
    // HTML PROBLEMS section
    if (output.html_writer) |writer| {
        try writer.writer.writeAll(
            \\                <div class="problems">
        );
    }

    if (reports.items.len == 0) {
        try output.md_writer.writer.writeAll("NIL\n");
        if (output.html_writer) |writer| {
            try writer.writer.writeAll("                    <p>NIL</p>\n");
        }
        log("reported NIL problems", .{});
    } else {
        // Render all reports in order
        for (reports.items) |report| {
            report.render(&output.md_writer.writer, .markdown) catch |err| {
                std.debug.panic("Failed to render report: {s}", .{@errorName(err)});
            };

            if (output.html_writer) |writer| {
                try writer.writer.writeAll("                    <div class=\"problem\">");
                report.render(&writer.writer, .markdown) catch |err| {
                    std.debug.panic("Failed to render report to HTML: {s}", .{@errorName(err)});
                };
                try writer.writer.writeAll("</div>\n");
            }
        }
    }

    if (output.html_writer) |writer| {
        try writer.writer.writeAll(
            \\                </div>
            \\
        );
    }
}

/// Render reports to EXPECTED section format (parsed problem entries)
fn renderReportsToExpectedContent(allocator: std.mem.Allocator, reports: *const std.array_list.Managed(reporting.Report)) ![]const u8 {
    if (reports.items.len == 0) {
        return try allocator.dupe(u8, "NIL");
    }

    // Render all reports to markdown and then parse the problems
    var problems_buffer_unmanaged = std.ArrayList(u8).empty;
    var problems_writer_allocating: std.Io.Writer.Allocating = .fromArrayList(allocator, &problems_buffer_unmanaged);
    defer problems_buffer_unmanaged.deinit(allocator);

    // Render all reports to markdown
    for (reports.items) |report| {
        report.render(&problems_writer_allocating.writer, .markdown) catch |err| {
            std.debug.panic("Failed to render report for EXPECTED: {s}", .{@errorName(err)});
        };
    }

    // Transfer contents from writer back to buffer before parsing
    problems_buffer_unmanaged = problems_writer_allocating.toArrayList();

    // Parse the rendered problems and convert to EXPECTED format
    // TODO: rather than parsing markdown, we should directly generate EXPECTED format from the reports
    var parsed_problems = try parseProblemsSection(allocator, problems_buffer_unmanaged.items);
    defer {
        for (parsed_problems.items) |p| {
            allocator.free(p.problem_type);
            allocator.free(p.file);
        }
        parsed_problems.deinit();
    }

    return try generateExpectedContent(allocator, parsed_problems.items);
}

/// Helper function to extract section content only
fn extractSectionContent(content: []const u8, section_name: []const u8) ?[]const u8 {
    var header_buf: [256]u8 = undefined;
    const header = std.fmt.bufPrint(&header_buf, "# {s}\n", .{section_name}) catch return null;
    const start_idx = std.mem.indexOf(u8, content, header) orelse return null;
    const content_start = start_idx + header.len;

    // Find the next section header
    var next_section_idx = content.len;
    var search_idx = content_start;
    while (search_idx < content.len - 2) {
        if (content[search_idx] == '\n' and
            content[search_idx + 1] == '#' and
            content[search_idx + 2] == ' ')
        {
            next_section_idx = search_idx + 1;
            break;
        }
        search_idx += 1;
    }

    return std.mem.trim(u8, content[content_start..next_section_idx], " \t\r\n");
}

/// Helper function to get section info with start/end positions
fn extractSectionInfo(content: []const u8, section_name: []const u8) ?struct { start: usize, end: usize } {
    var header_buf: [256]u8 = undefined;
    const header = std.fmt.bufPrint(&header_buf, "# {s}\n", .{section_name}) catch return null;
    const start_idx = std.mem.indexOf(u8, content, header) orelse return null;

    // Find the next section header
    var next_section_idx = content.len;
    var search_idx = start_idx + header.len;
    while (search_idx < content.len - 2) {
        if (content[search_idx] == '\n' and
            content[search_idx + 1] == '#' and
            content[search_idx + 2] == ' ')
        {
            next_section_idx = search_idx + 1;
            break;
        }
        search_idx += 1;
    }

    return .{ .start = start_idx, .end = next_section_idx };
}

var debug_allocator: std.heap.DebugAllocator(.{}) = .{
    .backing_allocator = std.heap.c_allocator,
};

/// cli entrypoint for snapshot tool
pub fn main() !void {
    // Always use the debug allocator with the snapshot tool to help find allocation bugs.
    const gpa = debug_allocator.allocator();
    defer {
        const mem_state = debug_allocator.deinit();
        std.debug.assert(mem_state == .ok);
    }

    const args = try std.process.argsAlloc(gpa);
    defer std.process.argsFree(gpa, args);

    var snapshot_paths = std.array_list.Managed([]const u8).init(gpa);
    defer snapshot_paths.deinit();

    var maybe_fuzz_corpus_path: ?[]const u8 = null;
    var expect_fuzz_corpus_path: bool = false;
    var generate_html: bool = false;
    var debug_mode: bool = false;
    var max_threads: usize = 0;
    var expect_threads: bool = false;
    var expected_section_command = UpdateCommand.none;
    var output_section_command = UpdateCommand.none;
    var trace_eval: bool = false;
    var linecol_mode: LineColMode = .skip_linecol;

    for (args[1..]) |arg| {
        if (std.mem.eql(u8, arg, "--verbose")) {
            verbose_log = true;
        } else if (std.mem.eql(u8, arg, "--html")) {
            generate_html = true;
        } else if (std.mem.eql(u8, arg, "--debug")) {
            debug_mode = true;
        } else if (std.mem.eql(u8, arg, "--trace-eval")) {
            trace_eval = true;
        } else if (std.mem.eql(u8, arg, "--linecol")) {
            linecol_mode = .include_linecol;
        } else if (std.mem.eql(u8, arg, "--threads")) {
            if (max_threads != 0) {
                std.log.err("`--threads` should only be specified once.", .{});
                std.process.exit(1);
            }
            expect_threads = true;
        } else if (std.mem.eql(u8, arg, "--check-expected")) {
            if (expected_section_command != .none) {
                std.log.err("`--check-expected` and `--update-expected` are mutually exclusive and should only be specified once.", .{});
                std.process.exit(1);
            }
            expected_section_command = .check;
        } else if (std.mem.eql(u8, arg, "--update-expected")) {
            if (expected_section_command != .none) {
                std.log.err("`--check-expected` and `--update-expected` are mutually exclusive and should only be specified once.", .{});
                std.process.exit(1);
            }
            expected_section_command = .update;
        } else if (std.mem.eql(u8, arg, "--check-output")) {
            if (output_section_command != .none) {
                std.log.err("`--check-output` and `--update-output` are mutually exclusive and should only be specified once.", .{});
                std.process.exit(1);
            }
            output_section_command = .check;
        } else if (std.mem.eql(u8, arg, "--update-output")) {
            if (output_section_command != .none) {
                std.log.err("`--check-output` and `--update-output` are mutually exclusive and should only be specified once.", .{});
                std.process.exit(1);
            }
            output_section_command = .update;
        } else if (std.mem.eql(u8, arg, "--fuzz-corpus")) {
            if (maybe_fuzz_corpus_path != null) {
                std.log.err("`--fuzz-corpus` should only be specified once.", .{});
                std.process.exit(1);
            }
            expect_fuzz_corpus_path = true;
        } else if (expect_fuzz_corpus_path) {
            maybe_fuzz_corpus_path = arg;
            expect_fuzz_corpus_path = false;
        } else if (expect_threads) {
            max_threads = std.fmt.parseInt(usize, arg, 10) catch |err| {
                std.log.err("Invalid thread count '{s}': {s}", .{ arg, @errorName(err) });
                std.process.exit(1);
            };
            expect_threads = false;
        } else if (std.mem.eql(u8, arg, "--help")) {
            const usage =
                \\Usage: roc snapshot [options] [snapshot_paths...]
                \\
                \\Options:
                \\  --verbose       Enable verbose logging
                \\  --html          Generate HTML output files
                \\  --debug         Use GeneralPurposeAllocator for debugging (default: c_allocator)
                \\  --trace-eval    Enable interpreter trace output (only works with single REPL snapshot)
                \\  --linecol       Include line/column information in output
                \\  --threads <n>   Number of threads to use (0 = auto-detect, 1 = single-threaded). Default: 0.
                \\  --check-expected     Validate that EXPECTED sections match PROBLEMS sections
                \\  --update-expected    Update EXPECTED sections based on PROBLEMS sections
                \\  --fuzz-corpus <path>  Specify the path to the fuzz corpus
                \\
                \\Arguments:
                \\  snapshot_paths  Paths to snapshot files or directories
            ;
            std.log.debug(usage, .{});
            std.process.exit(0);
        } else {
            try snapshot_paths.append(arg);
        }
    }

    if (expect_fuzz_corpus_path) {
        std.log.err("Expected fuzz corpus path, but none was provided", .{});
        std.process.exit(1);
    }

    if (expect_threads) {
        std.log.err("Expected thread count, but none was provided", .{});
        std.process.exit(1);
    }

    // Force single-threaded mode in debug mode
    if (debug_mode and max_threads == 0) {
        max_threads = 1;
    }

    // Validate --trace-eval flag usage
    if (trace_eval) {
        if (snapshot_paths.items.len == 0) {
            std.log.err("--trace-eval requires exactly one snapshot file to be specified", .{});
            std.process.exit(1);
        }
        if (snapshot_paths.items.len > 1) {
            std.log.err("--trace-eval can only be used with a single snapshot file. Got {} files.", .{snapshot_paths.items.len});
            std.log.err("Usage: roc snapshot --trace-eval <path_to_single_repl_snapshot.md>", .{});
            std.process.exit(1);
        }
    }

    // Load builtin modules using the same code path as roc check
    const builtin_modules_ptr = try gpa.create(eval_mod.BuiltinModules);
    defer gpa.destroy(builtin_modules_ptr);

    builtin_modules_ptr.* = try eval_mod.BuiltinModules.init(gpa);
    defer builtin_modules_ptr.deinit();

    const config = Config{
        .maybe_fuzz_corpus_path = maybe_fuzz_corpus_path,
        .generate_html = generate_html,
        .expected_section_command = expected_section_command,
        .output_section_command = output_section_command,
        .trace_eval = trace_eval,
        .linecol_mode = linecol_mode,
        .builtin_module = builtin_modules_ptr.builtin_module.env,
        .builtin_indices = builtin_modules_ptr.builtin_indices,
    };

    if (config.maybe_fuzz_corpus_path != null) {
        log("copying SOURCE from snapshots to: {s}", .{config.maybe_fuzz_corpus_path.?});
        try std.fs.cwd().makePath(config.maybe_fuzz_corpus_path.?);
    }
    const snapshots_dir = "test/snapshots";

    // Stage 1: Collect work items
    var work_list = WorkList.init(gpa);
    defer {
        // Clean up any remaining work items
        for (work_list.items) |work_item| {
            gpa.free(work_item.path);
        }
        work_list.deinit();
    }

    if (snapshot_paths.items.len > 0) {
        for (snapshot_paths.items) |path| {
            try collectWorkItems(gpa, path, &work_list);
        }
    } else {
        // process all files in snapshots_dir
        try collectWorkItems(gpa, snapshots_dir, &work_list);
    }

    // Stage 2: Process work items (in parallel or single-threaded)
    const result = try processWorkItems(gpa, work_list, max_threads, debug_mode, &config);

    if (result.failed > 0) {
        std.log.err("Failed to process {d} snapshots.", .{result.failed});
        std.process.exit(1);
    }
}

fn checkSnapshotExpectations(gpa: Allocator) !bool {
    // Load builtin modules using the same code path as roc check
    const builtin_modules_ptr = try gpa.create(eval_mod.BuiltinModules);
    defer gpa.destroy(builtin_modules_ptr);

    builtin_modules_ptr.* = try eval_mod.BuiltinModules.init(gpa);
    defer builtin_modules_ptr.deinit();

    const config = Config{
        .maybe_fuzz_corpus_path = null,
        .generate_html = false,
        .expected_section_command = .check,
        .output_section_command = .check,
        .disable_updates = true,
        .builtin_module = builtin_modules_ptr.builtin_module.env,
        .builtin_indices = builtin_modules_ptr.builtin_indices,
    };
    const snapshots_dir = "test/snapshots";
    var work_list = WorkList.init(gpa);
    defer {
        for (work_list.items) |work_item| {
            gpa.free(work_item.path);
        }
        work_list.deinit();
    }
    try collectWorkItems(gpa, snapshots_dir, &work_list);

    var fail_count: usize = 0;

    for (work_list.items) |work_item| {
        const success = switch (work_item.kind) {
            .snapshot_file => processSnapshotFile(gpa, work_item.path, &config) catch false,
            .multi_file_snapshot => blk: {
                const res = processMultiFileSnapshot(gpa, work_item.path, &config) catch {
                    break :blk false;
                };
                break :blk res;
            },
        };
        if (!success) {
            fail_count += 1;
        }
    }
    return fail_count == 0;
}

/// Check if a file has a valid snapshot extension
fn isSnapshotFile(path: []const u8) bool {
    return std.mem.endsWith(u8, path, ".md") and !std.mem.endsWith(u8, path, "README.md");
}

fn isMultiFileSnapshot(path: []const u8) bool {
    return std.mem.endsWith(u8, path, "_package") or
        std.mem.endsWith(u8, path, "_platform") or
        std.mem.endsWith(u8, path, "_app");
}

fn getMultiFileSnapshotType(path: []const u8) NodeType {
    if (std.mem.endsWith(u8, path, "_package")) return .package;
    if (std.mem.endsWith(u8, path, "_platform")) return .platform;
    if (std.mem.endsWith(u8, path, "_app")) return .app;
    return .file; // fallback, shouldn't happen if isMultiFileSnapshot was checked first
}

fn processMultiFileSnapshot(allocator: Allocator, dir_path: []const u8, config: *const Config) !bool {
    var success: bool = true;
    log("Processing multi-file snapshot directory: {s}", .{dir_path});

    var dir = std.fs.cwd().openDir(dir_path, .{ .iterate = true }) catch |err| {
        std.log.err("Failed to open directory {s}: {}", .{ dir_path, err });
        return false;
    };
    defer dir.close();

    // First, collect EXPECTED sections from existing .md files
    var expected_sections = std.StringHashMap([]const u8).init(allocator);
    defer {
        var iter = expected_sections.iterator();
        while (iter.next()) |entry| {
            allocator.free(entry.key_ptr.*);
            allocator.free(entry.value_ptr.*);
        }
        expected_sections.deinit();
    }

    var iterator = dir.iterate();
    while (try iterator.next()) |entry| {
        if (entry.kind == .file and std.mem.endsWith(u8, entry.name, ".md")) {
            const full_path = try std.fs.path.join(allocator, &.{ dir_path, entry.name });
            defer allocator.free(full_path);

            if (std.fs.cwd().readFileAlloc(allocator, full_path, 1024 * 1024)) |content| {
                defer allocator.free(content);

                // Extract EXPECTED section
                const expected_header = "# EXPECTED\n";
                if (std.mem.indexOf(u8, content, expected_header)) |start_idx| {
                    const content_start = start_idx + expected_header.len;

                    // Find the next section header
                    var end_idx = content.len;
                    var search_idx = content_start;
                    while (search_idx < content.len - 2) {
                        if (content[search_idx] == '\n' and
                            content[search_idx + 1] == '#' and
                            content[search_idx + 2] == ' ')
                        {
                            end_idx = search_idx + 1;
                            break;
                        }
                        search_idx += 1;
                    }

                    const expected_section = std.mem.trim(u8, content[content_start..end_idx], " \t\r\n");
                    try expected_sections.put(try allocator.dupe(u8, entry.name), try allocator.dupe(u8, expected_section));
                }
            } else |_| {}
        }
    }

    // Delete existing .md files
    if (!config.disable_updates) {
        iterator = dir.iterate();
        var files_to_delete = std.array_list.Managed([]u8).init(allocator);
        defer {
            for (files_to_delete.items) |file_path| {
                allocator.free(file_path);
            }
            files_to_delete.deinit();
        }

        while (try iterator.next()) |entry| {
            if (entry.kind == .file and std.mem.endsWith(u8, entry.name, ".md")) {
                const file_path = try allocator.dupe(u8, entry.name);
                try files_to_delete.append(file_path);
            }
        }

        for (files_to_delete.items) |file_name| {
            dir.deleteFile(file_name) catch |err| {
                warn("Failed to delete {s}: {}", .{ file_name, err });
            };
        }
    }

    // Find all .roc files and generate snapshots for each
    iterator = dir.iterate();
    const snapshot_type = getMultiFileSnapshotType(dir_path);

    while (try iterator.next()) |entry| {
        if (entry.kind == .file and std.mem.endsWith(u8, entry.name, ".roc")) {
            const roc_file_path = try std.fmt.allocPrint(allocator, "{s}/{s}", .{ dir_path, entry.name });
            defer allocator.free(roc_file_path);

            // Generate snapshot file name (replace .roc with .md)
            const base_name = entry.name[0 .. entry.name.len - 4]; // remove .roc
            const snapshot_file_name = try std.fmt.allocPrint(allocator, "{s}.md", .{base_name});
            defer allocator.free(snapshot_file_name);
            const snapshot_file_path = try std.fmt.allocPrint(allocator, "{s}/{s}", .{ dir_path, snapshot_file_name });
            defer allocator.free(snapshot_file_path);

            // Read the .roc file content
            const roc_content = std.fs.cwd().readFileAlloc(allocator, roc_file_path, 1024 * 1024) catch |err| {
                warn("Failed to read {s}: {}", .{ roc_file_path, err });
                continue;
            };
            defer allocator.free(roc_content);

            // Create meta section
            const type_name = switch (snapshot_type) {
                .package => "package",
                .platform => "platform",
                .app => "app",
                else => "file",
            };
            const meta = Meta{
                .description = try std.fmt.allocPrint(allocator, "{s} module from {s}", .{ base_name, type_name }),
                .node_type = snapshot_type,
            };
            defer allocator.free(meta.description);

            // Get preserved EXPECTED section if it exists
            const expected_content = expected_sections.get(snapshot_file_name);

            // Process the .roc file as a snapshot
            success = try processRocFileAsSnapshotWithExpected(allocator, snapshot_file_path, roc_content, meta, expected_content, config) and success;
        }
    }

    return success;
}

fn processRocFileAsSnapshot(
    allocator: Allocator,
    output_path: []const u8,
    roc_content: []const u8,
    meta: Meta,
    config: *const Config,
) !bool {
    // Try to read existing EXPECTED section if the file exists
    var expected_content: ?[]const u8 = null;
    defer if (expected_content) |content| allocator.free(content);

    if (std.fs.cwd().readFileAlloc(allocator, output_path, 1024 * 1024)) |existing_content| {
        defer allocator.free(existing_content);

        // Extract EXPECTED section manually since extractSections is defined later
        const expected_header = "# EXPECTED\n";
        if (std.mem.indexOf(u8, existing_content, expected_header)) |start_idx| {
            const content_start = start_idx + expected_header.len;

            // Find the next section header
            var end_idx = existing_content.len;
            var search_idx = content_start;
            while (search_idx < existing_content.len - 2) {
                if (existing_content[search_idx] == '\n' and
                    existing_content[search_idx + 1] == '#' and
                    existing_content[search_idx + 2] == ' ')
                {
                    end_idx = search_idx + 1;
                    break;
                }
                search_idx += 1;
            }

            const expected_section = std.mem.trim(u8, existing_content[content_start..end_idx], " \t\r\n");
            expected_content = try allocator.dupe(u8, expected_section);
        }
    } else |_| {
        // File doesn't exist yet, that's fine
    }

    try processRocFileAsSnapshotWithExpected(allocator, output_path, roc_content, meta, expected_content, config);
}

fn processSnapshotContent(
    allocator: Allocator,
    content: Content,
    output_path: []const u8,
    config: *const Config,
) !bool {
    var success = true;
    log("Generating snapshot for: {s}", .{output_path});

    // Handle REPL snapshots separately
    if (content.meta.node_type == .repl) {
        return processReplSnapshot(allocator, content, output_path, config);
    }

    // Process the content through the compilation pipeline
    var arena = std.heap.ArenaAllocator.init(allocator);
    defer arena.deinit();

    var module_env = try ModuleEnv.init(allocator, content.source);
    defer module_env.deinit();

    // Calculate line starts for source location tracking
    try module_env.common.calcLineStarts(allocator);

    // Parse the source code based on node type
    var parse_ast: AST = switch (content.meta.node_type) {
        .file => try parse.parse(&module_env.common, allocator),
        .header => try parse.parseHeader(&module_env.common, allocator),
        .expr => try parse.parseExpr(&module_env.common, allocator),
        .statement => try parse.parseStatement(&module_env.common, allocator),
        .package => try parse.parse(&module_env.common, allocator),
        .platform => try parse.parse(&module_env.common, allocator),
        .app => try parse.parse(&module_env.common, allocator),
        .repl => unreachable, // Handled above
        .snippet => try parse.parse(&module_env.common, allocator),
    };
    defer parse_ast.deinit(allocator);

    parse_ast.store.emptyScratch();

    // Extract module name from custom filename if provided, otherwise from output path
    const module_name = if (content.meta.filename) |custom_filename|
        // Strip .roc extension if present
        if (std.mem.lastIndexOfScalar(u8, custom_filename, '.')) |dot_idx|
            custom_filename[0..dot_idx]
        else
            custom_filename
    else blk: {
        const basename = std.fs.path.basename(output_path);
        break :blk if (std.mem.lastIndexOfScalar(u8, basename, '.')) |dot_idx|
            basename[0..dot_idx]
        else
            basename;
    };
    var can_ir = &module_env; // ModuleEnv contains the canonical IR
    try can_ir.initCIRFields(allocator, module_name);

    const common_idents: Check.CommonIdents = .{
        .module_name = try can_ir.insertIdent(base.Ident.for_text(module_name)),
        .list = try can_ir.insertIdent(base.Ident.for_text("List")),
        .box = try can_ir.insertIdent(base.Ident.for_text("Box")),
        .bool_stmt = config.builtin_indices.bool_type,
        .try_stmt = config.builtin_indices.try_type,
        .str_stmt = config.builtin_indices.str_type,
        .builtin_module = config.builtin_module,
    };

<<<<<<< HEAD
    // Auto-inject Bool, Result, Str, Dict, and Set as available imports (if they're loaded)
    // This makes them available without needing explicit `import` statements in tests
    var module_envs = std.AutoHashMap(base.Ident.Idx, Can.AutoImportedType).init(allocator);
    defer module_envs.deinit();

    // Register each builtin type individually with its statement index
    // They all point to the same Builtin module env
    // Note: Str is NOT added because it's handled as a primitive builtin type
    // in TypeAnno.Builtin.fromBytes() and should never go through module_envs
    if (config.builtin_module) |builtin_env| {
        const bool_ident = try can_ir.common.idents.insert(allocator, base.Ident.for_text("Bool"));
        const result_ident = try can_ir.common.idents.insert(allocator, base.Ident.for_text("Result"));
        const dict_ident = try can_ir.common.idents.insert(allocator, base.Ident.for_text("Dict"));
        const set_ident = try can_ir.common.idents.insert(allocator, base.Ident.for_text("Set"));

        try module_envs.put(bool_ident, .{
            .env = builtin_env,
            .statement_idx = config.builtin_indices.bool_type,
        });
        try module_envs.put(result_ident, .{
            .env = builtin_env,
            .statement_idx = config.builtin_indices.try_type,
        });
        try module_envs.put(dict_ident, .{
            .env = builtin_env,
            .statement_idx = config.builtin_indices.dict_type,
        });
        try module_envs.put(set_ident, .{
            .env = builtin_env,
            .statement_idx = config.builtin_indices.set_type,
        });
    }

    var czer = try Can.init(can_ir, &parse_ast, &module_envs, false);
    defer czer.deinit();

=======
>>>>>>> bddd3f6a
    var maybe_expr_idx: ?Can.CanonicalizedExpr = null;

    switch (content.meta.node_type) {
        .file, .package, .platform, .app => {
            // All file types that use canonicalizeFile() will use the combined function below
        },
        .snippet => {
            // Snippet tests can have arbitrary content (type declarations, expressions, etc.)
            // that may not work with canonicalizeFile(), so handle them separately
            var module_envs = std.AutoHashMap(base.Ident.Idx, Can.AutoImportedType).init(allocator);
            defer module_envs.deinit();

            if (config.builtin_module) |builtin_env| {
                try Can.populateModuleEnvs(&module_envs, can_ir, builtin_env, config.builtin_indices);
            }

            var czer = try Can.init(can_ir, &parse_ast, &module_envs);
            defer czer.deinit();
            try czer.canonicalizeFile();
        },
        .header => {
            // TODO: implement canonicalize_header when available
        },
        .expr, .statement => {
            // Expr and statement tests use different canonicalization methods
            // Auto-inject builtin types (Bool, Try, List, Dict, Set, Str, and numeric types) as available imports
            var module_envs = std.AutoHashMap(base.Ident.Idx, Can.AutoImportedType).init(allocator);
            defer module_envs.deinit();

            if (config.builtin_module) |builtin_env| {
                try Can.populateModuleEnvs(&module_envs, can_ir, builtin_env, config.builtin_indices);
            }

            var czer = try Can.init(can_ir, &parse_ast, &module_envs);
            defer czer.deinit();

            switch (content.meta.node_type) {
                .expr => {
                    const expr_idx: AST.Expr.Idx = @enumFromInt(parse_ast.root_node_idx);
                    maybe_expr_idx = try czer.canonicalizeExpr(expr_idx);
                },
                .statement => {
                    const ast_stmt_idx: AST.Statement.Idx = @enumFromInt(parse_ast.root_node_idx);
                    const can_stmt_result = try czer.canonicalizeBlockStatement(czer.parse_ir.store.getStatement(ast_stmt_idx), &.{}, 0);
                    if (can_stmt_result.canonicalized_stmt) |can_stmt| {
                        // Manually track scratch statements because we aren't using the file entrypoint
                        const scratch_statements_start = can_ir.store.scratch.?.statements.top();
                        try can_ir.store.addScratchStatement(can_stmt.idx);
                        can_ir.all_statements = try can_ir.store.statementSpanFrom(scratch_statements_start);
                    }
                },
                else => unreachable,
            }
        },
        .repl => unreachable, // Handled above
    }

    // Assert that everything is in-sync
    can_ir.debugAssertArraysInSync();

    // Compute dependency-based evaluation order if not already set
    // Skip for .file/.package/.platform/.app tests because canonicalizeAndTypeCheckModule
    // will call canonicalizeFile which sets it. Only do this for .expr/.statement which
    // don't call canonicalizeFile.
    const needs_evaluation_order = switch (content.meta.node_type) {
        .expr, .statement => true,
        .file, .package, .platform, .app, .snippet, .repl, .header => false,
    };

    if (needs_evaluation_order and can_ir.evaluation_order == null) {
        const DependencyGraph = @import("can").DependencyGraph;
        var graph = try DependencyGraph.buildDependencyGraph(
            can_ir,
            can_ir.all_defs,
            allocator,
        );
        defer graph.deinit();

        const eval_order = try DependencyGraph.computeSCCs(&graph, allocator);
        // IMPORTANT: Use can_ir.gpa here, not allocator, because ModuleEnv.deinit()
        // will free this with self.gpa. They must match to avoid memory leaks.
        const eval_order_ptr = try can_ir.gpa.create(DependencyGraph.EvaluationOrder);
        eval_order_ptr.* = eval_order;
        can_ir.evaluation_order = eval_order_ptr;
    }

    // Types - include Set, Dict, Bool, Try, and Str modules in the order they appear in imports
    // The order MUST match the import order in can_ir.imports because module_idx in external
    // type references is based on the import index
    var builtin_modules = std.array_list.Managed(*const ModuleEnv).init(allocator);
    defer builtin_modules.deinit();

    // Build builtin_modules array in the same order as can_ir.imports
    // Dict and Set are now nested inside Builtin, so we only have one module to add
    const import_count = can_ir.imports.imports.items.items.len;
    for (can_ir.imports.imports.items.items[0..import_count]) |str_idx| {
        const import_name = can_ir.getString(str_idx);

        // Match the import name to the corresponding loaded builtin module
        if (std.mem.eql(u8, import_name, "Builtin")) {
            if (config.builtin_module) |builtin_env| {
                try builtin_modules.append(builtin_env);
            }
        }
    }

    // Use the shared type checking function to ensure identical behavior with roc check
    // We need to keep module_envs alive until after we're done with the checker (for type printing)
    var module_envs_for_repl_expr: ?std.AutoHashMap(base.Ident.Idx, Can.AutoImportedType) = null;
    defer if (module_envs_for_repl_expr) |*envs| envs.deinit();

    var module_envs_for_snippet: ?std.AutoHashMap(base.Ident.Idx, Can.AutoImportedType) = null;
    defer if (module_envs_for_snippet) |*envs| envs.deinit();

    var module_envs_for_file: ?std.AutoHashMap(base.Ident.Idx, Can.AutoImportedType) = null;
    defer if (module_envs_for_file) |*envs| envs.deinit();

    var solver = if (maybe_expr_idx) |expr_idx| blk: {
        // For REPL/expr tests, create module_envs for type checking
        var module_envs = std.AutoHashMap(base.Ident.Idx, Can.AutoImportedType).init(allocator);

        if (config.builtin_module) |builtin_env| {
            try Can.populateModuleEnvs(&module_envs, can_ir, builtin_env, config.builtin_indices);
        }

        var checker = try Check.init(
            allocator,
            &can_ir.types,
            can_ir,
            builtin_modules.items,
            &module_envs,
            &can_ir.store.regions,
            common_idents,
        );
        _ = try checker.checkExprRepl(expr_idx.idx);
        module_envs_for_repl_expr = module_envs; // Keep alive
        break :blk checker;
    } else switch (content.meta.node_type) {
        .file, .package, .platform, .app => blk: {
            // For file types, use the combined canonicalize+typecheck function.
            // This ensures the SAME module_envs map is used for both phases (just like REPL tests)
            // For file tests, canonicalization happens INSIDE canonicalizeAndTypeCheckModule,
            // so can_ir.imports is still empty at this point. We can't use builtin_modules
            // (which is built from can_ir.imports). Instead, just pass builtin_env directly.
            const builtin_env = config.builtin_module orelse unreachable;
            // Cast from *const ModuleEnv to *ModuleEnv (function signature requires non-const pointer)
            const builtin_env_nonconst: *ModuleEnv = @constCast(builtin_env);
            const imported_envs_for_file: []const *ModuleEnv = &[_]*ModuleEnv{builtin_env_nonconst};

            // Initialize module_envs_for_file and pass it to the function
            // This way it stays alive until the defer at line 1249
            module_envs_for_file = std.AutoHashMap(base.Ident.Idx, Can.AutoImportedType).init(allocator);

            const checker = try compile.PackageEnv.canonicalizeAndTypeCheckModule(
                allocator,
                can_ir,
                &parse_ast,
                builtin_env,
                config.builtin_indices,
                imported_envs_for_file,
                &module_envs_for_file.?,
            );
            break :blk checker;
        },
        .snippet, .statement, .header, .expr => blk: {
            // For snippet/statement/header/expr tests, type check the already-canonicalized IR
            // Note: .expr can reach here if canonicalizeExpr returned null (error during canonicalization)
            var module_envs = std.AutoHashMap(base.Ident.Idx, Can.AutoImportedType).init(allocator);

            if (config.builtin_module) |builtin_env| {
                try Can.populateModuleEnvs(&module_envs, can_ir, builtin_env, config.builtin_indices);
            }

            var checker = try Check.init(
                allocator,
                &can_ir.types,
                can_ir,
                builtin_modules.items,
                &module_envs,
                &can_ir.store.regions,
                common_idents,
            );
            try checker.checkFile();
            module_envs_for_snippet = module_envs; // Keep alive
            break :blk checker;
        },
        .repl => unreachable, // Should never reach here - repl is handled earlier
    };
    defer solver.deinit();

    // Assert that we have regions for every type variable
    solver.debugAssertArraysInSync();

    // Cache round-trip validation - ensure ModuleCache serialization/deserialization works
    {
        // Generate original S-expression for comparison
        var original_tree = SExprTree.init(allocator);
        defer original_tree.deinit();
        try ModuleEnv.pushToSExprTree(can_ir, null, &original_tree);

        var original_sexpr = std.array_list.Managed(u8).init(allocator);
        defer original_sexpr.deinit();
        try original_tree.toStringPretty(original_sexpr.writer().any(), .skip_linecol);

        // Create arena for serialization
        var cache_arena = std.heap.ArenaAllocator.init(allocator);
        defer cache_arena.deinit();

        // Create and serialize MmapCache
        const cache_data = try CacheModule.create(allocator, cache_arena.allocator(), &module_env, can_ir, 0, 0);
        defer allocator.free(cache_data);

        // Deserialize back
        var loaded_cache = try CacheModule.fromMappedMemory(cache_data);

        // Create arena for restore operation to handle temporary allocations
        var restore_arena = std.heap.ArenaAllocator.init(allocator);
        defer restore_arena.deinit();

        // Restore ModuleEnv
        const restored_env = try loaded_cache.restore(restore_arena.allocator(), module_name, content.source);
        // Note: restored_env points to data within the cache, so we don't free it

        // Generate S-expression from restored ModuleEnv
        var restored_tree = SExprTree.init(allocator);
        defer restored_tree.deinit();
        try ModuleEnv.pushToSExprTree(restored_env, null, &restored_tree);

        var restored_sexpr = std.array_list.Managed(u8).init(allocator);
        defer restored_sexpr.deinit();
        try restored_tree.toStringPretty(restored_sexpr.writer().any(), .skip_linecol);

        // Compare S-expressions - crash if they don't match
        if (!std.mem.eql(u8, original_sexpr.items, restored_sexpr.items)) {
            std.log.err("Cache round-trip validation failed for snapshot: {s}", .{output_path});
            std.log.err("Original and restored CIR S-expressions don't match!", .{});
            std.log.err("This indicates a bug in MmapCache serialization/deserialization.", .{});
            std.log.err("Original S-expression:\n{s}", .{original_sexpr.items});
            std.log.err("Restored S-expression:\n{s}", .{restored_sexpr.items});
            return error.CacheRoundTripValidationFailed;
        }
    }

    // Buffer all output in memory before writing files
    var md_buffer_unmanaged = std.ArrayList(u8).empty;
    var md_writer_allocating: std.Io.Writer.Allocating = .fromArrayList(allocator, &md_buffer_unmanaged);
    defer md_buffer_unmanaged.deinit(allocator);

    var html_buffer_unmanaged: ?std.ArrayList(u8) = if (config.generate_html) std.ArrayList(u8).empty else null;
    var html_writer_allocating: ?std.Io.Writer.Allocating = if (config.generate_html) .fromArrayList(allocator, &html_buffer_unmanaged.?) else null;
    defer {
        if (html_buffer_unmanaged) |*buf| buf.deinit(allocator);
    }

    var output = DualOutput.init(allocator, &md_writer_allocating, if (html_writer_allocating) |*hw| hw else null);

    // Generate HTML wrapper
    try generateHtmlWrapper(&output, &content);

    // Generate reports once and use for both EXPECTED and PROBLEMS sections
    var generated_reports = try generateAllReports(allocator, &parse_ast, can_ir, &solver, output_path, &module_env);
    defer {
        for (generated_reports.items) |*report| {
            report.deinit();
        }
        generated_reports.deinit();
    }

    // Generate all sections
    try generateMetaSection(&output, &content);
    try generateSourceSection(&output, &content);
    success = try generateExpectedSection(&output, output_path, &content, &generated_reports, config) and success;
    try generateProblemsSection(&output, &generated_reports);
    try generateTokensSection(&output, &parse_ast, &content, &module_env, config.linecol_mode);
    try generateParseSection(&output, &content, &parse_ast, &module_env.common, config.linecol_mode);
    try generateFormattedSection(&output, &content, &parse_ast);
    try generateCanonicalizeSection(&output, can_ir, Can.CanonicalizedExpr.maybe_expr_get_idx(maybe_expr_idx), config.linecol_mode);
    try generateTypesSection(&output, can_ir, Can.CanonicalizedExpr.maybe_expr_get_idx(maybe_expr_idx), config.linecol_mode);

    try generateHtmlClosing(&output);

    // Transfer contents from writer back to buffer before writing
    md_buffer_unmanaged = md_writer_allocating.toArrayList();
    if (html_writer_allocating) |*hw| html_buffer_unmanaged.? = hw.toArrayList();

    if (!config.disable_updates) {
        // Write the markdown file
        const md_file = std.fs.cwd().createFile(output_path, .{}) catch |err| {
            std.log.err("Failed to create {s}: {}", .{ output_path, err });
            return false;
        };
        defer md_file.close();

        try md_file.writeAll(md_buffer_unmanaged.items);

        if (html_buffer_unmanaged) |*buf| {
            writeHtmlFile(allocator, output_path, buf) catch |err| {
                warn("Failed to write HTML file for {s}: {}", .{ output_path, err });
            };
        }
    }
    return success;
}

fn processRocFileAsSnapshotWithExpected(
    allocator: Allocator,
    output_path: []const u8,
    roc_content: []const u8,
    meta: Meta,
    expected_content: ?[]const u8,
    config: *const Config,
) !bool {
    // Create content structure
    const content = Content{
        .meta = meta,
        .source = roc_content,
        .expected = expected_content,
        .output = null,
        .formatted = null,
        .has_canonicalize = true,
    };

    return try processSnapshotContent(allocator, content, output_path, config);
}

const Config = struct {
    maybe_fuzz_corpus_path: ?[]const u8,
    generate_html: bool,
    expected_section_command: UpdateCommand,
    output_section_command: UpdateCommand,
    disable_updates: bool = false, // Disable updates for check mode
    trace_eval: bool = false,
    linecol_mode: LineColMode = .skip_linecol, // Include line/column info in output
    // Compiled Builtin module (contains nested Bool, Try, Str, Dict, Set)
    builtin_module: ?*const ModuleEnv = null,
    builtin_indices: CIR.BuiltinIndices,
};

const ProcessResult = struct {
    success: usize,
    failed: usize,
};

const WorkItem = struct {
    path: []const u8,
    kind: enum {
        snapshot_file,
        multi_file_snapshot,
    },
};

const WorkList = std.array_list.Managed(WorkItem);

const ProcessContext = struct {
    work_list: *WorkList,
    config: *const Config,
    success_count: parallel.AtomicUsize,
    failed_count: parallel.AtomicUsize,
};

/// Worker function that processes a single work item
fn processWorkItem(allocator: Allocator, context: *ProcessContext, item_id: usize) void {
    const work_item = context.work_list.items[item_id];
    const success = switch (work_item.kind) {
        .snapshot_file => processSnapshotFile(allocator, work_item.path, context.config) catch false,
        .multi_file_snapshot => blk: {
            const res = processMultiFileSnapshot(allocator, work_item.path, context.config) catch {
                break :blk false;
            };
            break :blk res;
        },
    };

    if (success) {
        _ = context.success_count.fetchAdd(1, .monotonic);
    } else {
        _ = context.failed_count.fetchAdd(1, .monotonic);
    }
}

/// Stage 2: Process work items in parallel using the parallel utility
fn processWorkItems(gpa: Allocator, work_list: WorkList, max_threads: usize, debug: bool, config: *const Config) !ProcessResult {
    if (work_list.items.len == 0) {
        return ProcessResult{ .success = 0, .failed = 0 };
    }

    var context = ProcessContext{
        .work_list = @constCast(&work_list),
        .config = config,
        .success_count = parallel.AtomicUsize.init(0),
        .failed_count = parallel.AtomicUsize.init(0),
    };

    // Use per-thread arena allocators for snapshot processing
    const options = parallel.ProcessOptions{
        .max_threads = max_threads,
        .use_per_thread_arenas = !debug,
    };

    try parallel.process(
        ProcessContext,
        &context,
        processWorkItem,
        gpa,
        work_list.items.len,
        options,
    );

    return ProcessResult{
        .success = context.success_count.load(.monotonic),
        .failed = context.failed_count.load(.monotonic),
    };
}

/// Stage 1: Walk directory tree and collect work items
fn collectWorkItems(gpa: Allocator, path: []const u8, work_list: *WorkList) !void {
    const canonical_path = std.fs.cwd().realpathAlloc(gpa, path) catch |err| {
        std.log.err("failed to resolve path '{s}': {s}", .{ path, @errorName(err) });
        return;
    };
    defer gpa.free(canonical_path);

    // Try to open as directory first
    if (std.fs.cwd().openDir(canonical_path, .{ .iterate = true })) |dir_handle| {
        var dir = dir_handle;
        defer dir.close();

        // It's a directory
        if (isMultiFileSnapshot(canonical_path)) {
            const path_copy = try gpa.dupe(u8, canonical_path);
            try work_list.append(WorkItem{
                .path = path_copy,
                .kind = .multi_file_snapshot,
            });
        } else {
            var dir_iterator = dir.iterate();
            while (try dir_iterator.next()) |entry| {
                // Skip hidden files and special directories
                if (entry.name[0] == '.') continue;

                const full_path = try std.fs.path.join(gpa, &[_][]const u8{ canonical_path, entry.name });
                defer gpa.free(full_path);

                if (entry.kind == .directory) {
                    try collectWorkItems(gpa, full_path, work_list);
                } else if (entry.kind == .file and isSnapshotFile(entry.name)) {
                    const path_copy = try gpa.dupe(u8, full_path);
                    try work_list.append(WorkItem{
                        .path = path_copy,
                        .kind = .snapshot_file,
                    });
                }
            }
        }
    } else |dir_err| {
        // Not a directory, try as file
        if (dir_err == error.NotDir) {
            if (isSnapshotFile(canonical_path)) {
                const path_copy = try gpa.dupe(u8, canonical_path);
                try work_list.append(WorkItem{
                    .path = path_copy,
                    .kind = .snapshot_file,
                });
            } else {
                std.log.err("file '{s}' is not a snapshot file (must end with .md)", .{canonical_path});
            }
        } else {
            std.log.err("failed to access path '{s}': {s}", .{ canonical_path, @errorName(dir_err) });
        }
    }
}

/// Represents the different sections of a snapshot file.
const Section = union(enum) {
    meta,
    source,
    expected,
    output,
    formatted,
    parse,
    canonicalize,
    tokens,
    problems,
    types,

    pub const META = "# META\n~~~ini\n";
    pub const SOURCE = "# SOURCE\n~~~roc\n";
    pub const EXPECTED = "# EXPECTED\n";
    pub const OUTPUT = "# OUTPUT\n";
    pub const FORMATTED = "# FORMATTED\n~~~roc\n";
    pub const PARSE = "# PARSE\n~~~clojure\n";
    pub const CANONICALIZE = "# CANONICALIZE\n~~~clojure\n";
    pub const TOKENS = "# TOKENS\n~~~zig\n";
    pub const PROBLEMS = "# PROBLEMS\n";
    pub const TYPES = "# TYPES\n~~~clojure\n";

    pub const SECTION_END = "~~~\n";

    fn fromString(str: []const u8) ?Section {
        if (std.mem.startsWith(u8, str, META)) return .meta;
        if (std.mem.startsWith(u8, str, SOURCE)) return .source;
        if (std.mem.startsWith(u8, str, EXPECTED)) return .expected;
        if (std.mem.startsWith(u8, str, OUTPUT)) return .output;
        if (std.mem.startsWith(u8, str, FORMATTED)) return .formatted;
        if (std.mem.startsWith(u8, str, PARSE)) return .parse;
        if (std.mem.startsWith(u8, str, CANONICALIZE)) return .canonicalize;
        if (std.mem.startsWith(u8, str, TYPES)) return .types;
        if (std.mem.startsWith(u8, str, TOKENS)) return .tokens;
        if (std.mem.startsWith(u8, str, PROBLEMS)) return .problems;
        return null;
    }

    fn asString(self: Section) []const u8 {
        return switch (self) {
            .meta => META,
            .source => SOURCE,
            .expected => EXPECTED,
            .output => OUTPUT,
            .formatted => FORMATTED,
            .parse => PARSE,
            .canonicalize => CANONICALIZE,
            .tokens => TOKENS,
            .problems => PROBLEMS,
            .types => TYPES,
        };
    }

    /// Captures the start and end positions of a section within the file content
    const Range = struct {
        start: usize,
        end: usize,

        fn empty() Range {
            return .{
                .start = 0,
                .end = 0,
            };
        }

        fn extract(self: Range, content: []const u8) []const u8 {
            if (self.end < self.start) @panic("invalid range");
            return std.mem.trimRight(u8, content[self.start..self.end], "\n");
        }
    };
};

/// The type of node to parse
pub const NodeType = enum {
    file,
    header,
    expr,
    statement,
    package,
    platform,
    app,
    repl,
    snippet,

    pub const HEADER = "header";
    pub const EXPR = "expr";
    pub const STMT = "statement";
    pub const FILE = "file";
    pub const PACKAGE = "package";
    pub const PLATFORM = "platform";
    pub const APP = "app";
    pub const REPL = "repl";
    pub const SNIPPET = "snippet";

    fn fromString(str: []const u8) !NodeType {
        if (std.mem.eql(u8, str, HEADER)) return .header;
        if (std.mem.eql(u8, str, EXPR)) return .expr;
        if (std.mem.eql(u8, str, STMT)) return .statement;
        if (std.mem.eql(u8, str, FILE)) return .file;
        if (std.mem.eql(u8, str, PACKAGE)) return .package;
        if (std.mem.eql(u8, str, PLATFORM)) return .platform;
        if (std.mem.eql(u8, str, APP)) return .app;
        if (std.mem.eql(u8, str, REPL)) return .repl;
        if (std.mem.eql(u8, str, SNIPPET)) return .snippet;
        return Error.InvalidNodeType;
    }

    fn toString(self: NodeType) []const u8 {
        return switch (self) {
            .file => "file",
            .header => "header",
            .expr => "expr",
            .statement => "statement",
            .package => "package",
            .platform => "platform",
            .app => "app",
            .repl => "repl",
            .snippet => "snippet",
        };
    }
};

const Meta = struct {
    description: []const u8,
    node_type: NodeType,
    filename: ?[]const u8 = null,

    const DESC_START: []const u8 = "description=";
    const TYPE_START: []const u8 = "type=";

    fn fromString(text: []const u8) Error!Meta {
        var lines = std.mem.splitScalar(u8, text, '\n');
        var desc: []const u8 = "";
        var node_type: NodeType = .file;
        var filename: ?[]const u8 = null;
        while (true) {
            var line = lines.next() orelse break;
            if (std.mem.startsWith(u8, line, DESC_START)) {
                desc = line[(DESC_START.len)..];
            } else if (std.mem.startsWith(u8, line, TYPE_START)) {
                const ty = line[(TYPE_START.len)..];
                // Check if there's a colon indicating a custom filename
                if (std.mem.indexOfScalar(u8, ty, ':')) |colon_idx| {
                    node_type = try NodeType.fromString(ty[0..colon_idx]);
                    filename = ty[colon_idx + 1 ..];
                } else {
                    node_type = try NodeType.fromString(ty);
                }
            }
        }

        return .{
            .description = desc,
            .node_type = node_type,
            .filename = filename,
        };
    }

    fn format(self: Meta, writer: anytype) !void {
        try writer.writeAll(DESC_START);
        try writer.writeAll(self.description);
        try writer.writeAll("\n");
        try writer.writeAll(TYPE_START);
        try writer.writeAll(self.node_type.toString());
        if (self.filename) |fname| {
            try writer.writeAll(":");
            try writer.writeAll(fname);
        }
    }

    test "Meta.fromString - only description" {
        const meta = try Meta.fromString(
            \\description=Hello world
        );
        try std.testing.expectEqualStrings(meta.description, "Hello world");
    }
    test "Meta.fromString - desc and file type" {
        const meta = try Meta.fromString(
            \\description=Hello world
            \\type=file
        );
        try std.testing.expectEqualStrings(meta.description, "Hello world");
        try std.testing.expectEqual(meta.node_type, .file);
    }
    test "Meta.fromString - desc and expr type" {
        const meta = try Meta.fromString(
            \\description=Hello world
            \\type=expr
        );
        try std.testing.expectEqualStrings(meta.description, "Hello world");
        try std.testing.expectEqual(meta.node_type, .expr);
    }
    test "Meta.fromString - desc and statement type" {
        const meta = try Meta.fromString(
            \\description=Hello world
            \\type=statement
        );
        try std.testing.expectEqualStrings(meta.description, "Hello world");
        try std.testing.expectEqual(meta.node_type, .statement);
    }
    test "Meta.fromString - desc and header type" {
        const meta = try Meta.fromString(
            \\description=Hello world
            \\type=header
        );
        try std.testing.expectEqualStrings(meta.description, "Hello world");
        try std.testing.expectEqual(meta.node_type, .header);
    }
    test "Meta.fromString - desc and invalid type" {
        const meta = Meta.fromString(
            \\description=Hello world
            \\type=foobar
        );
        try std.testing.expectError(Error.InvalidNodeType, meta);
    }
};

/// Content of a snapshot file, references the Metadata and Source sections etc
pub const Content = struct {
    meta: Meta,
    source: []const u8,
    expected: ?[]const u8,
    output: ?[]const u8,
    formatted: ?[]const u8,
    has_canonicalize: bool,

    fn from_ranges(ranges: std.AutoHashMap(Section, Section.Range), content: []const u8) Error!Content {
        var source: []const u8 = undefined;
        var expected: ?[]const u8 = undefined;
        var output: ?[]const u8 = undefined;
        var formatted: ?[]const u8 = undefined;
        var has_canonicalize: bool = false;

        if (ranges.get(.source)) |value| {
            // trailing newlines are part of the source
            source = content[value.start..value.end];
        } else {
            return Error.MissingSnapshotSource;
        }

        if (ranges.get(.expected)) |value| {
            expected = value.extract(content);
        } else {
            expected = null;
        }

        if (ranges.get(.output)) |value| {
            output = value.extract(content);
        } else {
            output = null;
        }

        if (ranges.get(.formatted)) |value| {
            formatted = value.extract(content);
        } else {
            formatted = null;
        }

        if (ranges.get(.canonicalize)) |_| {
            has_canonicalize = true;
        }

        if (ranges.get(.meta)) |value| {
            const meta_txt = value.extract(content);
            const meta = try Meta.fromString(meta_txt);
            return Content{
                .meta = meta,
                .source = source,
                .expected = expected,
                .output = output,
                .formatted = formatted,
                .has_canonicalize = has_canonicalize,
            };
        } else {
            return Error.MissingSnapshotHeader;
        }
    }
};

const Error = error{ MissingSnapshotHeader, MissingSnapshotSource, InvalidNodeType, BadSectionHeader };

/// Dual output writers for markdown and HTML generation
pub const DualOutput = struct {
    md_writer: *std.Io.Writer.Allocating,
    html_writer: ?*std.Io.Writer.Allocating,
    gpa: Allocator,

    pub fn init(gpa: Allocator, md_writer: *std.Io.Writer.Allocating, html_writer: ?*std.Io.Writer.Allocating) DualOutput {
        return .{
            .md_writer = md_writer,
            .html_writer = html_writer,
            .gpa = gpa,
        };
    }

    fn begin_section(self: *DualOutput, name: []const u8) !void {
        try self.md_writer.writer.print("# {s}\n", .{name});
        if (self.html_writer) |writer| {
            try writer.writer.print(
                \\        <div class="section" data-section="{s}">
                \\            <div class="section-content">
            , .{name});
        }
    }

    fn end_section(self: *DualOutput) !void {
        if (self.html_writer) |writer| {
            try writer.writer.writeAll(
                \\            </div>
                \\        </div>
            );
        }
    }

    fn begin_code_block(self: *DualOutput, language: []const u8) !void {
        try self.md_writer.writer.print("~~~{s}\n", .{language});
    }

    fn end_code_block(self: *DualOutput) !void {
        try self.md_writer.writer.writeAll("~~~\n");
    }
};

/// Helper function to escape HTML characters
fn escapeHtmlChar(writer: anytype, char: u8) !void {
    switch (char) {
        '<' => try writer.writeAll("&lt;"),
        '>' => try writer.writeAll("&gt;"),
        '&' => try writer.writeAll("&amp;"),
        '"' => try writer.writeAll("&quot;"),
        '\'' => try writer.writeAll("&#x27;"),
        else => try writer.writeByte(char),
    }
}

/// Generate META section for both markdown and HTML
fn generateMetaSection(output: *DualOutput, content: *const Content) !void {
    try output.begin_section("META");
    try output.begin_code_block("ini");
    try content.meta.format(&output.md_writer.writer);
    try output.md_writer.writer.writeAll("\n");

    // HTML META section
    if (output.html_writer) |writer| {
        try writer.writer.writeAll(
            \\                <div class="meta-info">
            \\                    <p><strong>Description:</strong>
        );
        try writer.writer.writeAll(content.meta.description);
        try writer.writer.writeAll("</p>\n                    <p><strong>Type:</strong> ");
        try writer.writer.writeAll(content.meta.node_type.toString());
        try writer.writer.writeAll(
            \\</p>
            \\                </div>
            \\
        );
    }

    try output.end_code_block();
    try output.end_section();
}

/// Generate SOURCE section for both markdown and HTML
fn generateSourceSection(output: *DualOutput, content: *const Content) !void {
    try output.begin_section("SOURCE");
    try output.begin_code_block("roc");
    try output.md_writer.writer.writeAll(content.source);
    if (content.source.len == 0 or content.source[content.source.len - 1] != '\n') {
        try output.md_writer.writer.writeAll("\n");
    }

    // HTML SOURCE section - encode source as JavaScript string
    if (output.html_writer) |writer| {
        try writer.writer.writeAll(
            \\                <div class="source-code" id="source-display">
            \\                </div>
            \\                <script>
            \\                window.rocSourceCode =
        );

        // Escape the source code for JavaScript string literal
        try writer.writer.writeAll("`");
        for (content.source) |char| {
            switch (char) {
                '`' => try writer.writer.writeAll("\\`"),
                '\\' => try writer.writer.writeAll("\\\\"),
                '$' => try writer.writer.writeAll("\\$"),
                '\n' => try writer.writer.writeAll("\\n"),
                '\r' => try writer.writer.writeAll("\\r"),
                '\t' => try writer.writer.writeAll("\\t"),
                else => try writer.writer.writeByte(char),
            }
        }
        try writer.writer.writeAll(
            \\`;
            \\      </script>
            \\
        );
    }

    try output.end_code_block();
    try output.end_section();
}

/// Generate EXPECTED section for both markdown and HTML
fn generateExpectedSection(
    output: *DualOutput,
    snapshot_path: []const u8,
    content: *const Content,
    reports: *const std.array_list.Managed(reporting.Report),
    config: *const Config,
) !bool {
    try output.begin_section("EXPECTED");
    var success = true;

    var expected_content: ?[]const u8 = null;
    defer if (expected_content) |e| output.gpa.free(e);

    const new_content = try renderReportsToExpectedContent(output.gpa, reports);
    defer output.gpa.free(new_content);
    switch (config.expected_section_command) {
        .update => {
            // Generate EXPECTED content using shared report generation
            expected_content = new_content;
        },
        .check => {
            // Use existing expected content or NIL
            if (content.expected) |expected| {
                expected_content = try output.gpa.dupe(u8, expected);
            } else {
                expected_content = try output.gpa.dupe(u8, "NIL");
            }

            if (!std.mem.eql(u8, new_content, expected_content.?)) {
                // If the new content differs, we need to update the expected section
                std.debug.print("Mismatch in EXPECTED section for {s}\n", .{snapshot_path});
                std.debug.print("Expected:\n{s}\n", .{expected_content.?});
                std.debug.print("Generated:\n{s}\n", .{new_content});
                std.debug.print("Hint: use `zig build snapshot -- --update-expected` to automatically update the expectations.\n", .{});

                success = false;
            }
        },
        .none => {
            // Use existing expected content or NIL
            if (content.expected) |expected| {
                expected_content = try output.gpa.dupe(u8, expected);
            } else {
                expected_content = try output.gpa.dupe(u8, "NIL");
            }

            if (!std.mem.eql(u8, new_content, expected_content.?)) {
                // If the new content differs,
                std.debug.print("Warning: Mismatch in EXPECTED section for {s}\n", .{snapshot_path});
                std.debug.print("Hint: use `-- --check-expected` to give a more detailed report.\n", .{});
            }
        },
    }

    // Write the expected content (either generated or existing)
    if (expected_content) |expected| {
        try output.md_writer.writer.writeAll(expected);
        try output.md_writer.writer.writeByte('\n');

        // HTML EXPECTED section
        if (output.html_writer) |writer| {
            try writer.writer.writeAll(
                \\                <div class="expected">
            );

            // For HTML, escape the expected content
            for (expected) |char| {
                switch (char) {
                    '<' => try writer.writer.writeAll("&lt;"),
                    '>' => try writer.writer.writeAll("&gt;"),
                    '&' => try writer.writer.writeAll("&amp;"),
                    '"' => try writer.writer.writeAll("&quot;"),
                    '\'' => try writer.writer.writeAll("&#39;"),
                    else => try writer.writer.writeByte(char),
                }
            }

            try writer.writer.writeAll(
                \\
                \\                </div>
                \\
            );
        }
    }

    try output.end_section();

    return success;
}

/// Generate PROBLEMS section for both markdown and HTML using shared report generation
fn generateProblemsSection(output: *DualOutput, reports: *const std.array_list.Managed(reporting.Report)) !void {
    try output.begin_section("PROBLEMS");
    try renderReportsToProblemsSection(output, reports);
    try output.end_section();
}

/// Generate TOKENS section for both markdown and HTML
pub fn generateTokensSection(output: *DualOutput, parse_ast: *AST, _: *const Content, module_env: *ModuleEnv, linecol_mode: LineColMode) !void {
    try output.begin_section("TOKENS");
    try output.begin_code_block("zig");

    // HTML TOKENS section - encode tokens as JavaScript array
    if (output.html_writer) |writer| {
        try writer.writer.writeAll(
            \\                <div class="token-list" id="tokens-display">
            \\                </div>
            \\                <script>
            \\                window.rocTokens = [
        );
    }

    var tokenizedBuffer = parse_ast.tokens;
    const tokens = tokenizedBuffer.tokens.items(.tag);
    for (tokens, 0..) |tok, i| {
        const region = tokenizedBuffer.resolve(@intCast(i));
        const info = module_env.calcRegionInfo(region);

        // Markdown token output
        if (linecol_mode == .include_linecol) {
            try output.md_writer.writer.print("{s}({d}:{d}-{d}:{d}),", .{
                @tagName(tok),
                // add one to display numbers instead of index
                info.start_line_idx + 1,
                info.start_col_idx + 1,
                info.end_line_idx + 1,
                info.end_col_idx + 1,
            });
        } else {
            try output.md_writer.writer.print("{s},", .{@tagName(tok)});
        }

        if (i + 1 < tokenizedBuffer.tokens.len) {
            const next_region = tokenizedBuffer.resolve(@intCast(i + 1));
            if (source_contains_newline_in_range(parse_ast.env.source, @min(region.end.offset, next_region.start.offset), @max(region.end.offset, next_region.start.offset))) {
                try output.md_writer.writer.writeAll("\n");
            }
        }

        // HTML token output as JavaScript array element: [token_kind_str, start_byte, end_byte]
        if (output.html_writer) |writer| {
            try writer.writer.print("                    [\"{s}\", {d}, {d}]", .{
                @tagName(tok),
                region.start.offset,
                region.end.offset,
            });

            // Add comma except for last token
            if (i < tokens.len - 1) {
                try writer.writer.writeAll(",");
            }
        }

        if (output.html_writer) |writer| {
            try writer.writer.writeAll(" ");
        }
    }

    try output.md_writer.writer.writeAll("\n");

    if (output.html_writer) |writer| {
        try writer.writer.writeAll(
            \\                ];
            \\                </script>
            \\
        );
    }
    try output.end_code_block();
    try output.end_section();
}

fn source_contains_newline_in_range(source: []const u8, start: usize, end: usize) bool {
    for (source[start..end]) |c| {
        if (c == '\n') return true;
    }
    return false;
}

/// Generate PARSE2 section using SExprTree for both markdown and HTML
fn generateParseSection(output: *DualOutput, content: *const Content, parse_ast: *AST, env: *CommonEnv, linecol_mode: LineColMode) !void {
    var tree = SExprTree.init(output.gpa);
    defer tree.deinit();

    // Generate SExprTree node based on content type
    switch (content.meta.node_type) {
        .file => {
            const file = parse_ast.store.getFile();
            try file.pushToSExprTree(output.gpa, env, parse_ast, &tree);
        },
        .header => {
            const header = parse_ast.store.getHeader(@enumFromInt(parse_ast.root_node_idx));
            try header.pushToSExprTree(output.gpa, env, parse_ast, &tree);
        },
        .expr => {
            const expr = parse_ast.store.getExpr(@enumFromInt(parse_ast.root_node_idx));
            try expr.pushToSExprTree(output.gpa, env, parse_ast, &tree);
        },
        .statement => {
            const stmt = parse_ast.store.getStatement(@enumFromInt(parse_ast.root_node_idx));
            try stmt.pushToSExprTree(output.gpa, env, parse_ast, &tree);
        },
        .package => {
            const file = parse_ast.store.getFile();
            try file.pushToSExprTree(output.gpa, env, parse_ast, &tree);
        },
        .platform => {
            const file = parse_ast.store.getFile();
            try file.pushToSExprTree(output.gpa, env, parse_ast, &tree);
        },
        .app => {
            const file = parse_ast.store.getFile();
            try file.pushToSExprTree(output.gpa, env, parse_ast, &tree);
        },
        .repl => {
            // REPL doesn't use parse trees
            return;
        },
        .snippet => {
            const file = parse_ast.store.getFile();
            try file.pushToSExprTree(output.gpa, env, parse_ast, &tree);
        },
    }

    // Only generate section if we have content on the stack
    if (tree.stack.items.len > 0) {
        try output.begin_section("PARSE");
        try output.begin_code_block("clojure");

        try tree.toStringPretty(&output.md_writer.writer, linecol_mode);
        try output.md_writer.writer.writeAll("\n");

        // Generate HTML output with syntax highlighting
        if (output.html_writer) |writer| {
            try writer.writer.writeAll(
                \\                <pre class="ast-parse">
            );

            try tree.toHtml(&writer.writer, linecol_mode);

            try writer.writer.writeAll(
                \\</pre>
                \\
            );
        }

        try output.end_code_block();
        try output.end_section();
    }
}

/// Generate FORMATTED section for both markdown and HTML
fn generateFormattedSection(output: *DualOutput, content: *const Content, parse_ast: *AST) !void {
    var formatted: std.Io.Writer.Allocating = .init(output.gpa);
    defer formatted.deinit();

    switch (content.meta.node_type) {
        .file => {
            try fmt.formatAst(parse_ast.*, &formatted.writer);
        },
        .header => {
            try fmt.formatHeader(parse_ast.*, &formatted.writer);
            try formatted.writer.writeByte('\n');
        },
        .expr => {
            try fmt.formatExpr(parse_ast.*, &formatted.writer);
            try formatted.writer.writeByte('\n');
        },
        .statement => {
            try fmt.formatStatement(parse_ast.*, &formatted.writer);
            try formatted.writer.writeByte('\n');
        },
        .package => {
            try fmt.formatAst(parse_ast.*, &formatted.writer);
        },
        .platform => {
            try fmt.formatAst(parse_ast.*, &formatted.writer);
        },
        .app => {
            try fmt.formatAst(parse_ast.*, &formatted.writer);
        },
        .repl => {
            // REPL doesn't use formatting
            return;
        },
        .snippet => {
            try fmt.formatAst(parse_ast.*, &formatted.writer);
        },
    }

    const is_changed = !std.mem.eql(u8, formatted.written(), content.source);
    const display_content = if (is_changed) formatted.written() else "NO CHANGE\n";

    try output.begin_section("FORMATTED");
    try output.begin_code_block("roc");

    try output.md_writer.writer.writeAll(display_content);

    // HTML FORMATTED section
    if (output.html_writer) |writer| {
        try writer.writer.writeAll(
            \\                <pre>
        );

        // Escape HTML in formatted content
        for (display_content) |char| {
            try escapeHtmlChar(&writer.writer, char);
        }

        try writer.writer.writeAll(
            \\</pre>
            \\
        );
    }
    try output.end_code_block();
    try output.end_section();
}

/// Generate CANONICALIZE section for both markdown and HTML
fn generateCanonicalizeSection(output: *DualOutput, can_ir: *ModuleEnv, maybe_expr_idx: ?CIR.Expr.Idx, linecol_mode: LineColMode) !void {
    var tree = SExprTree.init(output.gpa);
    defer tree.deinit();
    try can_ir.pushToSExprTree(maybe_expr_idx, &tree);

    try output.begin_section("CANONICALIZE");
    try output.begin_code_block("clojure");

    try tree.toStringPretty(&output.md_writer.writer, linecol_mode);
    try output.md_writer.writer.writeAll("\n");

    if (output.html_writer) |writer| {
        try writer.writer.writeAll(
            \\                <pre>
        );
        try tree.toHtml(&writer.writer, linecol_mode);
        try writer.writer.writeAll(
            \\</pre>
            \\
        );
    }

    try output.end_code_block();
    try output.end_section();
}

/// Generate TYPES section for both markdown and HTML
fn generateTypesSection(output: *DualOutput, can_ir: *ModuleEnv, maybe_expr_idx: ?CIR.Expr.Idx, linecol_mode: LineColMode) !void {
    var tree = SExprTree.init(output.gpa);
    defer tree.deinit();
    try can_ir.pushTypesToSExprTree(maybe_expr_idx, &tree);

    try output.begin_section("TYPES");
    try output.begin_code_block("clojure");
    try tree.toStringPretty(&output.md_writer.writer, linecol_mode);
    try output.md_writer.writer.writeAll("\n");

    // HTML TYPES section
    if (output.html_writer) |writer| {
        try writer.writer.writeAll(
            \\                <pre>
        );
        try tree.toHtml(&writer.writer, linecol_mode);
        try writer.writer.writeAll(
            \\</pre>
            \\
        );
    }
    try output.end_code_block();
    try output.end_section();
}

/// Generate TYPES section displaying types store for both markdown and HTML
/// This is used for debugging.
fn generateTypesStoreSection(gpa: std.mem.Allocator, output: *DualOutput, can_ir: *ModuleEnv) !void {
    var solved_unmanaged = std.ArrayList(u8).empty;
    var solved_writer: std.Io.Writer.Allocating = .fromArrayList(output.gpa, &solved_unmanaged);
    defer solved_unmanaged.deinit(output.gpa);

    try types.writers.SExprWriter.allVarsToSExprStr(&solved_writer.writer, gpa, can_ir.env);

    // Transfer contents from writer back to buffer
    solved_unmanaged = solved_writer.toArrayList();

    // Markdown TYPES section
    try output.md_writer.writer.writeAll(Section.TYPES);
    try output.md_writer.writer.writeAll(solved_unmanaged.items);
    try output.md_writer.writer.writeAll("\n");
    try output.md_writer.writer.writeAll(Section.SECTION_END[0 .. Section.SECTION_END.len - 1]);

    // HTML TYPES section
    if (output.html_writer) |writer| {
        try writer.writer.writeAll(
            \\        <div class="section">
            \\            <div class="section-header">TYPES</div>
            \\            <div class="section-content">
            \\                <pre>
        );

        // Escape HTML in types content
        for (solved_unmanaged.items) |char| {
            try escapeHtmlChar(&writer.writer, char);
        }

        try writer.writer.writeAll(
            \\</pre>
            \\            </div>
            \\        </div>
            \\
        );
    }
}

/// Generate HTML document structure and JavaScript
fn generateHtmlWrapper(output: *DualOutput, content: *const Content) !void {
    const writer = output.html_writer orelse return;

    // Write HTML document structure
    try writer.writer.writeAll(
        \\<!DOCTYPE html>
        \\<html lang="en">
        \\<head>
        \\    <meta charset="UTF-8">
        \\    <meta name="viewport" content="width=device-width, initial-scale=1.0">
        \\    <title>Roc Snapshot:
    );
    try writer.writer.writeAll(content.meta.description);
    try writer.writer.writeAll(
        \\</title>
        \\    <style>
        \\
    );
    try writer.writer.writeAll(@embedFile("snapshot.css"));
    try writer.writer.writeAll(
        \\    </style>
        \\</head>
        \\<body>
        \\    <!-- Two-column layout (main and only view) -->
        \\    <div class="two-column-layout">
        \\        <div class="left-pane">
        \\            <div class="pane-header">
        \\                <select class="section-dropdown" id="left-selector" onchange="switchLeftPane()">
        \\                    <option value="META">META</option>
        \\                    <option value="SOURCE" selected>SOURCE</option>
        \\                </select>
        \\            </div>
        \\            <div class="pane-content" id="left-pane-content">
        \\                <!-- Left pane content will be shown here -->
        \\            </div>
        \\        </div>
        \\        <div class="right-pane">
        \\            <div class="pane-header">
        \\                <select class="section-dropdown" id="right-selector" onchange="switchRightPane()">
        \\                    <option value="TOKENS" selected>TOKENS</option>
        \\                    <option value="PARSE">PARSE</option>
        \\                    <option value="FORMATTED">FORMATTED</option>
        \\                    <option value="CANONICALIZE">CANONICALIZE</option>
        \\                    <option value="TYPES">TYPES</option>
        \\                </select>
        \\            </div>
        \\            <div class="pane-content" id="right-pane-content">
        \\                <!-- Right pane content will be shown here -->
        \\            </div>
        \\        </div>
        \\    </div>
        \\
        \\    <!-- Hidden sections for data storage -->
        \\    <div id="data-sections" style="display: none;">
    );
}

/// Generate HTML closing tags and JavaScript
fn generateHtmlClosing(output: *DualOutput) !void {
    const writer = output.html_writer orelse return;

    // Close data sections container and add JavaScript
    try writer.writer.writeAll(
        \\    </div>
        \\
        \\    <script>
    );
    // Embed remaining snapshot.js directly into the HTML
    try writer.writer.writeAll(@embedFile("snapshot.js"));
    try writer.writer.writeAll(
        \\    </script>
        \\</body>
        \\</html>
        \\
    );
}

/// Write HTML buffer to file
fn writeHtmlFile(gpa: Allocator, snapshot_path: []const u8, html_buffer: *std.ArrayList(u8)) !void {
    // Convert .md path to .html path
    const html_path = blk: {
        if (std.mem.endsWith(u8, snapshot_path, ".md")) {
            const base_path = snapshot_path[0 .. snapshot_path.len - 3];
            break :blk try std.fmt.allocPrint(gpa, "{s}.html", .{base_path});
        } else {
            break :blk try std.fmt.allocPrint(gpa, "{s}.html", .{snapshot_path});
        }
    };
    defer gpa.free(html_path);

    // Write HTML file
    var html_file = std.fs.cwd().createFile(html_path, .{}) catch |err| {
        log("failed to create HTML file '{s}': {s}", .{ html_path, @errorName(err) });
        return;
    };
    defer html_file.close();
    var html_writer_buffer: [4096]u8 = undefined;
    var html_writer = html_file.writer(&html_writer_buffer);
    try html_writer.interface.writeAll(html_buffer.items);
    try html_writer.interface.flush();

    log("generated HTML version: {s}", .{html_path});
}

/// New unified processSnapshotFile function that generates both markdown and HTML simultaneously
fn processSnapshotFileUnified(gpa: Allocator, snapshot_path: []const u8, config: *const Config) !bool {
    // Log the file path that was written to
    log("processing snapshot file: {s}", .{snapshot_path});

    const @"1Mb" = 1024 * 1024;
    const file_content = std.fs.cwd().readFileAlloc(gpa, snapshot_path, @"1Mb") catch |err| {
        std.log.err("failed to read file '{s}': {s}", .{ snapshot_path, @errorName(err) });
        return false;
    };
    defer gpa.free(file_content);

    // Check our file starts with the metadata section
    if (!std.mem.startsWith(u8, file_content, "# META")) {
        std.log.err("file '{s}' is not a valid snapshot file", .{snapshot_path});
        std.log.err("snapshot files must start with '# META'", .{});
        if (file_content.len > 0) {
            const first_line_end = std.mem.indexOfScalar(u8, file_content, '\n') orelse @min(file_content.len, 50);
            const first_line = file_content[0..first_line_end];
            std.log.err("file starts with: '{s}'", .{first_line});
        }
        return false;
    }

    // Parse the file to find section boundaries
    const content = extractSections(gpa, file_content) catch |err| {
        switch (err) {
            Error.MissingSnapshotHeader => {
                std.log.err("file '{s}' is missing the META section header", .{snapshot_path});
                std.log.err("add a META section like: ~~~META\\ndescription=My test\\ntype=expr\\n", .{});
                return false;
            },
            Error.MissingSnapshotSource => {
                std.log.err("file '{s}' is missing the SOURCE section", .{snapshot_path});
                std.log.err("add a SOURCE section like: ~~~SOURCE\\nyour_roc_code_here\\n", .{});
                return false;
            },
            Error.BadSectionHeader => {
                std.log.err("file '{s}' has an invalid section header", .{snapshot_path});
                std.log.err("section headers must be like: ~~~META, ~~~SOURCE, etc.", .{});
                return false;
            },
            else => return err,
        }
    };

    // Validate trace-eval flag usage
    if (config.trace_eval and content.meta.node_type != .repl) {
        std.log.err("--trace-eval can only be used with REPL snapshots (type=repl), but '{s}' has type={s}", .{ snapshot_path, content.meta.node_type.toString() });
        std.process.exit(1);
    }

    // Process the content through the shared compilation pipeline
    const success = processSnapshotContent(gpa, content, snapshot_path, config) catch |err| {
        log("failed to process snapshot content: {s}", .{@errorName(err)});
        return false;
    };

    // If flag --fuzz-corpus is passed, write the SOURCE to our corpus
    if (config.maybe_fuzz_corpus_path) |path| {
        const rand_file_name = [_][]const u8{
            path,
            &[_]u8{
                rand.intRangeAtMost(u8, 'a', 'z'),
                rand.intRangeAtMost(u8, 'a', 'z'),
                rand.intRangeAtMost(u8, 'a', 'z'),
                rand.intRangeAtMost(u8, 'a', 'z'),
                rand.intRangeAtMost(u8, 'a', 'z'),
                rand.intRangeAtMost(u8, 'a', 'z'),
                rand.intRangeAtMost(u8, 'a', 'z'),
                rand.intRangeAtMost(u8, 'a', 'z'),
                '.',
                'r',
                'o',
                'c',
            },
        };

        const corpus_file_path = try std.fs.path.join(gpa, &rand_file_name);
        defer gpa.free(corpus_file_path);

        var corpus_file = std.fs.cwd().createFile(corpus_file_path, .{}) catch |err| {
            std.log.err("failed to create file in '{s}': {s}", .{ config.maybe_fuzz_corpus_path.?, @errorName(err) });
            return false;
        };
        defer corpus_file.close();

        var write_buffer: [4096]u8 = undefined;
        var corpus_writer = corpus_file.writer(&write_buffer);
        const writer = &corpus_writer.interface;
        try writer.writeAll(content.source);
        try writer.flush();
    }

    return success;
}

fn processSnapshotFile(gpa: Allocator, snapshot_path: []const u8, config: *const Config) !bool {
    return processSnapshotFileUnified(gpa, snapshot_path, config);
}

/// Extracts the sections from a snapshot file
pub fn extractSections(gpa: Allocator, content: []const u8) !Content {
    var ranges = std.AutoHashMap(Section, Section.Range).init(gpa);
    defer ranges.deinit();

    // Find all section headers and their positions
    var idx: usize = 0;
    while (idx < content.len) {
        // Look for section headers
        if (idx == 0 or (idx > 0 and content[idx - 1] == '\n')) {
            if (Section.fromString(content[idx..])) |section| {
                // Only process META, SOURCE, OUTPUT, and EXPECTED sections
                if (section == .meta or section == .source or section == .expected or section == .output) {
                    const header_len = section.asString().len;
                    const start = idx + header_len;

                    // Find the end of this section
                    var end = content.len;

                    // For sections with ~~~ delimiters (META and SOURCE)
                    if (section == .meta or section == .source) {
                        // Find the closing ~~~
                        var search_idx = start;
                        while (search_idx < content.len - 3) {
                            if (content[search_idx] == '~' and
                                content[search_idx + 1] == '~' and
                                content[search_idx + 2] == '~')
                            {
                                // Set end to the position of ~~~, not after it
                                end = search_idx;
                                break;
                            }
                            search_idx += 1;
                        }
                    } else {
                        // For sections without ~~~ delimiters (EXPECTED, OUTPUT)
                        // Find the next section header
                        var search_idx = start;
                        while (search_idx < content.len) {
                            if (search_idx == 0 or (search_idx > 0 and content[search_idx - 1] == '\n')) {
                                if (content[search_idx] == '#' and
                                    search_idx + 1 < content.len and
                                    content[search_idx + 1] == ' ')
                                {
                                    end = search_idx;
                                    break;
                                }
                            }
                            search_idx += 1;
                        }
                    }

                    try ranges.put(section, .{ .start = start, .end = end });

                    // Skip to the end of this section
                    idx = end;
                    continue;
                }
            }
        }
        idx += 1;
    }

    return try Content.from_ranges(ranges, content);
}

fn processReplSnapshot(allocator: Allocator, content: Content, output_path: []const u8, config: *const Config) !bool {
    var success = true;
    log("Processing REPL snapshot: {s}", .{output_path});

    // Buffer all output in memory before writing files
    var md_buffer_unmanaged = std.ArrayList(u8).empty;
    var md_writer_allocating: std.Io.Writer.Allocating = .fromArrayList(allocator, &md_buffer_unmanaged);
    defer md_buffer_unmanaged.deinit(allocator);

    var html_buffer_unmanaged: ?std.ArrayList(u8) = if (config.generate_html) std.ArrayList(u8).empty else null;
    var html_writer_allocating: ?std.Io.Writer.Allocating = if (config.generate_html) .fromArrayList(allocator, &html_buffer_unmanaged.?) else null;
    defer {
        if (html_buffer_unmanaged) |*buf| buf.deinit(allocator);
    }

    var output = DualOutput.init(allocator, &md_writer_allocating, if (html_writer_allocating) |*hw| hw else null);

    // Generate HTML wrapper
    try generateHtmlWrapper(&output, &content);

    // Generate all sections
    try generateMetaSection(&output, &content);
    try generateSourceSection(&output, &content);
    success = try generateReplOutputSection(&output, output_path, &content, config) and success;
    try generateReplProblemsSection(&output, &content);
    try generateHtmlClosing(&output);

    // Transfer contents from writer back to buffer before writing
    md_buffer_unmanaged = md_writer_allocating.toArrayList();
    if (html_writer_allocating) |*hw| html_buffer_unmanaged.? = hw.toArrayList();

    if (!config.disable_updates) {
        // Write the markdown file
        const md_file = std.fs.cwd().createFile(output_path, .{}) catch |err| {
            std.log.err("Failed to create {s}: {}", .{ output_path, err });
            return false;
        };
        defer md_file.close();

        try md_file.writeAll(md_buffer_unmanaged.items);

        if (html_buffer_unmanaged) |*buf| {
            writeHtmlFile(allocator, output_path, buf) catch |err| {
                warn("Failed to write HTML file for {s}: {}", .{ output_path, err });
            };
        }
    }

    return success;
}

fn generateReplOutputSection(output: *DualOutput, snapshot_path: []const u8, content: *const Content, config: *const Config) !bool {
    var success = true;
    // Parse REPL inputs from the source using » as delimiter
    var inputs = std.array_list.Managed([]const u8).init(output.gpa);
    defer inputs.deinit();

    // Split by the » character, each section is a separate REPL input
    var parts = std.mem.splitSequence(u8, content.source, "»");

    // Skip the first part (before the first »)
    _ = parts.next();

    while (parts.next()) |part| {
        // Trim whitespace and newlines
        const trimmed = std.mem.trim(u8, part, " \t\r\n");
        if (trimmed.len > 0) {
            try inputs.append(trimmed);
        }
    }

    var snapshot_ops = SnapshotOps.init(output.gpa);
    defer snapshot_ops.deinit();

    // Initialize REPL
    var repl_instance = try Repl.init(output.gpa, snapshot_ops.get_ops(), snapshot_ops.crashContextPtr());
    defer repl_instance.deinit();

    // Enable debug snapshots for CAN/TYPES generation
    repl_instance.enableDebugSnapshots();

    // Enable tracing if requested
    // if (config.trace_eval) {
    //     repl_instance.setTraceWriter(stderrWriter());
    // }

    // Process each input and generate output
    var actual_outputs = std.array_list.Managed([]const u8).init(output.gpa);
    defer {
        for (actual_outputs.items) |item| {
            output.gpa.free(item);
        }
        actual_outputs.deinit();
    }

    for (inputs.items) |input| {
        const repl_output = try repl_instance.step(input);
        try actual_outputs.append(repl_output);
    }

    switch (config.output_section_command) {
        .update => {
            try output.begin_section("OUTPUT");
            // Write actual outputs
            for (actual_outputs.items, 0..) |repl_output, i| {
                if (i > 0) {
                    try output.md_writer.writer.writeAll("---\n");
                }
                try output.md_writer.writer.writeAll(repl_output);
                try output.md_writer.writer.writeByte('\n');

                // HTML output
                if (output.html_writer) |writer| {
                    if (i > 0) {
                        try writer.writer.writeAll("                <hr>\n");
                    }
                    try writer.writer.writeAll("                <div class=\"repl-output\">");
                    for (repl_output) |char| {
                        try escapeHtmlChar(&writer.writer, char);
                    }
                    try writer.writer.writeAll("</div>\n");
                }
            }
            try output.end_section();
        },
        .check, .none => {
            const emit_error = config.output_section_command == .check;

            // Compare with expected output if provided
            if (content.output) |expected| {
                try output.begin_section("OUTPUT");
                // Parse expected outputs
                var expected_outputs = std.array_list.Managed([]const u8).init(output.gpa);
                defer expected_outputs.deinit();

                var expected_lines = std.mem.splitSequence(u8, expected, "\n---\n");
                while (expected_lines.next()) |output_str| {
                    const trimmed = std.mem.trim(u8, output_str, " \t\r\n");
                    if (trimmed.len > 0) {
                        try expected_outputs.append(trimmed);
                    }
                }

                // Verify the outputs match
                if (actual_outputs.items.len != expected_outputs.items.len) {
                    std.debug.print("REPL output count mismatch: got {} outputs, expected {} in {s}\n", .{
                        actual_outputs.items.len,
                        expected_outputs.items.len,
                        snapshot_path,
                    });
                    success = success and !emit_error;
                } else {
                    for (actual_outputs.items, expected_outputs.items, 0..) |actual, expected_output, i| {
                        if (!std.mem.eql(u8, actual, expected_output)) {
                            success = success and !emit_error;
                            std.debug.print(
                                "REPL output mismatch at index {}: got '{s}', expected '{s}' in {s}\n",
                                .{ i, actual, expected_output, snapshot_path },
                            );
                        }
                    }
                }

                // Write the old outputs back to the file
                for (expected_outputs.items, 0..) |expected_output, i| {
                    if (i > 0) {
                        try output.md_writer.writer.writeAll("---\n");
                    }
                    try output.md_writer.writer.writeAll(expected_output);
                    try output.md_writer.writer.writeByte('\n');

                    // HTML output
                    if (output.html_writer) |writer| {
                        if (i > 0) {
                            try writer.writer.writeAll("                <hr>\n");
                        }
                        try writer.writer.writeAll("                <div class=\"repl-output\">");
                        for (expected_output) |char| {
                            try escapeHtmlChar(&writer.writer, char);
                        }
                        try writer.writer.writeAll("</div>\n");
                    }
                }
                try output.end_section();
            } else {
                // No existing OUTPUT section - generate one for new snapshots
                try output.begin_section("OUTPUT");
                for (actual_outputs.items, 0..) |repl_output, i| {
                    if (i > 0) {
                        try output.md_writer.writer.writeAll("---\n");
                    }
                    try output.md_writer.writer.writeAll(repl_output);
                    try output.md_writer.writer.writeByte('\n');

                    // HTML output
                    if (output.html_writer) |writer| {
                        if (i > 0) {
                            try writer.writer.writeAll("                <hr>\n");
                        }
                        try writer.writer.writeAll("                <div class=\"repl-output\">");
                        for (repl_output) |char| {
                            try escapeHtmlChar(&writer.writer, char);
                        }
                        try writer.writer.writeAll("</div>\n");
                    }
                }
                try output.end_section();

                // No validation needed for new snapshots - they should have outputs
            }
        },
    }

    return success;
}

fn generateReplProblemsSection(output: *DualOutput, content: *const Content) !void {
    _ = content;
    try output.begin_section("PROBLEMS");
    try output.md_writer.writer.writeAll("NIL\n");

    if (output.html_writer) |writer| {
        try writer.writer.writeAll(
            \\                <div class="problems">
            \\                    <p>NIL</p>
            \\                </div>
            \\
        );
    }

    try output.end_section();
}

test "snapshot validation" {
    const allocator = std.testing.allocator;
    if (!try checkSnapshotExpectations(allocator)) {
        return error.SnapshotValidationFailed;
    }
}

test "no Builtin module leaks in snapshots" {
    // IMPORTANT: The "Builtin" module is an implementation detail that should NEVER
    // appear in user-facing error messages. We consolidate all builtin types (Bool,
    // Try, Dict, Set, Str) into a single Builtin module so they can have cyclic
    // dependencies with each other. However, users should only see the type names
    // (e.g., "Dict", "Bool") not qualified names like "Builtin.Dict" or references
    // to the Builtin module in error messages.
    //
    // This test searches all snapshot files for the string "Builtin" (case-sensitive)
    // to detect any leaks. We use case-sensitive search because lowercase "builtin"
    // appears in harmless contexts like "(builtin)" annotations in debug output.

    const allocator = std.testing.allocator;

    // Find all snapshot files
    var snapshots_dir = try std.fs.cwd().openDir("test/snapshots", .{ .iterate = true });
    defer snapshots_dir.close();

    var files_with_builtin: std.array_list.Managed([]const u8) = .{ .allocator = allocator, .items = &.{}, .capacity = 0 };
    defer {
        for (files_with_builtin.items) |path| {
            allocator.free(path);
        }
        files_with_builtin.deinit();
    }

    // Recursively search for .md files
    try searchDirectoryForBuiltin(allocator, &snapshots_dir, "", &files_with_builtin);

    if (files_with_builtin.items.len > 0) {
        std.debug.print("\n\n❌ FOUND 'Builtin' IN SNAPSHOT FILES (implementation detail leaked!):\n", .{});
        for (files_with_builtin.items) |path| {
            std.debug.print("  - test/snapshots/{s}\n", .{path});
        }
        std.debug.print("\nThe Builtin module should never appear in user-facing error messages.\n", .{});
        std.debug.print("Users should see type names like 'Dict', 'Bool', etc., not 'Builtin.Dict'.\n\n", .{});
        return error.BuiltinModuleLeakedInSnapshots;
    }
}

fn searchDirectoryForBuiltin(
    allocator: std.mem.Allocator,
    dir: *std.fs.Dir,
    relative_path: []const u8,
    files_with_builtin: *std.array_list.Managed([]const u8),
) !void {
    var iter = dir.iterate();
    while (try iter.next()) |entry| {
        const full_path = if (relative_path.len > 0)
            try std.fmt.allocPrint(allocator, "{s}/{s}", .{ relative_path, entry.name })
        else
            try allocator.dupe(u8, entry.name);
        defer allocator.free(full_path);

        switch (entry.kind) {
            .directory => {
                var subdir = try dir.openDir(entry.name, .{ .iterate = true });
                defer subdir.close();
                try searchDirectoryForBuiltin(allocator, &subdir, full_path, files_with_builtin);
            },
            .file => {
                if (std.mem.endsWith(u8, entry.name, ".md")) {
                    const file = try dir.openFile(entry.name, .{});
                    defer file.close();

                    const content = try file.readToEndAlloc(allocator, 10 * 1024 * 1024);
                    defer allocator.free(content);

                    // Search for "Builtin" (case-sensitive)
                    if (std.mem.indexOf(u8, content, "Builtin")) |_| {
                        try files_with_builtin.append(try allocator.dupe(u8, full_path));
                    }
                }
            },
            else => {},
        }
    }
}

test "TODO: cross-module function calls - fibonacci" {
    return error.SkipZigTest; // Cross-module function calls not yet implemented in interpreter
}

test "TODO: cross-module function calls - nested_ifs" {
    return error.SkipZigTest; // Cross-module function calls not yet implemented in interpreter
}

test "TODO: cross-module function calls - repl_boolean_expressions" {
    return error.SkipZigTest; // Cross-module function calls not yet implemented in interpreter
}

test "TODO: cross-module function calls - string_edge_cases" {
    return error.SkipZigTest; // Cross-module function calls not yet implemented in interpreter
}

test "TODO: cross-module function calls - string_equality_basic" {
    return error.SkipZigTest; // Cross-module function calls not yet implemented in interpreter
}

test "TODO: cross-module function calls - string_interpolation_comparison" {
    return error.SkipZigTest; // Cross-module function calls not yet implemented in interpreter
}

test "TODO: cross-module function calls - string_multiline_comparison" {
    return error.SkipZigTest; // Cross-module function calls not yet implemented in interpreter
}

test "TODO: cross-module function calls - string_ordering_unsupported" {
    return error.SkipZigTest; // Cross-module function calls not yet implemented in interpreter
}

/// An implementation of RocOps for snapshot testing.
pub const SnapshotOps = struct {
    allocator: std.mem.Allocator,
    crash: CrashContext,
    roc_ops: RocOps,

    pub fn init(allocator: std.mem.Allocator) SnapshotOps {
        return SnapshotOps{
            .allocator = allocator,
            .crash = CrashContext.init(allocator),
            .roc_ops = RocOps{
                .env = undefined, // will be set below
                .roc_alloc = snapshotRocAlloc,
                .roc_dealloc = snapshotRocDealloc,
                .roc_realloc = snapshotRocRealloc,
                .roc_dbg = snapshotRocDbg,
                .roc_expect_failed = snapshotRocExpectFailed,
                .roc_crashed = snapshotRocCrashed,
                .hosted_fns = .{ .count = 0, .fns = undefined }, // Not used in snapshots
            },
        };
    }

    pub fn deinit(self: *SnapshotOps) void {
        self.crash.deinit();
    }

    pub fn get_ops(self: *SnapshotOps) *RocOps {
        self.roc_ops.env = @ptrCast(self);
        self.crash.reset();
        return &self.roc_ops;
    }

    pub fn crashContextPtr(self: *SnapshotOps) *CrashContext {
        return &self.crash;
    }
};

fn snapshotRocAlloc(alloc_args: *RocAlloc, env: *anyopaque) callconv(.c) void {
    const snapshot_env: *SnapshotOps = @ptrCast(@alignCast(env));

    const align_enum = std.mem.Alignment.fromByteUnits(@as(usize, @intCast(alloc_args.alignment)));

    // Calculate additional bytes needed to store the size
    const size_storage_bytes = @max(alloc_args.alignment, @alignOf(usize));
    const total_size = alloc_args.length + size_storage_bytes;

    // Allocate memory including space for size metadata
    const result = snapshot_env.allocator.rawAlloc(total_size, align_enum, @returnAddress());

    const base_ptr = result orelse {
        std.debug.panic("Out of memory during snapshotRocAlloc", .{});
    };

    // Store the total size (including metadata) right before the user data
    const size_ptr: *usize = @ptrFromInt(@intFromPtr(base_ptr) + size_storage_bytes - @sizeOf(usize));
    size_ptr.* = total_size;

    // Return pointer to the user data (after the size metadata)
    alloc_args.answer = @ptrFromInt(@intFromPtr(base_ptr) + size_storage_bytes);
}

fn snapshotRocDealloc(dealloc_args: *RocDealloc, env: *anyopaque) callconv(.c) void {
    const snapshot_env: *SnapshotOps = @ptrCast(@alignCast(env));

    // Calculate where the size metadata is stored
    const size_storage_bytes = @max(dealloc_args.alignment, @alignOf(usize));
    const size_ptr: *const usize = @ptrFromInt(@intFromPtr(dealloc_args.ptr) - @sizeOf(usize));

    // Read the total size from metadata
    const total_size = size_ptr.*;

    // Calculate the base pointer (start of actual allocation)
    const base_ptr: [*]u8 = @ptrFromInt(@intFromPtr(dealloc_args.ptr) - size_storage_bytes);

    // Calculate alignment
    const log2_align = std.math.log2_int(u32, @intCast(dealloc_args.alignment));
    const align_enum: std.mem.Alignment = @enumFromInt(log2_align);

    // Free the memory (including the size metadata)
    const slice = @as([*]u8, @ptrCast(base_ptr))[0..total_size];
    snapshot_env.allocator.rawFree(slice, align_enum, @returnAddress());
}

fn snapshotRocRealloc(realloc_args: *RocRealloc, env: *anyopaque) callconv(.c) void {
    const snapshot_env: *SnapshotOps = @ptrCast(@alignCast(env));

    // Calculate where the size metadata is stored for the old allocation
    const size_storage_bytes = @max(realloc_args.alignment, @alignOf(usize));
    const old_size_ptr: *const usize = @ptrFromInt(@intFromPtr(realloc_args.answer) - @sizeOf(usize));

    // Read the old total size from metadata
    const old_total_size = old_size_ptr.*;

    // Calculate the old base pointer (start of actual allocation)
    const old_base_ptr: [*]u8 = @ptrFromInt(@intFromPtr(realloc_args.answer) - size_storage_bytes);

    // Calculate new total size needed
    const new_total_size = realloc_args.new_length + size_storage_bytes;

    // Perform reallocation
    const old_slice = @as([*]u8, @ptrCast(old_base_ptr))[0..old_total_size];
    const new_slice = snapshot_env.allocator.realloc(old_slice, new_total_size) catch {
        std.debug.panic("Out of memory during snapshotRocRealloc", .{});
    };

    // Store the new total size in the metadata
    const new_size_ptr: *usize = @ptrFromInt(@intFromPtr(new_slice.ptr) + size_storage_bytes - @sizeOf(usize));
    new_size_ptr.* = new_total_size;

    // Return pointer to the user data (after the size metadata)
    realloc_args.answer = @ptrFromInt(@intFromPtr(new_slice.ptr) + size_storage_bytes);
}

fn snapshotRocDbg(dbg_args: *const RocDbg, env: *anyopaque) callconv(.c) void {
    _ = dbg_args;
    _ = env;
    @panic("snapshotRocDbg not implemented yet");
}

fn snapshotRocExpectFailed(expect_args: *const RocExpectFailed, env: *anyopaque) callconv(.c) void {
    _ = expect_args;
    _ = env;
    @panic("snapshotRocExpectFailed not implemented yet");
}

fn snapshotRocCrashed(crashed_args: *const RocCrashed, env: *anyopaque) callconv(.c) void {
    const snapshot_env: *SnapshotOps = @ptrCast(@alignCast(env));
    snapshot_env.crash.recordCrash(crashed_args.utf8_bytes[0..crashed_args.len]) catch |err| {
        std.debug.panic("failed to store snapshot crash message: {}", .{err});
    };
}<|MERGE_RESOLUTION|>--- conflicted
+++ resolved
@@ -1141,45 +1141,6 @@
         .builtin_module = config.builtin_module,
     };
 
-<<<<<<< HEAD
-    // Auto-inject Bool, Result, Str, Dict, and Set as available imports (if they're loaded)
-    // This makes them available without needing explicit `import` statements in tests
-    var module_envs = std.AutoHashMap(base.Ident.Idx, Can.AutoImportedType).init(allocator);
-    defer module_envs.deinit();
-
-    // Register each builtin type individually with its statement index
-    // They all point to the same Builtin module env
-    // Note: Str is NOT added because it's handled as a primitive builtin type
-    // in TypeAnno.Builtin.fromBytes() and should never go through module_envs
-    if (config.builtin_module) |builtin_env| {
-        const bool_ident = try can_ir.common.idents.insert(allocator, base.Ident.for_text("Bool"));
-        const result_ident = try can_ir.common.idents.insert(allocator, base.Ident.for_text("Result"));
-        const dict_ident = try can_ir.common.idents.insert(allocator, base.Ident.for_text("Dict"));
-        const set_ident = try can_ir.common.idents.insert(allocator, base.Ident.for_text("Set"));
-
-        try module_envs.put(bool_ident, .{
-            .env = builtin_env,
-            .statement_idx = config.builtin_indices.bool_type,
-        });
-        try module_envs.put(result_ident, .{
-            .env = builtin_env,
-            .statement_idx = config.builtin_indices.try_type,
-        });
-        try module_envs.put(dict_ident, .{
-            .env = builtin_env,
-            .statement_idx = config.builtin_indices.dict_type,
-        });
-        try module_envs.put(set_ident, .{
-            .env = builtin_env,
-            .statement_idx = config.builtin_indices.set_type,
-        });
-    }
-
-    var czer = try Can.init(can_ir, &parse_ast, &module_envs, false);
-    defer czer.deinit();
-
-=======
->>>>>>> bddd3f6a
     var maybe_expr_idx: ?Can.CanonicalizedExpr = null;
 
     switch (content.meta.node_type) {
@@ -1196,7 +1157,7 @@
                 try Can.populateModuleEnvs(&module_envs, can_ir, builtin_env, config.builtin_indices);
             }
 
-            var czer = try Can.init(can_ir, &parse_ast, &module_envs);
+            var czer = try Can.init(can_ir, &parse_ast, &module_envs, false);
             defer czer.deinit();
             try czer.canonicalizeFile();
         },
@@ -1213,7 +1174,7 @@
                 try Can.populateModuleEnvs(&module_envs, can_ir, builtin_env, config.builtin_indices);
             }
 
-            var czer = try Can.init(can_ir, &parse_ast, &module_envs);
+            var czer = try Can.init(can_ir, &parse_ast, &module_envs, false);
             defer czer.deinit();
 
             switch (content.meta.node_type) {
