--- conflicted
+++ resolved
@@ -1141,28 +1141,6 @@
         .builtin_module = config.builtin_module,
     };
 
-<<<<<<< HEAD
-    // Auto-inject Bool, Try, Str, Dict, and Set as available imports (if they're loaded)
-    // This makes them available without needing explicit `import` statements in tests
-    var module_envs = std.AutoHashMap(base.Ident.Idx, Can.AutoImportedType).init(allocator);
-    defer module_envs.deinit();
-
-    // Populate module_envs with builtin types using the standard helper
-    // This ensures production and tests use identical logic
-    if (config.builtin_module) |builtin_env| {
-        try Can.populateModuleEnvs(
-            &module_envs,
-            can_ir,
-            builtin_env,
-            config.builtin_indices,
-        );
-    }
-
-    var czer = try Can.init(can_ir, &parse_ast, &module_envs);
-    defer czer.deinit();
-
-=======
->>>>>>> 0d1cd674
     var maybe_expr_idx: ?Can.CanonicalizedExpr = null;
 
     switch (content.meta.node_type) {
