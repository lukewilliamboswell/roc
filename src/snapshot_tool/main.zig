//! Snapshot testing infrastructure for the Roc compiler.
//!
//! This module provides functionality to generate and validate snapshot tests
//! that capture the compiler's behavior at each stage of compilation. Snapshots
//! help ensure the compiler continues to behave as expected by showing the
//! output of tokenization, parsing, canonicalization, type checking etc for
//! the given Roc code snippet.

const std = @import("std");
const builtin = @import("builtin");
const base = @import("base");
const parse = @import("parse");
const can = @import("can");
const types = @import("types");
const reporting = @import("reporting");
const check = @import("check");
const builtins = @import("builtins");
const compile = @import("compile");
const fmt = @import("fmt");
const repl = @import("repl");
const eval_mod = @import("eval");
const collections = @import("collections");
const compiled_builtins = @import("compiled_builtins");

const Repl = repl.Repl;
const CrashContext = eval_mod.CrashContext;
const CommonEnv = base.CommonEnv;
const Check = check.Check;
const CIR = can.CIR;
const Can = can.Can;
const RocExpectFailed = builtins.host_abi.RocExpectFailed;
const RocCrashed = builtins.host_abi.RocCrashed;
const RocDealloc = builtins.host_abi.RocDealloc;
const RocRealloc = builtins.host_abi.RocRealloc;
const RocAlloc = builtins.host_abi.RocAlloc;
const RocOps = builtins.host_abi.RocOps;
const RocDbg = builtins.host_abi.RocDbg;
const ModuleEnv = can.ModuleEnv;
const Allocator = std.mem.Allocator;
const SExprTree = base.SExprTree;
const LineColMode = base.SExprTree.LineColMode;
const CacheModule = compile.CacheModule;
const AST = parse.AST;
const Report = reporting.Report;
const types_problem_mod = check.problem;
const tokenize = parse.tokenize;
const parallel = base.parallel;

var verbose_log: bool = false;
var prng = std.Random.DefaultPrng.init(1234567890);

const rand = prng.random();

const is_windows = builtin.target.os.tag == .windows;

var stderr_file_writer: std.fs.File.Writer = .{
    .interface = std.fs.File.Writer.initInterface(&.{}),
    .file = if (is_windows) undefined else std.fs.File.stderr(),
    .mode = .streaming,
};

fn stderrWriter() *std.Io.Writer {
    if (is_windows) stderr_file_writer.file = std.fs.File.stderr();
    return &stderr_file_writer.interface;
}

/// Logs a message if verbose logging is enabled.
fn log(comptime fmt_str: []const u8, args: anytype) void {
    if (verbose_log) {
        std.log.debug(fmt_str, args);
    }
}

/// Always logs a warning message.
fn warn(comptime fmt_str: []const u8, args: anytype) void {
    std.log.warn(fmt_str, args);
}

const UpdateCommand = enum {
    /// Update the section to match the actual output/problems.
    update,
    /// Check that the section matches the actual output/problems.
    check,
    /// Don't do anything with the section.
    none,
};

/// Represents a problem entry from PROBLEMS section
const ProblemEntry = struct {
    problem_type: []const u8,
    file: []const u8,
    start_line: u32,
    start_col: u32,
    end_line: u32,
    end_col: u32,

    fn format(self: ProblemEntry, writer: anytype) !void {
        try writer.print("{s} - {s}:{d}:{d}:{d}:{d}", .{
            self.problem_type,
            self.file,
            self.start_line,
            self.start_col,
            self.end_line,
            self.end_col,
        });
    }
};

/// Parse a PROBLEMS entry to extract problem type and location
fn parseProblemEntry(allocator: std.mem.Allocator, content: []const u8, start_idx: usize) !?struct { entry: ?ProblemEntry, next_idx: usize } {
    var idx = start_idx;

    // Skip whitespace and empty lines
    while (idx < content.len and (content[idx] == ' ' or content[idx] == '\t' or content[idx] == '\n' or content[idx] == '\r')) {
        idx += 1;
    }

    if (idx >= content.len) return null;

    // Check if we're at the start of a problem header
    if (idx + 2 > content.len or !std.mem.eql(u8, content[idx .. idx + 2], "**")) {
        return null;
    }

    // Find the end of the problem type
    const type_start = idx + 2;
    const type_end_search = std.mem.indexOfPos(u8, content, type_start, "**");
    if (type_end_search == null) return null;
    const type_end = type_end_search.?;

    // Check if this is a problem header (all uppercase, no lowercase letters)
    const potential_type = content[type_start..type_end];
    var has_lowercase = false;
    for (potential_type) |c| {
        if (c >= 'a' and c <= 'z') {
            has_lowercase = true;
            break;
        }
    }

    // If it has lowercase letters, this is not a problem header
    if (has_lowercase) {
        return null;
    }

    var problem_type = std.mem.trim(u8, potential_type, " \t\r\n");

    // Handle compound error types like "NOT IMPLEMENTED - UNDEFINED VARIABLE"
    // We only want the last part after the last " - "
    if (std.mem.lastIndexOf(u8, problem_type, " - ")) |dash_idx| {
        problem_type = std.mem.trim(u8, problem_type[dash_idx + 3 ..], " \t\r\n");
    }

    // Skip past the closing ** of the problem type
    var current_idx = type_end + 2;

    // Skip the rest of the line after the problem type
    while (current_idx < content.len and content[current_idx] != '\n') {
        current_idx += 1;
    }
    if (current_idx < content.len) current_idx += 1; // Skip the newline

    // Now look for optional location on the next few lines
    // We'll look until we hit another problem header or end of content
    var location_file: []const u8 = "";
    var location_start_line: u32 = 0;
    var location_start_col: u32 = 0;
    var location_end_line: u32 = 0;
    var location_end_col: u32 = 0;
    var found_location = false;

    while (current_idx < content.len) {
        // Skip whitespace at start of line
        const line_start = current_idx;
        while (current_idx < content.len and (content[current_idx] == ' ' or content[current_idx] == '\t')) {
            current_idx += 1;
        }

        // Check if this line starts with ** (potential new problem or location)
        if (current_idx + 2 <= content.len and std.mem.eql(u8, content[current_idx .. current_idx + 2], "**")) {
            const inner_start = current_idx + 2;
            const inner_end_search = std.mem.indexOfPos(u8, content, inner_start, "**");

            if (inner_end_search) |inner_end| {
                const inner_content = content[inner_start..inner_end];

                // Check if this is a new problem header (no lowercase)
                var inner_has_lowercase = false;
                for (inner_content) |c| {
                    if (c >= 'a' and c <= 'z') {
                        inner_has_lowercase = true;
                        break;
                    }
                }

                if (!inner_has_lowercase) {
                    // This is a new problem header, we're done
                    break;
                }

                // Check if this looks like a location (contains .md: pattern)
                if (std.mem.indexOf(u8, inner_content, ".md:")) |_| {
                    var location = inner_content;
                    // Strip trailing colon and whitespace
                    location = std.mem.trimRight(u8, location, ": \t");

                    // Count colons to determine format
                    var colon_count: usize = 0;
                    for (location) |c| {
                        if (c == ':') colon_count += 1;
                    }

                    if (colon_count == 2) {
                        // Format: file:line:col
                        var parts = std.mem.tokenizeScalar(u8, location, ':');

                        if (parts.next()) |file| {
                            if (parts.next()) |line_str| {
                                if (parts.next()) |col_str| {
                                    if (std.fmt.parseInt(u32, line_str, 10) catch null) |line| {
                                        if (std.fmt.parseInt(u32, col_str, 10) catch null) |col| {
                                            location_file = file;
                                            location_start_line = line;
                                            location_start_col = col;
                                            location_end_line = line;
                                            location_end_col = col;
                                            found_location = true;
                                            current_idx = inner_end + 2;
                                            break;
                                        }
                                    }
                                }
                            }
                        }
                    } else if (colon_count == 4) {
                        // Format: file:start_line:start_col:end_line:end_col
                        var parts = std.mem.tokenizeScalar(u8, location, ':');

                        if (parts.next()) |file| {
                            if (parts.next()) |start_line_str| {
                                if (parts.next()) |start_col_str| {
                                    if (parts.next()) |end_line_str| {
                                        if (parts.next()) |end_col_str| {
                                            if (std.fmt.parseInt(u32, start_line_str, 10) catch null) |start_line| {
                                                if (std.fmt.parseInt(u32, start_col_str, 10) catch null) |start_col| {
                                                    if (std.fmt.parseInt(u32, end_line_str, 10) catch null) |end_line| {
                                                        if (std.fmt.parseInt(u32, end_col_str, 10) catch null) |end_col| {
                                                            location_file = file;
                                                            location_start_line = start_line;
                                                            location_start_col = start_col;
                                                            location_end_line = end_line;
                                                            location_end_col = end_col;
                                                            found_location = true;
                                                            current_idx = inner_end + 2;
                                                            break;
                                                        }
                                                    }
                                                }
                                            }
                                        }
                                    }
                                }
                            }
                        }
                    }
                }
            }
        }

        // Skip to next line
        current_idx = line_start;
        while (current_idx < content.len and content[current_idx] != '\n') {
            current_idx += 1;
        }
        if (current_idx < content.len) current_idx += 1;
    }

    // Find the next problem header to determine where this problem ends
    var next_idx = current_idx;
    while (next_idx < content.len) {
        // Skip whitespace at start of line
        while (next_idx < content.len and (content[next_idx] == ' ' or content[next_idx] == '\t')) {
            next_idx += 1;
        }

        if (next_idx + 2 <= content.len and std.mem.eql(u8, content[next_idx .. next_idx + 2], "**")) {
            const check_start = next_idx + 2;
            const check_end = std.mem.indexOfPos(u8, content, check_start, "**");

            if (check_end) |end| {
                const check_content = content[check_start..end];

                // Check if this is a problem header (no lowercase)
                var check_has_lowercase = false;
                for (check_content) |c| {
                    if (c >= 'a' and c <= 'z') {
                        check_has_lowercase = true;
                        break;
                    }
                }

                if (!check_has_lowercase) {
                    // Found next problem header
                    break;
                }
            }
        }

        // Move to next character
        next_idx += 1;
    }

    return .{ .entry = ProblemEntry{
        .problem_type = try allocator.dupe(u8, problem_type),
        .file = try allocator.dupe(u8, location_file),
        .start_line = location_start_line,
        .start_col = location_start_col,
        .end_line = location_end_line,
        .end_col = location_end_col,
    }, .next_idx = next_idx };
}

/// Parse all problems from PROBLEMS section
fn parseProblemsSection(allocator: std.mem.Allocator, content: []const u8) !std.array_list.Managed(ProblemEntry) {
    var problems = std.array_list.Managed(ProblemEntry).init(allocator);
    errdefer {
        for (problems.items) |p| {
            allocator.free(p.problem_type);
            allocator.free(p.file);
        }
        problems.deinit();
    }

    // Check if the entire content is just NIL
    const trimmed_content = std.mem.trim(u8, content, " \t\r\n");
    if (std.mem.eql(u8, trimmed_content, "NIL")) {
        // NIL means there are no problems
        return problems;
    }

    var idx: usize = 0;
    while (idx < content.len) {
        const result = try parseProblemEntry(allocator, content, idx);
        if (result) |r| {
            if (r.entry) |entry| {
                try problems.append(entry);
            }
            idx = r.next_idx;
        } else {
            break;
        }
    }

    return problems;
}

/// Generate EXPECTED content from problems
fn generateExpectedContent(allocator: std.mem.Allocator, problems: []const ProblemEntry) ![]const u8 {
    if (problems.len == 0) {
        return try allocator.dupe(u8, "NIL");
    }

    var buffer = std.array_list.Managed(u8).init(allocator);
    errdefer buffer.deinit();

    for (problems, 0..) |problem, i| {
        if (i > 0) {
            try buffer.append('\n');
        }
        try problem.format(buffer.writer());
    }

    return buffer.toOwnedSlice();
}

/// Parse an EXPECTED line like "UNEXPECTED TOKEN IN EXPRESSION - record_field_update_error.md:1:10:1:15"
fn parseExpectedLine(allocator: std.mem.Allocator, line: []const u8) !?ProblemEntry {
    const trimmed = std.mem.trim(u8, line, " \t\r\n");
    if (trimmed.len == 0) {
        return null;
    }

    // Find the separator " - "
    const separator = " - ";
    const sep_index = std.mem.indexOf(u8, line, separator) orelse return null;

    const problem_type = std.mem.trim(u8, line[0..sep_index], " \t");
    const location = std.mem.trim(u8, line[sep_index + separator.len ..], " \t\r\n");

    // Handle special case where location is just ":0:0:0:0" (no file)
    if (std.mem.startsWith(u8, location, ":")) {
        // Skip the first colon
        var parts = std.mem.tokenizeScalar(u8, location[1..], ':');

        const start_line_str = parts.next() orelse return null;
        const start_col_str = parts.next() orelse return null;
        const end_line_str = parts.next() orelse return null;
        const end_col_str = parts.next() orelse return null;

        return ProblemEntry{
            .problem_type = try allocator.dupe(u8, problem_type),
            .file = try allocator.dupe(u8, ""),
            .start_line = try std.fmt.parseInt(u32, start_line_str, 10),
            .start_col = try std.fmt.parseInt(u32, start_col_str, 10),
            .end_line = try std.fmt.parseInt(u32, end_line_str, 10),
            .end_col = try std.fmt.parseInt(u32, end_col_str, 10),
        };
    }

    // Parse location "file.md:start_line:start_col:end_line:end_col"
    var parts = std.mem.tokenizeScalar(u8, location, ':');

    const file = parts.next() orelse return null;
    const start_line_str = parts.next() orelse return null;
    const start_col_str = parts.next() orelse return null;
    const end_line_str = parts.next() orelse return null;
    const end_col_str = parts.next() orelse return null;

    return ProblemEntry{
        .problem_type = try allocator.dupe(u8, problem_type),
        .file = try allocator.dupe(u8, file),
        .start_line = try std.fmt.parseInt(u32, start_line_str, 10),
        .start_col = try std.fmt.parseInt(u32, start_col_str, 10),
        .end_line = try std.fmt.parseInt(u32, end_line_str, 10),
        .end_col = try std.fmt.parseInt(u32, end_col_str, 10),
    };
}

/// Parse all problems from EXPECTED section
fn parseExpectedSection(allocator: std.mem.Allocator, content: []const u8) !std.array_list.Managed(ProblemEntry) {
    var problems = std.array_list.Managed(ProblemEntry).init(allocator);
    errdefer {
        for (problems.items) |p| {
            allocator.free(p.problem_type);
            allocator.free(p.file);
        }
        problems.deinit();
    }

    // Check if the entire content is just NIL
    const trimmed_content = std.mem.trim(u8, content, " \t\r\n");
    if (std.mem.eql(u8, trimmed_content, "NIL")) {
        // NIL means we expect no problems
        return problems;
    }

    var lines = std.mem.tokenizeScalar(u8, content, '\n');
    while (lines.next()) |line| {
        const problem = try parseExpectedLine(allocator, line);
        if (problem) |p| {
            try problems.append(p);
        }
    }

    return problems;
}

/// Compare two problem entries for equality
fn problemsEqual(a: ProblemEntry, b: ProblemEntry) bool {
    return std.mem.eql(u8, a.problem_type, b.problem_type) and
        std.mem.eql(u8, a.file, b.file) and
        a.start_line == b.start_line and
        a.start_col == b.start_col and
        a.end_line == b.end_line and
        a.end_col == b.end_col;
}

/// Generate all reports from the compilation pipeline
fn generateAllReports(
    allocator: std.mem.Allocator,
    parse_ast: *AST,
    can_ir: *ModuleEnv,
    solver: *Check,
    snapshot_path: []const u8,
    module_env: *ModuleEnv,
) !std.array_list.Managed(reporting.Report) {
    var reports = std.array_list.Managed(reporting.Report).init(allocator);
    errdefer reports.deinit();

    // Generate tokenize reports
    for (parse_ast.tokenize_diagnostics.items) |diagnostic| {
        const report = parse_ast.tokenizeDiagnosticToReport(diagnostic, allocator) catch |err| {
            std.debug.panic("Failed to create tokenize report for snapshot {s}: {s}", .{ snapshot_path, @errorName(err) });
        };
        try reports.append(report);
    }

    // Generate parse reports
    for (parse_ast.parse_diagnostics.items) |diagnostic| {
        const report = parse_ast.parseDiagnosticToReport(&module_env.common, diagnostic, allocator, snapshot_path) catch |err| {
            std.debug.panic("Failed to create parse report for snapshot {s}: {s}", .{ snapshot_path, @errorName(err) });
        };
        try reports.append(report);
    }

    // Generate canonicalization reports
    const diagnostics = try can_ir.getDiagnostics();
    defer allocator.free(diagnostics);
    for (diagnostics) |diagnostic| {
        const report = can_ir.diagnosticToReport(diagnostic, allocator, snapshot_path) catch |err| {
            std.debug.panic("Failed to create canonicalization report for snapshot {s}: {s}", .{ snapshot_path, @errorName(err) });
        };
        try reports.append(report);
    }

    // Generate type checking reports
    for (solver.problems.problems.items) |problem| {
        const empty_modules: []const *ModuleEnv = &.{};
        var report_builder = types_problem_mod.ReportBuilder.init(
            allocator,
            module_env,
            can_ir,
            &solver.snapshots,
            snapshot_path,
            empty_modules,
        );
        defer report_builder.deinit();

        const report = report_builder.build(problem) catch |err| {
            std.debug.panic("Failed to create type checking report for snapshot {s}: {s}", .{ snapshot_path, @errorName(err) });
        };
        try reports.append(report);
    }

    return reports;
}

/// Render reports to PROBLEMS section format (markdown and HTML)
fn renderReportsToProblemsSection(output: *DualOutput, reports: *const std.array_list.Managed(reporting.Report)) !void {
    // HTML PROBLEMS section
    if (output.html_writer) |writer| {
        try writer.writer.writeAll(
            \\                <div class="problems">
        );
    }

    if (reports.items.len == 0) {
        try output.md_writer.writer.writeAll("NIL\n");
        if (output.html_writer) |writer| {
            try writer.writer.writeAll("                    <p>NIL</p>\n");
        }
        log("reported NIL problems", .{});
    } else {
        // Render all reports in order
        for (reports.items) |report| {
            report.render(&output.md_writer.writer, .markdown) catch |err| {
                std.debug.panic("Failed to render report: {s}", .{@errorName(err)});
            };

            if (output.html_writer) |writer| {
                try writer.writer.writeAll("                    <div class=\"problem\">");
                report.render(&writer.writer, .markdown) catch |err| {
                    std.debug.panic("Failed to render report to HTML: {s}", .{@errorName(err)});
                };
                try writer.writer.writeAll("</div>\n");
            }
        }
    }

    if (output.html_writer) |writer| {
        try writer.writer.writeAll(
            \\                </div>
            \\
        );
    }
}

/// Render reports to EXPECTED section format (parsed problem entries)
fn renderReportsToExpectedContent(allocator: std.mem.Allocator, reports: *const std.array_list.Managed(reporting.Report)) ![]const u8 {
    if (reports.items.len == 0) {
        return try allocator.dupe(u8, "NIL");
    }

    // Render all reports to markdown and then parse the problems
    var problems_buffer_unmanaged = std.ArrayListUnmanaged(u8).empty;
    var problems_writer_allocating: std.Io.Writer.Allocating = .fromArrayList(allocator, &problems_buffer_unmanaged);
    defer problems_buffer_unmanaged.deinit(allocator);

    // Render all reports to markdown
    for (reports.items) |report| {
        report.render(&problems_writer_allocating.writer, .markdown) catch |err| {
            std.debug.panic("Failed to render report for EXPECTED: {s}", .{@errorName(err)});
        };
    }

    // Transfer contents from writer back to buffer before parsing
    problems_buffer_unmanaged = problems_writer_allocating.toArrayList();

    // Parse the rendered problems and convert to EXPECTED format
    // TODO: rather than parsing markdown, we should directly generate EXPECTED format from the reports
    var parsed_problems = try parseProblemsSection(allocator, problems_buffer_unmanaged.items);
    defer {
        for (parsed_problems.items) |p| {
            allocator.free(p.problem_type);
            allocator.free(p.file);
        }
        parsed_problems.deinit();
    }

    return try generateExpectedContent(allocator, parsed_problems.items);
}

/// Helper function to extract section content only
fn extractSectionContent(content: []const u8, section_name: []const u8) ?[]const u8 {
    var header_buf: [256]u8 = undefined;
    const header = std.fmt.bufPrint(&header_buf, "# {s}\n", .{section_name}) catch return null;
    const start_idx = std.mem.indexOf(u8, content, header) orelse return null;
    const content_start = start_idx + header.len;

    // Find the next section header
    var next_section_idx = content.len;
    var search_idx = content_start;
    while (search_idx < content.len - 2) {
        if (content[search_idx] == '\n' and
            content[search_idx + 1] == '#' and
            content[search_idx + 2] == ' ')
        {
            next_section_idx = search_idx + 1;
            break;
        }
        search_idx += 1;
    }

    return std.mem.trim(u8, content[content_start..next_section_idx], " \t\r\n");
}

/// Helper function to get section info with start/end positions
fn extractSectionInfo(content: []const u8, section_name: []const u8) ?struct { start: usize, end: usize } {
    var header_buf: [256]u8 = undefined;
    const header = std.fmt.bufPrint(&header_buf, "# {s}\n", .{section_name}) catch return null;
    const start_idx = std.mem.indexOf(u8, content, header) orelse return null;

    // Find the next section header
    var next_section_idx = content.len;
    var search_idx = start_idx + header.len;
    while (search_idx < content.len - 2) {
        if (content[search_idx] == '\n' and
            content[search_idx + 1] == '#' and
            content[search_idx + 2] == ' ')
        {
            next_section_idx = search_idx + 1;
            break;
        }
        search_idx += 1;
    }

    return .{ .start = start_idx, .end = next_section_idx };
}

/// Wrapper for a loaded compiled builtin module that tracks the buffer
const LoadedModule = struct {
    env: *ModuleEnv,
    buffer: []align(collections.CompactWriter.SERIALIZATION_ALIGNMENT.toByteUnits()) u8,
    gpa: std.mem.Allocator,

    fn deinit(self: *LoadedModule) void {
        // Only free the hashmap that was allocated during deserialization
        // Most other data (like the SafeList contents) points into the buffer
        self.env.imports.map.deinit(self.gpa);

        // Free the buffer (the env points into this buffer for most data)
        self.gpa.free(self.buffer);
        // Free the env struct itself
        self.gpa.destroy(self.env);
    }
};

/// Load a compiled ModuleEnv from embedded binary data
fn loadCompiledModule(gpa: std.mem.Allocator, bin_data: []const u8, module_name: []const u8, source: []const u8) !LoadedModule {
    // Copy the embedded data to properly aligned memory
    // CompactWriter requires specific alignment for serialization
    const CompactWriter = collections.CompactWriter;
    const buffer = try gpa.alignedAlloc(u8, CompactWriter.SERIALIZATION_ALIGNMENT, bin_data.len);
    @memcpy(buffer, bin_data);

    // Cast to the serialized structure
    const serialized_ptr = @as(
        *ModuleEnv.Serialized,
        @ptrCast(@alignCast(buffer.ptr)),
    );

    const env = try gpa.create(ModuleEnv);
    errdefer gpa.destroy(env);

    // Deserialize
    const base_ptr = @intFromPtr(buffer.ptr);
    env.* = ModuleEnv{
        .gpa = gpa,
        .common = serialized_ptr.common.deserialize(@as(i64, @intCast(base_ptr)), source).*,
        .types = serialized_ptr.types.deserialize(@as(i64, @intCast(base_ptr)), gpa).*,
        .module_kind = serialized_ptr.module_kind,
        .all_defs = serialized_ptr.all_defs,
        .all_statements = serialized_ptr.all_statements,
        .exports = serialized_ptr.exports,
        .builtin_statements = serialized_ptr.builtin_statements,
        .external_decls = serialized_ptr.external_decls.deserialize(@as(i64, @intCast(base_ptr))).*,
        .imports = serialized_ptr.imports.deserialize(@as(i64, @intCast(base_ptr)), gpa).*,
        .module_name = module_name,
        .diagnostics = serialized_ptr.diagnostics,
        .store = serialized_ptr.store.deserialize(@as(i64, @intCast(base_ptr)), gpa).*,
        .evaluation_order = null,
    };

    return LoadedModule{
        .env = env,
        .buffer = buffer,
        .gpa = gpa,
    };
}

/// Deserialize BuiltinIndices from the binary data generated at build time
fn deserializeBuiltinIndices(gpa: Allocator, bin_data: []const u8) !CIR.BuiltinIndices {
    const aligned_buffer = try gpa.alignedAlloc(u8, @enumFromInt(@alignOf(CIR.BuiltinIndices)), bin_data.len);
    defer gpa.free(aligned_buffer);
    @memcpy(aligned_buffer, bin_data);
    const indices_ptr = @as(*const CIR.BuiltinIndices, @ptrCast(aligned_buffer.ptr));
    return indices_ptr.*;
}

var debug_allocator: std.heap.DebugAllocator(.{}) = .{
    .backing_allocator = std.heap.c_allocator,
};

/// cli entrypoint for snapshot tool
pub fn main() !void {
    // Always use the debug allocator with the snapshot tool to help find allocation bugs.
    const gpa = debug_allocator.allocator();
    defer {
        const mem_state = debug_allocator.deinit();
        std.debug.assert(mem_state == .ok);
    }

    const args = try std.process.argsAlloc(gpa);
    defer std.process.argsFree(gpa, args);

    var snapshot_paths = std.array_list.Managed([]const u8).init(gpa);
    defer snapshot_paths.deinit();

    var maybe_fuzz_corpus_path: ?[]const u8 = null;
    var expect_fuzz_corpus_path: bool = false;
    var generate_html: bool = false;
    var debug_mode: bool = false;
    var max_threads: usize = 0;
    var expect_threads: bool = false;
    var expected_section_command = UpdateCommand.none;
    var output_section_command = UpdateCommand.none;
    var trace_eval: bool = false;
    var linecol_mode: LineColMode = .skip_linecol;

    for (args[1..]) |arg| {
        if (std.mem.eql(u8, arg, "--verbose")) {
            verbose_log = true;
        } else if (std.mem.eql(u8, arg, "--html")) {
            generate_html = true;
        } else if (std.mem.eql(u8, arg, "--debug")) {
            debug_mode = true;
        } else if (std.mem.eql(u8, arg, "--trace-eval")) {
            trace_eval = true;
        } else if (std.mem.eql(u8, arg, "--linecol")) {
            linecol_mode = .include_linecol;
        } else if (std.mem.eql(u8, arg, "--threads")) {
            if (max_threads != 0) {
                std.log.err("`--threads` should only be specified once.", .{});
                std.process.exit(1);
            }
            expect_threads = true;
        } else if (std.mem.eql(u8, arg, "--check-expected")) {
            if (expected_section_command != .none) {
                std.log.err("`--check-expected` and `--update-expected` are mutually exclusive and should only be specified once.", .{});
                std.process.exit(1);
            }
            expected_section_command = .check;
        } else if (std.mem.eql(u8, arg, "--update-expected")) {
            if (expected_section_command != .none) {
                std.log.err("`--check-expected` and `--update-expected` are mutually exclusive and should only be specified once.", .{});
                std.process.exit(1);
            }
            expected_section_command = .update;
        } else if (std.mem.eql(u8, arg, "--check-output")) {
            if (output_section_command != .none) {
                std.log.err("`--check-output` and `--update-output` are mutually exclusive and should only be specified once.", .{});
                std.process.exit(1);
            }
            output_section_command = .check;
        } else if (std.mem.eql(u8, arg, "--update-output")) {
            if (output_section_command != .none) {
                std.log.err("`--check-output` and `--update-output` are mutually exclusive and should only be specified once.", .{});
                std.process.exit(1);
            }
            output_section_command = .update;
        } else if (std.mem.eql(u8, arg, "--fuzz-corpus")) {
            if (maybe_fuzz_corpus_path != null) {
                std.log.err("`--fuzz-corpus` should only be specified once.", .{});
                std.process.exit(1);
            }
            expect_fuzz_corpus_path = true;
        } else if (expect_fuzz_corpus_path) {
            maybe_fuzz_corpus_path = arg;
            expect_fuzz_corpus_path = false;
        } else if (expect_threads) {
            max_threads = std.fmt.parseInt(usize, arg, 10) catch |err| {
                std.log.err("Invalid thread count '{s}': {s}", .{ arg, @errorName(err) });
                std.process.exit(1);
            };
            expect_threads = false;
        } else if (std.mem.eql(u8, arg, "--help")) {
            const usage =
                \\Usage: roc snapshot [options] [snapshot_paths...]
                \\
                \\Options:
                \\  --verbose       Enable verbose logging
                \\  --html          Generate HTML output files
                \\  --debug         Use GeneralPurposeAllocator for debugging (default: c_allocator)
                \\  --trace-eval    Enable interpreter trace output (only works with single REPL snapshot)
                \\  --linecol       Include line/column information in output
                \\  --threads <n>   Number of threads to use (0 = auto-detect, 1 = single-threaded). Default: 0.
                \\  --check-expected     Validate that EXPECTED sections match PROBLEMS sections
                \\  --update-expected    Update EXPECTED sections based on PROBLEMS sections
                \\  --fuzz-corpus <path>  Specify the path to the fuzz corpus
                \\
                \\Arguments:
                \\  snapshot_paths  Paths to snapshot files or directories
            ;
            std.log.debug(usage, .{});
            std.process.exit(0);
        } else {
            try snapshot_paths.append(arg);
        }
    }

    if (expect_fuzz_corpus_path) {
        std.log.err("Expected fuzz corpus path, but none was provided", .{});
        std.process.exit(1);
    }

    if (expect_threads) {
        std.log.err("Expected thread count, but none was provided", .{});
        std.process.exit(1);
    }

    // Force single-threaded mode in debug mode
    if (debug_mode and max_threads == 0) {
        max_threads = 1;
    }

    // Validate --trace-eval flag usage
    if (trace_eval) {
        if (snapshot_paths.items.len == 0) {
            std.log.err("--trace-eval requires exactly one snapshot file to be specified", .{});
            std.process.exit(1);
        }
        if (snapshot_paths.items.len > 1) {
            std.log.err("--trace-eval can only be used with a single snapshot file. Got {} files.", .{snapshot_paths.items.len});
            std.log.err("Usage: roc snapshot --trace-eval <path_to_single_repl_snapshot.md>", .{});
            std.process.exit(1);
        }
    }

    // Load compiled builtin modules (Set, Dict, Bool, Result)
    const dict_source = "Dict := [EmptyDict].{}\n";
    var dict_loaded = try loadCompiledModule(gpa, compiled_builtins.dict_bin, "Dict", dict_source);
    defer dict_loaded.deinit();

    const set_source = "import Dict\n\nSet := [EmptySet(Dict)].{}\n";
    var set_loaded = try loadCompiledModule(gpa, compiled_builtins.set_bin, "Set", set_source);
    defer set_loaded.deinit();

    const bool_source = "Bool := [True, False].{}\n";
    var bool_loaded = try loadCompiledModule(gpa, compiled_builtins.bool_bin, "Bool", bool_source);
    defer bool_loaded.deinit();

    const result_source = "Result ok err := [Ok(ok), Err(err)].{}\n";
    var result_loaded = try loadCompiledModule(gpa, compiled_builtins.result_bin, "Result", result_source);
    defer result_loaded.deinit();

    const builtin_indices = try deserializeBuiltinIndices(gpa, compiled_builtins.builtin_indices_bin);

    const config = Config{
        .maybe_fuzz_corpus_path = maybe_fuzz_corpus_path,
        .generate_html = generate_html,
        .expected_section_command = expected_section_command,
        .output_section_command = output_section_command,
        .trace_eval = trace_eval,
        .linecol_mode = linecol_mode,
        .dict_module = dict_loaded.env,
        .set_module = set_loaded.env,
        .bool_module = bool_loaded.env,
        .result_module = result_loaded.env,
        .builtin_indices = builtin_indices,
    };

    if (config.maybe_fuzz_corpus_path != null) {
        log("copying SOURCE from snapshots to: {s}", .{config.maybe_fuzz_corpus_path.?});
        try std.fs.cwd().makePath(config.maybe_fuzz_corpus_path.?);
    }
    const snapshots_dir = "test/snapshots";

    // Stage 1: Collect work items
    var work_list = WorkList.init(gpa);
    defer {
        // Clean up any remaining work items
        for (work_list.items) |work_item| {
            gpa.free(work_item.path);
        }
        work_list.deinit();
    }

    if (snapshot_paths.items.len > 0) {
        for (snapshot_paths.items) |path| {
            try collectWorkItems(gpa, path, &work_list);
        }
    } else {
        // process all files in snapshots_dir
        try collectWorkItems(gpa, snapshots_dir, &work_list);
    }

    // Stage 2: Process work items (in parallel or single-threaded)
    const result = try processWorkItems(gpa, work_list, max_threads, debug_mode, &config);

    if (result.failed > 0) {
        std.log.err("Failed to process {d} snapshots.", .{result.failed});
        std.process.exit(1);
    }
}

fn checkSnapshotExpectations(gpa: Allocator) !bool {
    // Load compiled builtin modules (Set, Dict, Bool, Result)
    const dict_source = "Dict := [EmptyDict].{}\n";
    var dict_loaded = try loadCompiledModule(gpa, compiled_builtins.dict_bin, "Dict", dict_source);
    defer dict_loaded.deinit();

    const set_source = "import Dict\n\nSet := [EmptySet(Dict)].{}\n";
    var set_loaded = try loadCompiledModule(gpa, compiled_builtins.set_bin, "Set", set_source);
    defer set_loaded.deinit();

    const bool_source = "Bool := [True, False].{}\n";
    var bool_loaded = try loadCompiledModule(gpa, compiled_builtins.bool_bin, "Bool", bool_source);
    defer bool_loaded.deinit();

    const result_source = "Result ok err := [Ok(ok), Err(err)].{}\n";
    var result_loaded = try loadCompiledModule(gpa, compiled_builtins.result_bin, "Result", result_source);
    defer result_loaded.deinit();

    const builtin_indices = try deserializeBuiltinIndices(gpa, compiled_builtins.builtin_indices_bin);

    const config = Config{
        .maybe_fuzz_corpus_path = null,
        .generate_html = false,
        .expected_section_command = .check,
        .output_section_command = .check,
        .disable_updates = true,
        .dict_module = dict_loaded.env,
        .set_module = set_loaded.env,
        .bool_module = bool_loaded.env,
        .result_module = result_loaded.env,
        .builtin_indices = builtin_indices,
    };
    const snapshots_dir = "test/snapshots";
    var work_list = WorkList.init(gpa);
    defer {
        for (work_list.items) |work_item| {
            gpa.free(work_item.path);
        }
        work_list.deinit();
    }
    try collectWorkItems(gpa, snapshots_dir, &work_list);

    var fail_count: usize = 0;

    for (work_list.items) |work_item| {
        const success = switch (work_item.kind) {
            .snapshot_file => processSnapshotFile(gpa, work_item.path, &config) catch false,
            .multi_file_snapshot => blk: {
                const res = processMultiFileSnapshot(gpa, work_item.path, &config) catch {
                    break :blk false;
                };
                break :blk res;
            },
        };
        if (!success) {
            fail_count += 1;
        }
    }
    return fail_count == 0;
}

/// Check if a file has a valid snapshot extension
fn isSnapshotFile(path: []const u8) bool {
    return std.mem.endsWith(u8, path, ".md") and !std.mem.endsWith(u8, path, "README.md");
}

fn isMultiFileSnapshot(path: []const u8) bool {
    return std.mem.endsWith(u8, path, "_package") or
        std.mem.endsWith(u8, path, "_platform") or
        std.mem.endsWith(u8, path, "_app");
}

fn getMultiFileSnapshotType(path: []const u8) NodeType {
    if (std.mem.endsWith(u8, path, "_package")) return .package;
    if (std.mem.endsWith(u8, path, "_platform")) return .platform;
    if (std.mem.endsWith(u8, path, "_app")) return .app;
    return .file; // fallback, shouldn't happen if isMultiFileSnapshot was checked first
}

fn processMultiFileSnapshot(allocator: Allocator, dir_path: []const u8, config: *const Config) !bool {
    var success: bool = true;
    log("Processing multi-file snapshot directory: {s}", .{dir_path});

    var dir = std.fs.cwd().openDir(dir_path, .{ .iterate = true }) catch |err| {
        std.log.err("Failed to open directory {s}: {}", .{ dir_path, err });
        return false;
    };
    defer dir.close();

    // First, collect EXPECTED sections from existing .md files
    var expected_sections = std.StringHashMap([]const u8).init(allocator);
    defer {
        var iter = expected_sections.iterator();
        while (iter.next()) |entry| {
            allocator.free(entry.key_ptr.*);
            allocator.free(entry.value_ptr.*);
        }
        expected_sections.deinit();
    }

    var iterator = dir.iterate();
    while (try iterator.next()) |entry| {
        if (entry.kind == .file and std.mem.endsWith(u8, entry.name, ".md")) {
            const full_path = try std.fs.path.join(allocator, &.{ dir_path, entry.name });
            defer allocator.free(full_path);

            if (std.fs.cwd().readFileAlloc(allocator, full_path, 1024 * 1024)) |content| {
                defer allocator.free(content);

                // Extract EXPECTED section
                const expected_header = "# EXPECTED\n";
                if (std.mem.indexOf(u8, content, expected_header)) |start_idx| {
                    const content_start = start_idx + expected_header.len;

                    // Find the next section header
                    var end_idx = content.len;
                    var search_idx = content_start;
                    while (search_idx < content.len - 2) {
                        if (content[search_idx] == '\n' and
                            content[search_idx + 1] == '#' and
                            content[search_idx + 2] == ' ')
                        {
                            end_idx = search_idx + 1;
                            break;
                        }
                        search_idx += 1;
                    }

                    const expected_section = std.mem.trim(u8, content[content_start..end_idx], " \t\r\n");
                    try expected_sections.put(try allocator.dupe(u8, entry.name), try allocator.dupe(u8, expected_section));
                }
            } else |_| {}
        }
    }

    // Delete existing .md files
    if (!config.disable_updates) {
        iterator = dir.iterate();
        var files_to_delete = std.array_list.Managed([]u8).init(allocator);
        defer {
            for (files_to_delete.items) |file_path| {
                allocator.free(file_path);
            }
            files_to_delete.deinit();
        }

        while (try iterator.next()) |entry| {
            if (entry.kind == .file and std.mem.endsWith(u8, entry.name, ".md")) {
                const file_path = try allocator.dupe(u8, entry.name);
                try files_to_delete.append(file_path);
            }
        }

        for (files_to_delete.items) |file_name| {
            dir.deleteFile(file_name) catch |err| {
                warn("Failed to delete {s}: {}", .{ file_name, err });
            };
        }
    }

    // Find all .roc files and generate snapshots for each
    iterator = dir.iterate();
    const snapshot_type = getMultiFileSnapshotType(dir_path);

    while (try iterator.next()) |entry| {
        if (entry.kind == .file and std.mem.endsWith(u8, entry.name, ".roc")) {
            const roc_file_path = try std.fmt.allocPrint(allocator, "{s}/{s}", .{ dir_path, entry.name });
            defer allocator.free(roc_file_path);

            // Generate snapshot file name (replace .roc with .md)
            const base_name = entry.name[0 .. entry.name.len - 4]; // remove .roc
            const snapshot_file_name = try std.fmt.allocPrint(allocator, "{s}.md", .{base_name});
            defer allocator.free(snapshot_file_name);
            const snapshot_file_path = try std.fmt.allocPrint(allocator, "{s}/{s}", .{ dir_path, snapshot_file_name });
            defer allocator.free(snapshot_file_path);

            // Read the .roc file content
            const roc_content = std.fs.cwd().readFileAlloc(allocator, roc_file_path, 1024 * 1024) catch |err| {
                warn("Failed to read {s}: {}", .{ roc_file_path, err });
                continue;
            };
            defer allocator.free(roc_content);

            // Create meta section
            const type_name = switch (snapshot_type) {
                .package => "package",
                .platform => "platform",
                .app => "app",
                else => "file",
            };
            const meta = Meta{
                .description = try std.fmt.allocPrint(allocator, "{s} module from {s}", .{ base_name, type_name }),
                .node_type = snapshot_type,
            };
            defer allocator.free(meta.description);

            // Get preserved EXPECTED section if it exists
            const expected_content = expected_sections.get(snapshot_file_name);

            // Process the .roc file as a snapshot
            success = try processRocFileAsSnapshotWithExpected(allocator, snapshot_file_path, roc_content, meta, expected_content, config) and success;
        }
    }

    return success;
}

fn processRocFileAsSnapshot(
    allocator: Allocator,
    output_path: []const u8,
    roc_content: []const u8,
    meta: Meta,
    config: *const Config,
) !bool {
    // Try to read existing EXPECTED section if the file exists
    var expected_content: ?[]const u8 = null;
    defer if (expected_content) |content| allocator.free(content);

    if (std.fs.cwd().readFileAlloc(allocator, output_path, 1024 * 1024)) |existing_content| {
        defer allocator.free(existing_content);

        // Extract EXPECTED section manually since extractSections is defined later
        const expected_header = "# EXPECTED\n";
        if (std.mem.indexOf(u8, existing_content, expected_header)) |start_idx| {
            const content_start = start_idx + expected_header.len;

            // Find the next section header
            var end_idx = existing_content.len;
            var search_idx = content_start;
            while (search_idx < existing_content.len - 2) {
                if (existing_content[search_idx] == '\n' and
                    existing_content[search_idx + 1] == '#' and
                    existing_content[search_idx + 2] == ' ')
                {
                    end_idx = search_idx + 1;
                    break;
                }
                search_idx += 1;
            }

            const expected_section = std.mem.trim(u8, existing_content[content_start..end_idx], " \t\r\n");
            expected_content = try allocator.dupe(u8, expected_section);
        }
    } else |_| {
        // File doesn't exist yet, that's fine
    }

    try processRocFileAsSnapshotWithExpected(allocator, output_path, roc_content, meta, expected_content, config);
}

fn processSnapshotContent(
    allocator: Allocator,
    content: Content,
    output_path: []const u8,
    config: *const Config,
) !bool {
    var success = true;
    log("Generating snapshot for: {s}", .{output_path});

    // Handle REPL snapshots separately
    if (content.meta.node_type == .repl) {
        return processReplSnapshot(allocator, content, output_path, config);
    }

    // Process the content through the compilation pipeline
    var arena = std.heap.ArenaAllocator.init(allocator);
    defer arena.deinit();

    var module_env = try ModuleEnv.init(allocator, content.source);
    defer module_env.deinit();

    // Calculate line starts for source location tracking
    try module_env.common.calcLineStarts(allocator);

    // Parse the source code based on node type
    var parse_ast: AST = switch (content.meta.node_type) {
        .file => try parse.parse(&module_env.common, allocator),
        .header => try parse.parseHeader(&module_env.common, allocator),
        .expr => try parse.parseExpr(&module_env.common, allocator),
        .statement => try parse.parseStatement(&module_env.common, allocator),
        .package => try parse.parse(&module_env.common, allocator),
        .platform => try parse.parse(&module_env.common, allocator),
        .app => try parse.parse(&module_env.common, allocator),
        .repl => unreachable, // Handled above
        .snippet => try parse.parse(&module_env.common, allocator),
    };
    defer parse_ast.deinit(allocator);

    parse_ast.store.emptyScratch();

    // Extract module name from custom filename if provided, otherwise from output path
    const module_name = if (content.meta.filename) |custom_filename|
        // Strip .roc extension if present
        if (std.mem.lastIndexOfScalar(u8, custom_filename, '.')) |dot_idx|
            custom_filename[0..dot_idx]
        else
            custom_filename
    else blk: {
        const basename = std.fs.path.basename(output_path);
        break :blk if (std.mem.lastIndexOfScalar(u8, basename, '.')) |dot_idx|
            basename[0..dot_idx]
        else
            basename;
    };
    var can_ir = &module_env; // ModuleEnv contains the canonical IR
    try can_ir.initCIRFields(allocator, module_name);

    const common_idents: Check.CommonIdents = .{
        .module_name = try can_ir.insertIdent(base.Ident.for_text(module_name)),
        .list = try can_ir.insertIdent(base.Ident.for_text("List")),
        .box = try can_ir.insertIdent(base.Ident.for_text("Box")),
        .bool_stmt = config.builtin_indices.bool_type,
        .result_stmt = config.builtin_indices.result_type,
    };

    // Auto-inject Set, Dict, Bool, and Result as available imports (if they're loaded)
    // This makes them available without needing explicit `import` statements in tests
    var module_envs = std.AutoHashMap(base.Ident.Idx, Can.AutoImportedType).init(allocator);
    defer module_envs.deinit();

    var dict_import_idx: ?CIR.Import.Idx = null;
    var set_import_idx: ?CIR.Import.Idx = null;
    var bool_import_idx: ?CIR.Import.Idx = null;
    var result_import_idx: ?CIR.Import.Idx = null;

    if (config.dict_module) |dict_env| {
        const dict_ident = try can_ir.common.idents.insert(allocator, base.Ident.for_text("Dict"));
        dict_import_idx = try can_ir.imports.getOrPut(allocator, &can_ir.common.strings, "Dict");
        try module_envs.put(dict_ident, .{
            .env = dict_env,
        });
    }
    if (config.set_module) |set_env| {
        const set_ident = try can_ir.common.idents.insert(allocator, base.Ident.for_text("Set"));
        set_import_idx = try can_ir.imports.getOrPut(allocator, &can_ir.common.strings, "Set");
        try module_envs.put(set_ident, .{
            .env = set_env,
        });
    }
    // Bool and Result are registered as imports to make them available as external types
    if (config.bool_module) |bool_env| {
        const bool_ident = try can_ir.common.idents.insert(allocator, base.Ident.for_text("Bool"));
        bool_import_idx = try can_ir.imports.getOrPut(allocator, &can_ir.common.strings, "Bool");
        try module_envs.put(bool_ident, .{
            .env = bool_env,
        });
    }
    if (config.result_module) |result_env| {
        const result_ident = try can_ir.common.idents.insert(allocator, base.Ident.for_text("Result"));
        result_import_idx = try can_ir.imports.getOrPut(allocator, &can_ir.common.strings, "Result");
        try module_envs.put(result_ident, .{
            .env = result_env,
        });
    }

    var czer = try Can.init(can_ir, &parse_ast, &module_envs);
    defer czer.deinit();

    // Register auto-injected imports with the canonicalizer so it knows they're already imported
    if (dict_import_idx) |idx| {
        try czer.import_indices.put(allocator, "Dict", idx);
    }
    if (set_import_idx) |idx| {
        try czer.import_indices.put(allocator, "Set", idx);
    }
    if (bool_import_idx) |idx| {
        try czer.import_indices.put(allocator, "Bool", idx);
    }
    if (result_import_idx) |idx| {
        try czer.import_indices.put(allocator, "Result", idx);
    }

    var maybe_expr_idx: ?Can.CanonicalizedExpr = null;

    switch (content.meta.node_type) {
        .file => {
            try czer.canonicalizeFile();
            try czer.validateForChecking();
        },
        .header => {
            // TODO: implement canonicalize_header when available
        },
        .expr => {
            const expr_idx: AST.Expr.Idx = @enumFromInt(parse_ast.root_node_idx);
            maybe_expr_idx = try czer.canonicalizeExpr(expr_idx);
        },
        .statement => {
            const ast_stmt_idx: AST.Statement.Idx = @enumFromInt(parse_ast.root_node_idx);
            const can_stmt_result = try czer.canonicalizeBlockStatement(czer.parse_ir.store.getStatement(ast_stmt_idx), &.{}, 0);
            if (can_stmt_result.canonicalized_stmt) |can_stmt| {
                // Manually track scratch statements because we aren't using the file entrypoint
                const scratch_statements_start = can_ir.store.scratch.?.statements.top();
                try can_ir.store.addScratchStatement(can_stmt.idx);
                can_ir.all_statements = try can_ir.store.statementSpanFrom(scratch_statements_start);
            }
        },
        .package => try czer.canonicalizeFile(),
        .platform => try czer.canonicalizeFile(),
        .app => try czer.canonicalizeFile(),
        .repl => unreachable, // Handled above
        .snippet => {
            // Snippet - just canonicalize without validation
            try czer.canonicalizeFile();
        },
    }

    // Assert that everything is in-sync
    can_ir.debugAssertArraysInSync();

<<<<<<< HEAD
    // Types - include Set, Dict, Bool, and Result modules if loaded
=======
    // Compute dependency-based evaluation order if not already set
    // (canonicalizeFile sets it, but other paths like .statement don't)
    if (can_ir.evaluation_order == null) {
        const DependencyGraph = @import("can").DependencyGraph;
        var graph = try DependencyGraph.buildDependencyGraph(
            can_ir,
            can_ir.all_defs,
            allocator,
        );
        defer graph.deinit();

        const eval_order = try DependencyGraph.computeSCCs(&graph, allocator);
        const eval_order_ptr = try allocator.create(DependencyGraph.EvaluationOrder);
        eval_order_ptr.* = eval_order;
        can_ir.evaluation_order = eval_order_ptr;
    }

    // Types - include Set and Dict modules if loaded
>>>>>>> 04c5ac20
    var builtin_modules = std.array_list.Managed(*const ModuleEnv).init(allocator);
    defer builtin_modules.deinit();

    if (config.dict_module) |dict_env| {
        try builtin_modules.append(dict_env);
    }
    if (config.set_module) |set_env| {
        try builtin_modules.append(set_env);
    }
    if (config.bool_module) |bool_env| {
        try builtin_modules.append(bool_env);
    }
    if (config.result_module) |result_env| {
        try builtin_modules.append(result_env);
    }

    var solver = try Check.init(
        allocator,
        &can_ir.types,
        can_ir,
        builtin_modules.items,
        &can_ir.store.regions,
        common_idents,
    );
    defer solver.deinit();

    if (maybe_expr_idx) |expr_idx| {
        _ = try solver.checkExprRepl(expr_idx.idx);
    } else {
        try solver.checkFile();
    }

    // Assert that we have regions for every type variable
    solver.debugAssertArraysInSync();

    // Cache round-trip validation - ensure ModuleCache serialization/deserialization works
    {
        // Generate original S-expression for comparison
        var original_tree = SExprTree.init(allocator);
        defer original_tree.deinit();
        try ModuleEnv.pushToSExprTree(can_ir, null, &original_tree);

        var original_sexpr = std.array_list.Managed(u8).init(allocator);
        defer original_sexpr.deinit();
        try original_tree.toStringPretty(original_sexpr.writer().any(), .skip_linecol);

        // Create arena for serialization
        var cache_arena = std.heap.ArenaAllocator.init(allocator);
        defer cache_arena.deinit();

        // Create and serialize MmapCache
        const cache_data = try CacheModule.create(allocator, cache_arena.allocator(), &module_env, can_ir, 0, 0);
        defer allocator.free(cache_data);

        // Deserialize back
        var loaded_cache = try CacheModule.fromMappedMemory(cache_data);

        // Create arena for restore operation to handle temporary allocations
        var restore_arena = std.heap.ArenaAllocator.init(allocator);
        defer restore_arena.deinit();

        // Restore ModuleEnv
        const restored_env = try loaded_cache.restore(restore_arena.allocator(), module_name, content.source);
        // Note: restored_env points to data within the cache, so we don't free it

        // Generate S-expression from restored ModuleEnv
        var restored_tree = SExprTree.init(allocator);
        defer restored_tree.deinit();
        try ModuleEnv.pushToSExprTree(restored_env, null, &restored_tree);

        var restored_sexpr = std.array_list.Managed(u8).init(allocator);
        defer restored_sexpr.deinit();
        try restored_tree.toStringPretty(restored_sexpr.writer().any(), .skip_linecol);

        // Compare S-expressions - crash if they don't match
        if (!std.mem.eql(u8, original_sexpr.items, restored_sexpr.items)) {
            std.log.err("Cache round-trip validation failed for snapshot: {s}", .{output_path});
            std.log.err("Original and restored CIR S-expressions don't match!", .{});
            std.log.err("This indicates a bug in MmapCache serialization/deserialization.", .{});
            std.log.err("Original S-expression:\n{s}", .{original_sexpr.items});
            std.log.err("Restored S-expression:\n{s}", .{restored_sexpr.items});
            return error.CacheRoundTripValidationFailed;
        }
    }

    // Buffer all output in memory before writing files
    var md_buffer_unmanaged = std.ArrayListUnmanaged(u8).empty;
    var md_writer_allocating: std.Io.Writer.Allocating = .fromArrayList(allocator, &md_buffer_unmanaged);
    defer md_buffer_unmanaged.deinit(allocator);

    var html_buffer_unmanaged: ?std.ArrayListUnmanaged(u8) = if (config.generate_html) std.ArrayListUnmanaged(u8).empty else null;
    var html_writer_allocating: ?std.Io.Writer.Allocating = if (config.generate_html) .fromArrayList(allocator, &html_buffer_unmanaged.?) else null;
    defer {
        if (html_buffer_unmanaged) |*buf| buf.deinit(allocator);
    }

    var output = DualOutput.init(allocator, &md_writer_allocating, if (html_writer_allocating) |*hw| hw else null);

    // Generate HTML wrapper
    try generateHtmlWrapper(&output, &content);

    // Generate reports once and use for both EXPECTED and PROBLEMS sections
    var generated_reports = try generateAllReports(allocator, &parse_ast, can_ir, &solver, output_path, &module_env);
    defer {
        for (generated_reports.items) |*report| {
            report.deinit();
        }
        generated_reports.deinit();
    }

    // Generate all sections
    try generateMetaSection(&output, &content);
    try generateSourceSection(&output, &content);
    success = try generateExpectedSection(&output, output_path, &content, &generated_reports, config) and success;
    try generateProblemsSection(&output, &generated_reports);
    try generateTokensSection(&output, &parse_ast, &content, &module_env, config.linecol_mode);
    try generateParseSection(&output, &content, &parse_ast, &module_env.common, config.linecol_mode);
    try generateFormattedSection(&output, &content, &parse_ast);
    try generateCanonicalizeSection(&output, can_ir, Can.CanonicalizedExpr.maybe_expr_get_idx(maybe_expr_idx), config.linecol_mode);
    try generateTypesSection(&output, can_ir, Can.CanonicalizedExpr.maybe_expr_get_idx(maybe_expr_idx), config.linecol_mode);

    try generateHtmlClosing(&output);

    // Transfer contents from writer back to buffer before writing
    md_buffer_unmanaged = md_writer_allocating.toArrayList();
    if (html_writer_allocating) |*hw| html_buffer_unmanaged.? = hw.toArrayList();

    if (!config.disable_updates) {
        // Write the markdown file
        const md_file = std.fs.cwd().createFile(output_path, .{}) catch |err| {
            std.log.err("Failed to create {s}: {}", .{ output_path, err });
            return false;
        };
        defer md_file.close();

        try md_file.writeAll(md_buffer_unmanaged.items);

        if (html_buffer_unmanaged) |*buf| {
            writeHtmlFile(allocator, output_path, buf) catch |err| {
                warn("Failed to write HTML file for {s}: {}", .{ output_path, err });
            };
        }
    }
    return success;
}

fn processRocFileAsSnapshotWithExpected(
    allocator: Allocator,
    output_path: []const u8,
    roc_content: []const u8,
    meta: Meta,
    expected_content: ?[]const u8,
    config: *const Config,
) !bool {
    // Create content structure
    const content = Content{
        .meta = meta,
        .source = roc_content,
        .expected = expected_content,
        .output = null,
        .formatted = null,
        .has_canonicalize = true,
    };

    return try processSnapshotContent(allocator, content, output_path, config);
}

const Config = struct {
    maybe_fuzz_corpus_path: ?[]const u8,
    generate_html: bool,
    expected_section_command: UpdateCommand,
    output_section_command: UpdateCommand,
    disable_updates: bool = false, // Disable updates for check mode
    trace_eval: bool = false,
    linecol_mode: LineColMode = .skip_linecol, // Include line/column info in output
    // Compiled builtin modules loaded at startup
    dict_module: ?*const ModuleEnv = null,
    set_module: ?*const ModuleEnv = null,
    bool_module: ?*const ModuleEnv = null,
    result_module: ?*const ModuleEnv = null,
    builtin_indices: CIR.BuiltinIndices,
};

const ProcessResult = struct {
    success: usize,
    failed: usize,
};

const WorkItem = struct {
    path: []const u8,
    kind: enum {
        snapshot_file,
        multi_file_snapshot,
    },
};

const WorkList = std.array_list.Managed(WorkItem);

const ProcessContext = struct {
    work_list: *WorkList,
    config: *const Config,
    success_count: parallel.AtomicUsize,
    failed_count: parallel.AtomicUsize,
};

/// Worker function that processes a single work item
fn processWorkItem(allocator: Allocator, context: *ProcessContext, item_id: usize) void {
    const work_item = context.work_list.items[item_id];
    const success = switch (work_item.kind) {
        .snapshot_file => processSnapshotFile(allocator, work_item.path, context.config) catch false,
        .multi_file_snapshot => blk: {
            const res = processMultiFileSnapshot(allocator, work_item.path, context.config) catch {
                break :blk false;
            };
            break :blk res;
        },
    };

    if (success) {
        _ = context.success_count.fetchAdd(1, .monotonic);
    } else {
        _ = context.failed_count.fetchAdd(1, .monotonic);
    }
}

/// Stage 2: Process work items in parallel using the parallel utility
fn processWorkItems(gpa: Allocator, work_list: WorkList, max_threads: usize, debug: bool, config: *const Config) !ProcessResult {
    if (work_list.items.len == 0) {
        return ProcessResult{ .success = 0, .failed = 0 };
    }

    var context = ProcessContext{
        .work_list = @constCast(&work_list),
        .config = config,
        .success_count = parallel.AtomicUsize.init(0),
        .failed_count = parallel.AtomicUsize.init(0),
    };

    // Use per-thread arena allocators for snapshot processing
    const options = parallel.ProcessOptions{
        .max_threads = max_threads,
        .use_per_thread_arenas = !debug,
    };

    try parallel.process(
        ProcessContext,
        &context,
        processWorkItem,
        gpa,
        work_list.items.len,
        options,
    );

    return ProcessResult{
        .success = context.success_count.load(.monotonic),
        .failed = context.failed_count.load(.monotonic),
    };
}

/// Stage 1: Walk directory tree and collect work items
fn collectWorkItems(gpa: Allocator, path: []const u8, work_list: *WorkList) !void {
    const canonical_path = std.fs.cwd().realpathAlloc(gpa, path) catch |err| {
        std.log.err("failed to resolve path '{s}': {s}", .{ path, @errorName(err) });
        return;
    };
    defer gpa.free(canonical_path);

    // Try to open as directory first
    if (std.fs.cwd().openDir(canonical_path, .{ .iterate = true })) |dir_handle| {
        var dir = dir_handle;
        defer dir.close();

        // It's a directory
        if (isMultiFileSnapshot(canonical_path)) {
            const path_copy = try gpa.dupe(u8, canonical_path);
            try work_list.append(WorkItem{
                .path = path_copy,
                .kind = .multi_file_snapshot,
            });
        } else {
            var dir_iterator = dir.iterate();
            while (try dir_iterator.next()) |entry| {
                // Skip hidden files and special directories
                if (entry.name[0] == '.') continue;

                const full_path = try std.fs.path.join(gpa, &[_][]const u8{ canonical_path, entry.name });
                defer gpa.free(full_path);

                if (entry.kind == .directory) {
                    try collectWorkItems(gpa, full_path, work_list);
                } else if (entry.kind == .file and isSnapshotFile(entry.name)) {
                    const path_copy = try gpa.dupe(u8, full_path);
                    try work_list.append(WorkItem{
                        .path = path_copy,
                        .kind = .snapshot_file,
                    });
                }
            }
        }
    } else |dir_err| {
        // Not a directory, try as file
        if (dir_err == error.NotDir) {
            if (isSnapshotFile(canonical_path)) {
                const path_copy = try gpa.dupe(u8, canonical_path);
                try work_list.append(WorkItem{
                    .path = path_copy,
                    .kind = .snapshot_file,
                });
            } else {
                std.log.err("file '{s}' is not a snapshot file (must end with .md)", .{canonical_path});
            }
        } else {
            std.log.err("failed to access path '{s}': {s}", .{ canonical_path, @errorName(dir_err) });
        }
    }
}

/// Represents the different sections of a snapshot file.
const Section = union(enum) {
    meta,
    source,
    expected,
    output,
    formatted,
    parse,
    canonicalize,
    tokens,
    problems,
    types,

    pub const META = "# META\n~~~ini\n";
    pub const SOURCE = "# SOURCE\n~~~roc\n";
    pub const EXPECTED = "# EXPECTED\n";
    pub const OUTPUT = "# OUTPUT\n";
    pub const FORMATTED = "# FORMATTED\n~~~roc\n";
    pub const PARSE = "# PARSE\n~~~clojure\n";
    pub const CANONICALIZE = "# CANONICALIZE\n~~~clojure\n";
    pub const TOKENS = "# TOKENS\n~~~zig\n";
    pub const PROBLEMS = "# PROBLEMS\n";
    pub const TYPES = "# TYPES\n~~~clojure\n";

    pub const SECTION_END = "~~~\n";

    fn fromString(str: []const u8) ?Section {
        if (std.mem.startsWith(u8, str, META)) return .meta;
        if (std.mem.startsWith(u8, str, SOURCE)) return .source;
        if (std.mem.startsWith(u8, str, EXPECTED)) return .expected;
        if (std.mem.startsWith(u8, str, OUTPUT)) return .output;
        if (std.mem.startsWith(u8, str, FORMATTED)) return .formatted;
        if (std.mem.startsWith(u8, str, PARSE)) return .parse;
        if (std.mem.startsWith(u8, str, CANONICALIZE)) return .canonicalize;
        if (std.mem.startsWith(u8, str, TYPES)) return .types;
        if (std.mem.startsWith(u8, str, TOKENS)) return .tokens;
        if (std.mem.startsWith(u8, str, PROBLEMS)) return .problems;
        return null;
    }

    fn asString(self: Section) []const u8 {
        return switch (self) {
            .meta => META,
            .source => SOURCE,
            .expected => EXPECTED,
            .output => OUTPUT,
            .formatted => FORMATTED,
            .parse => PARSE,
            .canonicalize => CANONICALIZE,
            .tokens => TOKENS,
            .problems => PROBLEMS,
            .types => TYPES,
        };
    }

    /// Captures the start and end positions of a section within the file content
    const Range = struct {
        start: usize,
        end: usize,

        fn empty() Range {
            return .{
                .start = 0,
                .end = 0,
            };
        }

        fn extract(self: Range, content: []const u8) []const u8 {
            if (self.end < self.start) @panic("invalid range");
            return std.mem.trimRight(u8, content[self.start..self.end], "\n");
        }
    };
};

/// The type of node to parse
pub const NodeType = enum {
    file,
    header,
    expr,
    statement,
    package,
    platform,
    app,
    repl,
    snippet,

    pub const HEADER = "header";
    pub const EXPR = "expr";
    pub const STMT = "statement";
    pub const FILE = "file";
    pub const PACKAGE = "package";
    pub const PLATFORM = "platform";
    pub const APP = "app";
    pub const REPL = "repl";
    pub const SNIPPET = "snippet";

    fn fromString(str: []const u8) !NodeType {
        if (std.mem.eql(u8, str, HEADER)) return .header;
        if (std.mem.eql(u8, str, EXPR)) return .expr;
        if (std.mem.eql(u8, str, STMT)) return .statement;
        if (std.mem.eql(u8, str, FILE)) return .file;
        if (std.mem.eql(u8, str, PACKAGE)) return .package;
        if (std.mem.eql(u8, str, PLATFORM)) return .platform;
        if (std.mem.eql(u8, str, APP)) return .app;
        if (std.mem.eql(u8, str, REPL)) return .repl;
        if (std.mem.eql(u8, str, SNIPPET)) return .snippet;
        return Error.InvalidNodeType;
    }

    fn toString(self: NodeType) []const u8 {
        return switch (self) {
            .file => "file",
            .header => "header",
            .expr => "expr",
            .statement => "statement",
            .package => "package",
            .platform => "platform",
            .app => "app",
            .repl => "repl",
            .snippet => "snippet",
        };
    }
};

const Meta = struct {
    description: []const u8,
    node_type: NodeType,
    filename: ?[]const u8 = null,

    const DESC_START: []const u8 = "description=";
    const TYPE_START: []const u8 = "type=";

    fn fromString(text: []const u8) Error!Meta {
        var lines = std.mem.splitScalar(u8, text, '\n');
        var desc: []const u8 = "";
        var node_type: NodeType = .file;
        var filename: ?[]const u8 = null;
        while (true) {
            var line = lines.next() orelse break;
            if (std.mem.startsWith(u8, line, DESC_START)) {
                desc = line[(DESC_START.len)..];
            } else if (std.mem.startsWith(u8, line, TYPE_START)) {
                const ty = line[(TYPE_START.len)..];
                // Check if there's a colon indicating a custom filename
                if (std.mem.indexOfScalar(u8, ty, ':')) |colon_idx| {
                    node_type = try NodeType.fromString(ty[0..colon_idx]);
                    filename = ty[colon_idx + 1 ..];
                } else {
                    node_type = try NodeType.fromString(ty);
                }
            }
        }

        return .{
            .description = desc,
            .node_type = node_type,
            .filename = filename,
        };
    }

    fn format(self: Meta, writer: anytype) !void {
        try writer.writeAll(DESC_START);
        try writer.writeAll(self.description);
        try writer.writeAll("\n");
        try writer.writeAll(TYPE_START);
        try writer.writeAll(self.node_type.toString());
        if (self.filename) |fname| {
            try writer.writeAll(":");
            try writer.writeAll(fname);
        }
    }

    test "Meta.fromString - only description" {
        const meta = try Meta.fromString(
            \\description=Hello world
        );
        try std.testing.expectEqualStrings(meta.description, "Hello world");
    }
    test "Meta.fromString - desc and file type" {
        const meta = try Meta.fromString(
            \\description=Hello world
            \\type=file
        );
        try std.testing.expectEqualStrings(meta.description, "Hello world");
        try std.testing.expectEqual(meta.node_type, .file);
    }
    test "Meta.fromString - desc and expr type" {
        const meta = try Meta.fromString(
            \\description=Hello world
            \\type=expr
        );
        try std.testing.expectEqualStrings(meta.description, "Hello world");
        try std.testing.expectEqual(meta.node_type, .expr);
    }
    test "Meta.fromString - desc and statement type" {
        const meta = try Meta.fromString(
            \\description=Hello world
            \\type=statement
        );
        try std.testing.expectEqualStrings(meta.description, "Hello world");
        try std.testing.expectEqual(meta.node_type, .statement);
    }
    test "Meta.fromString - desc and header type" {
        const meta = try Meta.fromString(
            \\description=Hello world
            \\type=header
        );
        try std.testing.expectEqualStrings(meta.description, "Hello world");
        try std.testing.expectEqual(meta.node_type, .header);
    }
    test "Meta.fromString - desc and invalid type" {
        const meta = Meta.fromString(
            \\description=Hello world
            \\type=foobar
        );
        try std.testing.expectEqual(meta, Error.InvalidNodeType);
    }
};

/// Content of a snapshot file, references the Metadata and Source sections etc
pub const Content = struct {
    meta: Meta,
    source: []const u8,
    expected: ?[]const u8,
    output: ?[]const u8,
    formatted: ?[]const u8,
    has_canonicalize: bool,

    fn from_ranges(ranges: std.AutoHashMap(Section, Section.Range), content: []const u8) Error!Content {
        var source: []const u8 = undefined;
        var expected: ?[]const u8 = undefined;
        var output: ?[]const u8 = undefined;
        var formatted: ?[]const u8 = undefined;
        var has_canonicalize: bool = false;

        if (ranges.get(.source)) |value| {
            // trailing newlines are part of the source
            source = content[value.start..value.end];
        } else {
            return Error.MissingSnapshotSource;
        }

        if (ranges.get(.expected)) |value| {
            expected = value.extract(content);
        } else {
            expected = null;
        }

        if (ranges.get(.output)) |value| {
            output = value.extract(content);
        } else {
            output = null;
        }

        if (ranges.get(.formatted)) |value| {
            formatted = value.extract(content);
        } else {
            formatted = null;
        }

        if (ranges.get(.canonicalize)) |_| {
            has_canonicalize = true;
        }

        if (ranges.get(.meta)) |value| {
            const meta_txt = value.extract(content);
            const meta = try Meta.fromString(meta_txt);
            return Content{
                .meta = meta,
                .source = source,
                .expected = expected,
                .output = output,
                .formatted = formatted,
                .has_canonicalize = has_canonicalize,
            };
        } else {
            return Error.MissingSnapshotHeader;
        }
    }
};

const Error = error{ MissingSnapshotHeader, MissingSnapshotSource, InvalidNodeType, BadSectionHeader };

/// Dual output writers for markdown and HTML generation
pub const DualOutput = struct {
    md_writer: *std.Io.Writer.Allocating,
    html_writer: ?*std.Io.Writer.Allocating,
    gpa: Allocator,

    pub fn init(gpa: Allocator, md_writer: *std.Io.Writer.Allocating, html_writer: ?*std.Io.Writer.Allocating) DualOutput {
        return .{
            .md_writer = md_writer,
            .html_writer = html_writer,
            .gpa = gpa,
        };
    }

    fn begin_section(self: *DualOutput, name: []const u8) !void {
        try self.md_writer.writer.print("# {s}\n", .{name});
        if (self.html_writer) |writer| {
            try writer.writer.print(
                \\        <div class="section" data-section="{s}">
                \\            <div class="section-content">
            , .{name});
        }
    }

    fn end_section(self: *DualOutput) !void {
        if (self.html_writer) |writer| {
            try writer.writer.writeAll(
                \\            </div>
                \\        </div>
            );
        }
    }

    fn begin_code_block(self: *DualOutput, language: []const u8) !void {
        try self.md_writer.writer.print("~~~{s}\n", .{language});
    }

    fn end_code_block(self: *DualOutput) !void {
        try self.md_writer.writer.writeAll("~~~\n");
    }
};

/// Helper function to escape HTML characters
fn escapeHtmlChar(writer: anytype, char: u8) !void {
    switch (char) {
        '<' => try writer.writeAll("&lt;"),
        '>' => try writer.writeAll("&gt;"),
        '&' => try writer.writeAll("&amp;"),
        '"' => try writer.writeAll("&quot;"),
        '\'' => try writer.writeAll("&#x27;"),
        else => try writer.writeByte(char),
    }
}

/// Generate META section for both markdown and HTML
fn generateMetaSection(output: *DualOutput, content: *const Content) !void {
    try output.begin_section("META");
    try output.begin_code_block("ini");
    try content.meta.format(&output.md_writer.writer);
    try output.md_writer.writer.writeAll("\n");

    // HTML META section
    if (output.html_writer) |writer| {
        try writer.writer.writeAll(
            \\                <div class="meta-info">
            \\                    <p><strong>Description:</strong>
        );
        try writer.writer.writeAll(content.meta.description);
        try writer.writer.writeAll("</p>\n                    <p><strong>Type:</strong> ");
        try writer.writer.writeAll(content.meta.node_type.toString());
        try writer.writer.writeAll(
            \\</p>
            \\                </div>
            \\
        );
    }

    try output.end_code_block();
    try output.end_section();
}

/// Generate SOURCE section for both markdown and HTML
fn generateSourceSection(output: *DualOutput, content: *const Content) !void {
    try output.begin_section("SOURCE");
    try output.begin_code_block("roc");
    try output.md_writer.writer.writeAll(content.source);
    if (content.source.len == 0 or content.source[content.source.len - 1] != '\n') {
        try output.md_writer.writer.writeAll("\n");
    }

    // HTML SOURCE section - encode source as JavaScript string
    if (output.html_writer) |writer| {
        try writer.writer.writeAll(
            \\                <div class="source-code" id="source-display">
            \\                </div>
            \\                <script>
            \\                window.rocSourceCode =
        );

        // Escape the source code for JavaScript string literal
        try writer.writer.writeAll("`");
        for (content.source) |char| {
            switch (char) {
                '`' => try writer.writer.writeAll("\\`"),
                '\\' => try writer.writer.writeAll("\\\\"),
                '$' => try writer.writer.writeAll("\\$"),
                '\n' => try writer.writer.writeAll("\\n"),
                '\r' => try writer.writer.writeAll("\\r"),
                '\t' => try writer.writer.writeAll("\\t"),
                else => try writer.writer.writeByte(char),
            }
        }
        try writer.writer.writeAll(
            \\`;
            \\      </script>
            \\
        );
    }

    try output.end_code_block();
    try output.end_section();
}

/// Generate EXPECTED section for both markdown and HTML
fn generateExpectedSection(
    output: *DualOutput,
    snapshot_path: []const u8,
    content: *const Content,
    reports: *const std.array_list.Managed(reporting.Report),
    config: *const Config,
) !bool {
    try output.begin_section("EXPECTED");
    var success = true;

    var expected_content: ?[]const u8 = null;
    defer if (expected_content) |e| output.gpa.free(e);

    const new_content = try renderReportsToExpectedContent(output.gpa, reports);
    defer output.gpa.free(new_content);
    switch (config.expected_section_command) {
        .update => {
            // Generate EXPECTED content using shared report generation
            expected_content = new_content;
        },
        .check => {
            // Use existing expected content or NIL
            if (content.expected) |expected| {
                expected_content = try output.gpa.dupe(u8, expected);
            } else {
                expected_content = try output.gpa.dupe(u8, "NIL");
            }

            if (!std.mem.eql(u8, new_content, expected_content.?)) {
                // If the new content differs, we need to update the expected section
                std.debug.print("Mismatch in EXPECTED section for {s}\n", .{snapshot_path});
                std.debug.print("Expected:\n{s}\n", .{expected_content.?});
                std.debug.print("Generated:\n{s}\n", .{new_content});
                std.debug.print("Hint: use `zig build snapshot -- --update-expected` to automatically update the expectations.\n", .{});

                success = false;
            }
        },
        .none => {
            // Use existing expected content or NIL
            if (content.expected) |expected| {
                expected_content = try output.gpa.dupe(u8, expected);
            } else {
                expected_content = try output.gpa.dupe(u8, "NIL");
            }

            if (!std.mem.eql(u8, new_content, expected_content.?)) {
                // If the new content differs,
                std.debug.print("Warning: Mismatch in EXPECTED section for {s}\n", .{snapshot_path});
                std.debug.print("Hint: use `-- --check-expected` to give a more detailed report.\n", .{});
            }
        },
    }

    // Write the expected content (either generated or existing)
    if (expected_content) |expected| {
        try output.md_writer.writer.writeAll(expected);
        try output.md_writer.writer.writeByte('\n');

        // HTML EXPECTED section
        if (output.html_writer) |writer| {
            try writer.writer.writeAll(
                \\                <div class="expected">
            );

            // For HTML, escape the expected content
            for (expected) |char| {
                switch (char) {
                    '<' => try writer.writer.writeAll("&lt;"),
                    '>' => try writer.writer.writeAll("&gt;"),
                    '&' => try writer.writer.writeAll("&amp;"),
                    '"' => try writer.writer.writeAll("&quot;"),
                    '\'' => try writer.writer.writeAll("&#39;"),
                    else => try writer.writer.writeByte(char),
                }
            }

            try writer.writer.writeAll(
                \\
                \\                </div>
                \\
            );
        }
    }

    try output.end_section();

    return success;
}

/// Generate PROBLEMS section for both markdown and HTML using shared report generation
fn generateProblemsSection(output: *DualOutput, reports: *const std.array_list.Managed(reporting.Report)) !void {
    try output.begin_section("PROBLEMS");
    try renderReportsToProblemsSection(output, reports);
    try output.end_section();
}

/// Generate TOKENS section for both markdown and HTML
pub fn generateTokensSection(output: *DualOutput, parse_ast: *AST, _: *const Content, module_env: *ModuleEnv, linecol_mode: LineColMode) !void {
    try output.begin_section("TOKENS");
    try output.begin_code_block("zig");

    // HTML TOKENS section - encode tokens as JavaScript array
    if (output.html_writer) |writer| {
        try writer.writer.writeAll(
            \\                <div class="token-list" id="tokens-display">
            \\                </div>
            \\                <script>
            \\                window.rocTokens = [
        );
    }

    var tokenizedBuffer = parse_ast.tokens;
    const tokens = tokenizedBuffer.tokens.items(.tag);
    for (tokens, 0..) |tok, i| {
        const region = tokenizedBuffer.resolve(@intCast(i));
        const info = module_env.calcRegionInfo(region);

        // Markdown token output
        if (linecol_mode == .include_linecol) {
            try output.md_writer.writer.print("{s}({d}:{d}-{d}:{d}),", .{
                @tagName(tok),
                // add one to display numbers instead of index
                info.start_line_idx + 1,
                info.start_col_idx + 1,
                info.end_line_idx + 1,
                info.end_col_idx + 1,
            });
        } else {
            try output.md_writer.writer.print("{s},", .{@tagName(tok)});
        }

        if (i + 1 < tokenizedBuffer.tokens.len) {
            const next_region = tokenizedBuffer.resolve(@intCast(i + 1));
            if (source_contains_newline_in_range(parse_ast.env.source, @min(region.end.offset, next_region.start.offset), @max(region.end.offset, next_region.start.offset))) {
                try output.md_writer.writer.writeAll("\n");
            }
        }

        // HTML token output as JavaScript array element: [token_kind_str, start_byte, end_byte]
        if (output.html_writer) |writer| {
            try writer.writer.print("                    [\"{s}\", {d}, {d}]", .{
                @tagName(tok),
                region.start.offset,
                region.end.offset,
            });

            // Add comma except for last token
            if (i < tokens.len - 1) {
                try writer.writer.writeAll(",");
            }
        }

        if (output.html_writer) |writer| {
            try writer.writer.writeAll(" ");
        }
    }

    try output.md_writer.writer.writeAll("\n");

    if (output.html_writer) |writer| {
        try writer.writer.writeAll(
            \\                ];
            \\                </script>
            \\
        );
    }
    try output.end_code_block();
    try output.end_section();
}

fn source_contains_newline_in_range(source: []const u8, start: usize, end: usize) bool {
    for (source[start..end]) |c| {
        if (c == '\n') return true;
    }
    return false;
}

/// Generate PARSE2 section using SExprTree for both markdown and HTML
fn generateParseSection(output: *DualOutput, content: *const Content, parse_ast: *AST, env: *CommonEnv, linecol_mode: LineColMode) !void {
    var tree = SExprTree.init(output.gpa);
    defer tree.deinit();

    // Generate SExprTree node based on content type
    switch (content.meta.node_type) {
        .file => {
            const file = parse_ast.store.getFile();
            try file.pushToSExprTree(output.gpa, env, parse_ast, &tree);
        },
        .header => {
            const header = parse_ast.store.getHeader(@enumFromInt(parse_ast.root_node_idx));
            try header.pushToSExprTree(output.gpa, env, parse_ast, &tree);
        },
        .expr => {
            const expr = parse_ast.store.getExpr(@enumFromInt(parse_ast.root_node_idx));
            try expr.pushToSExprTree(output.gpa, env, parse_ast, &tree);
        },
        .statement => {
            const stmt = parse_ast.store.getStatement(@enumFromInt(parse_ast.root_node_idx));
            try stmt.pushToSExprTree(output.gpa, env, parse_ast, &tree);
        },
        .package => {
            const file = parse_ast.store.getFile();
            try file.pushToSExprTree(output.gpa, env, parse_ast, &tree);
        },
        .platform => {
            const file = parse_ast.store.getFile();
            try file.pushToSExprTree(output.gpa, env, parse_ast, &tree);
        },
        .app => {
            const file = parse_ast.store.getFile();
            try file.pushToSExprTree(output.gpa, env, parse_ast, &tree);
        },
        .repl => {
            // REPL doesn't use parse trees
            return;
        },
        .snippet => {
            const file = parse_ast.store.getFile();
            try file.pushToSExprTree(output.gpa, env, parse_ast, &tree);
        },
    }

    // Only generate section if we have content on the stack
    if (tree.stack.items.len > 0) {
        try output.begin_section("PARSE");
        try output.begin_code_block("clojure");

        try tree.toStringPretty(&output.md_writer.writer, linecol_mode);
        try output.md_writer.writer.writeAll("\n");

        // Generate HTML output with syntax highlighting
        if (output.html_writer) |writer| {
            try writer.writer.writeAll(
                \\                <pre class="ast-parse">
            );

            try tree.toHtml(&writer.writer, linecol_mode);

            try writer.writer.writeAll(
                \\</pre>
                \\
            );
        }

        try output.end_code_block();
        try output.end_section();
    }
}

/// Generate FORMATTED section for both markdown and HTML
fn generateFormattedSection(output: *DualOutput, content: *const Content, parse_ast: *AST) !void {
    var formatted: std.Io.Writer.Allocating = .init(output.gpa);
    defer formatted.deinit();

    switch (content.meta.node_type) {
        .file => {
            try fmt.formatAst(parse_ast.*, &formatted.writer);
        },
        .header => {
            try fmt.formatHeader(parse_ast.*, &formatted.writer);
            try formatted.writer.writeByte('\n');
        },
        .expr => {
            try fmt.formatExpr(parse_ast.*, &formatted.writer);
            try formatted.writer.writeByte('\n');
        },
        .statement => {
            try fmt.formatStatement(parse_ast.*, &formatted.writer);
            try formatted.writer.writeByte('\n');
        },
        .package => {
            try fmt.formatAst(parse_ast.*, &formatted.writer);
        },
        .platform => {
            try fmt.formatAst(parse_ast.*, &formatted.writer);
        },
        .app => {
            try fmt.formatAst(parse_ast.*, &formatted.writer);
        },
        .repl => {
            // REPL doesn't use formatting
            return;
        },
        .snippet => {
            try fmt.formatAst(parse_ast.*, &formatted.writer);
        },
    }

    const is_changed = !std.mem.eql(u8, formatted.written(), content.source);
    const display_content = if (is_changed) formatted.written() else "NO CHANGE\n";

    try output.begin_section("FORMATTED");
    try output.begin_code_block("roc");

    try output.md_writer.writer.writeAll(display_content);

    // HTML FORMATTED section
    if (output.html_writer) |writer| {
        try writer.writer.writeAll(
            \\                <pre>
        );

        // Escape HTML in formatted content
        for (display_content) |char| {
            try escapeHtmlChar(&writer.writer, char);
        }

        try writer.writer.writeAll(
            \\</pre>
            \\
        );
    }
    try output.end_code_block();
    try output.end_section();
}

/// Generate CANONICALIZE section for both markdown and HTML
fn generateCanonicalizeSection(output: *DualOutput, can_ir: *ModuleEnv, maybe_expr_idx: ?CIR.Expr.Idx, linecol_mode: LineColMode) !void {
    var tree = SExprTree.init(output.gpa);
    defer tree.deinit();
    try can_ir.pushToSExprTree(maybe_expr_idx, &tree);

    try output.begin_section("CANONICALIZE");
    try output.begin_code_block("clojure");

    try tree.toStringPretty(&output.md_writer.writer, linecol_mode);
    try output.md_writer.writer.writeAll("\n");

    if (output.html_writer) |writer| {
        try writer.writer.writeAll(
            \\                <pre>
        );
        try tree.toHtml(&writer.writer, linecol_mode);
        try writer.writer.writeAll(
            \\</pre>
            \\
        );
    }

    try output.end_code_block();
    try output.end_section();
}

/// Generate TYPES section for both markdown and HTML
fn generateTypesSection(output: *DualOutput, can_ir: *ModuleEnv, maybe_expr_idx: ?CIR.Expr.Idx, linecol_mode: LineColMode) !void {
    var tree = SExprTree.init(output.gpa);
    defer tree.deinit();
    try can_ir.pushTypesToSExprTree(maybe_expr_idx, &tree);

    try output.begin_section("TYPES");
    try output.begin_code_block("clojure");
    try tree.toStringPretty(&output.md_writer.writer, linecol_mode);
    try output.md_writer.writer.writeAll("\n");

    // HTML TYPES section
    if (output.html_writer) |writer| {
        try writer.writer.writeAll(
            \\                <pre>
        );
        try tree.toHtml(&writer.writer, linecol_mode);
        try writer.writer.writeAll(
            \\</pre>
            \\
        );
    }
    try output.end_code_block();
    try output.end_section();
}

/// Generate TYPES section displaying types store for both markdown and HTML
/// This is used for debugging.
fn generateTypesStoreSection(gpa: std.mem.Allocator, output: *DualOutput, can_ir: *ModuleEnv) !void {
    var solved_unmanaged = std.ArrayListUnmanaged(u8).empty;
    var solved_writer: std.Io.Writer.Allocating = .fromArrayList(output.gpa, &solved_unmanaged);
    defer solved_unmanaged.deinit(output.gpa);

    try types.writers.SExprWriter.allVarsToSExprStr(&solved_writer.writer, gpa, can_ir.env);

    // Transfer contents from writer back to buffer
    solved_unmanaged = solved_writer.toArrayList();

    // Markdown TYPES section
    try output.md_writer.writer.writeAll(Section.TYPES);
    try output.md_writer.writer.writeAll(solved_unmanaged.items);
    try output.md_writer.writer.writeAll("\n");
    try output.md_writer.writer.writeAll(Section.SECTION_END[0 .. Section.SECTION_END.len - 1]);

    // HTML TYPES section
    if (output.html_writer) |writer| {
        try writer.writer.writeAll(
            \\        <div class="section">
            \\            <div class="section-header">TYPES</div>
            \\            <div class="section-content">
            \\                <pre>
        );

        // Escape HTML in types content
        for (solved_unmanaged.items) |char| {
            try escapeHtmlChar(&writer.writer, char);
        }

        try writer.writer.writeAll(
            \\</pre>
            \\            </div>
            \\        </div>
            \\
        );
    }
}

/// Generate HTML document structure and JavaScript
fn generateHtmlWrapper(output: *DualOutput, content: *const Content) !void {
    const writer = output.html_writer orelse return;

    // Write HTML document structure
    try writer.writer.writeAll(
        \\<!DOCTYPE html>
        \\<html lang="en">
        \\<head>
        \\    <meta charset="UTF-8">
        \\    <meta name="viewport" content="width=device-width, initial-scale=1.0">
        \\    <title>Roc Snapshot:
    );
    try writer.writer.writeAll(content.meta.description);
    try writer.writer.writeAll(
        \\</title>
        \\    <style>
        \\
    );
    try writer.writer.writeAll(@embedFile("snapshot.css"));
    try writer.writer.writeAll(
        \\    </style>
        \\</head>
        \\<body>
        \\    <!-- Two-column layout (main and only view) -->
        \\    <div class="two-column-layout">
        \\        <div class="left-pane">
        \\            <div class="pane-header">
        \\                <select class="section-dropdown" id="left-selector" onchange="switchLeftPane()">
        \\                    <option value="META">META</option>
        \\                    <option value="SOURCE" selected>SOURCE</option>
        \\                </select>
        \\            </div>
        \\            <div class="pane-content" id="left-pane-content">
        \\                <!-- Left pane content will be shown here -->
        \\            </div>
        \\        </div>
        \\        <div class="right-pane">
        \\            <div class="pane-header">
        \\                <select class="section-dropdown" id="right-selector" onchange="switchRightPane()">
        \\                    <option value="TOKENS" selected>TOKENS</option>
        \\                    <option value="PARSE">PARSE</option>
        \\                    <option value="FORMATTED">FORMATTED</option>
        \\                    <option value="CANONICALIZE">CANONICALIZE</option>
        \\                    <option value="TYPES">TYPES</option>
        \\                </select>
        \\            </div>
        \\            <div class="pane-content" id="right-pane-content">
        \\                <!-- Right pane content will be shown here -->
        \\            </div>
        \\        </div>
        \\    </div>
        \\
        \\    <!-- Hidden sections for data storage -->
        \\    <div id="data-sections" style="display: none;">
    );
}

/// Generate HTML closing tags and JavaScript
fn generateHtmlClosing(output: *DualOutput) !void {
    const writer = output.html_writer orelse return;

    // Close data sections container and add JavaScript
    try writer.writer.writeAll(
        \\    </div>
        \\
        \\    <script>
    );
    // Embed remaining snapshot.js directly into the HTML
    try writer.writer.writeAll(@embedFile("snapshot.js"));
    try writer.writer.writeAll(
        \\    </script>
        \\</body>
        \\</html>
        \\
    );
}

/// Write HTML buffer to file
fn writeHtmlFile(gpa: Allocator, snapshot_path: []const u8, html_buffer: *std.ArrayListUnmanaged(u8)) !void {
    // Convert .md path to .html path
    const html_path = blk: {
        if (std.mem.endsWith(u8, snapshot_path, ".md")) {
            const base_path = snapshot_path[0 .. snapshot_path.len - 3];
            break :blk try std.fmt.allocPrint(gpa, "{s}.html", .{base_path});
        } else {
            break :blk try std.fmt.allocPrint(gpa, "{s}.html", .{snapshot_path});
        }
    };
    defer gpa.free(html_path);

    // Write HTML file
    var html_file = std.fs.cwd().createFile(html_path, .{}) catch |err| {
        log("failed to create HTML file '{s}': {s}", .{ html_path, @errorName(err) });
        return;
    };
    defer html_file.close();
    var html_writer_buffer: [4096]u8 = undefined;
    var html_writer = html_file.writer(&html_writer_buffer);
    try html_writer.interface.writeAll(html_buffer.items);
    try html_writer.interface.flush();

    log("generated HTML version: {s}", .{html_path});
}

/// New unified processSnapshotFile function that generates both markdown and HTML simultaneously
fn processSnapshotFileUnified(gpa: Allocator, snapshot_path: []const u8, config: *const Config) !bool {
    // Log the file path that was written to
    log("processing snapshot file: {s}", .{snapshot_path});

    const @"1Mb" = 1024 * 1024;
    const file_content = std.fs.cwd().readFileAlloc(gpa, snapshot_path, @"1Mb") catch |err| {
        std.log.err("failed to read file '{s}': {s}", .{ snapshot_path, @errorName(err) });
        return false;
    };
    defer gpa.free(file_content);

    // Check our file starts with the metadata section
    if (!std.mem.startsWith(u8, file_content, "# META")) {
        std.log.err("file '{s}' is not a valid snapshot file", .{snapshot_path});
        std.log.err("snapshot files must start with '# META'", .{});
        if (file_content.len > 0) {
            const first_line_end = std.mem.indexOfScalar(u8, file_content, '\n') orelse @min(file_content.len, 50);
            const first_line = file_content[0..first_line_end];
            std.log.err("file starts with: '{s}'", .{first_line});
        }
        return false;
    }

    // Parse the file to find section boundaries
    const content = extractSections(gpa, file_content) catch |err| {
        switch (err) {
            Error.MissingSnapshotHeader => {
                std.log.err("file '{s}' is missing the META section header", .{snapshot_path});
                std.log.err("add a META section like: ~~~META\\ndescription=My test\\ntype=expr\\n", .{});
                return false;
            },
            Error.MissingSnapshotSource => {
                std.log.err("file '{s}' is missing the SOURCE section", .{snapshot_path});
                std.log.err("add a SOURCE section like: ~~~SOURCE\\nyour_roc_code_here\\n", .{});
                return false;
            },
            Error.BadSectionHeader => {
                std.log.err("file '{s}' has an invalid section header", .{snapshot_path});
                std.log.err("section headers must be like: ~~~META, ~~~SOURCE, etc.", .{});
                return false;
            },
            else => return err,
        }
    };

    // Validate trace-eval flag usage
    if (config.trace_eval and content.meta.node_type != .repl) {
        std.log.err("--trace-eval can only be used with REPL snapshots (type=repl), but '{s}' has type={s}", .{ snapshot_path, content.meta.node_type.toString() });
        std.process.exit(1);
    }

    // Process the content through the shared compilation pipeline
    const success = processSnapshotContent(gpa, content, snapshot_path, config) catch |err| {
        log("failed to process snapshot content: {s}", .{@errorName(err)});
        return false;
    };

    // If flag --fuzz-corpus is passed, write the SOURCE to our corpus
    if (config.maybe_fuzz_corpus_path) |path| {
        const rand_file_name = [_][]const u8{
            path,
            &[_]u8{
                rand.intRangeAtMost(u8, 'a', 'z'),
                rand.intRangeAtMost(u8, 'a', 'z'),
                rand.intRangeAtMost(u8, 'a', 'z'),
                rand.intRangeAtMost(u8, 'a', 'z'),
                rand.intRangeAtMost(u8, 'a', 'z'),
                rand.intRangeAtMost(u8, 'a', 'z'),
                rand.intRangeAtMost(u8, 'a', 'z'),
                rand.intRangeAtMost(u8, 'a', 'z'),
                '.',
                'r',
                'o',
                'c',
            },
        };

        const corpus_file_path = try std.fs.path.join(gpa, &rand_file_name);
        defer gpa.free(corpus_file_path);

        var corpus_file = std.fs.cwd().createFile(corpus_file_path, .{}) catch |err| {
            std.log.err("failed to create file in '{s}': {s}", .{ config.maybe_fuzz_corpus_path.?, @errorName(err) });
            return false;
        };
        defer corpus_file.close();

        var write_buffer: [4096]u8 = undefined;
        var corpus_writer = corpus_file.writer(&write_buffer);
        const writer = &corpus_writer.interface;
        try writer.writeAll(content.source);
        try writer.flush();
    }

    return success;
}

fn processSnapshotFile(gpa: Allocator, snapshot_path: []const u8, config: *const Config) !bool {
    return processSnapshotFileUnified(gpa, snapshot_path, config);
}

/// Extracts the sections from a snapshot file
pub fn extractSections(gpa: Allocator, content: []const u8) !Content {
    var ranges = std.AutoHashMap(Section, Section.Range).init(gpa);
    defer ranges.deinit();

    // Find all section headers and their positions
    var idx: usize = 0;
    while (idx < content.len) {
        // Look for section headers
        if (idx == 0 or (idx > 0 and content[idx - 1] == '\n')) {
            if (Section.fromString(content[idx..])) |section| {
                // Only process META, SOURCE, OUTPUT, and EXPECTED sections
                if (section == .meta or section == .source or section == .expected or section == .output) {
                    const header_len = section.asString().len;
                    const start = idx + header_len;

                    // Find the end of this section
                    var end = content.len;

                    // For sections with ~~~ delimiters (META and SOURCE)
                    if (section == .meta or section == .source) {
                        // Find the closing ~~~
                        var search_idx = start;
                        while (search_idx < content.len - 3) {
                            if (content[search_idx] == '~' and
                                content[search_idx + 1] == '~' and
                                content[search_idx + 2] == '~')
                            {
                                // Set end to the position of ~~~, not after it
                                end = search_idx;
                                break;
                            }
                            search_idx += 1;
                        }
                    } else {
                        // For sections without ~~~ delimiters (EXPECTED, OUTPUT)
                        // Find the next section header
                        var search_idx = start;
                        while (search_idx < content.len) {
                            if (search_idx == 0 or (search_idx > 0 and content[search_idx - 1] == '\n')) {
                                if (content[search_idx] == '#' and
                                    search_idx + 1 < content.len and
                                    content[search_idx + 1] == ' ')
                                {
                                    end = search_idx;
                                    break;
                                }
                            }
                            search_idx += 1;
                        }
                    }

                    try ranges.put(section, .{ .start = start, .end = end });

                    // Skip to the end of this section
                    idx = end;
                    continue;
                }
            }
        }
        idx += 1;
    }

    return try Content.from_ranges(ranges, content);
}

fn processReplSnapshot(allocator: Allocator, content: Content, output_path: []const u8, config: *const Config) !bool {
    var success = true;
    log("Processing REPL snapshot: {s}", .{output_path});

    // Buffer all output in memory before writing files
    var md_buffer_unmanaged = std.ArrayListUnmanaged(u8).empty;
    var md_writer_allocating: std.Io.Writer.Allocating = .fromArrayList(allocator, &md_buffer_unmanaged);
    defer md_buffer_unmanaged.deinit(allocator);

    var html_buffer_unmanaged: ?std.ArrayListUnmanaged(u8) = if (config.generate_html) std.ArrayListUnmanaged(u8).empty else null;
    var html_writer_allocating: ?std.Io.Writer.Allocating = if (config.generate_html) .fromArrayList(allocator, &html_buffer_unmanaged.?) else null;
    defer {
        if (html_buffer_unmanaged) |*buf| buf.deinit(allocator);
    }

    var output = DualOutput.init(allocator, &md_writer_allocating, if (html_writer_allocating) |*hw| hw else null);

    // Generate HTML wrapper
    try generateHtmlWrapper(&output, &content);

    // Generate all sections
    try generateMetaSection(&output, &content);
    try generateSourceSection(&output, &content);
    success = try generateReplOutputSection(&output, output_path, &content, config) and success;
    try generateReplProblemsSection(&output, &content);
    try generateHtmlClosing(&output);

    // Transfer contents from writer back to buffer before writing
    md_buffer_unmanaged = md_writer_allocating.toArrayList();
    if (html_writer_allocating) |*hw| html_buffer_unmanaged.? = hw.toArrayList();

    if (!config.disable_updates) {
        // Write the markdown file
        const md_file = std.fs.cwd().createFile(output_path, .{}) catch |err| {
            std.log.err("Failed to create {s}: {}", .{ output_path, err });
            return false;
        };
        defer md_file.close();

        try md_file.writeAll(md_buffer_unmanaged.items);

        if (html_buffer_unmanaged) |*buf| {
            writeHtmlFile(allocator, output_path, buf) catch |err| {
                warn("Failed to write HTML file for {s}: {}", .{ output_path, err });
            };
        }
    }

    return success;
}

fn generateReplOutputSection(output: *DualOutput, snapshot_path: []const u8, content: *const Content, config: *const Config) !bool {
    var success = true;
    // Parse REPL inputs from the source using » as delimiter
    var inputs = std.array_list.Managed([]const u8).init(output.gpa);
    defer inputs.deinit();

    // Split by the » character, each section is a separate REPL input
    var parts = std.mem.splitSequence(u8, content.source, "»");

    // Skip the first part (before the first »)
    _ = parts.next();

    while (parts.next()) |part| {
        // Trim whitespace and newlines
        const trimmed = std.mem.trim(u8, part, " \t\r\n");
        if (trimmed.len > 0) {
            try inputs.append(trimmed);
        }
    }

    var snapshot_ops = SnapshotOps.init(output.gpa);
    defer snapshot_ops.deinit();

    // Initialize REPL
    var repl_instance = try Repl.init(output.gpa, snapshot_ops.get_ops(), snapshot_ops.crashContextPtr());
    defer repl_instance.deinit();

    // Enable debug snapshots for CAN/TYPES generation
    repl_instance.enableDebugSnapshots();

    // Enable tracing if requested
    // if (config.trace_eval) {
    //     repl_instance.setTraceWriter(stderrWriter());
    // }

    // Process each input and generate output
    var actual_outputs = std.array_list.Managed([]const u8).init(output.gpa);
    defer {
        for (actual_outputs.items) |item| {
            output.gpa.free(item);
        }
        actual_outputs.deinit();
    }

    for (inputs.items) |input| {
        const repl_output = try repl_instance.step(input);
        try actual_outputs.append(repl_output);
    }

    switch (config.output_section_command) {
        .update => {
            try output.begin_section("OUTPUT");
            // Write actual outputs
            for (actual_outputs.items, 0..) |repl_output, i| {
                if (i > 0) {
                    try output.md_writer.writer.writeAll("---\n");
                }
                try output.md_writer.writer.writeAll(repl_output);
                try output.md_writer.writer.writeByte('\n');

                // HTML output
                if (output.html_writer) |writer| {
                    if (i > 0) {
                        try writer.writer.writeAll("                <hr>\n");
                    }
                    try writer.writer.writeAll("                <div class=\"repl-output\">");
                    for (repl_output) |char| {
                        try escapeHtmlChar(&writer.writer, char);
                    }
                    try writer.writer.writeAll("</div>\n");
                }
            }
            try output.end_section();
        },
        .check, .none => {
            const emit_error = config.output_section_command == .check;

            // Compare with expected output if provided
            if (content.output) |expected| {
                try output.begin_section("OUTPUT");
                // Parse expected outputs
                var expected_outputs = std.array_list.Managed([]const u8).init(output.gpa);
                defer expected_outputs.deinit();

                var expected_lines = std.mem.splitSequence(u8, expected, "\n---\n");
                while (expected_lines.next()) |output_str| {
                    const trimmed = std.mem.trim(u8, output_str, " \t\r\n");
                    if (trimmed.len > 0) {
                        try expected_outputs.append(trimmed);
                    }
                }

                // Verify the outputs match
                if (actual_outputs.items.len != expected_outputs.items.len) {
                    std.debug.print("REPL output count mismatch: got {} outputs, expected {} in {s}\n", .{
                        actual_outputs.items.len,
                        expected_outputs.items.len,
                        snapshot_path,
                    });
                    success = success and !emit_error;
                } else {
                    for (actual_outputs.items, expected_outputs.items, 0..) |actual, expected_output, i| {
                        if (!std.mem.eql(u8, actual, expected_output)) {
                            success = success and !emit_error;
                            std.debug.print(
                                "REPL output mismatch at index {}: got '{s}', expected '{s}' in {s}\n",
                                .{ i, actual, expected_output, snapshot_path },
                            );
                        }
                    }
                }

                // Write the old outputs back to the file
                for (expected_outputs.items, 0..) |expected_output, i| {
                    if (i > 0) {
                        try output.md_writer.writer.writeAll("---\n");
                    }
                    try output.md_writer.writer.writeAll(expected_output);
                    try output.md_writer.writer.writeByte('\n');

                    // HTML output
                    if (output.html_writer) |writer| {
                        if (i > 0) {
                            try writer.writer.writeAll("                <hr>\n");
                        }
                        try writer.writer.writeAll("                <div class=\"repl-output\">");
                        for (expected_output) |char| {
                            try escapeHtmlChar(&writer.writer, char);
                        }
                        try writer.writer.writeAll("</div>\n");
                    }
                }
                try output.end_section();
            } else {
                // No existing OUTPUT section - generate one for new snapshots
                try output.begin_section("OUTPUT");
                for (actual_outputs.items, 0..) |repl_output, i| {
                    if (i > 0) {
                        try output.md_writer.writer.writeAll("---\n");
                    }
                    try output.md_writer.writer.writeAll(repl_output);
                    try output.md_writer.writer.writeByte('\n');

                    // HTML output
                    if (output.html_writer) |writer| {
                        if (i > 0) {
                            try writer.writer.writeAll("                <hr>\n");
                        }
                        try writer.writer.writeAll("                <div class=\"repl-output\">");
                        for (repl_output) |char| {
                            try escapeHtmlChar(&writer.writer, char);
                        }
                        try writer.writer.writeAll("</div>\n");
                    }
                }
                try output.end_section();

                // No validation needed for new snapshots - they should have outputs
            }
        },
    }

    return success;
}

fn generateReplProblemsSection(output: *DualOutput, content: *const Content) !void {
    _ = content;
    try output.begin_section("PROBLEMS");
    try output.md_writer.writer.writeAll("NIL\n");

    if (output.html_writer) |writer| {
        try writer.writer.writeAll(
            \\                <div class="problems">
            \\                    <p>NIL</p>
            \\                </div>
            \\
        );
    }

    try output.end_section();
}

test "snapshot validation" {
    const allocator = std.testing.allocator;
    if (!try checkSnapshotExpectations(allocator)) {
        return error.SnapshotValidationFailed;
    }
}

test "TODO: cross-module function calls - fibonacci" {
    return error.SkipZigTest; // Cross-module function calls not yet implemented in interpreter
}

test "TODO: cross-module function calls - nested_ifs" {
    return error.SkipZigTest; // Cross-module function calls not yet implemented in interpreter
}

test "TODO: cross-module function calls - repl_boolean_expressions" {
    return error.SkipZigTest; // Cross-module function calls not yet implemented in interpreter
}

test "TODO: cross-module function calls - string_edge_cases" {
    return error.SkipZigTest; // Cross-module function calls not yet implemented in interpreter
}

test "TODO: cross-module function calls - string_equality_basic" {
    return error.SkipZigTest; // Cross-module function calls not yet implemented in interpreter
}

test "TODO: cross-module function calls - string_interpolation_comparison" {
    return error.SkipZigTest; // Cross-module function calls not yet implemented in interpreter
}

test "TODO: cross-module function calls - string_multiline_comparison" {
    return error.SkipZigTest; // Cross-module function calls not yet implemented in interpreter
}

test "TODO: cross-module function calls - string_ordering_unsupported" {
    return error.SkipZigTest; // Cross-module function calls not yet implemented in interpreter
}

/// An implementation of RocOps for snapshot testing.
pub const SnapshotOps = struct {
    allocator: std.mem.Allocator,
    crash: CrashContext,
    roc_ops: RocOps,

    pub fn init(allocator: std.mem.Allocator) SnapshotOps {
        return SnapshotOps{
            .allocator = allocator,
            .crash = CrashContext.init(allocator),
            .roc_ops = RocOps{
                .env = undefined, // will be set below
                .roc_alloc = snapshotRocAlloc,
                .roc_dealloc = snapshotRocDealloc,
                .roc_realloc = snapshotRocRealloc,
                .roc_dbg = snapshotRocDbg,
                .roc_expect_failed = snapshotRocExpectFailed,
                .roc_crashed = snapshotRocCrashed,
                .host_fns = undefined, // Not used in snapshots
            },
        };
    }

    pub fn deinit(self: *SnapshotOps) void {
        self.crash.deinit();
    }

    pub fn get_ops(self: *SnapshotOps) *RocOps {
        self.roc_ops.env = @ptrCast(self);
        self.crash.reset();
        return &self.roc_ops;
    }

    pub fn crashContextPtr(self: *SnapshotOps) *CrashContext {
        return &self.crash;
    }
};

fn snapshotRocAlloc(alloc_args: *RocAlloc, env: *anyopaque) callconv(.c) void {
    const snapshot_env: *SnapshotOps = @ptrCast(@alignCast(env));

    const align_enum = std.mem.Alignment.fromByteUnits(@as(usize, @intCast(alloc_args.alignment)));

    // Calculate additional bytes needed to store the size
    const size_storage_bytes = @max(alloc_args.alignment, @alignOf(usize));
    const total_size = alloc_args.length + size_storage_bytes;

    // Allocate memory including space for size metadata
    const result = snapshot_env.allocator.rawAlloc(total_size, align_enum, @returnAddress());

    const base_ptr = result orelse {
        std.debug.panic("Out of memory during snapshotRocAlloc", .{});
    };

    // Store the total size (including metadata) right before the user data
    const size_ptr: *usize = @ptrFromInt(@intFromPtr(base_ptr) + size_storage_bytes - @sizeOf(usize));
    size_ptr.* = total_size;

    // Return pointer to the user data (after the size metadata)
    alloc_args.answer = @ptrFromInt(@intFromPtr(base_ptr) + size_storage_bytes);
}

fn snapshotRocDealloc(dealloc_args: *RocDealloc, env: *anyopaque) callconv(.c) void {
    const snapshot_env: *SnapshotOps = @ptrCast(@alignCast(env));

    // Calculate where the size metadata is stored
    const size_storage_bytes = @max(dealloc_args.alignment, @alignOf(usize));
    const size_ptr: *const usize = @ptrFromInt(@intFromPtr(dealloc_args.ptr) - @sizeOf(usize));

    // Read the total size from metadata
    const total_size = size_ptr.*;

    // Calculate the base pointer (start of actual allocation)
    const base_ptr: [*]u8 = @ptrFromInt(@intFromPtr(dealloc_args.ptr) - size_storage_bytes);

    // Calculate alignment
    const log2_align = std.math.log2_int(u32, @intCast(dealloc_args.alignment));
    const align_enum: std.mem.Alignment = @enumFromInt(log2_align);

    // Free the memory (including the size metadata)
    const slice = @as([*]u8, @ptrCast(base_ptr))[0..total_size];
    snapshot_env.allocator.rawFree(slice, align_enum, @returnAddress());
}

fn snapshotRocRealloc(realloc_args: *RocRealloc, env: *anyopaque) callconv(.c) void {
    const snapshot_env: *SnapshotOps = @ptrCast(@alignCast(env));

    // Calculate where the size metadata is stored for the old allocation
    const size_storage_bytes = @max(realloc_args.alignment, @alignOf(usize));
    const old_size_ptr: *const usize = @ptrFromInt(@intFromPtr(realloc_args.answer) - @sizeOf(usize));

    // Read the old total size from metadata
    const old_total_size = old_size_ptr.*;

    // Calculate the old base pointer (start of actual allocation)
    const old_base_ptr: [*]u8 = @ptrFromInt(@intFromPtr(realloc_args.answer) - size_storage_bytes);

    // Calculate new total size needed
    const new_total_size = realloc_args.new_length + size_storage_bytes;

    // Perform reallocation
    const old_slice = @as([*]u8, @ptrCast(old_base_ptr))[0..old_total_size];
    const new_slice = snapshot_env.allocator.realloc(old_slice, new_total_size) catch {
        std.debug.panic("Out of memory during snapshotRocRealloc", .{});
    };

    // Store the new total size in the metadata
    const new_size_ptr: *usize = @ptrFromInt(@intFromPtr(new_slice.ptr) + size_storage_bytes - @sizeOf(usize));
    new_size_ptr.* = new_total_size;

    // Return pointer to the user data (after the size metadata)
    realloc_args.answer = @ptrFromInt(@intFromPtr(new_slice.ptr) + size_storage_bytes);
}

fn snapshotRocDbg(dbg_args: *const RocDbg, env: *anyopaque) callconv(.c) void {
    _ = dbg_args;
    _ = env;
    @panic("snapshotRocDbg not implemented yet");
}

fn snapshotRocExpectFailed(expect_args: *const RocExpectFailed, env: *anyopaque) callconv(.c) void {
    _ = expect_args;
    _ = env;
    @panic("snapshotRocExpectFailed not implemented yet");
}

fn snapshotRocCrashed(crashed_args: *const RocCrashed, env: *anyopaque) callconv(.c) void {
    const snapshot_env: *SnapshotOps = @ptrCast(@alignCast(env));
    snapshot_env.crash.recordCrash(crashed_args.utf8_bytes[0..crashed_args.len]) catch |err| {
        std.debug.panic("failed to store snapshot crash message: {}", .{err});
    };
}<|MERGE_RESOLUTION|>--- conflicted
+++ resolved
@@ -1332,9 +1332,6 @@
     // Assert that everything is in-sync
     can_ir.debugAssertArraysInSync();
 
-<<<<<<< HEAD
-    // Types - include Set, Dict, Bool, and Result modules if loaded
-=======
     // Compute dependency-based evaluation order if not already set
     // (canonicalizeFile sets it, but other paths like .statement don't)
     if (can_ir.evaluation_order == null) {
@@ -1352,8 +1349,7 @@
         can_ir.evaluation_order = eval_order_ptr;
     }
 
-    // Types - include Set and Dict modules if loaded
->>>>>>> 04c5ac20
+    // Types - include Set, Dict, Bool, and Result modules if loaded
     var builtin_modules = std.array_list.Managed(*const ModuleEnv).init(allocator);
     defer builtin_modules.deinit();
 
