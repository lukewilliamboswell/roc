//! Monomorphizer - Specializes polymorphic functions to concrete types
//!
//! This module implements the monomorphization pass which:
//! 1. Finds all polymorphic function definitions
//! 2. Identifies call sites with concrete types
//! 3. Creates specialized versions of functions for each concrete type
//!
//! Following the Cor approach, monomorphization happens AFTER type checking
//! but BEFORE code generation. This differs from the Rust compiler's approach
//! where lambda sets are resolved during type inference.
//!
//! ## Architecture Overview
//!
//! The monomorphizer works in three phases:
//!
//! ### Phase 1: Registration
//! Polymorphic function definitions are registered as `PartialProc`s via
//! `registerPartialProc`. These store the function body and type info but
//! haven't been specialized yet.
//!
//! ### Phase 2: Finding
//! When a call site is encountered, `requestSpecialization` checks if a
//! specialization is needed and adds it to `pending_specializations`.
//! For cross-module calls, use `requestExternalSpecialization`.
//!
//! ### Phase 3: Making
//! `processPendingSpecializations` processes the queue, creating specialized
//! versions of functions by duplicating their bodies with type substitutions.
//!
//! ## Two-Phase Specialization
//!
//! Monomorphization uses a two-phase approach to handle recursive types:
//!
//! 1. **Finding Phase**: Walk the code, discover all needed specializations.
//!    Add them to `pending_specializations` but don't create bodies yet.
//!
//! 2. **Making Phase**: Process pending specializations, duplicate function
//!    bodies with type substitutions. This may discover more specializations,
//!    which are added to pending and processed in the same phase.
//!
//! This separation prevents infinite loops with recursive types by allowing
//! forward references that are patched after the recursive type is fully resolved.
//!
//! ## Polymorphic Recursion Detection
//!
//! The monomorphizer includes fuel-based cutoffs to prevent infinite
//! specialization from polymorphic recursion patterns like:
//!
//! ```roc
//! f = \list -> f [list]  // Type grows: a -> List a -> List (List a) -> ...
//! ```
//!
//! When the same function appears 3+ times on the specialization stack with
//! different types, or when recursion depth exceeds `max_recursion_depth`,
//! specialization stops to prevent non-termination.
//!
//! ## Key Types
//!
//! - `PartialProc`: A function that can be specialized
//! - `PendingSpecialization`: A specialization request waiting to be processed
//! - `SpecializedProc`: A completed specialization with duplicated body
//! - `SpecializationKey`: (original_ident, type_hash) for lookup
//! - `ExternalSpecializationRequest`: Cross-module specialization request

const std = @import("std");
const base = @import("base");
const types = @import("types");

const ModuleEnv = @import("ModuleEnv.zig");
const CIR = @import("CIR.zig");
const Expr = CIR.Expr;
const Pattern = @import("Pattern.zig").Pattern;

const Instantiator = types.instantiate.Instantiator;

const Self = @This();

/// Key for looking up specializations
pub const SpecializationKey = struct {
    original_ident: base.Ident.Idx,
    type_hash: u64,

    pub fn eql(a: SpecializationKey, b: SpecializationKey) bool {
        return a.original_ident == b.original_ident and a.type_hash == b.type_hash;
    }
};

/// A function that hasn't been specialized yet (partial proc).
/// Stores the original function definition that can be specialized to
/// different concrete types.
pub const PartialProc = struct {
    /// The original function identifier
    original_ident: base.Ident.Idx,
    /// The function's body expression index
    body_expr: Expr.Idx,
    /// The function's argument patterns
    arg_patterns: CIR.Pattern.Span,
    /// The function's polymorphic type variable
    type_var: types.Var,
    /// Whether this is a top-level definition
    is_top_level: bool,
};

/// A pending specialization that needs to be made.
/// Created during the finding phase, processed during the making phase.
pub const PendingSpecialization = struct {
    /// The original function identifier
    original_ident: base.Ident.Idx,
    /// The concrete type to specialize for
    concrete_type: types.Var,
    /// The call site expression (for error reporting)
    call_site: ?Expr.Idx,
    /// Type substitutions: maps polymorphic vars to concrete vars
    type_substitutions: types.VarMap,
};

/// A completed specialization.
/// The result of processing a PendingSpecialization.
pub const SpecializedProc = struct {
    /// The specialized function name
    specialized_ident: base.Ident.Idx,
    /// The specialized function body (duplicated with concrete types)
    body_expr: Expr.Idx,
    /// The specialized argument patterns
    arg_patterns: CIR.Pattern.Span,
    /// The concrete type for this specialization
    concrete_type: types.Var,
    /// The original function this was specialized from
    original_ident: base.Ident.Idx,
};

/// The phase of monomorphization we're in
pub const Phase = enum {
    /// Discovering what specializations are needed
    finding,
    /// Actually creating specialized functions
    making,
};

/// A reference to an external module that needs specialization.
/// Used for cross-module monomorphization.
pub const ExternalSpecializationRequest = struct {
    /// The module that defines the function
    source_module: CIR.Import.Idx,
    /// The original function identifier in the source module
    original_ident: base.Ident.Idx,
    /// The concrete type to specialize for
    concrete_type: types.Var,
    /// The call site in this module (for error reporting)
    call_site: ?Expr.Idx,

    pub fn eql(a: ExternalSpecializationRequest, b: ExternalSpecializationRequest) bool {
        return a.source_module == b.source_module and
            a.original_ident == b.original_ident;
        // Note: concrete_type comparison would require type equality check
    }
};

/// Result of requesting an external specialization.
/// The actual specialization happens in the source module.
pub const ExternalSpecializationResult = struct {
    /// The specialized name in the external module
    specialized_ident: base.Ident.Idx,
    /// Whether this is a new request or was already known
    is_new: bool,
};

/// Key for looking up resolved external specializations.
pub const ExternalSpecKey = struct {
    source_module: CIR.Import.Idx,
    original_ident: base.Ident.Idx,
    type_hash: u64,
};

/// The allocator for intermediate allocations
allocator: std.mem.Allocator,

/// The module environment containing the CIR
module_env: *ModuleEnv,

/// The type store for looking up concrete types
types_store: *types.Store,

/// Map from original ident to partial proc (functions that can be specialized)
partial_procs: std.AutoHashMap(base.Ident.Idx, PartialProc),

/// Specializations that need to be made (queue processed in making phase)
pending_specializations: std.ArrayList(PendingSpecialization),

/// Completed specializations: (original, type_hash) -> specialized proc
specialized: std.AutoHashMap(SpecializationKey, SpecializedProc),

/// Map from (original_name, concrete_type_hash) -> specialized_name (for lookup)
specialization_names: std.AutoHashMap(SpecializationKey, base.Ident.Idx),

/// Specializations currently being made (to detect recursion)
in_progress: std.AutoHashMap(SpecializationKey, void),

/// Counter for generating unique specialization names
specialization_counter: u32,

/// Current phase
phase: Phase,

/// Current recursion depth for detecting polymorphic recursion
recursion_depth: u32,

/// Maximum recursion depth before using fallback (fuel-based cutoff)
max_recursion_depth: u32,

/// Stack of functions currently being specialized (for recursion detection)
specialization_stack: std.ArrayList(SpecializationKey),

/// External specializations requested from other modules
external_requests: std.ArrayList(ExternalSpecializationRequest),

/// Resolved external specializations: maps (source_module, original_ident, type_hash) to specialized_ident.
/// Populated by resolveExternalSpecialization, used by requestExternalSpecialization.
resolved_external_specs: std.AutoHashMap(ExternalSpecKey, base.Ident.Idx),

/// Optional closure transformer for resolving unspecialized lambda set entries.
/// When set, the monomorphizer will resolve unspecialized closures during specialization.
closure_transformer: ?*ClosureTransformer,

/// Optional map from method idents to their lambda sets for ambient function unification.
/// Used during unspecialized closure resolution.
impl_lambda_sets: ?*const std.AutoHashMap(base.Ident.Idx, *ClosureTransformer.LambdaSet),

/// Default maximum recursion depth for polymorphic recursion
pub const DEFAULT_MAX_RECURSION_DEPTH: u32 = 64;

/// Initialize the monomorphizer
pub fn init(
    allocator: std.mem.Allocator,
    module_env: *ModuleEnv,
    types_store: *types.Store,
) Self {
    return .{
        .allocator = allocator,
        .module_env = module_env,
        .types_store = types_store,
        .partial_procs = std.AutoHashMap(base.Ident.Idx, PartialProc).init(allocator),
        .pending_specializations = std.ArrayList(PendingSpecialization).empty,
        .specialized = std.AutoHashMap(SpecializationKey, SpecializedProc).init(allocator),
        .specialization_names = std.AutoHashMap(SpecializationKey, base.Ident.Idx).init(allocator),
        .in_progress = std.AutoHashMap(SpecializationKey, void).init(allocator),
        .specialization_counter = 0,
        .phase = .finding,
        .recursion_depth = 0,
        .max_recursion_depth = DEFAULT_MAX_RECURSION_DEPTH,
        .specialization_stack = std.ArrayList(SpecializationKey).empty,
        .external_requests = std.ArrayList(ExternalSpecializationRequest).empty,
        .resolved_external_specs = std.AutoHashMap(ExternalSpecKey, base.Ident.Idx).init(allocator),
        .closure_transformer = null,
        .impl_lambda_sets = null,
    };
}

/// Set the closure transformer for resolving unspecialized lambda set entries.
/// This must be called before `processPendingSpecializations` to enable
/// automatic resolution of static dispatch closures.
pub fn setClosureTransformer(
    self: *Self,
    transformer: *ClosureTransformer,
    impl_sets: ?*const std.AutoHashMap(base.Ident.Idx, *ClosureTransformer.LambdaSet),
) void {
    self.closure_transformer = transformer;
    self.impl_lambda_sets = impl_sets;
}

/// Free resources
pub fn deinit(self: *Self) void {
    self.partial_procs.deinit();

    // Free type substitution maps in pending specializations
    for (self.pending_specializations.items) |*pending| {
        pending.type_substitutions.deinit();
    }
    self.pending_specializations.deinit(self.allocator);

    self.specialized.deinit();
    self.specialization_names.deinit();
    self.in_progress.deinit();
    self.specialization_stack.deinit(self.allocator);
    self.external_requests.deinit(self.allocator);
    self.resolved_external_specs.deinit();
}

/// Result of looking up a static dispatch implementation for a concrete type.
/// Contains the information needed to create a ClosureInfo for dispatch.
pub const StaticDispatchLookup = struct {
    /// The identifier of the method implementation (e.g., "List.hash")
    method_ident: base.Ident.Idx,
    /// The type identifier this implementation is for (e.g., "List")
    type_ident: base.Ident.Idx,
    /// The node index for the method, if found in this module
    node_idx: ?u16,
};

/// Looks up the implementation of a static dispatch method for a concrete type.
///
/// Given a concrete type (e.g., List U64) and a method name (e.g., "hash"),
/// this looks up the qualified method identifier (e.g., "List.hash") and
/// finds the function definition that implements it.
///
/// This is used during monomorphization to resolve unspecialized closures
/// (static-dispatch-dependent lambda set entries) to concrete implementations.
///
/// Returns null if:
/// - The type is not resolved to a concrete type
/// - No implementation is registered for this type/method combination
pub fn lookupStaticDispatch(
    self: *Self,
    concrete_type: types.Var,
    method_name: base.Ident.Idx,
) ?StaticDispatchLookup {
    // Resolve the type to get the concrete structure
    const resolved = self.types_store.resolveVar(concrete_type);

    // Get the type identifier from the concrete type
    const type_ident: ?base.Ident.Idx = switch (resolved.desc.content) {
        .structure => |flat| switch (flat) {
            .nominal_type => |nom| nom.ident.ident_idx,
            // For built-in types, we need to look up by their canonical name
            .record, .record_unbound => self.module_env.common.findIdent("Record"),
            .tag_union, .empty_tag_union => self.module_env.common.findIdent("Tag"),
            .tuple => self.module_env.common.findIdent("Tuple"),
            .fn_pure, .fn_effectful, .fn_unbound => self.module_env.common.findIdent("Fn"),
            .empty_record => self.module_env.common.findIdent("Record"),
        },
        .alias => |alias| alias.ident.ident_idx,
        // Flex/rigid vars are not concrete - can't look up implementation
        .flex, .rigid => null,
        .recursion_var => |rec| blk: {
            // Recursion var - look up the underlying structure
            const inner = self.types_store.resolveVar(rec.structure);
            break :blk switch (inner.desc.content) {
                .structure => |flat| switch (flat) {
                    .nominal_type => |nom| nom.ident.ident_idx,
                    else => null,
                },
                else => null,
            };
        },
        .err => null,
    };

    const resolved_type_ident = type_ident orelse return null;

    // Look up the method implementation
    const qualified_method = self.module_env.lookupMethodIdent(
        resolved_type_ident,
        method_name,
    ) orelse {
        // Try looking in external modules if not found locally
        // This handles the case where the type is defined in another module
        return null;
    };

    // Find the node index for this method (for later lookup)
    const node_idx = self.module_env.getExposedNodeIndexById(qualified_method);

    return StaticDispatchLookup{
        .method_ident = qualified_method,
        .type_ident = resolved_type_ident,
        .node_idx = node_idx,
    };
}

/// Get the concrete type name from a type variable for error messages
pub fn getConcreteTypeName(self: *Self, type_var: types.Var) ?[]const u8 {
    const resolved = self.types_store.resolveVar(type_var);
    return switch (resolved.desc.content) {
<<<<<<< HEAD
        .structure => |flat| switch (flat) {
            .nominal_type => |nom| self.module_env.getIdent(nom.ident.ident_idx),
            .record, .record_unbound, .empty_record => "Record",
            .tag_union, .empty_tag_union => "Tag",
            .tuple => "Tuple",
            .fn_pure, .fn_effectful, .fn_unbound => "Function",
        },
        .alias => |alias| self.module_env.getIdent(alias.ident.ident_idx),
        else => null,
=======
        .flex, .rigid => true,
        .structure, .alias, .err => false,
>>>>>>> f2a41afe
    };
}

/// The ClosureTransformer module contains lambda set types
const ClosureTransformer = @import("ClosureTransformer.zig");

/// Result of resolving an unspecialized closure
pub const ResolvedClosure = struct {
    /// The original unspecialized closure that was resolved
    unspecialized: ClosureTransformer.UnspecializedClosure,
    /// The looked up static dispatch implementation
    impl_lookup: StaticDispatchLookup,
};

/// Resolve unspecialized closures in a lambda set.
///
/// This function is called during monomorphization when we have concrete type
/// information available. For each unspecialized closure (static dispatch reference),
/// it looks up the concrete implementation.
///
/// Returns a list of resolved closures. Closures that couldn't be resolved
/// (e.g., the type doesn't have the method) are left unresolved.
pub fn resolveUnspecializedClosures(
    self: *Self,
    lambda_set: *ClosureTransformer.LambdaSet,
    type_var: types.Var,
) !std.ArrayList(ResolvedClosure) {
    var resolved = std.ArrayList(ResolvedClosure).empty;
    errdefer resolved.deinit(self.allocator);

    // Iterate through unspecialized closures
    var i: usize = 0;
    while (i < lambda_set.unspecialized.items.len) {
        const unspec = lambda_set.unspecialized.items[i];

        // Look up the static dispatch implementation for this concrete type
        if (self.lookupStaticDispatch(type_var, unspec.member)) |impl| {
            // Found the implementation - add to resolved list
            try resolved.append(self.allocator, .{
                .unspecialized = unspec,
                .impl_lookup = impl,
            });

            // Remove from unspecialized list (swap with last element)
            _ = lambda_set.unspecialized.swapRemove(i);
            // Don't increment i since we removed an element
        } else {
            // Implementation not found for this type
            // This could mean the type doesn't have the method
            // Keep it in unspecialized for now (error will be reported later)
            i += 1;
        }
    }

    return resolved;
}

/// Resolve unspecialized closures using type substitutions.
///
/// This is an alternative entry point that uses a type substitution map
/// to resolve the type from the expression associated with each unspecialized closure.
pub fn resolveUnspecializedClosuresWithSubstitutions(
    self: *Self,
    lambda_set: *ClosureTransformer.LambdaSet,
    type_substitutions: *const types.VarMap,
) !std.ArrayList(ResolvedClosure) {
    var resolved = std.ArrayList(ResolvedClosure).empty;
    errdefer resolved.deinit(self.allocator);

    var i: usize = 0;
    while (i < lambda_set.unspecialized.items.len) {
        const unspec = lambda_set.unspecialized.items[i];

        // Get the type variable for this expression
        const expr = self.module_env.store.getExpr(unspec.member_expr);
        const type_var: ?types.Var = switch (expr) {
            .e_type_var_dispatch => |tvd| blk: {
                // Get the type var from the type var alias statement
                const stmt = self.module_env.store.getStatement(tvd.type_var_alias_stmt);
                const type_var_anno = stmt.s_type_var_alias.type_var_anno;
                const ct_var = ModuleEnv.varFrom(type_var_anno);

                // Check if this type var has a substitution
                if (type_substitutions.get(ct_var)) |concrete| {
                    break :blk concrete;
                }
                break :blk ct_var;
            },
            else => null,
        };

        if (type_var) |tv| {
            // Look up the static dispatch implementation for this concrete type
            if (self.lookupStaticDispatch(tv, unspec.member)) |impl| {
                // Found the implementation - add to resolved list
                try resolved.append(self.allocator, .{
                    .unspecialized = unspec,
                    .impl_lookup = impl,
                });

                // Remove from unspecialized list
                _ = lambda_set.unspecialized.swapRemove(i);
                // Don't increment i since we removed an element
                continue;
            }
<<<<<<< HEAD
        }

        // Implementation not found or type not concrete yet
        i += 1;
=======
        },
        .flex => hasher.update("flex"),
        .rigid => hasher.update("rigid"),
        .alias => hasher.update("alias"),
        .err => hasher.update("err"),
>>>>>>> f2a41afe
    }

    return resolved;
}

/// Add a resolved static dispatch implementation as a closure to a lambda set.
///
/// This is called after `resolveUnspecializedClosures` to add the resolved
/// implementations back into the lambda set as proper closures that can be
/// used for dispatch generation.
///
/// Note: For static dispatch implementations that are simple functions (not closures with
/// captures), this creates a "pure lambda" closure info with no captures.
pub fn addResolvedToLambdaSet(
    self: *Self,
    lambda_set: *ClosureTransformer.LambdaSet,
    resolved: ResolvedClosure,
) !void {
    // Create a ClosureInfo for the resolved static dispatch implementation.
    // Static dispatch implementations are typically top-level functions without captures,
    // so we create a simple closure with the method ident as the tag name.
    //
    // Note: The lambda_body is set to the member_expr from the original unspecialized
    // closure. This allows dispatch generation to reference the correct function.
    const closure_info = ClosureTransformer.ClosureInfo{
        .tag_name = resolved.impl_lookup.method_ident,
        .lambda_body = resolved.unspecialized.member_expr,
        .lambda_args = CIR.Pattern.Span{ .span = base.DataSpan.empty() },
        .capture_names = std.ArrayList(base.Ident.Idx).empty,
        .lifted_fn_pattern = null, // Will be set during further processing if needed
        .lifted_captures_pattern = null, // No captures for top-level static dispatch impls
    };

    try lambda_set.addClosure(self.allocator, closure_info);
}

/// Process all resolved closures and add them to the lambda set.
///
/// This is a convenience function that iterates over the resolved closures
/// from `resolveUnspecializedClosures` and adds them all to the lambda set.
pub fn addAllResolvedToLambdaSet(
    self: *Self,
    lambda_set: *ClosureTransformer.LambdaSet,
    resolved_list: *std.ArrayList(ResolvedClosure),
) !void {
    for (resolved_list.items) |resolved| {
        try self.addResolvedToLambdaSet(lambda_set, resolved);
    }
}

/// Resolve all unspecialized entries that depend on a type variable.
///
/// When a type variable becomes concrete during monomorphization, this function
/// finds all unspecialized lambda set entries that depend on it and resolves them.
///
/// The resolution follows a specific order:
/// - Entries are sorted by region DESCENDING (innermost/highest region first)
/// - This ensures that nested lambda sets are resolved before their enclosing ones
/// - This is critical for correct ambient function unification
///
/// Parameters:
/// - tracker: The UnspecializedByTypeVar tracker from the ClosureTransformer
/// - type_var: The polymorphic type variable that has become concrete
/// - concrete_type: The concrete type that type_var has been unified with
///
/// Returns the number of entries that were successfully resolved.
pub fn resolveEntriesForTypeVar(
    self: *Self,
    tracker: *ClosureTransformer.UnspecializedByTypeVar,
    type_var: types.Var,
    concrete_type: types.Var,
) !usize {
    const entry_refs = tracker.getEntriesForVar(type_var) orelse return 0;

    // If no entries, nothing to do
    if (entry_refs.len == 0) return 0;

    // Step 1: Flatten lambda sets that have multiple entries for the same concrete type.
    // This is required when a lambda set has multiple unspecialized entries (e.g., C:f:1 + C:f:2)
    // that all depend on the same type variable becoming concrete.
    // Each entry needs its own lambda set after flattening.
    //
    // See Rust implementation: specialize.rs:331-400
    var flattened_lambda_sets = std.ArrayList(*ClosureTransformer.LambdaSet).empty;
    defer flattened_lambda_sets.deinit(self.allocator);

    // Find unique lambda sets and flatten each one
    var seen_lambda_sets = std.AutoHashMap(*ClosureTransformer.LambdaSet, void).init(self.allocator);
    defer seen_lambda_sets.deinit();

    for (entry_refs) |entry_ref| {
        const gop = try seen_lambda_sets.getOrPut(entry_ref.lambda_set);
        if (!gop.found_existing) {
            // Flatten this lambda set if it has multiple entries for the concrete type
            var additional_sets = try entry_ref.lambda_set.flattenForConcreteType(
                self.allocator,
                concrete_type,
                self.types_store,
            );
            defer additional_sets.deinit(self.allocator);

            // Track the additional lambda sets for processing
            for (additional_sets.items) |new_set| {
                try flattened_lambda_sets.append(self.allocator, new_set);
            }
<<<<<<< HEAD
        }
    }

    // Step 2: Collect all entries to process (from original and flattened lambda sets)
    // We need to re-fetch entry_refs since flattening may have modified indices
    const updated_entry_refs = tracker.getEntriesForVar(type_var) orelse return 0;

    var all_entries = std.ArrayList(ClosureTransformer.UnspecializedEntryRef).empty;
    defer all_entries.deinit(self.allocator);

    // Add original entries
    for (updated_entry_refs) |entry_ref| {
        try all_entries.append(self.allocator, entry_ref);
    }

    // Add entries from flattened lambda sets
    for (flattened_lambda_sets.items) |lambda_set| {
        for (lambda_set.unspecialized.items, 0..) |_, i| {
            try all_entries.append(self.allocator, .{
                .lambda_set = lambda_set,
                .index = i,
            });
        }
    }

    // Sort by region DESCENDING (innermost first - higher region numbers first)
    std.mem.sort(ClosureTransformer.UnspecializedEntryRef, all_entries.items, {}, compareByRegionDesc);

    var resolved_count: usize = 0;

    // Step 3: Process each entry in region order
    for (all_entries.items) |entry_ref| {
        // Validate the entry is still valid (index might be stale after swapRemove)
        if (entry_ref.index >= entry_ref.lambda_set.unspecialized.items.len) {
            continue;
        }

        const unspec = entry_ref.lambda_set.unspecialized.items[entry_ref.index];

        // Look up the static dispatch implementation for the concrete type
        if (self.lookupStaticDispatch(concrete_type, unspec.member)) |impl| {
            // Resolve this entry
            const resolved = ResolvedClosure{
                .unspecialized = unspec,
                .impl_lookup = impl,
            };

            // Add to the lambda set as a closure
            try self.addResolvedToLambdaSet(entry_ref.lambda_set, resolved);

            // Remove from unspecialized list
            // Note: Using swapRemove changes indices, which is why we process all entries
            // in one pass and then remove the tracking entirely
            _ = entry_ref.lambda_set.unspecialized.swapRemove(entry_ref.index);

            resolved_count += 1;
        }
        // If not found, leave it in unspecialized for error reporting later
=======
        },
        .flex, .rigid => return "a",
        .alias, .err => return "Unknown",
>>>>>>> f2a41afe
    }

    // Remove tracking for this type variable (entries are now resolved or will error)
    tracker.removeVar(type_var);

    return resolved_count;
}

/// Comparison function for sorting UnspecializedEntryRef by region descending.
fn compareByRegionDesc(
    _: void,
    a: ClosureTransformer.UnspecializedEntryRef,
    b: ClosureTransformer.UnspecializedEntryRef,
) bool {
    // Handle potential out-of-bounds indices gracefully
    const a_region = if (a.index < a.lambda_set.unspecialized.items.len)
        a.lambda_set.unspecialized.items[a.index].region
    else
        0;
    const b_region = if (b.index < b.lambda_set.unspecialized.items.len)
        b.lambda_set.unspecialized.items[b.index].region
    else
        0;
    return a_region > b_region; // Descending order
}

/// Unify ambient function types when resolving an unspecialized entry.
///
/// When an unspecialized lambda set entry is resolved to a concrete implementation,
/// we need to unify the ambient function type of the original lambda set with
/// the ambient function type of the implementation's lambda set.
///
/// This is critical for connecting type variables across lambda set boundaries:
/// - The original lambda set has an ambient function (the enclosing function)
/// - The resolved implementation also has its own ambient function
/// - Unifying them ensures that type variables in both contexts are connected
///
/// Parameters:
/// - original_lambda_set: The lambda set containing the unspecialized entry
/// - impl_lambda_set: The lambda set from the resolved implementation (may be null)
///
/// Note: If either lambda set lacks an ambient function, no unification occurs.
pub fn unifyAmbientFunctions(
    self: *Self,
    original_lambda_set: *ClosureTransformer.LambdaSet,
    impl_lambda_set: ?*ClosureTransformer.LambdaSet,
) void {
    const impl_set = impl_lambda_set orelse return;
    const original_ambient = original_lambda_set.ambient_function_var orelse return;
    const impl_ambient = impl_set.ambient_function_var orelse return;

    // Skip if they're the same variable
    if (original_ambient == impl_ambient) return;

    // Unify by linking the original ambient to point to the implementation ambient.
    // This connects the type variables from both contexts.
    //
    // We resolve both variables first to get their actual descriptors, then
    // create a union that preserves the implementation's type information.
    const original_data = self.types_store.resolveVarAndCompressPath(original_ambient);
    const impl_data = self.types_store.resolveVarAndCompressPath(impl_ambient);

    // Get the descriptor from the implementation (it has the concrete type info)
    const impl_desc = self.types_store.getDesc(impl_data.desc_idx);

    // Link original -> impl, using the impl's descriptor
    self.types_store.union_(original_data.var_, impl_data.var_, impl_desc);
}

/// Resolve unspecialized entries with ambient function unification.
///
/// This is an enhanced version of `resolveEntriesForTypeVar` that also performs
/// ambient function unification for each resolved entry.
///
/// The unification connects type variables across lambda set boundaries,
/// which is essential for correct type inference with nested closures.
///
/// Parameters:
/// - tracker: The UnspecializedByTypeVar tracker
/// - type_var: The polymorphic type variable that has become concrete
/// - concrete_type: The concrete type that type_var has been unified with
/// - impl_lambda_sets: Optional map from method ident to the implementation's lambda set.
///   If provided, ambient function unification will be performed.
pub fn resolveEntriesForTypeVarWithUnification(
    self: *Self,
    tracker: *ClosureTransformer.UnspecializedByTypeVar,
    type_var: types.Var,
    concrete_type: types.Var,
    impl_lambda_sets: ?*const std.AutoHashMap(base.Ident.Idx, *ClosureTransformer.LambdaSet),
) !usize {
    const entry_refs = tracker.getEntriesForVar(type_var) orelse return 0;

    if (entry_refs.len == 0) return 0;

    // Copy to slice for sorting
    const entries = try self.allocator.alloc(ClosureTransformer.UnspecializedEntryRef, entry_refs.len);
    defer self.allocator.free(entries);
    @memcpy(entries, entry_refs);

    // Sort by region DESCENDING (innermost first)
    std.mem.sort(ClosureTransformer.UnspecializedEntryRef, entries, {}, compareByRegionDesc);

    var resolved_count: usize = 0;

    for (entries) |entry_ref| {
        if (entry_ref.index >= entry_ref.lambda_set.unspecialized.items.len) {
            continue;
        }

        const unspec = entry_ref.lambda_set.unspecialized.items[entry_ref.index];

        if (self.lookupStaticDispatch(concrete_type, unspec.member)) |impl| {
            // Perform ambient function unification if we have the implementation's lambda set
            if (impl_lambda_sets) |ls_map| {
                if (ls_map.get(impl.method_ident)) |impl_ls| {
                    self.unifyAmbientFunctions(entry_ref.lambda_set, impl_ls);
                }
            }

            // Resolve this entry
            const resolved = ResolvedClosure{
                .unspecialized = unspec,
                .impl_lookup = impl,
            };

            try self.addResolvedToLambdaSet(entry_ref.lambda_set, resolved);
            _ = entry_ref.lambda_set.unspecialized.swapRemove(entry_ref.index);
            resolved_count += 1;
        }
    }

    tracker.removeVar(type_var);

    return resolved_count;
}

/// Register a polymorphic function definition as a partial proc.
/// This should be called for each function definition during the finding phase.
pub fn registerPartialProc(
    self: *Self,
    ident: base.Ident.Idx,
    body_expr: Expr.Idx,
    arg_patterns: CIR.Pattern.Span,
    type_var: types.Var,
    is_top_level: bool,
) !void {
    const partial = PartialProc{
        .original_ident = ident,
        .body_expr = body_expr,
        .arg_patterns = arg_patterns,
        .type_var = type_var,
        .is_top_level = is_top_level,
    };
    try self.partial_procs.put(ident, partial);
}

/// Check if a function is registered as a partial proc (can be specialized)
pub fn isPartialProc(self: *const Self, ident: base.Ident.Idx) bool {
    return self.partial_procs.contains(ident);
}

/// Request a specialization for a function at a specific concrete type.
/// This is called when we find a call site that uses a polymorphic function
/// with concrete types.
///
/// In the finding phase, this adds to pending_specializations.
/// In the making phase, this may recursively create the specialization.
pub fn requestSpecialization(
    self: *Self,
    original_ident: base.Ident.Idx,
    concrete_type: types.Var,
    call_site: ?Expr.Idx,
) !?base.Ident.Idx {
    const type_hash = self.structuralTypeHash(concrete_type);
    const key = SpecializationKey{
        .original_ident = original_ident,
        .type_hash = type_hash,
    };

    // Check if we already have this specialization
    if (self.specialization_names.get(key)) |specialized_name| {
        return specialized_name;
    }

    // Check if it's already pending - if so, look up or create the specialized name
    for (self.pending_specializations.items) |pending| {
        if (pending.original_ident == original_ident) {
            const pending_hash = self.structuralTypeHash(pending.concrete_type);
            if (pending_hash == type_hash) {
                // Already pending - create and return the specialized name so call sites
                // can reference it. The name will be reused when the spec is processed.
                const specialized_name = try self.createSpecializedName(original_ident, concrete_type);
                return specialized_name;
            }
        }
    }

    // Check if this function is registered as a partial proc
    if (!self.partial_procs.contains(original_ident)) {
        // Not a polymorphic function we know about - might be external
        return null;
    }

    // Create the specialized name now so call sites can reference it.
    // This ensures all references to the same specialization use the same name.
    const specialized_name = try self.createSpecializedName(original_ident, concrete_type);

    // Create type substitutions by unifying the polymorphic type with concrete
    const type_subs = types.VarMap.init(self.allocator);
    // For now, we'll populate this during body duplication

    // Add to pending
    try self.pending_specializations.append(self.allocator, PendingSpecialization{
        .original_ident = original_ident,
        .concrete_type = concrete_type,
        .call_site = call_site,
        .type_substitutions = type_subs,
    });

    return specialized_name;
}

/// Request a specialization from an external module.
/// This is used when a function call crosses module boundaries and the
/// function is polymorphic in the external module.
///
/// Returns the specialized name if already known, or adds to external_requests
/// for later resolution.
pub fn requestExternalSpecialization(
    self: *Self,
    source_module: CIR.Import.Idx,
    original_ident: base.Ident.Idx,
    concrete_type: types.Var,
    call_site: ?Expr.Idx,
) !ExternalSpecializationResult {
    // Check if we already have this request (same module, ident, and concrete type)
    const new_type_hash = self.structuralTypeHash(concrete_type);

    // First, check if this has already been resolved
    const ext_key = ExternalSpecKey{
        .source_module = source_module,
        .original_ident = original_ident,
        .type_hash = new_type_hash,
    };
    if (self.resolved_external_specs.get(ext_key)) |resolved_ident| {
        return ExternalSpecializationResult{
            .specialized_ident = resolved_ident,
            .is_new = false,
        };
    }

    // Check if we already have a pending request
    for (self.external_requests.items) |existing| {
        if (existing.source_module == source_module and
            existing.original_ident == original_ident)
        {
            // Compare concrete types using structural type hashing
            const existing_type_hash = self.structuralTypeHash(existing.concrete_type);
            if (existing_type_hash == new_type_hash) {
                // Pending but not yet resolved - create/lookup the specialized name
                // so all call sites use a consistent reference
                const specialized_name = try self.createSpecializedName(original_ident, concrete_type);
                return ExternalSpecializationResult{
                    .specialized_ident = specialized_name,
                    .is_new = false,
                };
            }
        }
    }

    // Create the specialized name now so all call sites use a consistent reference.
    // When the external module resolves this, it will use the same naming scheme.
    const specialized_name = try self.createSpecializedName(original_ident, concrete_type);

    // Add new external request
    try self.external_requests.append(self.allocator, ExternalSpecializationRequest{
        .source_module = source_module,
        .original_ident = original_ident,
        .concrete_type = concrete_type,
        .call_site = call_site,
    });

    return ExternalSpecializationResult{
        .specialized_ident = specialized_name,
        .is_new = true,
    };
}

/// Get all external specialization requests.
/// This should be called after the finding phase to get the list of
/// specializations needed from external modules.
pub fn getExternalRequests(self: *const Self) []const ExternalSpecializationRequest {
    return self.external_requests.items;
}

/// Verify that all external specialization requests have been resolved.
/// This should be called before code generation to ensure no unresolved
/// external specializations remain.
///
/// Returns a list of unresolved requests. If empty, all are resolved.
pub fn getUnresolvedExternalRequests(self: *Self) !std.ArrayList(ExternalSpecializationRequest) {
    var unresolved = std.ArrayList(ExternalSpecializationRequest).empty;

    for (self.external_requests.items) |request| {
        const type_hash = self.structuralTypeHash(request.concrete_type);
        const ext_key = ExternalSpecKey{
            .source_module = request.source_module,
            .original_ident = request.original_ident,
            .type_hash = type_hash,
        };

        if (!self.resolved_external_specs.contains(ext_key)) {
            try unresolved.append(self.allocator, request);
        }
    }

    return unresolved;
}

/// Check if all external specialization requests have been resolved.
/// Returns true if all are resolved, false otherwise.
pub fn allExternalSpecializationsResolved(self: *Self) bool {
    for (self.external_requests.items) |request| {
        const type_hash = self.structuralTypeHash(request.concrete_type);
        const ext_key = ExternalSpecKey{
            .source_module = request.source_module,
            .original_ident = request.original_ident,
            .type_hash = type_hash,
        };

        if (!self.resolved_external_specs.contains(ext_key)) {
            return false;
        }
    }
    return true;
}

/// Resolve an external specialization request with the actual specialized name.
/// Called when the external module provides the specialized function name.
pub fn resolveExternalSpecialization(
    self: *Self,
    source_module: CIR.Import.Idx,
    original_ident: base.Ident.Idx,
    specialized_ident: base.Ident.Idx,
    concrete_type: types.Var,
) !void {
    const type_hash = self.structuralTypeHash(concrete_type);

    // Store in the local specialization names for consistency
    const key = SpecializationKey{
        .original_ident = original_ident,
        .type_hash = type_hash,
    };
    try self.specialization_names.put(key, specialized_ident);

    // Store in the external specs map for cross-module lookups
    const ext_key = ExternalSpecKey{
        .source_module = source_module,
        .original_ident = original_ident,
        .type_hash = type_hash,
    };
    try self.resolved_external_specs.put(ext_key, specialized_ident);
}

/// Process all pending specializations.
/// This is the main entry point for the making phase.
pub fn processPendingSpecializations(self: *Self) !void {
    self.phase = .making;

    // Process until no more pending (may add more during processing)
    while (self.pending_specializations.items.len > 0) {
        // Pop from the end (LIFO order for better cache locality)
        var pending = self.pending_specializations.pop() orelse break;

        try self.makeSpecialization(&pending);

        // Clean up the type substitutions map
        pending.type_substitutions.deinit();
    }

    self.phase = .finding;
}

/// Create a single specialization from a pending request.
fn makeSpecialization(self: *Self, pending: *PendingSpecialization) !void {
    const type_hash = self.structuralTypeHash(pending.concrete_type);
    const key = SpecializationKey{
        .original_ident = pending.original_ident,
        .type_hash = type_hash,
    };

    // Check if already made (could have been created by a recursive call)
    if (self.specialized.contains(key)) {
        return;
    }

    // Check for infinite recursion
    if (self.in_progress.contains(key)) {
        // We're in the middle of making this specialization - this is a recursive call.
        // The forward reference will be resolved when we complete the outer specialization.
        return;
    }

    // Polymorphic recursion (infinite types) should be caught by the type checker,
    // so we should never hit the recursion depth limit here. If we do, it's a bug.
    std.debug.assert(self.recursion_depth < self.max_recursion_depth);

    // Get the partial proc
    const partial = self.partial_procs.get(pending.original_ident) orelse return;

    // Mark as in progress and track depth
    try self.in_progress.put(key, {});
    try self.specialization_stack.append(self.allocator, key);
    self.recursion_depth += 1;

    defer {
        _ = self.in_progress.remove(key);
        _ = self.specialization_stack.pop();
        self.recursion_depth -= 1;
    }

    // Create the specialized name
    const specialized_ident = try self.createSpecializedName(
        pending.original_ident,
        pending.concrete_type,
    );

    // Register the name mapping first (for recursive references)
    try self.specialization_names.put(key, specialized_ident);

    // Build type substitutions from the polymorphic type to the concrete type
    try self.buildTypeSubstitutions(
        partial.type_var,
        pending.concrete_type,
        &pending.type_substitutions,
    );

    // Resolve unspecialized lambda set entries for type variables that became concrete.
    // This is the key integration point where static dispatch closures get resolved.
    if (self.closure_transformer) |transformer| {
        // For each type variable that has a concrete mapping, resolve its unspecialized entries
        var iter = pending.type_substitutions.iterator();
        while (iter.next()) |entry| {
            const poly_var = entry.key_ptr.*;
            const concrete_var = entry.value_ptr.*;

            // Resolve unspecialized entries with ambient function unification
            _ = try self.resolveEntriesForTypeVarWithUnification(
                &transformer.unspec_by_type_var,
                poly_var,
                concrete_var,
                self.impl_lambda_sets,
            );
        }
    }

    // Duplicate the body with type substitutions
    const specialized_body = try self.duplicateBody(
        partial.body_expr,
        &pending.type_substitutions,
    );

    // Duplicate argument patterns
    const specialized_args = try self.duplicatePatternSpan(partial.arg_patterns);

    // Create the specialized proc
    const specialized = SpecializedProc{
        .specialized_ident = specialized_ident,
        .body_expr = specialized_body,
        .arg_patterns = specialized_args,
        .concrete_type = pending.concrete_type,
        .original_ident = pending.original_ident,
    };

    try self.specialized.put(key, specialized);
}

/// Build type substitutions by comparing polymorphic type with concrete type.
/// This populates the VarMap with mappings from polymorphic vars to concrete vars.
fn buildTypeSubstitutions(
    self: *Self,
    polymorphic_var: types.Var,
    concrete_var: types.Var,
    var_map: *types.VarMap,
) std.mem.Allocator.Error!void {
    const poly_resolved = self.types_store.resolveVar(polymorphic_var);
    const concrete_resolved = self.types_store.resolveVar(concrete_var);

    // If the polymorphic type is a flex or rigid, map it to the concrete type
    switch (poly_resolved.desc.content) {
        .flex, .rigid => {
            try var_map.put(poly_resolved.var_, concrete_resolved.var_);
            return;
        },
        else => {},
    }

    // Otherwise, recursively compare structure
    switch (poly_resolved.desc.content) {
        .structure => |poly_flat| {
            const concrete_content = concrete_resolved.desc.content;
            switch (concrete_content) {
                .structure => |concrete_flat| {
                    try self.buildFlatTypeSubstitutions(poly_flat, concrete_flat, var_map);
                },
                else => {},
            }
        },
        .alias => |poly_alias| {
            const concrete_content = concrete_resolved.desc.content;
            switch (concrete_content) {
                .alias => |concrete_alias| {
                    // Compare alias type arguments
                    var poly_iter = self.types_store.iterAliasArgs(poly_alias);
                    var concrete_iter = self.types_store.iterAliasArgs(concrete_alias);

                    while (poly_iter.next()) |poly_arg| {
                        if (concrete_iter.next()) |concrete_arg| {
                            try self.buildTypeSubstitutions(poly_arg, concrete_arg, var_map);
                        }
                    }

                    // Also compare backing vars
                    const poly_backing = self.types_store.getAliasBackingVar(poly_alias);
                    const concrete_backing = self.types_store.getAliasBackingVar(concrete_alias);
                    try self.buildTypeSubstitutions(poly_backing, concrete_backing, var_map);
                },
                else => {},
            }
        },
        else => {},
    }
}

/// Build substitutions for flat types
fn buildFlatTypeSubstitutions(
    self: *Self,
    poly_flat: types.FlatType,
    concrete_flat: types.FlatType,
    var_map: *types.VarMap,
) std.mem.Allocator.Error!void {
    switch (poly_flat) {
        .fn_pure, .fn_effectful, .fn_unbound => |poly_func| {
            const concrete_func = switch (concrete_flat) {
                .fn_pure, .fn_effectful, .fn_unbound => |f| f,
                else => return,
            };

            // Compare arguments
            const poly_args = self.types_store.sliceVars(poly_func.args);
            const concrete_args = self.types_store.sliceVars(concrete_func.args);

            const min_len = @min(poly_args.len, concrete_args.len);
            for (0..min_len) |i| {
                try self.buildTypeSubstitutions(poly_args[i], concrete_args[i], var_map);
            }

            // Compare return types
            try self.buildTypeSubstitutions(poly_func.ret, concrete_func.ret, var_map);
        },
        .record => |poly_record| {
            const concrete_record = switch (concrete_flat) {
                .record => |r| r,
                else => return,
            };

            // Compare field types
            const poly_fields = self.types_store.getRecordFieldsSlice(poly_record.fields);
            const concrete_fields = self.types_store.getRecordFieldsSlice(concrete_record.fields);

            const min_len = @min(poly_fields.len, concrete_fields.len);
            for (0..min_len) |i| {
                try self.buildTypeSubstitutions(
                    poly_fields.items(.var_)[i],
                    concrete_fields.items(.var_)[i],
                    var_map,
                );
            }
        },
        .tuple => |poly_tuple| {
            const concrete_tuple = switch (concrete_flat) {
                .tuple => |t| t,
                else => return,
            };

            const poly_elems = self.types_store.sliceVars(poly_tuple.elems);
            const concrete_elems = self.types_store.sliceVars(concrete_tuple.elems);

            const min_len = @min(poly_elems.len, concrete_elems.len);
            for (0..min_len) |i| {
                try self.buildTypeSubstitutions(poly_elems[i], concrete_elems[i], var_map);
            }
        },
        .tag_union => |poly_union| {
            const concrete_union = switch (concrete_flat) {
                .tag_union => |u| u,
                else => return,
            };

            // Compare extension types
            try self.buildTypeSubstitutions(poly_union.ext, concrete_union.ext, var_map);
        },
        .nominal_type => |poly_nom| {
            const concrete_nom = switch (concrete_flat) {
                .nominal_type => |n| n,
                else => return,
            };

            // Compare type arguments
            const poly_vars = self.types_store.sliceVars(poly_nom.vars.nonempty);
            const concrete_vars = self.types_store.sliceVars(concrete_nom.vars.nonempty);

            const min_len = @min(poly_vars.len, concrete_vars.len);
            for (0..min_len) |i| {
                try self.buildTypeSubstitutions(poly_vars[i], concrete_vars[i], var_map);
            }
        },
        .record_unbound, .empty_record, .empty_tag_union => {},
    }
}

/// Instantiate a type variable using the type substitutions.
/// Returns the concrete type for a polymorphic type.
pub fn instantiateType(
    self: *Self,
    type_var: types.Var,
    var_map: *std.AutoHashMap(types.Var, types.Var),
) std.mem.Allocator.Error!types.Var {
    var instantiator = Instantiator{
        .store = self.types_store,
        .idents = self.module_env.getIdentStoreConst(),
        .var_map = var_map,
        .current_rank = types.Rank.top_level,
        .rigid_behavior = .fresh_flex,
    };

    return try instantiator.instantiateVar(type_var);
}

/// Duplicate a function body, substituting polymorphic types with concrete ones.
/// Also discovers and queues additional specializations needed.
fn duplicateBody(
    self: *Self,
    original_body: Expr.Idx,
    type_substitutions: *const types.VarMap,
) !Expr.Idx {
    return try self.duplicateExpr(original_body, type_substitutions);
}

/// Recursively duplicate an expression tree with type substitutions.
fn duplicateExpr(
    self: *Self,
    expr_idx: Expr.Idx,
    type_subs: *const types.VarMap,
) std.mem.Allocator.Error!Expr.Idx {
    const expr = self.module_env.store.getExpr(expr_idx);

    switch (expr) {
        .e_call => |call| {
            // Check if this is a call to a polymorphic function we should specialize
            var specialized_func: ?Expr.Idx = null;
            const func_expr = self.module_env.store.getExpr(call.func);
            switch (func_expr) {
                .e_lookup_local => |lookup| {
                    // Get the identifier for this pattern
                    const pattern = self.module_env.store.getPattern(lookup.pattern_idx);
                    switch (pattern) {
                        .assign => |assign| {
                            // Check if this is a call to a partial proc
                            if (self.partial_procs.get(assign.ident)) |partial_proc| {
                                // Get the concrete type by applying substitutions to the polymorphic type
                                const concrete_type = type_subs.get(partial_proc.type_var) orelse partial_proc.type_var;

                                // Request a specialization for this concrete type
                                if (try self.requestSpecialization(assign.ident, concrete_type, expr_idx)) |specialized_ident| {
                                    // Create a new pattern for the specialized function
                                    const new_pattern = try self.module_env.store.addPattern(
                                        Pattern{ .assign = .{ .ident = specialized_ident } },
                                        base.Region.zero(),
                                    );
                                    // Create a new lookup expression pointing to the specialized function
                                    specialized_func = try self.module_env.store.addExpr(Expr{
                                        .e_lookup_local = .{ .pattern_idx = new_pattern },
                                    }, base.Region.zero());
                                }
                                // If requestSpecialization returned null, the function is not a known
                                // partial proc (it might be external or already monomorphic).
                            }
                        },
                        else => {},
                    }
                },
                else => {},
            }

            // Use the specialized function if available, otherwise duplicate the original
            const new_func = specialized_func orelse try self.duplicateExpr(call.func, type_subs);

            // Duplicate arguments
            const args = self.module_env.store.sliceExpr(call.args);
            const args_start = self.module_env.store.scratch.?.exprs.top();

            for (args) |arg_idx| {
                const new_arg = try self.duplicateExpr(arg_idx, type_subs);
                try self.module_env.store.scratch.?.exprs.append(new_arg);
            }

            const new_args_span = try self.module_env.store.exprSpanFrom(args_start);

            return try self.module_env.store.addExpr(Expr{
                .e_call = .{
                    .func = new_func,
                    .args = new_args_span,
                    .called_via = call.called_via,
                },
            }, base.Region.zero());
        },

        .e_lambda => |lambda| {
            // Duplicate the lambda body
            const new_body = try self.duplicateExpr(lambda.body, type_subs);

            // Duplicate argument patterns
            const new_args = try self.duplicatePatternSpan(lambda.args);

            if (new_body == lambda.body and new_args.span.start == lambda.args.span.start) {
                return expr_idx;
            }

            return try self.module_env.store.addExpr(Expr{
                .e_lambda = .{
                    .args = new_args,
                    .body = new_body,
                },
            }, base.Region.zero());
        },

        .e_closure => |closure| {
            // Duplicate the inner lambda
            const lambda_expr = self.module_env.store.getExpr(closure.lambda_idx);
            switch (lambda_expr) {
                .e_lambda => |lambda| {
                    const new_body = try self.duplicateExpr(lambda.body, type_subs);

                    if (new_body == lambda.body) {
                        return expr_idx;
                    }

                    const new_lambda = try self.module_env.store.addExpr(Expr{
                        .e_lambda = .{
                            .args = lambda.args,
                            .body = new_body,
                        },
                    }, base.Region.zero());

                    return try self.module_env.store.addExpr(Expr{
                        .e_closure = .{
                            .lambda_idx = new_lambda,
                            .captures = closure.captures,
                            .tag_name = closure.tag_name,
                        },
                    }, base.Region.zero());
                },
                else => return expr_idx,
            }
        },

        .e_block => |block| {
            // Duplicate block statements and final expression
            const stmts = self.module_env.store.sliceStatements(block.stmts);
            const stmt_start = self.module_env.store.scratch.?.statements.top();

            for (stmts) |stmt_idx| {
                const stmt = self.module_env.store.getStatement(stmt_idx);
                switch (stmt) {
                    .s_decl => |decl| {
                        const new_expr = try self.duplicateExpr(decl.expr, type_subs);
                        const new_stmt_idx = try self.module_env.store.addStatement(
                            CIR.Statement{ .s_decl = .{
                                .pattern = decl.pattern,
                                .expr = new_expr,
                                .anno = decl.anno,
                            } },
                            base.Region.zero(),
                        );
                        try self.module_env.store.scratch.?.statements.append(new_stmt_idx);
                    },
                    .s_decl_gen => |decl| {
                        const new_expr = try self.duplicateExpr(decl.expr, type_subs);
                        const new_stmt_idx = try self.module_env.store.addStatement(
                            CIR.Statement{ .s_decl_gen = .{
                                .pattern = decl.pattern,
                                .expr = new_expr,
                                .anno = decl.anno,
                            } },
                            base.Region.zero(),
                        );
                        try self.module_env.store.scratch.?.statements.append(new_stmt_idx);
                    },
                    else => {
                        try self.module_env.store.scratch.?.statements.append(stmt_idx);
                    },
                }
            }

            const new_stmts_span = try self.module_env.store.statementSpanFrom(stmt_start);
            const new_final = try self.duplicateExpr(block.final_expr, type_subs);

            return try self.module_env.store.addExpr(Expr{
                .e_block = .{
                    .stmts = new_stmts_span,
                    .final_expr = new_final,
                },
            }, base.Region.zero());
        },

        .e_if => |if_expr| {
            const branches = self.module_env.store.sliceIfBranches(if_expr.branches);
            const branch_start = self.module_env.store.scratch.?.if_branches.top();

            for (branches) |branch_idx| {
                const branch = self.module_env.store.getIfBranch(branch_idx);
                const new_cond = try self.duplicateExpr(branch.cond, type_subs);
                const new_body = try self.duplicateExpr(branch.body, type_subs);

                const new_branch_idx = try self.module_env.store.addIfBranch(
                    Expr.IfBranch{ .cond = new_cond, .body = new_body },
                    base.Region.zero(),
                );
                try self.module_env.store.scratch.?.if_branches.append(new_branch_idx);
            }

            const new_branches_span = try self.module_env.store.ifBranchSpanFrom(branch_start);
            const new_else = try self.duplicateExpr(if_expr.final_else, type_subs);

            return try self.module_env.store.addExpr(Expr{
                .e_if = .{
                    .branches = new_branches_span,
                    .final_else = new_else,
                },
            }, base.Region.zero());
        },

        .e_binop => |binop| {
            const new_lhs = try self.duplicateExpr(binop.lhs, type_subs);
            const new_rhs = try self.duplicateExpr(binop.rhs, type_subs);

            if (new_lhs == binop.lhs and new_rhs == binop.rhs) {
                return expr_idx;
            }

            return try self.module_env.store.addExpr(Expr{
                .e_binop = .{
                    .op = binop.op,
                    .lhs = new_lhs,
                    .rhs = new_rhs,
                },
            }, base.Region.zero());
        },

        .e_list => |list| {
            const elems = self.module_env.store.sliceExpr(list.elems);
            const elems_start = self.module_env.store.scratch.?.exprs.top();

            for (elems) |elem_idx| {
                const new_elem = try self.duplicateExpr(elem_idx, type_subs);
                try self.module_env.store.scratch.?.exprs.append(new_elem);
            }

            const new_elems_span = try self.module_env.store.exprSpanFrom(elems_start);

            return try self.module_env.store.addExpr(Expr{
                .e_list = .{ .elems = new_elems_span },
            }, base.Region.zero());
        },

        .e_tuple => |tuple| {
            const elems = self.module_env.store.sliceExpr(tuple.elems);
            const elems_start = self.module_env.store.scratch.?.exprs.top();

            for (elems) |elem_idx| {
                const new_elem = try self.duplicateExpr(elem_idx, type_subs);
                try self.module_env.store.scratch.?.exprs.append(new_elem);
            }

            const new_elems_span = try self.module_env.store.exprSpanFrom(elems_start);

            return try self.module_env.store.addExpr(Expr{
                .e_tuple = .{ .elems = new_elems_span },
            }, base.Region.zero());
        },

        .e_record => |record| {
            const field_indices = self.module_env.store.sliceRecordFields(record.fields);
            const fields_start = self.module_env.store.scratch.?.record_fields.top();

            for (field_indices) |field_idx| {
                const field = self.module_env.store.getRecordField(field_idx);
                const new_value = try self.duplicateExpr(field.value, type_subs);

                const new_field = CIR.RecordField{
                    .name = field.name,
                    .value = new_value,
                };
                const new_field_idx = try self.module_env.store.addRecordField(new_field, base.Region.zero());
                try self.module_env.store.scratch.?.record_fields.append(new_field_idx);
            }

            const new_fields_span = try self.module_env.store.recordFieldSpanFrom(fields_start);
            const new_ext = if (record.ext) |ext| try self.duplicateExpr(ext, type_subs) else null;

            return try self.module_env.store.addExpr(Expr{
                .e_record = .{
                    .fields = new_fields_span,
                    .ext = new_ext,
                },
            }, base.Region.zero());
        },

        .e_tag => |tag| {
            const args = self.module_env.store.sliceExpr(tag.args);
            const args_start = self.module_env.store.scratch.?.exprs.top();

            for (args) |arg_idx| {
                const new_arg = try self.duplicateExpr(arg_idx, type_subs);
                try self.module_env.store.scratch.?.exprs.append(new_arg);
            }

            const new_args_span = try self.module_env.store.exprSpanFrom(args_start);

            return try self.module_env.store.addExpr(Expr{
                .e_tag = .{
                    .name = tag.name,
                    .args = new_args_span,
                },
            }, base.Region.zero());
        },

        .e_unary_minus => |unary| {
            const new_expr = try self.duplicateExpr(unary.expr, type_subs);
            if (new_expr == unary.expr) return expr_idx;
            return try self.module_env.store.addExpr(Expr{
                .e_unary_minus = .{ .expr = new_expr },
            }, base.Region.zero());
        },

        .e_unary_not => |unary| {
            const new_expr = try self.duplicateExpr(unary.expr, type_subs);
            if (new_expr == unary.expr) return expr_idx;
            return try self.module_env.store.addExpr(Expr{
                .e_unary_not = .{ .expr = new_expr },
            }, base.Region.zero());
        },

        .e_dot_access => |dot| {
            const new_receiver = try self.duplicateExpr(dot.receiver, type_subs);
            const new_args = if (dot.args) |args_span| blk: {
                const args = self.module_env.store.sliceExpr(args_span);
                const args_start = self.module_env.store.scratch.?.exprs.top();

                for (args) |arg_idx| {
                    const new_arg = try self.duplicateExpr(arg_idx, type_subs);
                    try self.module_env.store.scratch.?.exprs.append(new_arg);
                }

                break :blk try self.module_env.store.exprSpanFrom(args_start);
            } else null;

            return try self.module_env.store.addExpr(Expr{
                .e_dot_access = .{
                    .receiver = new_receiver,
                    .field_name = dot.field_name,
                    .field_name_region = dot.field_name_region,
                    .args = new_args,
                },
            }, base.Region.zero());
        },

        .e_return => |ret| {
            const new_expr = try self.duplicateExpr(ret.expr, type_subs);
            if (new_expr == ret.expr) return expr_idx;
            return try self.module_env.store.addExpr(Expr{
                .e_return = .{ .expr = new_expr },
            }, base.Region.zero());
        },

        .e_dbg => |dbg| {
            const new_expr = try self.duplicateExpr(dbg.expr, type_subs);
            if (new_expr == dbg.expr) return expr_idx;
            return try self.module_env.store.addExpr(Expr{
                .e_dbg = .{ .expr = new_expr },
            }, base.Region.zero());
        },

        .e_expect => |expect| {
            const new_body = try self.duplicateExpr(expect.body, type_subs);
            if (new_body == expect.body) return expr_idx;
            return try self.module_env.store.addExpr(Expr{
                .e_expect = .{ .body = new_body },
            }, base.Region.zero());
        },

        .e_match => |match| {
            const new_cond = try self.duplicateExpr(match.cond, type_subs);

            // Duplicate match branches
            const branch_indices = self.module_env.store.sliceMatchBranches(match.branches);
            const branch_start = self.module_env.store.scratchMatchBranchTop();

            for (branch_indices) |branch_idx| {
                const branch = self.module_env.store.getMatchBranch(branch_idx);

                // Duplicate the branch value (body)
                const new_value = try self.duplicateExpr(branch.value, type_subs);

                // Duplicate the guard if present
                const new_guard = if (branch.guard) |guard|
                    try self.duplicateExpr(guard, type_subs)
                else
                    null;

                // Duplicate branch patterns (these are BranchPattern entries, not regular patterns)
                const new_patterns = try self.duplicateBranchPatternSpan(branch.patterns);

                const new_branch = Expr.Match.Branch{
                    .patterns = new_patterns,
                    .value = new_value,
                    .guard = new_guard,
                    .redundant = branch.redundant,
                };
                const new_branch_idx = try self.module_env.store.addMatchBranch(new_branch, base.Region.zero());
                try self.module_env.store.addScratchMatchBranch(new_branch_idx);
            }

            const new_branches_span = try self.module_env.store.matchBranchSpanFrom(branch_start);

            return try self.module_env.store.addExpr(Expr{
                .e_match = .{
                    .cond = new_cond,
                    .branches = new_branches_span,
                    .exhaustive = match.exhaustive,
                },
            }, base.Region.zero());
        },

        .e_nominal => |nominal| {
            const new_backing = try self.duplicateExpr(nominal.backing_expr, type_subs);
            if (new_backing == nominal.backing_expr) return expr_idx;
            return try self.module_env.store.addExpr(Expr{
                .e_nominal = .{
                    .nominal_type_decl = nominal.nominal_type_decl,
                    .backing_expr = new_backing,
                    .backing_type = nominal.backing_type,
                },
            }, base.Region.zero());
        },

        .e_nominal_external => |nominal| {
            const new_backing = try self.duplicateExpr(nominal.backing_expr, type_subs);
            if (new_backing == nominal.backing_expr) return expr_idx;
            return try self.module_env.store.addExpr(Expr{
                .e_nominal_external = .{
                    .module_idx = nominal.module_idx,
                    .target_node_idx = nominal.target_node_idx,
                    .backing_expr = new_backing,
                    .backing_type = nominal.backing_type,
                },
            }, base.Region.zero());
        },

        .e_for => |for_expr| {
            const new_expr = try self.duplicateExpr(for_expr.expr, type_subs);
            const new_body = try self.duplicateExpr(for_expr.body, type_subs);
            return try self.module_env.store.addExpr(Expr{
                .e_for = .{
                    .patt = for_expr.patt,
                    .expr = new_expr,
                    .body = new_body,
                },
            }, base.Region.zero());
        },

        // Pass through simple expressions unchanged
        .e_num,
        .e_frac_f32,
        .e_frac_f64,
        .e_dec,
        .e_dec_small,
        .e_str_segment,
        .e_str,
        .e_lookup_local,
        .e_lookup_external,
        .e_empty_list,
        .e_empty_record,
        .e_zero_argument_tag,
        .e_runtime_error,
        .e_ellipsis,
        .e_anno_only,
        .e_lookup_required,
        .e_type_var_dispatch,
        .e_hosted_lambda,
        .e_low_level_lambda,
        .e_crash,
        => return expr_idx,
    }
}

/// Duplicate a span of patterns with type substitutions.
/// Used for duplicating function argument patterns and match branch patterns.
fn duplicatePatternSpan(
    self: *Self,
    span: CIR.Pattern.Span,
) std.mem.Allocator.Error!CIR.Pattern.Span {
    const patterns = self.module_env.store.slicePatterns(span);
    if (patterns.len == 0) {
        return span; // Empty span - return as-is
    }

    const patterns_start = self.module_env.store.scratchPatternTop();

    for (patterns) |pattern_idx| {
        const new_pattern = try self.duplicatePattern(pattern_idx);
        try self.module_env.store.addScratchPattern(new_pattern);
    }

    return try self.module_env.store.patternSpanFrom(patterns_start);
}

/// Duplicate a single pattern.
fn duplicatePattern(
    self: *Self,
    pattern_idx: CIR.Pattern.Idx,
) std.mem.Allocator.Error!CIR.Pattern.Idx {
    const pattern = self.module_env.store.getPattern(pattern_idx);

    switch (pattern) {
        .assign => |assign| {
            // Simple assignment pattern - create a new one
            return try self.module_env.store.addPattern(
                Pattern{ .assign = assign },
                base.Region.zero(),
            );
        },
        .underscore => {
            return try self.module_env.store.addPattern(
                Pattern.underscore,
                base.Region.zero(),
            );
        },
        .applied_tag => |tag| {
            // Duplicate nested patterns
            const args = self.module_env.store.slicePatterns(tag.args);
            if (args.len == 0) {
                return try self.module_env.store.addPattern(
                    Pattern{ .applied_tag = tag },
                    base.Region.zero(),
                );
            }

            const args_start = self.module_env.store.scratchPatternTop();
            for (args) |arg_idx| {
                const new_arg = try self.duplicatePattern(arg_idx);
                try self.module_env.store.addScratchPattern(new_arg);
            }
            const new_args = try self.module_env.store.patternSpanFrom(args_start);

            return try self.module_env.store.addPattern(
                Pattern{ .applied_tag = .{
                    .name = tag.name,
                    .args = new_args,
                } },
                base.Region.zero(),
            );
        },
        .record_destructure => |record| {
            // Duplicate record field patterns
            const fields = self.module_env.store.sliceRecordDestructs(record.destructs);
            if (fields.len == 0) {
                return try self.module_env.store.addPattern(
                    Pattern{ .record_destructure = record },
                    base.Region.zero(),
                );
            }

            const fields_start = self.module_env.store.scratchRecordDestructTop();
            for (fields) |field_idx| {
                const field = self.module_env.store.getRecordDestruct(field_idx);
                // Duplicate the nested pattern if present
                const new_kind: Pattern.RecordDestruct.Kind = switch (field.kind) {
                    .Required => |p_idx| .{ .Required = try self.duplicatePattern(p_idx) },
                    .SubPattern => |p_idx| .{ .SubPattern = try self.duplicatePattern(p_idx) },
                };
                const new_field = Pattern.RecordDestruct{
                    .label = field.label,
                    .ident = field.ident,
                    .kind = new_kind,
                };
                const new_field_idx = try self.module_env.store.addRecordDestruct(new_field, base.Region.zero());
                try self.module_env.store.addScratchRecordDestruct(new_field_idx);
            }
            const new_fields = try self.module_env.store.recordDestructSpanFrom(fields_start);

            return try self.module_env.store.addPattern(
                Pattern{ .record_destructure = .{
                    .destructs = new_fields,
                } },
                base.Region.zero(),
            );
        },
        .tuple => |tuple| {
            // Duplicate tuple element patterns
            const elems = self.module_env.store.slicePatterns(tuple.patterns);
            if (elems.len == 0) {
                return try self.module_env.store.addPattern(
                    Pattern{ .tuple = tuple },
                    base.Region.zero(),
                );
            }

            const elems_start = self.module_env.store.scratchPatternTop();
            for (elems) |elem_idx| {
                const new_elem = try self.duplicatePattern(elem_idx);
                try self.module_env.store.addScratchPattern(new_elem);
            }
            const new_elems = try self.module_env.store.patternSpanFrom(elems_start);

            return try self.module_env.store.addPattern(
                Pattern{ .tuple = .{
                    .patterns = new_elems,
                } },
                base.Region.zero(),
            );
        },
        .list => |list| {
            // Duplicate list element patterns
            const elems = self.module_env.store.slicePatterns(list.patterns);
            const elems_start = self.module_env.store.scratchPatternTop();
            for (elems) |elem_idx| {
                const new_elem = try self.duplicatePattern(elem_idx);
                try self.module_env.store.addScratchPattern(new_elem);
            }
            const new_elems = try self.module_env.store.patternSpanFrom(elems_start);

            // Duplicate the rest pattern if present
            const new_rest_info = if (list.rest_info) |rest| blk: {
                const new_rest_pattern = if (rest.pattern) |p| try self.duplicatePattern(p) else null;
                break :blk @as(?@TypeOf(list.rest_info.?), .{
                    .index = rest.index,
                    .pattern = new_rest_pattern,
                });
            } else null;

            return try self.module_env.store.addPattern(
                Pattern{ .list = .{
                    .patterns = new_elems,
                    .rest_info = new_rest_info,
                } },
                base.Region.zero(),
            );
        },
        .as => |as| {
            // Duplicate the inner pattern
            const new_inner = try self.duplicatePattern(as.pattern);
            return try self.module_env.store.addPattern(
                Pattern{ .as = .{
                    .pattern = new_inner,
                    .ident = as.ident,
                } },
                base.Region.zero(),
            );
        },
        .nominal => |nom| {
            // Duplicate the backing pattern
            const new_backing = try self.duplicatePattern(nom.backing_pattern);
            return try self.module_env.store.addPattern(
                Pattern{ .nominal = .{
                    .nominal_type_decl = nom.nominal_type_decl,
                    .backing_pattern = new_backing,
                    .backing_type = nom.backing_type,
                } },
                base.Region.zero(),
            );
        },
        .nominal_external => |nom| {
            // Duplicate the backing pattern
            const new_backing = try self.duplicatePattern(nom.backing_pattern);
            return try self.module_env.store.addPattern(
                Pattern{ .nominal_external = .{
                    .module_idx = nom.module_idx,
                    .target_node_idx = nom.target_node_idx,
                    .backing_pattern = new_backing,
                    .backing_type = nom.backing_type,
                } },
                base.Region.zero(),
            );
        },
        // Literal patterns - create a new one with the same value
        .str_literal,
        .num_literal,
        .small_dec_literal,
        .dec_literal,
        .frac_f32_literal,
        .frac_f64_literal,
        .runtime_error,
        => {
            return try self.module_env.store.addPattern(pattern, base.Region.zero());
        },
    }
}

/// Duplicate a span of match branch patterns (BranchPattern.Span).
fn duplicateBranchPatternSpan(
    self: *Self,
    span: Expr.Match.BranchPattern.Span,
) std.mem.Allocator.Error!Expr.Match.BranchPattern.Span {
    const branch_patterns = self.module_env.store.sliceMatchBranchPatterns(span);
    if (branch_patterns.len == 0) {
        return span; // Empty span - return as-is
    }

    const patterns_start = self.module_env.store.scratchMatchBranchPatternTop();

    for (branch_patterns) |bp_idx| {
        const bp = self.module_env.store.getMatchBranchPattern(bp_idx);
        const new_pattern = try self.duplicatePattern(bp.pattern);
        const new_bp = Expr.Match.BranchPattern{
            .pattern = new_pattern,
            .degenerate = bp.degenerate,
        };
        const new_bp_idx = try self.module_env.store.addMatchBranchPattern(new_bp, base.Region.zero());
        try self.module_env.store.addScratchMatchBranchPattern(new_bp_idx);
    }

    return try self.module_env.store.matchBranchPatternSpanFrom(patterns_start);
}

/// Check if a type variable represents a polymorphic type
pub fn isPolymorphic(self: *Self, type_var: types.Var) bool {
    const resolved = self.types_store.resolveVar(type_var);
    return switch (resolved.desc.content) {
        .flex, .rigid => true,
        .structure, .alias, .recursion_var, .err => false,
    };
}

/// Compute a structural hash for a type.
/// Two structurally equivalent types will have the same hash.
pub fn structuralTypeHash(self: *Self, type_var: types.Var) u64 {
    var hasher = std.hash.Wyhash.init(0);
    var seen = std.AutoHashMap(types.Var, void).init(self.allocator);
    defer seen.deinit();
    self.hashTypeRecursive(&hasher, type_var, &seen);
    return hasher.final();
}

fn hashTypeRecursive(
    self: *Self,
    hasher: *std.hash.Wyhash,
    type_var: types.Var,
    seen: *std.AutoHashMap(types.Var, void),
) void {
    // Check for cycles
    if (seen.contains(type_var)) {
        hasher.update("CYCLE");
        return;
    }
    seen.put(type_var, {}) catch return;

    const resolved = self.types_store.resolveVar(type_var);

    // Hash based on content
    switch (resolved.desc.content) {
        .structure => |flat_type| {
            hasher.update(std.mem.asBytes(&@as(u8, @intFromEnum(flat_type))));

            switch (flat_type) {
                .nominal_type => |nom| {
                    hasher.update(std.mem.asBytes(&nom.ident.ident_idx));
                    // Hash type parameters
                    const vars = self.types_store.sliceVars(nom.vars.nonempty);
                    for (vars) |v| {
                        self.hashTypeRecursive(hasher, v, seen);
                    }
                },
                .fn_pure, .fn_effectful, .fn_unbound => |func| {
                    // Hash function arguments and return type
                    const args = self.types_store.sliceVars(func.args);
                    for (args) |arg| {
                        self.hashTypeRecursive(hasher, arg, seen);
                    }
                    self.hashTypeRecursive(hasher, func.ret, seen);
                },
                .record => |record| {
                    // Hash record fields
                    const fields_slice = self.types_store.getRecordFieldsSlice(record.fields);
                    for (fields_slice.items(.name), fields_slice.items(.var_)) |name, var_| {
                        hasher.update(std.mem.asBytes(&name));
                        self.hashTypeRecursive(hasher, var_, seen);
                    }
                },
                .tag_union => |tag_union| {
                    // Hash tags
                    const tags_slice = self.types_store.getTagsSlice(tag_union.tags);
                    for (tags_slice.items(.name), tags_slice.items(.args)) |name, args| {
                        hasher.update(std.mem.asBytes(&name));
                        const tag_args = self.types_store.sliceVars(args);
                        for (tag_args) |arg| {
                            self.hashTypeRecursive(hasher, arg, seen);
                        }
                    }
                },
                .tuple => |tuple| {
                    const elems = self.types_store.sliceVars(tuple.elems);
                    for (elems) |elem| {
                        self.hashTypeRecursive(hasher, elem, seen);
                    }
                },
                .record_unbound => |fields_range| {
                    const fields_slice = self.types_store.getRecordFieldsSlice(fields_range);
                    for (fields_slice.items(.name), fields_slice.items(.var_)) |name, var_| {
                        hasher.update(std.mem.asBytes(&name));
                        self.hashTypeRecursive(hasher, var_, seen);
                    }
                },
                .empty_record => hasher.update("empty_record"),
                .empty_tag_union => hasher.update("empty_tag_union"),
            }
        },
        .flex => |flex| {
            hasher.update("flex");
            if (flex.name) |name| {
                hasher.update(std.mem.asBytes(&name));
            }
        },
        .rigid => |rigid| {
            hasher.update("rigid");
            hasher.update(std.mem.asBytes(&rigid.name));
        },
        .alias => |alias| {
            hasher.update("alias");
            hasher.update(std.mem.asBytes(&alias.ident.ident_idx));
        },
        .recursion_var => |rec| {
            hasher.update("recursion");
            self.hashTypeRecursive(hasher, rec.structure, seen);
        },
        .err => hasher.update("err"),
    }
}

/// Get a readable type name for specialization suffix
pub fn getTypeName(self: *Self, type_var: types.Var) []const u8 {
    const resolved = self.types_store.resolveVar(type_var);
    switch (resolved.desc.content) {
        .structure => |flat_type| {
            switch (flat_type) {
                .nominal_type => |nom| {
                    return self.module_env.getIdent(nom.ident.ident_idx);
                },
                .fn_pure, .fn_effectful, .fn_unbound => return "Fn",
                .record, .record_unbound => return "Record",
                .tag_union => return "Tag",
                .tuple => return "Tuple",
                .empty_record => return "EmptyRecord",
                .empty_tag_union => return "EmptyTag",
            }
        },
        .flex, .rigid => return "a",
        .alias => |alias| return self.module_env.getIdent(alias.ident.ident_idx),
        .recursion_var => return "Rec",
        .err => return "Err",
    }
}

/// Check if a type is a tag union type.
pub fn isTagUnion(self: *const Self, type_var: types.Var) bool {
    const mutable_self: *Self = @constCast(self);
    const resolved = mutable_self.types_store.resolveVar(type_var);
    switch (resolved.desc.content) {
        .structure => |flat_type| {
            return switch (flat_type) {
                .tag_union, .empty_tag_union => true,
                else => false,
            };
        },
        else => return false,
    }
}

/// Get the tag names from a tag union type.
/// Returns null if the type is not a tag union.
pub fn getTagNames(self: *Self, type_var: types.Var) ?[]const base.Ident.Idx {
    const resolved = self.types_store.resolveVar(type_var);
    switch (resolved.desc.content) {
        .structure => |flat_type| {
            switch (flat_type) {
                .tag_union => |tag_union| {
                    const tags_slice = self.types_store.getTagsSlice(tag_union.tags);
                    return tags_slice.items(.name);
                },
                .empty_tag_union => return &.{},
                else => return null,
            }
        },
        else => return null,
    }
}

/// Count the number of tags in a tag union type.
pub fn countTags(self: *Self, type_var: types.Var) usize {
    const resolved = self.types_store.resolveVar(type_var);
    switch (resolved.desc.content) {
        .structure => |flat_type| {
            switch (flat_type) {
                .tag_union => |tag_union| {
                    return tag_union.tags.count;
                },
                .empty_tag_union => return 0,
                else => return 0,
            }
        },
        else => return 0,
    }
}

/// Create a specialized name for a function
pub fn createSpecializedName(
    self: *Self,
    original_name: base.Ident.Idx,
    type_var: types.Var,
) !base.Ident.Idx {
    const type_hash = self.structuralTypeHash(type_var);
    const key = SpecializationKey{
        .original_ident = original_name,
        .type_hash = type_hash,
    };

    // Check if we already have this specialization
    if (self.specialization_names.get(key)) |existing| {
        return existing;
    }

    // Create new specialized name: original_TypeName_N
    const original = self.module_env.getIdent(original_name);
    const type_name = self.getTypeName(type_var);
    self.specialization_counter += 1;

    const specialized = try std.fmt.allocPrint(
        self.allocator,
        "{s}_{s}_{d}",
        .{ original, type_name, self.specialization_counter },
    );
    defer self.allocator.free(specialized);

    const specialized_ident = try self.module_env.insertIdent(base.Ident.for_text(specialized));

    try self.specialization_names.put(key, specialized_ident);
    return specialized_ident;
}

/// Get the number of completed specializations
pub fn getSpecializationCount(self: *const Self) usize {
    return self.specialized.count();
}

/// Get the specialized name for a function at a concrete type, if it exists
pub fn getSpecializedName(
    self: *const Self,
    original_ident: base.Ident.Idx,
    type_var: types.Var,
) ?base.Ident.Idx {
    // Need mutable self for structuralTypeHash but we only read
    const mutable_self: *Self = @constCast(self);
    const type_hash = mutable_self.structuralTypeHash(type_var);
    const key = SpecializationKey{
        .original_ident = original_ident,
        .type_hash = type_hash,
    };
    return self.specialization_names.get(key);
}

/// Iterator for specialized procs
pub fn specializedIterator(self: *const Self) std.AutoHashMap(SpecializationKey, SpecializedProc).ValueIterator {
    return self.specialized.valueIterator();
}

const testing = std.testing;

test "monomorphizer: init and deinit" {
    const allocator = testing.allocator;

    const module_env = try allocator.create(ModuleEnv);
    module_env.* = try ModuleEnv.init(allocator, "test");
    defer {
        module_env.deinit();
        allocator.destroy(module_env);
    }

    var mono = Self.init(allocator, module_env, &module_env.types);
    defer mono.deinit();

    try testing.expectEqual(@as(u32, 0), mono.specialization_counter);
    try testing.expectEqual(Phase.finding, mono.phase);
}

test "monomorphizer: register partial proc" {
    const allocator = testing.allocator;

    const module_env = try allocator.create(ModuleEnv);
    module_env.* = try ModuleEnv.init(allocator, "test");
    defer {
        module_env.deinit();
        allocator.destroy(module_env);
    }

    var mono = Self.init(allocator, module_env, &module_env.types);
    defer mono.deinit();

    // Create a test identifier
    const test_ident = try module_env.insertIdent(base.Ident.for_text("identity"));

    // Create a dummy type variable
    const type_var = try module_env.types.fresh();

    // Register a partial proc
    // Note: body_expr is undefined since we're not testing body duplication here
    try mono.registerPartialProc(
        test_ident,
        undefined, // body_expr not needed for this test
        CIR.Pattern.Span{ .span = .{ .start = 0, .len = 0 } },
        type_var,
        true,
    );

    try testing.expect(mono.isPartialProc(test_ident));
}

test "monomorphizer: isPolymorphic" {
    const allocator = testing.allocator;

    const module_env = try allocator.create(ModuleEnv);
    module_env.* = try ModuleEnv.init(allocator, "test");
    defer {
        module_env.deinit();
        allocator.destroy(module_env);
    }

    var mono = Self.init(allocator, module_env, &module_env.types);
    defer mono.deinit();

    // Fresh flex var should be polymorphic
    const flex_var = try module_env.types.fresh();
    try testing.expect(mono.isPolymorphic(flex_var));
}

test "monomorphizer: specialization key equality" {
    const test_ident = base.Ident.Idx{
        .attributes = .{ .effectful = false, .ignored = false, .reassignable = false },
        .idx = 1,
    };
    const key1 = SpecializationKey{
        .original_ident = test_ident,
        .type_hash = 12345,
    };
    const key2 = SpecializationKey{
        .original_ident = test_ident,
        .type_hash = 12345,
    };
    const key3 = SpecializationKey{
        .original_ident = test_ident,
        .type_hash = 67890,
    };

    try testing.expect(key1.eql(key2));
    try testing.expect(!key1.eql(key3));
}

test "monomorphizer: type hashing consistency" {
    const allocator = testing.allocator;

    const module_env = try allocator.create(ModuleEnv);
    module_env.* = try ModuleEnv.init(allocator, "test");
    defer {
        module_env.deinit();
        allocator.destroy(module_env);
    }

    var mono = Self.init(allocator, module_env, &module_env.types);
    defer mono.deinit();

    // Same type should produce same hash
    const type_var = try module_env.types.fresh();
    const hash1 = mono.structuralTypeHash(type_var);
    const hash2 = mono.structuralTypeHash(type_var);
    try testing.expectEqual(hash1, hash2);

    // Note: Fresh flex vars may hash the same since they have the same structure.
    // The important property is consistency - same var always produces same hash.
}

test "monomorphizer: recursion depth tracking" {
    const allocator = testing.allocator;

    const module_env = try allocator.create(ModuleEnv);
    module_env.* = try ModuleEnv.init(allocator, "test");
    defer {
        module_env.deinit();
        allocator.destroy(module_env);
    }

    var mono = Self.init(allocator, module_env, &module_env.types);
    defer mono.deinit();

    // Initially at depth 0
    try testing.expectEqual(@as(u32, 0), mono.recursion_depth);
    try testing.expectEqual(DEFAULT_MAX_RECURSION_DEPTH, mono.max_recursion_depth);

    // Stack should be empty
    try testing.expectEqual(@as(usize, 0), mono.specialization_stack.items.len);
}

test "monomorphizer: process empty pending" {
    const allocator = testing.allocator;

    const module_env = try allocator.create(ModuleEnv);
    module_env.* = try ModuleEnv.init(allocator, "test");
    defer {
        module_env.deinit();
        allocator.destroy(module_env);
    }

    var mono = Self.init(allocator, module_env, &module_env.types);
    defer mono.deinit();

    // Processing empty pending should work without error
    try mono.processPendingSpecializations();

    try testing.expectEqual(@as(usize, 0), mono.getSpecializationCount());
}

test "monomorphizer: static dispatch lookup returns null for flex vars" {
    const allocator = testing.allocator;

    const module_env = try allocator.create(ModuleEnv);
    module_env.* = try ModuleEnv.init(allocator, "test");
    defer {
        module_env.deinit();
        allocator.destroy(module_env);
    }

    var mono = Self.init(allocator, module_env, &module_env.types);
    defer mono.deinit();

    // Create a flex type var (polymorphic - not yet resolved)
    const flex_var = try module_env.types.fresh();

    // Create a method name
    const method_name = try module_env.insertIdent(base.Ident.for_text("hash"));

    // Looking up static dispatch for a flex var should return null
    // (can't dispatch until we know the concrete type)
    const result = mono.lookupStaticDispatch(flex_var, method_name);
    try testing.expect(result == null);
}

test "monomorphizer: getConcreteTypeName" {
    const allocator = testing.allocator;

    const module_env = try allocator.create(ModuleEnv);
    module_env.* = try ModuleEnv.init(allocator, "test");
    defer {
        module_env.deinit();
        allocator.destroy(module_env);
    }

    var mono = Self.init(allocator, module_env, &module_env.types);
    defer mono.deinit();

    // For flex vars, should return null
    const flex_var = try module_env.types.fresh();
    const name = mono.getConcreteTypeName(flex_var);
    try testing.expect(name == null);
}

test "monomorphizer: set closure transformer integration" {
    const allocator = testing.allocator;

    const module_env = try allocator.create(ModuleEnv);
    module_env.* = try ModuleEnv.init(allocator, "test");
    defer {
        module_env.deinit();
        allocator.destroy(module_env);
    }

    var mono = Self.init(allocator, module_env, &module_env.types);
    defer mono.deinit();

    // Create a closure transformer
    var transformer = ClosureTransformer.init(allocator, module_env);
    defer transformer.deinit();

    // Initially closure_transformer is null
    try testing.expect(mono.closure_transformer == null);

    // Set the closure transformer
    mono.setClosureTransformer(&transformer, null);

    // Now closure_transformer should be set
    try testing.expect(mono.closure_transformer != null);
    try testing.expect(mono.closure_transformer.? == &transformer);

    // Processing empty pending with closure transformer should work
    try mono.processPendingSpecializations();
    try testing.expectEqual(@as(usize, 0), mono.getSpecializationCount());
}

test "monomorphizer: pattern duplication - assign pattern" {
    const allocator = testing.allocator;

    const module_env = try allocator.create(ModuleEnv);
    module_env.* = try ModuleEnv.init(allocator, "test");
    defer {
        module_env.deinit();
        allocator.destroy(module_env);
    }

    var mono = Self.init(allocator, module_env, &module_env.types);
    defer mono.deinit();

    // Create a simple assign pattern
    const ident = try module_env.insertIdent(base.Ident.for_text("x"));
    const pattern_idx = try module_env.store.addPattern(
        Pattern{ .assign = .{ .ident = ident } },
        base.Region.zero(),
    );

    // Duplicate the pattern
    const duplicated = try mono.duplicatePattern(pattern_idx);

    // Should have created a new pattern (different index)
    try testing.expect(duplicated != pattern_idx);

    // The duplicated pattern should have the same structure
    const orig_pattern = module_env.store.getPattern(pattern_idx);
    const dup_pattern = module_env.store.getPattern(duplicated);

    try testing.expect(orig_pattern == .assign);
    try testing.expect(dup_pattern == .assign);
    try testing.expectEqual(orig_pattern.assign.ident, dup_pattern.assign.ident);
}

test "monomorphizer: pattern duplication - underscore pattern" {
    const allocator = testing.allocator;

    const module_env = try allocator.create(ModuleEnv);
    module_env.* = try ModuleEnv.init(allocator, "test");
    defer {
        module_env.deinit();
        allocator.destroy(module_env);
    }

    var mono = Self.init(allocator, module_env, &module_env.types);
    defer mono.deinit();

    // Create an underscore pattern
    const pattern_idx = try module_env.store.addPattern(
        Pattern.underscore,
        base.Region.zero(),
    );

    // Duplicate the pattern
    const duplicated = try mono.duplicatePattern(pattern_idx);

    // Should have created a new pattern
    try testing.expect(duplicated != pattern_idx);

    // The duplicated pattern should be underscore
    const dup_pattern = module_env.store.getPattern(duplicated);
    try testing.expect(dup_pattern == .underscore);
}

test "monomorphizer: external specialization resolution stores and retrieves" {
    const allocator = testing.allocator;

    const module_env = try allocator.create(ModuleEnv);
    module_env.* = try ModuleEnv.init(allocator, "test");
    defer {
        module_env.deinit();
        allocator.destroy(module_env);
    }

    var mono = Self.init(allocator, module_env, &module_env.types);
    defer mono.deinit();

    // Create test identifiers
    const original_ident = try module_env.insertIdent(base.Ident.for_text("polymorphic_fn"));
    const specialized_ident = try module_env.insertIdent(base.Ident.for_text("polymorphic_fn_I64"));

    // Create a concrete type
    const concrete_type = try module_env.types.fresh();

    // Create a source module index (using an arbitrary test value)
    const source_module: CIR.Import.Idx = @enumFromInt(1);

    // First request should be new and return a generated specialized name
    const result1 = try mono.requestExternalSpecialization(source_module, original_ident, concrete_type, null);
    try testing.expect(result1.is_new);
    // The specialized_ident is now a generated name, not the original_ident
    try testing.expect(result1.specialized_ident.idx != original_ident.idx);

    // Store the generated name for comparison
    const generated_specialized_ident = result1.specialized_ident;

    // Second request (before resolution) should return the same generated name
    const result1b = try mono.requestExternalSpecialization(source_module, original_ident, concrete_type, null);
    try testing.expect(!result1b.is_new);
    try testing.expectEqual(generated_specialized_ident, result1b.specialized_ident);

    // Resolve the external specialization with the actual specialized name
    try mono.resolveExternalSpecialization(source_module, original_ident, specialized_ident, concrete_type);

    // After resolution, request should return the resolved specialized ident
    const result2 = try mono.requestExternalSpecialization(source_module, original_ident, concrete_type, null);
    try testing.expect(!result2.is_new);
    try testing.expectEqual(specialized_ident, result2.specialized_ident);
}

test "monomorphizer: ExternalSpecKey stores module info" {
    const key1 = ExternalSpecKey{
        .source_module = @enumFromInt(1),
        .original_ident = base.Ident.Idx{
            .attributes = .{ .effectful = false, .ignored = false, .reassignable = false },
            .idx = 42,
        },
        .type_hash = 12345,
    };

    const key2 = ExternalSpecKey{
        .source_module = @enumFromInt(2), // Different module
        .original_ident = base.Ident.Idx{
            .attributes = .{ .effectful = false, .ignored = false, .reassignable = false },
            .idx = 42,
        },
        .type_hash = 12345,
    };

    // Different modules should produce different keys
    const hash1 = std.hash.Wyhash.hash(0, std.mem.asBytes(&key1));
    const hash2 = std.hash.Wyhash.hash(0, std.mem.asBytes(&key2));
    try testing.expect(hash1 != hash2);
}

test "monomorphizer: allExternalSpecializationsResolved detects unresolved" {
    const allocator = testing.allocator;

    const module_env = try allocator.create(ModuleEnv);
    module_env.* = try ModuleEnv.init(allocator, "test");
    defer {
        module_env.deinit();
        allocator.destroy(module_env);
    }

    var mono = Self.init(allocator, module_env, &module_env.types);
    defer mono.deinit();

    // Initially all resolved (no requests)
    try testing.expect(mono.allExternalSpecializationsResolved());

    // Create test identifiers
    const original_ident = try module_env.insertIdent(base.Ident.for_text("external_fn"));
    const concrete_type = try module_env.types.fresh();
    const source_module: CIR.Import.Idx = @enumFromInt(1);

    // Request an external specialization (not resolved)
    _ = try mono.requestExternalSpecialization(source_module, original_ident, concrete_type, null);

    // Now should report unresolved
    try testing.expect(!mono.allExternalSpecializationsResolved());

    // Get unresolved requests
    var unresolved = try mono.getUnresolvedExternalRequests();
    defer unresolved.deinit(allocator);
    try testing.expectEqual(@as(usize, 1), unresolved.items.len);

    // Resolve it
    const specialized_ident = try module_env.insertIdent(base.Ident.for_text("external_fn_I64"));
    try mono.resolveExternalSpecialization(source_module, original_ident, specialized_ident, concrete_type);

    // Now all resolved
    try testing.expect(mono.allExternalSpecializationsResolved());
}<|MERGE_RESOLUTION|>--- conflicted
+++ resolved
@@ -371,7 +371,6 @@
 pub fn getConcreteTypeName(self: *Self, type_var: types.Var) ?[]const u8 {
     const resolved = self.types_store.resolveVar(type_var);
     return switch (resolved.desc.content) {
-<<<<<<< HEAD
         .structure => |flat| switch (flat) {
             .nominal_type => |nom| self.module_env.getIdent(nom.ident.ident_idx),
             .record, .record_unbound, .empty_record => "Record",
@@ -381,10 +380,6 @@
         },
         .alias => |alias| self.module_env.getIdent(alias.ident.ident_idx),
         else => null,
-=======
-        .flex, .rigid => true,
-        .structure, .alias, .err => false,
->>>>>>> f2a41afe
     };
 }
 
@@ -490,18 +485,10 @@
                 // Don't increment i since we removed an element
                 continue;
             }
-<<<<<<< HEAD
         }
 
         // Implementation not found or type not concrete yet
         i += 1;
-=======
-        },
-        .flex => hasher.update("flex"),
-        .rigid => hasher.update("rigid"),
-        .alias => hasher.update("alias"),
-        .err => hasher.update("err"),
->>>>>>> f2a41afe
     }
 
     return resolved;
@@ -607,7 +594,6 @@
             for (additional_sets.items) |new_set| {
                 try flattened_lambda_sets.append(self.allocator, new_set);
             }
-<<<<<<< HEAD
         }
     }
 
@@ -666,11 +652,6 @@
             resolved_count += 1;
         }
         // If not found, leave it in unspecialized for error reporting later
-=======
-        },
-        .flex, .rigid => return "a",
-        .alias, .err => return "Unknown",
->>>>>>> f2a41afe
     }
 
     // Remove tracking for this type variable (entries are now resolved or will error)
@@ -2012,7 +1993,7 @@
     const resolved = self.types_store.resolveVar(type_var);
     return switch (resolved.desc.content) {
         .flex, .rigid => true,
-        .structure, .alias, .recursion_var, .err => false,
+        .structure, .alias, .err => false,
     };
 }
 
@@ -2140,7 +2121,6 @@
         },
         .flex, .rigid => return "a",
         .alias => |alias| return self.module_env.getIdent(alias.ident.ident_idx),
-        .recursion_var => return "Rec",
         .err => return "Err",
     }
 }
