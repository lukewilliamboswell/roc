//! Stores AST nodes and provides scratch arrays for working with nodes.
//!
// zig-lint: required-param

const std = @import("std");
const base = @import("base");
const types = @import("types");
const builtins = @import("builtins");
const collections = @import("collections");

const Diagnostic = @import("Diagnostic.zig");
const ModuleEnv = @import("ModuleEnv.zig");
const Node = @import("Node.zig");
const CIR = @import("CIR.zig");

const SERIALIZATION_ALIGNMENT = collections.SERIALIZATION_ALIGNMENT;

const Allocator = std.mem.Allocator;
const CompactWriter = collections.CompactWriter;
const SafeList = collections.SafeList;
const RocDec = builtins.dec.RocDec;
const DataSpan = base.DataSpan;
const Region = base.Region;
const StringLiteral = base.StringLiteral;
const Ident = base.Ident;
const PackedDataSpan = base.PackedDataSpan;
const FunctionArgs = base.FunctionArgs;

/// When storing optional indices/values where 0 is a valid value, we add this offset
/// to distinguish "value is 0" from "value is null". This is a common pattern when
/// packing optional data into u32 fields where 0 would otherwise be ambiguous.
const OPTIONAL_VALUE_OFFSET: u32 = 1;

const NodeStore = @This();

gpa: Allocator,
nodes: Node.List,
regions: Region.List,
extra_data: collections.SafeList(u32),
scratch: ?*Scratch, // Nullable because when we deserialize a NodeStore, we don't bother to reinitialize scratch.

const Scratch = struct {
    statements: base.Scratch(CIR.Statement.Idx),
    exprs: base.Scratch(CIR.Expr.Idx),
    record_fields: base.Scratch(CIR.RecordField.Idx),
    match_branches: base.Scratch(CIR.Expr.Match.Branch.Idx),
    match_branch_patterns: base.Scratch(CIR.Expr.Match.BranchPattern.Idx),
    if_branches: base.Scratch(CIR.Expr.IfBranch.Idx),
    where_clauses: base.Scratch(CIR.WhereClause.Idx),
    patterns: base.Scratch(CIR.Pattern.Idx),
    pattern_record_fields: base.Scratch(CIR.PatternRecordField.Idx),
    record_destructs: base.Scratch(CIR.Pattern.RecordDestruct.Idx),
    type_annos: base.Scratch(CIR.TypeAnno.Idx),
    anno_record_fields: base.Scratch(CIR.TypeAnno.RecordField.Idx),
    exposed_items: base.Scratch(CIR.ExposedItem.Idx),
    defs: base.Scratch(CIR.Def.Idx),
    diagnostics: base.Scratch(CIR.Diagnostic.Idx),
    captures: base.Scratch(CIR.Expr.Capture.Idx),

    fn init(gpa: Allocator) Allocator.Error!*@This() {
        const ptr = try gpa.create(Scratch);

        ptr.* = .{
            .statements = try base.Scratch(CIR.Statement.Idx).init(gpa),
            .exprs = try base.Scratch(CIR.Expr.Idx).init(gpa),
            .record_fields = try base.Scratch(CIR.RecordField.Idx).init(gpa),
            .match_branches = try base.Scratch(CIR.Expr.Match.Branch.Idx).init(gpa),
            .match_branch_patterns = try base.Scratch(CIR.Expr.Match.BranchPattern.Idx).init(gpa),
            .if_branches = try base.Scratch(CIR.Expr.IfBranch.Idx).init(gpa),
            .where_clauses = try base.Scratch(CIR.WhereClause.Idx).init(gpa),
            .patterns = try base.Scratch(CIR.Pattern.Idx).init(gpa),
            .pattern_record_fields = try base.Scratch(CIR.PatternRecordField.Idx).init(gpa),
            .record_destructs = try base.Scratch(CIR.Pattern.RecordDestruct.Idx).init(gpa),
            .type_annos = try base.Scratch(CIR.TypeAnno.Idx).init(gpa),
            .anno_record_fields = try base.Scratch(CIR.TypeAnno.RecordField.Idx).init(gpa),
            .exposed_items = try base.Scratch(CIR.ExposedItem.Idx).init(gpa),
            .defs = try base.Scratch(CIR.Def.Idx).init(gpa),
            .diagnostics = try base.Scratch(CIR.Diagnostic.Idx).init(gpa),
            .captures = try base.Scratch(CIR.Expr.Capture.Idx).init(gpa),
        };

        return ptr;
    }

    fn deinit(self: *@This(), gpa: Allocator) void {
        self.statements.deinit();
        self.exprs.deinit();
        self.record_fields.deinit();
        self.match_branches.deinit();
        self.match_branch_patterns.deinit();
        self.if_branches.deinit();
        self.where_clauses.deinit();
        self.patterns.deinit();
        self.pattern_record_fields.deinit();
        self.record_destructs.deinit();
        self.type_annos.deinit();
        self.anno_record_fields.deinit();
        self.exposed_items.deinit();
        self.defs.deinit();
        self.diagnostics.deinit();
        self.captures.deinit();
        gpa.destroy(self);
    }
};

/// Initializes the NodeStore
pub fn init(gpa: Allocator) Allocator.Error!NodeStore {
    // TODO determine what capacity to use
    // maybe these should be moved to build/compile flags?
    return try NodeStore.initCapacity(gpa, 128);
}

/// Initializes the NodeStore with a specified capacity.
pub fn initCapacity(gpa: Allocator, capacity: usize) Allocator.Error!NodeStore {
    return .{
        .gpa = gpa,
        .nodes = try Node.List.initCapacity(gpa, capacity),
        .regions = try Region.List.initCapacity(gpa, capacity),
        .extra_data = try collections.SafeList(u32).initCapacity(gpa, capacity / 2),
        .scratch = try Scratch.init(gpa),
    };
}

/// Deinitializes the NodeStore, freeing any allocated resources.
pub fn deinit(store: *NodeStore) void {
    store.nodes.deinit(store.gpa);
    store.regions.deinit(store.gpa);
    store.extra_data.deinit(store.gpa);
    if (store.scratch) |scratch| {
        scratch.deinit(store.gpa);
    }
}

/// Add the given offset to the memory addresses of all pointers in `self`.
/// This is used when loading a NodeStore from shared memory at a different address.
pub fn relocate(store: *NodeStore, offset: isize) void {
    store.nodes.relocate(offset);
    store.regions.relocate(offset);
    store.extra_data.relocate(offset);
    // scratch is null for deserialized NodeStores, no need to relocate
}

/// Compile-time constants for union variant counts to ensure we don't miss cases
/// when adding/removing variants from ModuleEnv unions. Update these when modifying the unions.
///
/// Count of the diagnostic nodes in the ModuleEnv
pub const MODULEENV_DIAGNOSTIC_NODE_COUNT = 59;
/// Count of the expression nodes in the ModuleEnv
pub const MODULEENV_EXPR_NODE_COUNT = 40;
/// Count of the statement nodes in the ModuleEnv
pub const MODULEENV_STATEMENT_NODE_COUNT = 17;
/// Count of the type annotation nodes in the ModuleEnv
pub const MODULEENV_TYPE_ANNO_NODE_COUNT = 12;
/// Count of the pattern nodes in the ModuleEnv
pub const MODULEENV_PATTERN_NODE_COUNT = 16;

comptime {
    // Check the number of CIR.Diagnostic nodes
    const diagnostic_fields = @typeInfo(CIR.Diagnostic).@"union".fields;
    std.debug.assert(diagnostic_fields.len == MODULEENV_DIAGNOSTIC_NODE_COUNT);
}

comptime {
    // Check the number of CIR.Expr nodes
    const expr_fields = @typeInfo(CIR.Expr).@"union".fields;
    std.debug.assert(expr_fields.len == MODULEENV_EXPR_NODE_COUNT);
}

comptime {
    // Check the number of CIR.Statement nodes
    const statement_fields = @typeInfo(CIR.Statement).@"union".fields;
    std.debug.assert(statement_fields.len == MODULEENV_STATEMENT_NODE_COUNT);
}

comptime {
    // Check the number of CIR.TypeAnno nodes
    const type_anno_fields = @typeInfo(CIR.TypeAnno).@"union".fields;
    std.debug.assert(type_anno_fields.len == MODULEENV_TYPE_ANNO_NODE_COUNT);
}

comptime {
    // Check the number of CIR.Pattern nodes
    const pattern_fields = @typeInfo(CIR.Pattern).@"union".fields;
    std.debug.assert(pattern_fields.len == MODULEENV_PATTERN_NODE_COUNT);
}

/// Helper function to get a region by node index, handling the type conversion
pub fn getRegionAt(store: *const NodeStore, node_idx: Node.Idx) Region {
    const idx: Region.Idx = @enumFromInt(@intFromEnum(node_idx));
    return store.regions.get(idx).*;
}

/// Helper function to get a region by pattern index
pub fn getPatternRegion(store: *const NodeStore, pattern_idx: CIR.Pattern.Idx) Region {
    const node_idx: Node.Idx = @enumFromInt(@intFromEnum(pattern_idx));
    return store.getRegionAt(node_idx);
}

/// Helper function to get a region by expression index
pub fn getExprRegion(store: *const NodeStore, expr_idx: CIR.Expr.Idx) Region {
    const node_idx: Node.Idx = @enumFromInt(@intFromEnum(expr_idx));
    return store.getRegionAt(node_idx);
}

/// Helper function to get a region by statement index
pub fn getStatementRegion(store: *const NodeStore, stmt_idx: CIR.Statement.Idx) Region {
    const node_idx: Node.Idx = @enumFromInt(@intFromEnum(stmt_idx));
    return store.getRegionAt(node_idx);
}

/// Helper function to get a region by type annotation index
pub fn getTypeAnnoRegion(store: *const NodeStore, type_anno_idx: CIR.TypeAnno.Idx) Region {
    const node_idx: Node.Idx = @enumFromInt(@intFromEnum(type_anno_idx));
    return store.getRegionAt(node_idx);
}

/// Helper function to get a region by  annotation index
pub fn getAnnotationRegion(store: *const NodeStore, anno_idx: CIR.Annotation.Idx) Region {
    const node_idx: Node.Idx = @enumFromInt(@intFromEnum(anno_idx));
    return store.getRegionAt(node_idx);
}

/// Retrieves a region from node from the store.
pub fn getNodeRegion(store: *const NodeStore, node_idx: Node.Idx) Region {
    return store.getRegionAt(node_idx);
}

/// Retrieves a statement node from the store.
pub fn getStatement(store: *const NodeStore, statement: CIR.Statement.Idx) CIR.Statement {
    const node_idx: Node.Idx = @enumFromInt(@intFromEnum(statement));
    const node = store.nodes.get(node_idx);

    switch (node.tag) {
        .statement_decl => {
            return CIR.Statement{ .s_decl = .{
                .pattern = @enumFromInt(node.data_1),
                .expr = @enumFromInt(node.data_2),
                .anno = blk: {
                    const extra_start = node.data_3;
                    const extra_data = store.extra_data.items.items[extra_start..];
                    const has_anno = extra_data[0] != 0;
                    if (has_anno) {
                        break :blk @as(CIR.Annotation.Idx, @enumFromInt(extra_data[1]));
                    } else {
                        break :blk null;
                    }
                },
            } };
        },
        .statement_decl_gen => {
            return CIR.Statement{ .s_decl_gen = .{
                .pattern = @enumFromInt(node.data_1),
                .expr = @enumFromInt(node.data_2),
                .anno = blk: {
                    const extra_start = node.data_3;
                    const extra_data = store.extra_data.items.items[extra_start..];
                    const has_anno = extra_data[0] != 0;
                    if (has_anno) {
                        break :blk @as(CIR.Annotation.Idx, @enumFromInt(extra_data[1]));
                    } else {
                        break :blk null;
                    }
                },
            } };
        },
        .statement_var => return CIR.Statement{ .s_var = .{
            .pattern_idx = @enumFromInt(node.data_1),
            .expr = @enumFromInt(node.data_2),
        } },
        .statement_reassign => return CIR.Statement{ .s_reassign = .{
            .pattern_idx = @enumFromInt(node.data_1),
            .expr = @enumFromInt(node.data_2),
        } },
        .statement_crash => return CIR.Statement{ .s_crash = .{
            .msg = @enumFromInt(node.data_1),
        } },
        .statement_dbg => return CIR.Statement{ .s_dbg = .{
            .expr = @enumFromInt(node.data_1),
        } },
        .statement_inspect => return CIR.Statement{ .s_inspect = .{
            .expr = @enumFromInt(node.data_1),
        } },
        .statement_expr => return .{ .s_expr = .{
            .expr = @enumFromInt(node.data_1),
        } },
        .statement_expect => return CIR.Statement{ .s_expect = .{
            .body = @enumFromInt(node.data_1),
        } },
        .statement_for => return CIR.Statement{ .s_for = .{
            .patt = @enumFromInt(node.data_1),
            .expr = @enumFromInt(node.data_2),
            .body = @enumFromInt(node.data_3),
        } },
        .statement_while => return CIR.Statement{ .s_while = .{
            .cond = @enumFromInt(node.data_1),
            .body = @enumFromInt(node.data_2),
        } },
        .statement_return => return CIR.Statement{ .s_return = .{
            .expr = @enumFromInt(node.data_1),
            .lambda = if (node.data_2 == 0) null else @as(?CIR.Expr.Idx, @enumFromInt(node.data_2 - 1)),
        } },
        .statement_import => {
            const extra_start = node.data_2;
            const extra_data = store.extra_data.items.items[extra_start..];

            const alias_data = extra_data[0];
            const qualifier_data = extra_data[1];
            const flags = extra_data[2];
            const exposes_start = extra_data[3];
            const exposes_len = extra_data[4];

            const alias_tok = if (flags & 1 != 0) @as(?Ident.Idx, @bitCast(alias_data)) else null;
            const qualifier_tok = if (flags & 2 != 0) @as(?Ident.Idx, @bitCast(qualifier_data)) else null;

            return CIR.Statement{
                .s_import = .{
                    .module_name_tok = @bitCast(node.data_1),
                    .qualifier_tok = qualifier_tok,
                    .alias_tok = alias_tok,
                    .exposes = DataSpan.init(exposes_start, exposes_len).as(CIR.ExposedItem.Span),
                },
            };
        },
        .statement_alias_decl => {
            return CIR.Statement{
                .s_alias_decl = .{
                    .header = @as(CIR.TypeHeader.Idx, @enumFromInt(node.data_1)),
                    .anno = @as(CIR.TypeAnno.Idx, @enumFromInt(node.data_2)),
                },
            };
        },
        .statement_nominal_decl => {
            // Get is_opaque from extra_data
            const extra_idx = node.data_3;
            const is_opaque = store.extra_data.items.items[extra_idx] != 0;
            return CIR.Statement{
                .s_nominal_decl = .{
                    .header = @as(CIR.TypeHeader.Idx, @enumFromInt(node.data_1)),
                    .anno = @as(CIR.TypeAnno.Idx, @enumFromInt(node.data_2)),
                    .is_opaque = is_opaque,
                },
            };
        },
        .statement_type_anno => {
            const extra_start = node.data_1;
            const extra_data = store.extra_data.items.items[extra_start..];

            const anno: CIR.TypeAnno.Idx = @enumFromInt(extra_data[0]);
            const name: Ident.Idx = @bitCast(extra_data[1]);
            const where_flag = extra_data[2];

            const where_clause = if (where_flag == 1) blk: {
                const where_start = extra_data[3];
                const where_len = extra_data[4];
                break :blk CIR.WhereClause.Span{ .span = DataSpan.init(where_start, where_len) };
            } else null;

            return CIR.Statement{
                .s_type_anno = .{
                    .name = name,
                    .anno = anno,
                    .where = where_clause,
                },
            };
        },
        .malformed => {
            return CIR.Statement{ .s_runtime_error = .{
                .diagnostic = @enumFromInt(node.data_1),
            } };
        },
        else => {
            @panic("unreachable, node is not an expression tag");
        },
    }
}

/// Retrieves an expression node from the store.
pub fn getExpr(store: *const NodeStore, expr: CIR.Expr.Idx) CIR.Expr {
    const node_idx: Node.Idx = @enumFromInt(@intFromEnum(expr));
    const node = store.nodes.get(node_idx);

    switch (node.tag) {
        .expr_var => {
            return CIR.Expr{
                .e_lookup_local = .{
                    .pattern_idx = @enumFromInt(node.data_1),
                },
            };
        },
        .expr_external_lookup => {
            // Handle external lookups
            return CIR.Expr{ .e_lookup_external = .{
                .module_idx = @enumFromInt(node.data_1),
                .target_node_idx = @intCast(node.data_2),
                .region = store.getRegionAt(node_idx),
            } };
        },
        .expr_required_lookup => {
            // Handle required lookups (platform requires clause)
            return CIR.Expr{ .e_lookup_required = .{
                .requires_idx = ModuleEnv.RequiredType.SafeList.Idx.fromU32(node.data_1),
            } };
        },
        .expr_num => {
            // Get requirements
            const kind: CIR.NumKind = @enumFromInt(node.data_1);

            // Read i128 from extra_data (stored as 4 u32s in data_1)
            const val_kind: CIR.IntValue.IntKind = @enumFromInt(node.data_2);
            const value_as_u32s = store.extra_data.items.items[node.data_3..][0..4];

            // Retrieve type variable from data_2 and requirements from data_3
            return CIR.Expr{
                .e_num = .{
                    .value = .{ .bytes = @bitCast(value_as_u32s.*), .kind = val_kind },
                    .kind = kind,
                },
            };
        },
        .expr_list => {
            return CIR.Expr{
                .e_list = .{
                    .elems = .{ .span = .{ .start = node.data_1, .len = node.data_2 } },
                },
            };
        },
        .expr_tuple => {
            return CIR.Expr{
                .e_tuple = .{
                    .elems = .{ .span = .{ .start = node.data_1, .len = node.data_2 } },
                },
            };
        },
        .expr_call => {
            // Retrieve args span from extra_data
            const extra_start = node.data_2;
            const extra_data = store.extra_data.items.items[extra_start..];

            const args_start = extra_data[0];
            const args_len = extra_data[1];

            return CIR.Expr{
                .e_call = .{
                    .func = @enumFromInt(node.data_1),
                    .args = .{ .span = .{ .start = args_start, .len = args_len } },
                    .called_via = @enumFromInt(node.data_3),
                },
            };
        },
        .expr_frac_f32 => return CIR.Expr{ .e_frac_f32 = .{
            .value = @bitCast(node.data_1),
            .has_suffix = node.data_2 != 0,
        } },
        .expr_frac_f64 => {
            const raw: [2]u32 = .{ node.data_1, node.data_2 };

            return CIR.Expr{ .e_frac_f64 = .{
                .value = @bitCast(raw),
                .has_suffix = node.data_3 != 0,
            } };
        },
        .expr_dec => {
            // Get value from extra_data
            const extra_data_idx = node.data_1;
            const value_as_u32s = store.extra_data.items.items[extra_data_idx..][0..4];
            const value_as_i128: i128 = @bitCast(value_as_u32s.*);

            return CIR.Expr{
                .e_dec = .{
                    .value = RocDec{ .num = value_as_i128 },
                    .has_suffix = node.data_2 != 0,
                },
            };
        },
        .expr_dec_small => {
            // Unpack small dec data from data_1 and data_3
            // data_1: numerator (i16) stored as u32
            // data_3: denominator_power_of_ten (u8) in lower 8 bits
            const numerator = @as(i16, @intCast(@as(i32, @bitCast(node.data_1))));
            const denominator_power_of_ten = @as(u8, @truncate(node.data_2));

            return CIR.Expr{
                .e_dec_small = .{
                    .value = .{
                        .numerator = numerator,
                        .denominator_power_of_ten = denominator_power_of_ten,
                    },
                    .has_suffix = node.data_3 != 0,
                },
            };
        },
        .expr_string_segment => return CIR.Expr.initStrSegment(
            @enumFromInt(node.data_1),
        ),
        .expr_string => return CIR.Expr.initStr(
            DataSpan.init(node.data_1, node.data_2).as(CIR.Expr.Span),
        ),
        .expr_tag => {
            const name = @as(Ident.Idx, @bitCast(node.data_1));
            const args_start = node.data_2;
            const args_len = node.data_3;

            return CIR.Expr{
                .e_tag = .{
                    .name = name,
                    .args = .{ .span = .{ .start = args_start, .len = args_len } },
                },
            };
        },
        .expr_nominal => {
            const nominal_type_decl: CIR.Statement.Idx = @enumFromInt(node.data_1);
            const backing_expr: CIR.Expr.Idx = @enumFromInt(node.data_2);
            const backing_type: CIR.Expr.NominalBackingType = @enumFromInt(node.data_3);

            return CIR.Expr{
                .e_nominal = .{
                    .nominal_type_decl = nominal_type_decl,
                    .backing_expr = backing_expr,
                    .backing_type = backing_type,
                },
            };
        },
        .expr_nominal_external => {
            const module_idx: CIR.Import.Idx = @enumFromInt(node.data_1);
            const target_node_idx: u16 = @intCast(node.data_2);

            const extra_data_idx = node.data_3;
            const extra_data = store.extra_data.items.items[extra_data_idx..][0..2];
            const backing_expr: CIR.Expr.Idx = @enumFromInt(extra_data[0]);
            const backing_type: CIR.Expr.NominalBackingType = @enumFromInt(extra_data[1]);

            return CIR.Expr{
                .e_nominal_external = .{
                    .module_idx = module_idx,
                    .target_node_idx = target_node_idx,
                    .backing_expr = backing_expr,
                    .backing_type = backing_type,
                },
            };
        },
        .expr_bin_op => {
            return CIR.Expr{
                .e_binop = CIR.Expr.Binop.init(
                    @enumFromInt(node.data_1),
                    @enumFromInt(node.data_2),
                    @enumFromInt(node.data_3),
                ),
            };
        },
        .expr_closure => {
            // Retrieve closure data from extra_data
            const extra_start = node.data_1;
            const extra_data = store.extra_data.items.items[extra_start..];

            const lambda_idx = extra_data[0];
            const capture_start = extra_data[1];
            const capture_len = extra_data[2];

            return CIR.Expr{
                .e_closure = .{
                    .lambda_idx = @enumFromInt(lambda_idx),
                    .captures = .{ .span = .{ .start = capture_start, .len = capture_len } },
                },
            };
        },
        .expr_lambda => {
            // Retrieve lambda data from extra_data
            const extra_start = node.data_1;
            const extra_data = store.extra_data.items.items[extra_start..];

            const args_start = extra_data[0];
            const args_len = extra_data[1];
            const body_idx = extra_data[2];

            return CIR.Expr{
                .e_lambda = .{
                    .args = .{ .span = .{ .start = args_start, .len = args_len } },
                    .body = @enumFromInt(body_idx),
                },
            };
        },
        .expr_block => {
            return CIR.Expr{
                .e_block = .{
                    .stmts = .{ .span = .{ .start = node.data_1, .len = node.data_2 } },
                    .final_expr = @enumFromInt(node.data_3),
                },
            };
        },
        .expr_empty_record => {
            return CIR.Expr{ .e_empty_record = .{} };
        },
        .expr_empty_list => {
            return CIR.Expr{ .e_empty_list = .{} };
        },
        .expr_record => {
            const extra_start = node.data_1;
            const extra_data = store.extra_data.items.items[extra_start..];

            const fields_start = extra_data[0];
            const fields_len = extra_data[1];
            const ext_value = extra_data[2];

            const ext = if (ext_value == 0) null else @as(CIR.Expr.Idx, @enumFromInt(ext_value));

            return CIR.Expr{
                .e_record = .{
                    .fields = .{ .span = .{ .start = fields_start, .len = fields_len } },
                    .ext = ext,
                },
            };
        },
        .expr_match => {
            const extra_start = node.data_1;
            const extra_data = store.extra_data.items.items[extra_start..];

            const cond = @as(CIR.Expr.Idx, @enumFromInt(extra_data[0]));
            const branches_start = extra_data[1];
            const branches_len = extra_data[2];
            const exhaustive = @as(types.Var, @enumFromInt(extra_data[3]));

            return CIR.Expr{
                .e_match = CIR.Expr.Match{
                    .cond = cond,
                    .branches = .{ .span = .{ .start = branches_start, .len = branches_len } },
                    .exhaustive = exhaustive,
                },
            };
        },
        .expr_zero_argument_tag => {
            const extra_start = node.data_1;
            const extra_data = store.extra_data.items.items[extra_start..];

            const closure_name = @as(Ident.Idx, @bitCast(extra_data[0]));
            const variant_var = @as(types.Var, @enumFromInt(extra_data[1]));
            const ext_var = @as(types.Var, @enumFromInt(extra_data[2]));
            const name = @as(Ident.Idx, @bitCast(extra_data[3]));

            return CIR.Expr{
                .e_zero_argument_tag = .{
                    .closure_name = closure_name,
                    .variant_var = variant_var,
                    .ext_var = ext_var,
                    .name = name,
                },
            };
        },
        .expr_crash => {
            return CIR.Expr{ .e_crash = .{
                .msg = @enumFromInt(node.data_1),
            } };
        },
        .expr_dbg => {
            return CIR.Expr{ .e_dbg = .{
                .expr = @enumFromInt(node.data_1),
            } };
        },
        .expr_inspect => {
            return CIR.Expr{ .e_inspect = .{
                .expr = @enumFromInt(node.data_1),
            } };
        },
        .expr_unary_minus => {
            return CIR.Expr{ .e_unary_minus = .{
                .expr = @enumFromInt(node.data_1),
            } };
        },
        .expr_unary_not => {
            return CIR.Expr{ .e_unary_not = .{
                .expr = @enumFromInt(node.data_1),
            } };
        },
        .expr_static_dispatch,
        .expr_apply,
        .expr_record_update,
        .expr_suffix_single_question,
        .expr_record_builder,
        => {
            return CIR.Expr{
                .e_runtime_error = .{
                    .diagnostic = undefined, // deserialized runtime errors don't preserve diagnostics
                },
            };
        },
        .expr_ellipsis => {
            return CIR.Expr{ .e_ellipsis = .{} };
        },
        .expr_anno_only => {
            return CIR.Expr{ .e_anno_only = .{} };
        },
        .expr_return => {
            return CIR.Expr{ .e_return = .{
                .expr = @enumFromInt(node.data_1),
            } };
        },
        .expr_hosted_lambda => {
            // Retrieve hosted lambda data from node and extra_data
            const symbol_name: base.Ident.Idx = @bitCast(node.data_1);
            const index = node.data_2;
            const extra_start = node.data_3;
            const extra_data = store.extra_data.items.items[extra_start..];

            const args_start = extra_data[0];
            const args_len = extra_data[1];
            const body_idx = extra_data[2];

            return CIR.Expr{ .e_hosted_lambda = .{
                .symbol_name = symbol_name,
                .index = index,
                .args = .{ .span = .{ .start = args_start, .len = args_len } },
                .body = @enumFromInt(body_idx),
            } };
        },
        .expr_low_level => {
            // Retrieve low-level lambda data from extra_data
            const op: CIR.Expr.LowLevel = @enumFromInt(node.data_1);
            const extra_start = node.data_2;
            const extra_data = store.extra_data.items.items[extra_start..];

            const args_start = extra_data[0];
            const args_len = extra_data[1];
            const body_idx = extra_data[2];

            return CIR.Expr{ .e_low_level_lambda = .{
                .op = op,
                .args = .{ .span = .{ .start = args_start, .len = args_len } },
                .body = @enumFromInt(body_idx),
            } };
        },
        .expr_expect => {
            return CIR.Expr{ .e_expect = .{
                .body = @enumFromInt(node.data_1),
            } };
        },
        .expr_for => {
            return CIR.Expr{ .e_for = .{
                .patt = @enumFromInt(node.data_1),
                .expr = @enumFromInt(node.data_2),
                .body = @enumFromInt(node.data_3),
            } };
        },
        .expr_if_then_else => {
            const extra_start = node.data_1;
            const extra_data = store.extra_data.items.items[extra_start..];

            const branches_span_start: u32 = extra_data[0];
            const branches_span_end: u32 = extra_data[1];
            const final_else: CIR.Expr.Idx = @enumFromInt(extra_data[2]);

            // Reconstruct the if expression from node data
            const branches_span = CIR.Expr.IfBranch.Span{ .span = .{
                .start = branches_span_start,
                .len = branches_span_end,
            } };

            return CIR.Expr{ .e_if = .{
                .branches = branches_span,
                .final_else = final_else,
            } };
        },
        .expr_dot_access => {
            // Read extra data: field_name_region (2 u32s) + optional args (1 u32)
            const extra_start = node.data_3;
            const extra_data = store.extra_data.items.items[extra_start..];
            const field_name_region = base.Region{
                .start = .{ .offset = extra_data[0] },
                .end = .{ .offset = extra_data[1] },
            };
            const args_packed = extra_data[2];
            const args_span = if (args_packed != 0) blk: {
                const packed_span = FunctionArgs.fromU32(args_packed - OPTIONAL_VALUE_OFFSET);
                const data_span = packed_span.toDataSpan();
                break :blk CIR.Expr.Span{ .span = data_span };
            } else null;

            return CIR.Expr{ .e_dot_access = .{
                .receiver = @enumFromInt(node.data_1),
                .field_name = @bitCast(node.data_2),
                .field_name_region = field_name_region,
                .args = args_span,
            } };
        },
        .malformed => {
            return CIR.Expr{ .e_runtime_error = .{
                .diagnostic = @enumFromInt(node.data_1),
            } };
        },

        // NOTE: Diagnostic tags should NEVER appear in getExpr().
        // If compilation errors occur, use pushMalformed() to create .malformed nodes
        // that reference diagnostic indices. The .malformed case above handles
        // converting these to runtime_error nodes in the ModuleEnv.
        else => {
            @panic("unreachable, node is not an expression tag");
        },
    }
}

/// Replaces an existing expression with an e_num expression in-place.
/// This is used for constant folding during compile-time evaluation.
/// Note: This modifies only the CIR node and should only be called after type-checking
/// is complete. Type information is stored separately and remains unchanged.
pub fn replaceExprWithNum(store: *NodeStore, expr_idx: CIR.Expr.Idx, value: CIR.IntValue, num_kind: CIR.NumKind) !void {
    const node_idx: Node.Idx = @enumFromInt(@intFromEnum(expr_idx));

    const extra_data_start = store.extra_data.len();
    const value_as_i128: i128 = @bitCast(value.bytes);
    const value_as_u32s: [4]u32 = @bitCast(value_as_i128);
    _ = try store.extra_data.appendSlice(store.gpa, &value_as_u32s);

    store.nodes.set(node_idx, .{
        .tag = .expr_num,
        .data_1 = @intFromEnum(num_kind),
        .data_2 = @intFromEnum(value.kind),
        .data_3 = @intCast(extra_data_start),
    });
}

/// Replaces an existing expression with an e_zero_argument_tag expression in-place.
/// This is used for constant folding tag unions (like Bool) during compile-time evaluation.
/// Note: This modifies only the CIR node and should only be called after type-checking
/// is complete. Type information is stored separately and remains unchanged.
pub fn replaceExprWithZeroArgumentTag(
    store: *NodeStore,
    expr_idx: CIR.Expr.Idx,
    closure_name: Ident.Idx,
    variant_var: types.Var,
    ext_var: types.Var,
    name: Ident.Idx,
) !void {
    const node_idx: Node.Idx = @enumFromInt(@intFromEnum(expr_idx));

    const extra_data_start = store.extra_data.len();
    _ = try store.extra_data.append(store.gpa, @bitCast(closure_name));
    _ = try store.extra_data.append(store.gpa, @intFromEnum(variant_var));
    _ = try store.extra_data.append(store.gpa, @intFromEnum(ext_var));
    _ = try store.extra_data.append(store.gpa, @bitCast(name));

    store.nodes.set(node_idx, .{
        .tag = .expr_zero_argument_tag,
        .data_1 = @intCast(extra_data_start),
        .data_2 = 0,
        .data_3 = 0,
    });
}

/// Get the more-specific expr index. Used to make error messages nicer.
///
/// For example, if the provided expr is a `block`, then this will return the
/// expr idx of the last expr in that block. This allows the error message to
/// reference the exact expr that has a problem, making the problem easier to
/// understand.
///
/// But for most exprs, this just returns the same expr idx provided.
pub fn getExprSpecific(store: *const NodeStore, expr_idx: CIR.Expr.Idx) CIR.Expr.Idx {
    const expr = store.getExpr(expr_idx);
    switch (expr) {
        .e_block => |block| return block.final_expr,
        else => return expr_idx,
    }
}

/// Retrieves a 'when' branch from the store.
pub fn getMatchBranch(store: *const NodeStore, branch: CIR.Expr.Match.Branch.Idx) CIR.Expr.Match.Branch {
    const node_idx: Node.Idx = @enumFromInt(@intFromEnum(branch));
    const node = store.nodes.get(node_idx);

    std.debug.assert(node.tag == .match_branch);

    // Retrieve when branch data from extra_data
    const extra_start = node.data_1;
    const extra_data = store.extra_data.items.items[extra_start..];

    const patterns: CIR.Expr.Match.BranchPattern.Span = .{ .span = .{ .start = extra_data[0], .len = extra_data[1] } };
    const value_idx: CIR.Expr.Idx = @enumFromInt(extra_data[2]);
    const guard_idx: ?CIR.Expr.Idx = if (extra_data[3] == 0) null else @enumFromInt(extra_data[3]);
    const redundant: types.Var = @enumFromInt(extra_data[4]);

    return CIR.Expr.Match.Branch{
        .patterns = patterns,
        .value = value_idx,
        .guard = guard_idx,
        .redundant = redundant,
    };
}

/// Retrieves a pattern of a 'match' branch from the store.
pub fn getMatchBranchPattern(store: *const NodeStore, branch_pat: CIR.Expr.Match.BranchPattern.Idx) CIR.Expr.Match.BranchPattern {
    const node_idx: Node.Idx = @enumFromInt(@intFromEnum(branch_pat));
    const node = store.nodes.get(node_idx);

    std.debug.assert(node.tag == .match_branch_pattern);

    return CIR.Expr.Match.BranchPattern{
        .pattern = @enumFromInt(node.data_1),
        .degenerate = node.data_2 != 0,
    };
}

/// Returns a slice of match branches from the given span.
pub fn matchBranchSlice(store: *const NodeStore, span: CIR.Expr.Match.Branch.Span) []CIR.Expr.Match.Branch.Idx {
    const slice = store.extra_data.items.items[span.span.start..(span.span.start + span.span.len)];
    const result: []CIR.Expr.Match.Branch.Idx = @ptrCast(@alignCast(slice));
    return result;
}

/// Retrieves a 'where' clause from the store.
pub fn getWhereClause(store: *const NodeStore, whereClause: CIR.WhereClause.Idx) CIR.WhereClause {
    const node_idx: Node.Idx = @enumFromInt(@intFromEnum(whereClause));
    const node = store.nodes.get(node_idx);

    switch (node.tag) {
        .where_method => {
            const var_ = @as(CIR.TypeAnno.Idx, @enumFromInt(node.data_1));
            const method_name = @as(Ident.Idx, @bitCast(node.data_2));

            const extra_start = node.data_3;
            const extra_data = store.extra_data.items.items[extra_start..];

            const args_start = extra_data[0];
            const args_len = extra_data[1];
            const ret = @as(CIR.TypeAnno.Idx, @enumFromInt(extra_data[2]));

            return CIR.WhereClause{ .w_method = .{
                .var_ = var_,
                .method_name = method_name,
                .args = .{ .span = .{ .start = args_start, .len = args_len } },
                .ret = ret,
            } };
        },
        .where_alias => {
            const var_ = @as(CIR.TypeAnno.Idx, @enumFromInt(node.data_1));
            const alias_name = @as(Ident.Idx, @bitCast(node.data_2));

            return CIR.WhereClause{ .w_alias = .{
                .var_ = var_,
                .alias_name = alias_name,
            } };
        },
        .where_malformed => {
            const diagnostic = @as(CIR.Diagnostic.Idx, @enumFromInt(node.data_1));

            return CIR.WhereClause{ .w_malformed = .{
                .diagnostic = diagnostic,
            } };
        },
        else => {
            std.debug.panic("unreachable, node is not a where tag {}", .{node.tag});
        },
    }
}

/// Retrieves a pattern from the store.
pub fn getPattern(store: *const NodeStore, pattern_idx: CIR.Pattern.Idx) CIR.Pattern {
    const node_idx: Node.Idx = @enumFromInt(@intFromEnum(pattern_idx));
    const node = store.nodes.get(node_idx);

    switch (node.tag) {
        .pattern_identifier => return CIR.Pattern{
            .assign = .{
                .ident = @bitCast(node.data_1),
            },
        },
        .pattern_as => return CIR.Pattern{
            .as = .{
                .ident = @bitCast(node.data_1),
                .pattern = @enumFromInt(node.data_2),
            },
        },
        .pattern_applied_tag => {
            const arguments_start = node.data_1;
            const arguments_len = node.data_2;
            const tag_name = @as(Ident.Idx, @bitCast(node.data_3));
            return CIR.Pattern{
                .applied_tag = .{
                    .args = DataSpan.init(arguments_start, arguments_len).as(CIR.Pattern.Span),
                    .name = tag_name,
                },
            };
        },
        .pattern_nominal => {
            const nominal_type_decl: CIR.Statement.Idx = @enumFromInt(node.data_1);
            const backing_pattern: CIR.Pattern.Idx = @enumFromInt(node.data_2);
            const backing_type: CIR.Expr.NominalBackingType = @enumFromInt(node.data_3);
            return CIR.Pattern{
                .nominal = .{
                    .nominal_type_decl = nominal_type_decl,
                    .backing_pattern = backing_pattern,
                    .backing_type = backing_type,
                },
            };
        },
        .pattern_nominal_external => {
            const module_idx: CIR.Import.Idx = @enumFromInt(node.data_1);
            const target_node_idx: u16 = @intCast(node.data_2);

            const extra_data_idx = node.data_3;
            const extra_data = store.extra_data.items.items[extra_data_idx..][0..2];
            const backing_pattern: CIR.Pattern.Idx = @enumFromInt(extra_data[0]);
            const backing_type: CIR.Expr.NominalBackingType = @enumFromInt(extra_data[1]);

            return CIR.Pattern{
                .nominal_external = .{
                    .module_idx = module_idx,
                    .target_node_idx = target_node_idx,
                    .backing_pattern = backing_pattern,
                    .backing_type = backing_type,
                },
            };
        },
        .pattern_record_destructure => {
            const destructs_start = node.data_1;
            const destructs_len = node.data_2;

            return CIR.Pattern{
                .record_destructure = .{
                    .destructs = DataSpan.init(destructs_start, destructs_len).as(CIR.Pattern.RecordDestruct.Span),
                },
            };
        },
        .pattern_list => {
            const extra_start = node.data_1;
            const extra_data = store.extra_data.items.items[extra_start..];

            const patterns_start = extra_data[0];
            const patterns_len = extra_data[1];

            // Load rest_info
            const has_rest_info = extra_data[2] != 0;
            const rest_info = if (has_rest_info) blk: {
                const rest_index = extra_data[3];
                const has_pattern = extra_data[4] != 0;
                const rest_pattern = if (has_pattern)
                    @as(CIR.Pattern.Idx, @enumFromInt(extra_data[5]))
                else
                    null;
                break :blk @as(@TypeOf(@as(CIR.Pattern, undefined).list.rest_info), .{
                    .index = rest_index,
                    .pattern = rest_pattern,
                });
            } else null;

            return CIR.Pattern{
                .list = .{
                    .patterns = DataSpan.init(patterns_start, patterns_len).as(CIR.Pattern.Span),
                    .rest_info = rest_info,
                },
            };
        },
        .pattern_tuple => return CIR.Pattern{
            .tuple = .{
                .patterns = DataSpan.init(node.data_1, node.data_2).as(CIR.Pattern.Span),
            },
        },
        .pattern_num_literal => {
            const kind: CIR.NumKind = @enumFromInt(node.data_1);

            const val_kind: CIR.IntValue.IntKind = @enumFromInt(node.data_2);

            const extra_data_idx = node.data_3;
            const value_as_u32s = store.extra_data.items.items[extra_data_idx..][0..4];
            const value_as_i128: i128 = @bitCast(value_as_u32s.*);

            return CIR.Pattern{
                .num_literal = .{
                    .value = .{ .bytes = @bitCast(value_as_i128), .kind = val_kind },
                    .kind = kind,
                },
            };
        },
        .pattern_f32_literal => return CIR.Pattern{
            .frac_f32_literal = .{ .value = @bitCast(node.data_1) },
        },
        .pattern_f64_literal => {
            const lower: u32 = node.data_1;
            const upper: u32 = node.data_2;
            const raw: u64 = (@as(u64, upper) << 32) | @as(u64, lower);

            return CIR.Pattern{
                .frac_f64_literal = .{ .value = @bitCast(raw) },
            };
        },
        .pattern_dec_literal => {
            const extra_data_idx = node.data_1;
            const value_as_u32s = store.extra_data.items.items[extra_data_idx..][0..4];
            const value_as_i128: i128 = @bitCast(value_as_u32s.*);

            const has_suffix = node.data_2 != 0;

            return CIR.Pattern{
                .dec_literal = .{
                    .value = RocDec{ .num = value_as_i128 },
                    .has_suffix = has_suffix,
                },
            };
        },
        .pattern_small_dec_literal => {
            // Unpack small dec data from data_1 and data_3
            // data_1: numerator (i16) stored as u32
            // data_3: denominator_power_of_ten (u8) in lower 8 bits
            const numerator: i16 = @intCast(@as(i32, @bitCast(node.data_1)));
            const denominator_power_of_ten: u8 = @intCast(node.data_2 & 0xFF);

            const has_suffix = node.data_3 != 0;

            return CIR.Pattern{
                .small_dec_literal = .{
                    .value = .{
                        .numerator = numerator,
                        .denominator_power_of_ten = denominator_power_of_ten,
                    },
                    .has_suffix = has_suffix,
                },
            };
        },
        .pattern_str_literal => return CIR.Pattern{ .str_literal = .{
            .literal = @enumFromInt(node.data_1),
        } },

        .pattern_underscore => return CIR.Pattern{ .underscore = {} },
        .malformed => {
            return CIR.Pattern{ .runtime_error = .{
                .diagnostic = @enumFromInt(node.data_1),
            } };
        },
        else => {
            std.debug.panic("unreachable, node is not a pattern tag {}", .{node.tag});
        },
    }
}

/// Retrieves a pattern record field from the store.
pub fn getPatternRecordField(_: *NodeStore, _: CIR.PatternRecordField.Idx) CIR.PatternRecordField {
    // Return empty placeholder since PatternRecordField has no fields yet
    return CIR.PatternRecordField{};
}

/// Retrieves a type annotation from the store.
pub fn getTypeAnno(store: *const NodeStore, typeAnno: CIR.TypeAnno.Idx) CIR.TypeAnno {
    const node_idx: Node.Idx = @enumFromInt(@intFromEnum(typeAnno));
    const node = store.nodes.get(node_idx);

    switch (node.tag) {
        .ty_apply => {
            const name: Ident.Idx = @bitCast(node.data_1);
            const args_start = node.data_2;

            const extra_data = store.extra_data.items.items[node.data_3..];
            const args_len = extra_data[0];
            const base_enum: CIR.TypeAnno.LocalOrExternal.Tag = @enumFromInt(extra_data[1]);
            const type_base: CIR.TypeAnno.LocalOrExternal = blk: {
                switch (base_enum) {
                    .builtin => {
                        break :blk .{ .builtin = @enumFromInt(extra_data[2]) };
                    },
                    .local => {
                        break :blk .{ .local = .{ .decl_idx = @enumFromInt(extra_data[2]) } };
                    },
                    .external => {
                        break :blk .{ .external = .{
                            .module_idx = @enumFromInt(extra_data[2]),
                            .target_node_idx = @intCast(extra_data[3]),
                        } };
                    },
                }
            };

            return CIR.TypeAnno{ .apply = .{
                .name = name,
                .base = type_base,
                .args = .{ .span = .{ .start = args_start, .len = args_len } },
            } };
        },
        .ty_rigid_var => return CIR.TypeAnno{ .rigid_var = .{
            .name = @bitCast(node.data_1),
        } },
        .ty_rigid_var_lookup => return CIR.TypeAnno{ .rigid_var_lookup = .{
            .ref = @enumFromInt(node.data_1),
        } },
        .ty_underscore => return CIR.TypeAnno{ .underscore = {} },
        .ty_lookup => {
            const name: Ident.Idx = @bitCast(node.data_1);
            const base_enum: CIR.TypeAnno.LocalOrExternal.Tag = @enumFromInt(node.data_2);

            const extra_data = store.extra_data.items.items[node.data_3..];
            const type_base: CIR.TypeAnno.LocalOrExternal = blk: {
                switch (base_enum) {
                    .builtin => {
                        break :blk .{ .builtin = @enumFromInt(extra_data[0]) };
                    },
                    .local => {
                        break :blk .{ .local = .{ .decl_idx = @enumFromInt(extra_data[0]) } };
                    },
                    .external => {
                        break :blk .{ .external = .{
                            .module_idx = @enumFromInt(extra_data[0]),
                            .target_node_idx = @intCast(extra_data[1]),
                        } };
                    },
                }
            };

            return CIR.TypeAnno{ .lookup = .{
                .name = name,
                .base = type_base,
            } };
        },
        .ty_tag_union => return CIR.TypeAnno{ .tag_union = .{
            .tags = .{ .span = .{ .start = node.data_1, .len = node.data_2 } },
            .ext = if (node.data_3 != 0) @enumFromInt(node.data_3 - OPTIONAL_VALUE_OFFSET) else null,
        } },
        .ty_tag => return CIR.TypeAnno{ .tag = .{
            .name = @bitCast(node.data_1),
            .args = .{ .span = .{ .start = node.data_2, .len = node.data_3 } },
        } },
        .ty_tuple => return CIR.TypeAnno{ .tuple = .{
            .elems = .{ .span = .{ .start = node.data_1, .len = node.data_2 } },
        } },
        .ty_record => return CIR.TypeAnno{ .record = .{
            .fields = .{ .span = .{ .start = node.data_1, .len = node.data_2 } },
        } },
        .ty_fn => {
            const extra_data_idx = node.data_3;
            const effectful = store.extra_data.items.items[extra_data_idx] != 0;
            const ret: CIR.TypeAnno.Idx = @enumFromInt(store.extra_data.items.items[extra_data_idx + 1]);
            return CIR.TypeAnno{ .@"fn" = .{
                .args = .{ .span = .{ .start = node.data_1, .len = node.data_2 } },
                .ret = ret,
                .effectful = effectful,
            } };
        },
        .ty_parens => return CIR.TypeAnno{ .parens = .{
            .anno = @enumFromInt(node.data_1),
        } },
        .ty_malformed => return CIR.TypeAnno{ .malformed = .{
            .diagnostic = @enumFromInt(node.data_1),
        } },
        .malformed => return CIR.TypeAnno{ .malformed = .{
            .diagnostic = @enumFromInt(node.data_1),
        } },
        else => {
            std.debug.panic("Invalid node tag for TypeAnno: {}", .{node.tag});
        },
    }
}

/// Retrieves a type header from the store.
pub fn getTypeHeader(store: *const NodeStore, typeHeader: CIR.TypeHeader.Idx) CIR.TypeHeader {
    const node_idx: Node.Idx = @enumFromInt(@intFromEnum(typeHeader));
    const node = store.nodes.get(node_idx);

    std.debug.assert(node.tag == .type_header);

    // Unpack args from packed format (start in upper 16 bits, len in lower 16 bits)
    const packed_args = node.data_3;
    const args_start: u32 = packed_args >> 16;
    const args_len: u32 = packed_args & 0xFFFF;

    return CIR.TypeHeader{
        .name = @bitCast(node.data_1),
        .relative_name = @bitCast(node.data_2),
        .args = .{ .span = .{ .start = args_start, .len = args_len } },
    };
}

/// Retrieves an annotation record field from the store.
pub fn getAnnoRecordField(store: *const NodeStore, annoRecordField: CIR.TypeAnno.RecordField.Idx) CIR.TypeAnno.RecordField {
    const node_idx: Node.Idx = @enumFromInt(@intFromEnum(annoRecordField));
    const node = store.nodes.get(node_idx);
    return .{
        .name = @bitCast(node.data_1),
        .ty = @enumFromInt(node.data_2),
    };
}

/// Retrieves an annotation from the store.
pub fn getAnnotation(store: *const NodeStore, annotation: CIR.Annotation.Idx) CIR.Annotation {
    const node_idx: Node.Idx = @enumFromInt(@intFromEnum(annotation));
    const node = store.nodes.get(node_idx);

    std.debug.assert(node.tag == .annotation);

    const anno: CIR.TypeAnno.Idx = @enumFromInt(node.data_1);

    const where_flag = node.data_2;
    const where_clause = if (where_flag == 1) blk: {
        const extra_start = node.data_3;
        const extra_data = store.extra_data.items.items[extra_start..];

        const where_start = extra_data[0];
        const where_len = extra_data[1];
        break :blk CIR.WhereClause.Span{ .span = DataSpan.init(where_start, where_len) };
    } else null;

    return CIR.Annotation{
        .anno = anno,
        .where = where_clause,
    };
}

/// Retrieves an exposed item from the store.
pub fn getExposedItem(store: *const NodeStore, exposedItem: CIR.ExposedItem.Idx) CIR.ExposedItem {
    const node_idx: Node.Idx = @enumFromInt(@intFromEnum(exposedItem));
    const node = store.nodes.get(node_idx);

    switch (node.tag) {
        .exposed_item => {
            return CIR.ExposedItem{
                .name = @bitCast(node.data_1),
                .alias = if (node.data_2 == 0) null else @bitCast(node.data_2),
                .is_wildcard = node.data_3 != 0,
            };
        },
        else => std.debug.panic("Expected exposed_item node, got {s}\n", .{@tagName(node.tag)}),
    }
}

/// Adds a statement to the store.
///
/// IMPORTANT: You should not use this function directly! Instead, use it's
/// corresponding function in `ModuleEnv`.
pub fn addStatement(store: *NodeStore, statement: CIR.Statement, region: base.Region) Allocator.Error!CIR.Statement.Idx {
    const node = try store.makeStatementNode(statement);
    const node_idx = try store.nodes.append(store.gpa, node);
    _ = try store.regions.append(store.gpa, region);
    return @enumFromInt(@intFromEnum(node_idx));
}

/// Set a statement idx to the provided statement
///
/// This is used when defininig recursive type declarations:
/// 1. Make the placeholder node
/// 2. Introduce to scope
/// 3. Canonicalize the annotation
/// 4. Update the placeholder node with the actual annotation
pub fn setStatementNode(store: *NodeStore, stmt_idx: CIR.Statement.Idx, statement: CIR.Statement) Allocator.Error!void {
    const node = try store.makeStatementNode(statement);
    store.nodes.set(@enumFromInt(@intFromEnum(stmt_idx)), node);
}

/// Creates a statement node, but does not append to the store.
/// IMPORTANT: It *does* append to extra_data though
///
/// See `setStatementNode` to see why this exists
fn makeStatementNode(store: *NodeStore, statement: CIR.Statement) Allocator.Error!Node {
    var node = Node{
        .data_1 = 0,
        .data_2 = 0,
        .data_3 = 0,
        .tag = undefined,
    };

    switch (statement) {
        .s_decl => |s| {
            const extra_data_start: u32 = @intCast(store.extra_data.len());
            if (s.anno) |anno| {
                _ = try store.extra_data.append(store.gpa, @intFromBool(true));
                _ = try store.extra_data.append(store.gpa, @intFromEnum(anno));
            } else {
                _ = try store.extra_data.append(store.gpa, @intFromBool(false));
            }

            node.tag = .statement_decl;
            node.data_1 = @intFromEnum(s.pattern);
            node.data_2 = @intFromEnum(s.expr);
            node.data_3 = extra_data_start;
        },
        .s_decl_gen => |s| {
            const extra_data_start: u32 = @intCast(store.extra_data.len());
            if (s.anno) |anno| {
                _ = try store.extra_data.append(store.gpa, @intFromBool(true));
                _ = try store.extra_data.append(store.gpa, @intFromEnum(anno));
            } else {
                _ = try store.extra_data.append(store.gpa, @intFromBool(false));
            }

            node.tag = .statement_decl_gen;
            node.data_1 = @intFromEnum(s.pattern);
            node.data_2 = @intFromEnum(s.expr);
            node.data_3 = extra_data_start;
        },
        .s_var => |s| {
            node.tag = .statement_var;
            node.data_1 = @intFromEnum(s.pattern_idx);
            node.data_2 = @intFromEnum(s.expr);
        },
        .s_reassign => |s| {
            node.tag = .statement_reassign;
            node.data_1 = @intFromEnum(s.pattern_idx);
            node.data_2 = @intFromEnum(s.expr);
        },
        .s_crash => |s| {
            node.tag = .statement_crash;
            node.data_1 = @intFromEnum(s.msg);
        },
        .s_dbg => |s| {
            node.tag = .statement_dbg;
            node.data_1 = @intFromEnum(s.expr);
        },
        .s_inspect => |s| {
            node.tag = .statement_inspect;
            node.data_1 = @intFromEnum(s.expr);
        },
        .s_expr => |s| {
            node.tag = .statement_expr;
            node.data_1 = @intFromEnum(s.expr);
        },
        .s_expect => |s| {
            node.tag = .statement_expect;
            node.data_1 = @intFromEnum(s.body);
        },
        .s_for => |s| {
            node.tag = .statement_for;
            node.data_1 = @intFromEnum(s.patt);
            node.data_2 = @intFromEnum(s.expr);
            node.data_3 = @intFromEnum(s.body);
        },
        .s_while => |s| {
            node.tag = .statement_while;
            node.data_1 = @intFromEnum(s.cond);
            node.data_2 = @intFromEnum(s.body);
        },
        .s_return => |s| {
            node.tag = .statement_return;
            node.data_1 = @intFromEnum(s.expr);
            // Store lambda as data_2, using 0 for null and idx+1 for valid indices
            node.data_2 = if (s.lambda) |lambda| @intFromEnum(lambda) + 1 else 0;
        },
        .s_import => |s| {
            node.tag = .statement_import;
            node.data_1 = @bitCast(s.module_name_tok);

            // Store optional fields in extra_data
            const extra_start = store.extra_data.len();

            // Store alias_tok (nullable)
            const alias_data = if (s.alias_tok) |alias| @as(u32, @bitCast(alias)) else 0;
            _ = try store.extra_data.append(store.gpa, alias_data);

            // Store qualifier_tok (nullable)
            const qualifier_data = if (s.qualifier_tok) |qualifier| @as(u32, @bitCast(qualifier)) else 0;
            _ = try store.extra_data.append(store.gpa, qualifier_data);

            // Store flags indicating which fields are present
            var flags: u32 = 0;
            if (s.alias_tok != null) flags |= 1;
            if (s.qualifier_tok != null) flags |= 2;
            _ = try store.extra_data.append(store.gpa, flags);

            // Store extra_start in one of the remaining data fields
            // We need to reorganize data storage since all 3 data fields are used
            // Let's put extra_start where exposes span is, and move span to extra_data
            _ = try store.extra_data.append(store.gpa, s.exposes.span.start);
            _ = try store.extra_data.append(store.gpa, s.exposes.span.len);

            node.data_2 = @intCast(extra_start); // Point to extra_data
            node.data_3 = 0; // SPARE

        },
        .s_alias_decl => |s| {
            node.tag = .statement_alias_decl;
            node.data_1 = @intFromEnum(s.header);
            node.data_2 = @intFromEnum(s.anno);
        },
        .s_nominal_decl => |s| {
            node.tag = .statement_nominal_decl;
            node.data_1 = @intFromEnum(s.header);
            node.data_2 = @intFromEnum(s.anno);
            // Store is_opaque in extra_data
            const extra_idx = store.extra_data.len();
            _ = try store.extra_data.append(store.gpa, if (s.is_opaque) 1 else 0);
            node.data_3 = @intCast(extra_idx);
        },
        .s_type_anno => |s| {
            node.tag = .statement_type_anno;

            // Store type_anno data in extra_data
            const extra_start = store.extra_data.len();

            // Store anno idx
            _ = try store.extra_data.append(store.gpa, @intFromEnum(s.anno));
            // Store name
            _ = try store.extra_data.append(store.gpa, @bitCast(s.name));
            // Store where clause information
            if (s.where) |where_clause| {
                // Store flag indicating where clause is present
                _ = try store.extra_data.append(store.gpa, 1);
                // Store where clause span start and len
                _ = try store.extra_data.append(store.gpa, where_clause.span.start);
                _ = try store.extra_data.append(store.gpa, where_clause.span.len);
            } else {
                // Store flag indicating where clause is not present
                _ = try store.extra_data.append(store.gpa, 0);
            }

            // Store the extra data start position in the node
            node.data_1 = @intCast(extra_start);
        },
        .s_runtime_error => |s| {
            node.data_1 = @intFromEnum(s.diagnostic);
            node.tag = .malformed;
        },
    }

    return node;
}

/// Adds an expression node to the store.
///
/// IMPORTANT: You should not use this function directly! Instead, use it's
/// corresponding function in `ModuleEnv`.
pub fn addExpr(store: *NodeStore, expr: CIR.Expr, region: base.Region) Allocator.Error!CIR.Expr.Idx {
    var node = Node{
        .data_1 = 0,
        .data_2 = 0,
        .data_3 = 0,
        .tag = undefined, // set below in switch
    };

    switch (expr) {
        .e_lookup_local => |local| {
            node.tag = .expr_var;
            node.data_1 = @intFromEnum(local.pattern_idx);
        },
        .e_lookup_external => |e| {
            // For external lookups, store the module index and target node index
            node.tag = .expr_external_lookup;
            node.data_1 = @intFromEnum(e.module_idx);
            node.data_2 = e.target_node_idx;
        },
        .e_lookup_required => |e| {
            // For required lookups (platform requires clause), store the index
            node.tag = .expr_required_lookup;
            node.data_1 = e.requires_idx.toU32();
        },
        .e_num => |e| {
            node.tag = .expr_num;

            node.data_1 = @intFromEnum(e.kind);
            node.data_2 = @intFromEnum(e.value.kind);

            // Store i128 value in extra_data
            const extra_data_start = store.extra_data.len();

            // Store the IntLiteralValue as i128 (16 bytes = 4 u32s)
            // We always store as i128 internally
            const value_as_i128: i128 = @bitCast(e.value.bytes);
            const value_as_u32s: [4]u32 = @bitCast(value_as_i128);
            for (value_as_u32s) |word| {
                _ = try store.extra_data.append(store.gpa, word);
            }

            // Store the extra_data index in data_1
            node.data_3 = @intCast(extra_data_start);
        },
        .e_list => |e| {
            node.tag = .expr_list;
            node.data_1 = e.elems.span.start;
            node.data_2 = e.elems.span.len;
        },
        .e_empty_list => |_| {
            node.tag = .expr_empty_list;
        },
        .e_tuple => |e| {
            node.tag = .expr_tuple;
            node.data_1 = e.elems.span.start;
            node.data_2 = e.elems.span.len;
        },
        .e_frac_f32 => |e| {
            node.tag = Node.Tag.expr_frac_f32;
            node.data_1 = @bitCast(e.value);
            node.data_2 = @intFromBool(e.has_suffix);
        },
        .e_frac_f64 => |e| {
            node.tag = .expr_frac_f64;
            const raw: [2]u32 = @bitCast(e.value);
            node.data_1 = raw[0];
            node.data_2 = raw[1];
            node.data_3 = @intFromBool(e.has_suffix);
        },
        .e_dec => |e| {
            node.tag = .expr_dec;

            // Store the RocDec value in extra_data
            const extra_data_start = store.extra_data.len();
            const value_as_i128: i128 = e.value.num;
            const value_as_u32s: [4]u32 = @bitCast(value_as_i128);
            for (value_as_u32s) |word| {
                _ = try store.extra_data.append(store.gpa, word);
            }

            // Store the extra_data index in data_1
            node.data_1 = @intCast(extra_data_start);
            node.data_2 = @intFromBool(e.has_suffix);
        },
        .e_dec_small => |e| {
            node.tag = .expr_dec_small;

            // Pack small dec data into data_1 and data_3
            // data_1: numerator (i16) - fits in lower 16 bits
            // data_2: denominator_power_of_ten (u8) in lower 8 bits
            node.data_1 = @as(u32, @bitCast(@as(i32, e.value.numerator)));
            node.data_2 = @as(u32, e.value.denominator_power_of_ten);
            node.data_3 = @intFromBool(e.has_suffix);
        },
        .e_str_segment => |e| {
            node.tag = .expr_string_segment;
            node.data_1 = @intFromEnum(e.literal);
        },
        .e_str => |e| {
            node.tag = .expr_string;
            node.data_1 = e.span.span.start;
            node.data_2 = e.span.span.len;
        },
        .e_tag => |e| {
            node.tag = .expr_tag;
            node.data_1 = @bitCast(e.name);
            node.data_2 = e.args.span.start;
            node.data_3 = e.args.span.len;
        },
        .e_nominal => |e| {
            node.tag = .expr_nominal;
            node.data_1 = @intFromEnum(e.nominal_type_decl);
            node.data_2 = @intFromEnum(e.backing_expr);
            node.data_3 = @intFromEnum(e.backing_type);
        },
        .e_nominal_external => |e| {
            node.tag = .expr_nominal_external;
            node.data_1 = @intFromEnum(e.module_idx);
            node.data_2 = @intCast(e.target_node_idx);
            node.data_3 = @intCast(store.extra_data.len());
            _ = try store.extra_data.append(store.gpa, @intFromEnum(e.backing_expr));
            _ = try store.extra_data.append(store.gpa, @intFromEnum(e.backing_type));
        },
        .e_dot_access => |e| {
            node.tag = .expr_dot_access;
            node.data_1 = @intFromEnum(e.receiver);
            node.data_2 = @bitCast(e.field_name);
            // Store extra data: field_name_region (2 u32s) + optional args (1 u32)
            node.data_3 = @intCast(store.extra_data.len());
            _ = try store.extra_data.append(store.gpa, e.field_name_region.start.offset);
            _ = try store.extra_data.append(store.gpa, e.field_name_region.end.offset);
            if (e.args) |args| {
                std.debug.assert(FunctionArgs.canFit(args.span));
                const packed_span = FunctionArgs.fromDataSpanUnchecked(args.span);
                _ = try store.extra_data.append(store.gpa, packed_span.toU32() + OPTIONAL_VALUE_OFFSET);
            } else {
                _ = try store.extra_data.append(store.gpa, 0);
            }
        },
        .e_runtime_error => |e| {
            node.data_1 = @intFromEnum(e.diagnostic);
            node.tag = .malformed;
        },
        .e_crash => |c| {
            node.tag = .expr_crash;
            node.data_1 = @intFromEnum(c.msg);
        },
        .e_dbg => |d| {
            node.tag = .expr_dbg;
            node.data_1 = @intFromEnum(d.expr);
        },
        .e_inspect => |d| {
            node.tag = .expr_inspect;
            node.data_1 = @intFromEnum(d.expr);
        },
        .e_ellipsis => |_| {
            node.tag = .expr_ellipsis;
        },
        .e_anno_only => |_| {
            node.tag = .expr_anno_only;
        },
        .e_return => |ret| {
            node.tag = .expr_return;
            node.data_1 = @intFromEnum(ret.expr);
        },
        .e_hosted_lambda => |hosted| {
            node.tag = .expr_hosted_lambda;
            // data_1 = symbol_name (Ident.Idx via @bitCast)
            // data_2 = index (u32)
            // extra_data: args span start, args span len, body index
            node.data_1 = @bitCast(hosted.symbol_name);
            node.data_2 = hosted.index;

            const extra_data_start = store.extra_data.len();
            _ = try store.extra_data.append(store.gpa, hosted.args.span.start);
            _ = try store.extra_data.append(store.gpa, hosted.args.span.len);
            _ = try store.extra_data.append(store.gpa, @intFromEnum(hosted.body));

            node.data_3 = @intCast(extra_data_start);
        },
        .e_low_level_lambda => |low_level| {
            node.tag = .expr_low_level;
            node.data_1 = @intFromEnum(low_level.op);

            // Store low-level lambda data in extra_data
            const extra_data_start = store.extra_data.len();

            // Store args span start
            _ = try store.extra_data.append(store.gpa, low_level.args.span.start);
            // Store args span length
            _ = try store.extra_data.append(store.gpa, low_level.args.span.len);
            // Store body index
            _ = try store.extra_data.append(store.gpa, @intFromEnum(low_level.body));

            node.data_2 = @intCast(extra_data_start);
        },
        .e_match => |e| {
            node.tag = .expr_match;

            // Store when data in extra_data
            const extra_data_start = store.extra_data.len();
            _ = try store.extra_data.append(store.gpa, @intFromEnum(e.cond));
            _ = try store.extra_data.append(store.gpa, e.branches.span.start);
            _ = try store.extra_data.append(store.gpa, e.branches.span.len);
            _ = try store.extra_data.append(store.gpa, @intFromEnum(e.exhaustive));
            node.data_1 = @intCast(extra_data_start);
        },
        .e_if => |e| {
            // Store def data in extra_data. We store the following fields:
            // 1. Branches span start
            // 2. Branches span end
            // 3. Final else expr idx
            const extra_start = store.extra_data.len();
            const num_extra_items = 3;
            _ = try store.extra_data.append(store.gpa, e.branches.span.start);
            _ = try store.extra_data.append(store.gpa, e.branches.span.len);
            _ = try store.extra_data.append(store.gpa, @intFromEnum(e.final_else));

            node.tag = .expr_if_then_else;
            node.data_1 = @intCast(extra_start);
            node.data_2 = @intCast(extra_start + num_extra_items);

            std.debug.assert(node.data_2 == store.extra_data.len());
        },
        .e_call => |e| {
            node.tag = .expr_call;

            // Store call data in extra_data
            const extra_data_start = store.extra_data.len();

            // Store args span start
            _ = try store.extra_data.append(store.gpa, e.args.span.start);
            // Store args span length
            _ = try store.extra_data.append(store.gpa, e.args.span.len);

            node.data_1 = @intFromEnum(e.func);
            node.data_2 = @intCast(extra_data_start);
            node.data_3 = @intFromEnum(e.called_via);
        },
        .e_record => |e| {
            node.tag = .expr_record;

            const extra_data_start = store.extra_data.len();

            // Store fields span start
            _ = try store.extra_data.append(store.gpa, e.fields.span.start);
            // Store fields span length
            _ = try store.extra_data.append(store.gpa, e.fields.span.len);
            // Store extension (0 if null)
            const ext_value = if (e.ext) |ext| @intFromEnum(ext) else 0;
            _ = try store.extra_data.append(store.gpa, ext_value);

            node.data_1 = @intCast(extra_data_start);
            node.data_2 = 0; // Unused
        },
        .e_empty_record => |_| {
            node.tag = .expr_empty_record;
        },
        .e_zero_argument_tag => |e| {
            node.tag = .expr_zero_argument_tag;

            // Store zero argument tag data in extra_data
            const extra_data_start = store.extra_data.len();
            _ = try store.extra_data.append(store.gpa, @bitCast(e.closure_name));
            _ = try store.extra_data.append(store.gpa, @intFromEnum(e.variant_var));
            _ = try store.extra_data.append(store.gpa, @intFromEnum(e.ext_var));
            _ = try store.extra_data.append(store.gpa, @bitCast(e.name));
            node.data_1 = @intCast(extra_data_start);
        },
        .e_closure => |e| {
            node.tag = .expr_closure;

            const extra_data_start = store.extra_data.len();

            _ = try store.extra_data.append(store.gpa, @intFromEnum(e.lambda_idx));
            _ = try store.extra_data.append(store.gpa, e.captures.span.start);
            _ = try store.extra_data.append(store.gpa, e.captures.span.len);

            node.data_1 = @intCast(extra_data_start);
        },
        .e_lambda => |e| {
            node.tag = .expr_lambda;

            // Store lambda data in extra_data
            const extra_data_start = store.extra_data.len();

            // Store args span start
            _ = try store.extra_data.append(store.gpa, e.args.span.start);
            // Store args span length
            _ = try store.extra_data.append(store.gpa, e.args.span.len);
            // Store body index
            _ = try store.extra_data.append(store.gpa, @intFromEnum(e.body));

            node.data_1 = @intCast(extra_data_start);
        },
        .e_binop => |e| {
            node.tag = .expr_bin_op;
            node.data_1 = @intFromEnum(e.op);
            node.data_2 = @intFromEnum(e.lhs);
            node.data_3 = @intFromEnum(e.rhs);
        },
        .e_unary_minus => |e| {
            node.tag = .expr_unary_minus;
            node.data_1 = @intFromEnum(e.expr);
        },
        .e_unary_not => |e| {
            node.tag = .expr_unary_not;
            node.data_1 = @intFromEnum(e.expr);
        },
        .e_block => |e| {
            node.tag = .expr_block;
            node.data_1 = e.stmts.span.start;
            node.data_2 = e.stmts.span.len;
            node.data_3 = @intFromEnum(e.final_expr);
        },
        .e_expect => |e| {
            node.tag = .expr_expect;
            node.data_1 = @intFromEnum(e.body);
        },
        .e_for => |e| {
            node.tag = .expr_for;
            node.data_1 = @intFromEnum(e.patt);
            node.data_2 = @intFromEnum(e.expr);
            node.data_3 = @intFromEnum(e.body);
        },
    }

    const node_idx = try store.nodes.append(store.gpa, node);
    // For e_lookup_external, use the region from the expression itself
    const actual_region = switch (expr) {
        .e_lookup_external => |e| e.region,
        else => region,
    };
    _ = try store.regions.append(store.gpa, actual_region);
    return @enumFromInt(@intFromEnum(node_idx));
}

/// Adds a record field to the store.
///
/// IMPORTANT: You should not use this function directly! Instead, use it's
/// corresponding function in `ModuleEnv`.
pub fn addRecordField(store: *NodeStore, recordField: CIR.RecordField, region: base.Region) Allocator.Error!CIR.RecordField.Idx {
    const node = Node{
        .data_1 = @bitCast(recordField.name),
        .data_2 = @intFromEnum(recordField.value),
        .data_3 = 0,
        .tag = .record_field,
    };

    const nid = try store.nodes.append(store.gpa, node);
    _ = try store.regions.append(store.gpa, region);
    return @enumFromInt(@intFromEnum(nid));
}

/// Adds a record destructuring to the store.
///
/// IMPORTANT: You should not use this function directly! Instead, use it's
/// corresponding function in `ModuleEnv`.
pub fn addRecordDestruct(store: *NodeStore, record_destruct: CIR.Pattern.RecordDestruct, region: base.Region) Allocator.Error!CIR.Pattern.RecordDestruct.Idx {
    const extra_data_start = @as(u32, @intCast(store.extra_data.len()));
    const node = Node{
        .data_1 = @bitCast(record_destruct.label),
        .data_2 = @bitCast(record_destruct.ident),
        .data_3 = extra_data_start,
        .tag = .record_destruct,
    };

    // Store kind in extra_data
    switch (record_destruct.kind) {
        .Required => |pattern_idx| {
            // Store kind tag (0 for Required)
            _ = try store.extra_data.append(store.gpa, 0);
            // Store pattern index
            _ = try store.extra_data.append(store.gpa, @intFromEnum(pattern_idx));
        },
        .SubPattern => |pattern_idx| {
            // Store kind tag (1 for SubPattern)
            _ = try store.extra_data.append(store.gpa, 1);
            // Store sub-pattern index
            _ = try store.extra_data.append(store.gpa, @intFromEnum(pattern_idx));
        },
    }

    const nid = try store.nodes.append(store.gpa, node);
    _ = try store.regions.append(store.gpa, region);
    return @enumFromInt(@intFromEnum(nid));
}

/// Adds a capture to the store.
///
/// IMPORTANT: You should not use this function directly! Instead, use it's
/// corresponding function in `ModuleEnv`.
pub fn addCapture(store: *NodeStore, capture: CIR.Expr.Capture, region: base.Region) Allocator.Error!CIR.Expr.Capture.Idx {
    const node = Node{
        .tag = .lambda_capture,
        .data_1 = @bitCast(capture.name),
        .data_2 = capture.scope_depth,
        .data_3 = @intFromEnum(capture.pattern_idx),
    };

    const nid = try store.nodes.append(store.gpa, node);
    _ = try store.regions.append(store.gpa, region);
    return @enumFromInt(@intFromEnum(nid));
}

/// Adds a 'match' branch to the store.
///
/// IMPORTANT: You should not use this function directly! Instead, use it's
/// corresponding function in `ModuleEnv`.
pub fn addMatchBranch(store: *NodeStore, branch: CIR.Expr.Match.Branch, region: base.Region) Allocator.Error!CIR.Expr.Match.Branch.Idx {
    var node = Node{
        .data_1 = 0,
        .data_2 = 0,
        .data_3 = 0,
        .tag = .match_branch,
    };

    // Store when branch data in extra_data
    const extra_data_start = store.extra_data.len();
    _ = try store.extra_data.append(store.gpa, branch.patterns.span.start);
    _ = try store.extra_data.append(store.gpa, branch.patterns.span.len);
    _ = try store.extra_data.append(store.gpa, @intFromEnum(branch.value));
    const guard_idx = if (branch.guard) |g| @intFromEnum(g) else 0;
    _ = try store.extra_data.append(store.gpa, guard_idx);
    _ = try store.extra_data.append(store.gpa, @intFromEnum(branch.redundant));
    node.data_1 = @intCast(extra_data_start);

    const nid = try store.nodes.append(store.gpa, node);
    _ = try store.regions.append(store.gpa, region);
    return @enumFromInt(@intFromEnum(nid));
}

/// Adds a 'match' branch to the store.
///
/// IMPORTANT: You should not use this function directly! Instead, use it's
/// corresponding function in `ModuleEnv`.
pub fn addMatchBranchPattern(store: *NodeStore, branchPattern: CIR.Expr.Match.BranchPattern, region: base.Region) Allocator.Error!CIR.Expr.Match.BranchPattern.Idx {
    const node = Node{
        .data_1 = @intFromEnum(branchPattern.pattern),
        .data_2 = @as(u32, @intFromBool(branchPattern.degenerate)),
        .data_3 = 0,
        .tag = .match_branch_pattern,
    };
    const nid = try store.nodes.append(store.gpa, node);
    _ = try store.regions.append(store.gpa, region);
    return @enumFromInt(@intFromEnum(nid));
}

/// Adds a 'where' clause to the store.
///
/// IMPORTANT: You should not use this function directly! Instead, use it's
/// corresponding function in `ModuleEnv`.
pub fn addWhereClause(store: *NodeStore, whereClause: CIR.WhereClause, region: base.Region) Allocator.Error!CIR.WhereClause.Idx {
    var node = Node{
        .data_1 = 0,
        .data_2 = 0,
        .data_3 = 0,
        .tag = undefined,
    };

    // Store where clause data in extra_data
    const extra_data_start = store.extra_data.len();

    switch (whereClause) {
        .w_method => |where_method| {
            node.tag = .where_method;

            node.data_1 = @intFromEnum(where_method.var_);
            node.data_2 = @bitCast(where_method.method_name);
            node.data_3 = @intCast(extra_data_start);

            _ = try store.extra_data.append(store.gpa, where_method.args.span.start);
            _ = try store.extra_data.append(store.gpa, where_method.args.span.len);
            _ = try store.extra_data.append(store.gpa, @intFromEnum(where_method.ret));
        },
        .w_alias => |mod_alias| {
            node.tag = .where_alias;

            node.data_1 = @intFromEnum(mod_alias.var_);
            node.data_2 = @bitCast(mod_alias.alias_name);
        },
        .w_malformed => |malformed| {
            node.tag = .where_malformed;

            node.data_1 = @intFromEnum(malformed.diagnostic);
        },
    }

    const nid = try store.nodes.append(store.gpa, node);
    _ = try store.regions.append(store.gpa, region);
    return @enumFromInt(@intFromEnum(nid));
}

/// Adds a pattern to the store.
///
/// IMPORTANT: You should not use this function directly! Instead, use it's
/// corresponding function in `ModuleEnv`.
pub fn addPattern(store: *NodeStore, pattern: CIR.Pattern, region: base.Region) Allocator.Error!CIR.Pattern.Idx {
    var node = Node{
        .data_1 = 0,
        .data_2 = 0,
        .data_3 = 0,
        .tag = undefined,
    };

    switch (pattern) {
        .assign => |p| {
            node.data_1 = @bitCast(p.ident);
            node.tag = .pattern_identifier;
        },
        .as => |p| {
            node.tag = .pattern_as;
            node.data_1 = @bitCast(p.ident);
            node.data_2 = @intFromEnum(p.pattern);
        },
        .applied_tag => |p| {
            node.tag = .pattern_applied_tag;
            node.data_1 = p.args.span.start;
            node.data_2 = p.args.span.len;
            node.data_3 = @bitCast(p.name);
        },
        .nominal => |n| {
            node.tag = .pattern_nominal;
            node.data_1 = @intFromEnum(n.nominal_type_decl);
            node.data_2 = @intFromEnum(n.backing_pattern);
            node.data_3 = @intFromEnum(n.backing_type);
        },
        .nominal_external => |n| {
            node.tag = .pattern_nominal_external;
            node.data_1 = @intFromEnum(n.module_idx);
            node.data_2 = @intCast(n.target_node_idx);
            node.data_3 = @intCast(store.extra_data.len());
            _ = try store.extra_data.append(store.gpa, @intFromEnum(n.backing_pattern));
            _ = try store.extra_data.append(store.gpa, @intFromEnum(n.backing_type));
        },
        .record_destructure => |p| {
            node.tag = .pattern_record_destructure;

            node.data_1 = p.destructs.span.start;
            node.data_2 = p.destructs.span.len;
        },
        .list => |p| {
            node.tag = .pattern_list;

            // Store list pattern data in extra_data
            const extra_data_start = store.extra_data.len();
            _ = try store.extra_data.append(store.gpa, p.patterns.span.start);
            _ = try store.extra_data.append(store.gpa, p.patterns.span.len);

            // Store rest_info
            if (p.rest_info) |rest| {
                _ = try store.extra_data.append(store.gpa, 1); // has rest_info
                _ = try store.extra_data.append(store.gpa, rest.index);
                if (rest.pattern) |pattern_idx| {
                    _ = try store.extra_data.append(store.gpa, 1); // has pattern
                    _ = try store.extra_data.append(store.gpa, @intFromEnum(pattern_idx));
                } else {
                    _ = try store.extra_data.append(store.gpa, 0); // no pattern
                }
            } else {
                _ = try store.extra_data.append(store.gpa, 0); // no rest_info
            }

            node.data_1 = @intCast(extra_data_start);
        },
        .tuple => |p| {
            node.tag = .pattern_tuple;
            node.data_1 = p.patterns.span.start;
            node.data_2 = p.patterns.span.len;
        },
        .num_literal => |p| {
            node.tag = .pattern_num_literal;

            node.data_1 = @intFromEnum(p.kind);
            node.data_2 = @intFromEnum(p.value.kind);
            node.data_3 = @intCast(store.extra_data.len());

            const value_as_u32s: [4]u32 = @bitCast(p.value.bytes);
            for (value_as_u32s) |word| {
                _ = try store.extra_data.append(store.gpa, word);
            }
        },
        .small_dec_literal => |p| {
            node.tag = .pattern_small_dec_literal;
            // Pack small dec data into data_1 and data_3
            // data_1: numerator (i16) - fits in lower 16 bits
            // data_3: denominator_power_of_ten (u8) in lower 8 bits
            node.data_1 = @as(u32, @bitCast(@as(i32, p.value.numerator)));
            node.data_2 = @as(u32, p.value.denominator_power_of_ten);
            node.data_3 = @intFromBool(p.has_suffix);
        },
        .dec_literal => |p| {
            node.tag = .pattern_dec_literal;
            // Store the RocDec value in extra_data
            const extra_data_start = store.extra_data.len();
            const value_as_u32s: [4]u32 = @bitCast(p.value.num);
            for (value_as_u32s) |word| {
                _ = try store.extra_data.append(store.gpa, word);
            }
            node.data_1 = @intCast(extra_data_start);
            node.data_2 = @intFromBool(p.has_suffix);
        },
        .str_literal => |p| {
            node.tag = .pattern_str_literal;
            node.data_1 = @intFromEnum(p.literal);
        },
        .frac_f32_literal => |p| {
            node.tag = Node.Tag.pattern_f32_literal;
            node.data_1 = @bitCast(p.value);
        },
        .frac_f64_literal => |p| {
            node.tag = Node.Tag.pattern_f64_literal;
            const raw: u64 = @bitCast(p.value);
            const lower: u32 = @intCast(raw & 0xFFFFFFFF);
            const upper: u32 = @intCast(raw >> 32);
            node.data_1 = lower;
            node.data_2 = upper;
        },
        .underscore => {
            node.tag = .pattern_underscore;
        },
        .runtime_error => |e| {
            node.tag = .malformed;
            node.data_1 = @intFromEnum(e.diagnostic);
        },
    }

    const node_idx = try store.nodes.append(store.gpa, node);
    _ = try store.regions.append(store.gpa, region);
    return @enumFromInt(@intFromEnum(node_idx));
}

/// Adds a pattern record field to the store.
<<<<<<< HEAD
pub fn addPatternRecordField(store: *NodeStore, patternRecordField: CIR.PatternRecordField) Allocator.Error!CIR.PatternRecordField.Idx {
    _ = store;
    _ = patternRecordField;

    @panic("TODO: addPatternRecordField not implemented");
=======
pub fn addPatternRecordField(_: *NodeStore, _: CIR.PatternRecordField) Allocator.Error!CIR.PatternRecordField.Idx {
    return @enumFromInt(0);
>>>>>>> 36d68c97
}

/// Adds a type annotation to the store.
///
/// IMPORTANT: You should not use this function directly! Instead, use it's
/// corresponding function in `ModuleEnv`.
pub fn addTypeAnno(store: *NodeStore, typeAnno: CIR.TypeAnno, region: base.Region) Allocator.Error!CIR.TypeAnno.Idx {
    var node = Node{
        .data_1 = 0,
        .data_2 = 0,
        .data_3 = 0,
        .tag = undefined, // set below in switch
    };

    switch (typeAnno) {
        .apply => |a| {
            node.data_1 = @bitCast(a.name);
            node.data_2 = a.args.span.start;

            const ed_start = store.extra_data.len();
            _ = try store.extra_data.append(store.gpa, a.args.span.len);
            _ = try store.extra_data.append(store.gpa, @intFromEnum(@as(CIR.TypeAnno.LocalOrExternal.Tag, std.meta.activeTag(a.base))));
            switch (a.base) {
                .builtin => |builtin_type| {
                    _ = try store.extra_data.append(store.gpa, @intFromEnum(builtin_type));
                },
                .local => |local| {
                    _ = try store.extra_data.append(store.gpa, @intFromEnum(local.decl_idx));
                },
                .external => |ext| {
                    _ = try store.extra_data.append(store.gpa, @intFromEnum(ext.module_idx));
                    _ = try store.extra_data.append(store.gpa, @intCast(ext.target_node_idx));
                },
            }

            node.data_3 = @intCast(ed_start);

            node.tag = .ty_apply;
        },
        .rigid_var => |tv| {
            node.data_1 = @bitCast(tv.name);
            node.tag = .ty_rigid_var;
        },
        .rigid_var_lookup => |tv| {
            node.data_1 = @intFromEnum(tv.ref);
            node.tag = .ty_rigid_var_lookup;
        },
        .underscore => |_| {
            node.tag = .ty_underscore;
        },
        .lookup => |t| {
            node.data_1 = @bitCast(t.name);
            node.data_2 = @intFromEnum(@as(CIR.TypeAnno.LocalOrExternal.Tag, std.meta.activeTag(t.base)));

            const ed_start = store.extra_data.len();
            switch (t.base) {
                .builtin => |builtin_type| {
                    _ = try store.extra_data.append(store.gpa, @intFromEnum(builtin_type));
                },
                .local => |local| {
                    _ = try store.extra_data.append(store.gpa, @intFromEnum(local.decl_idx));
                },
                .external => |ext| {
                    _ = try store.extra_data.append(store.gpa, @intFromEnum(ext.module_idx));
                    _ = try store.extra_data.append(store.gpa, @intCast(ext.target_node_idx));
                },
            }
            node.data_3 = @intCast(ed_start);

            node.tag = .ty_lookup;
        },
        .tag_union => |tu| {
            node.data_1 = tu.tags.span.start;
            node.data_2 = tu.tags.span.len;
            node.data_3 = if (tu.ext) |ext| @intFromEnum(ext) + OPTIONAL_VALUE_OFFSET else 0;
            node.tag = .ty_tag_union;
        },
        .tag => |t| {
            node.data_1 = @bitCast(t.name);
            node.data_2 = t.args.span.start;
            node.data_3 = t.args.span.len;
            node.tag = .ty_tag;
        },
        .tuple => |t| {
            node.data_1 = t.elems.span.start;
            node.data_2 = t.elems.span.len;
            node.tag = .ty_tuple;
        },
        .record => |r| {
            node.data_1 = r.fields.span.start;
            node.data_2 = r.fields.span.len;
            node.tag = .ty_record;
        },
        .@"fn" => |f| {
            node.data_1 = f.args.span.start;
            node.data_2 = f.args.span.len;
            const ed_start = store.extra_data.len();
            _ = try store.extra_data.append(store.gpa, if (f.effectful) @as(u32, 1) else 0);
            _ = try store.extra_data.append(store.gpa, @intFromEnum(f.ret));
            node.data_3 = @intCast(ed_start);
            node.tag = .ty_fn;
        },
        .parens => |p| {
            node.data_1 = @intFromEnum(p.anno);
            node.tag = .ty_parens;
        },
        .malformed => |m| {
            node.data_1 = @intFromEnum(m.diagnostic);
            node.tag = .ty_malformed;
        },
    }

    const nid = try store.nodes.append(store.gpa, node);
    _ = try store.regions.append(store.gpa, region);
    return @enumFromInt(@intFromEnum(nid));
}

/// Adds a type header to the store.
///
/// IMPORTANT: You should not use this function directly! Instead, use it's
/// corresponding function in `ModuleEnv`.
pub fn addTypeHeader(store: *NodeStore, typeHeader: CIR.TypeHeader, region: base.Region) Allocator.Error!CIR.TypeHeader.Idx {
    // Pack args.start and args.len into one u32 (16 bits each) to free up data_3 for relative_name
    std.debug.assert(typeHeader.args.span.start <= std.math.maxInt(u16));
    std.debug.assert(typeHeader.args.span.len <= std.math.maxInt(u16));
    const packed_args: u32 = (@as(u32, @intCast(typeHeader.args.span.start)) << 16) | @as(u32, @intCast(typeHeader.args.span.len));

    const node = Node{
        .data_1 = @bitCast(typeHeader.name),
        .data_2 = @bitCast(typeHeader.relative_name),
        .data_3 = packed_args,
        .tag = .type_header,
    };

    const nid = try store.nodes.append(store.gpa, node);
    _ = try store.regions.append(store.gpa, region);
    return @enumFromInt(@intFromEnum(nid));
}

/// Adds an annotation record field to the store.
///
/// IMPORTANT: You should not use this function directly! Instead, use it's
/// corresponding function in `ModuleEnv`.
pub fn addAnnoRecordField(store: *NodeStore, annoRecordField: CIR.TypeAnno.RecordField, region: base.Region) Allocator.Error!CIR.TypeAnno.RecordField.Idx {
    const node = Node{
        .data_1 = @bitCast(annoRecordField.name),
        .data_2 = @intFromEnum(annoRecordField.ty),
        .data_3 = 0,
        .tag = .ty_record_field,
    };

    const nid = try store.nodes.append(store.gpa, node);
    _ = try store.regions.append(store.gpa, region);
    return @enumFromInt(@intFromEnum(nid));
}

/// Adds an annotation to the store.
///
/// IMPORTANT: You should not use this function directly! Instead, use it's
/// corresponding function in `ModuleEnv`.
pub fn addAnnotation(store: *NodeStore, annotation: CIR.Annotation, region: base.Region) Allocator.Error!CIR.Annotation.Idx {
    var node = Node{
        .data_1 = 0,
        .data_2 = 0,
        .data_3 = 0,
        .tag = .annotation,
    };

    node.data_1 = @intFromEnum(annotation.anno);

    // Store where clause information
    if (annotation.where) |where_clause| {
        // Store flag indicating where clause is present
        node.data_2 = 1;
        // Store where clause span start and len
        const extra_start = store.extra_data.len();
        _ = try store.extra_data.append(store.gpa, where_clause.span.start);
        _ = try store.extra_data.append(store.gpa, where_clause.span.len);
        node.data_3 = @intCast(extra_start);
    } else {
        // Store flag indicating where clause is not present
        node.data_2 = 0;
    }

    const nid = try store.nodes.append(store.gpa, node);
    _ = try store.regions.append(store.gpa, region);
    return @enumFromInt(@intFromEnum(nid));
}

/// Adds an exposed item to the store.
///
/// IMPORTANT: You should not use this function directly! Instead, use it's
/// corresponding function in `ModuleEnv`.
pub fn addExposedItem(store: *NodeStore, exposedItem: CIR.ExposedItem, region: base.Region) Allocator.Error!CIR.ExposedItem.Idx {
    const node = Node{
        .data_1 = @bitCast(exposedItem.name),
        .data_2 = if (exposedItem.alias) |alias| @bitCast(alias) else 0,
        .data_3 = @intFromBool(exposedItem.is_wildcard),
        .tag = .exposed_item,
    };

    const nid = try store.nodes.append(store.gpa, node);
    _ = try store.regions.append(store.gpa, region);
    return @enumFromInt(@intFromEnum(nid));
}

/// Adds a definition to the store.
///
/// IMPORTANT: You should not use this function directly! Instead, use it's
/// corresponding function in `ModuleEnv`.
pub fn addDef(store: *NodeStore, def: CIR.Def, region: base.Region) Allocator.Error!CIR.Def.Idx {
    var node = Node{
        .data_1 = 0,
        .data_2 = 0,
        .data_3 = 0,
        .tag = .def,
    };

    // Store def data in extra_data
    const extra_start = store.extra_data.len();

    // Store pattern idx
    _ = try store.extra_data.append(store.gpa, @intFromEnum(def.pattern));
    // Store expr idx
    _ = try store.extra_data.append(store.gpa, @intFromEnum(def.expr));
    // Store kind tag as two u32's
    const kind_encoded = def.kind.encode();
    _ = try store.extra_data.append(store.gpa, kind_encoded[0]);
    _ = try store.extra_data.append(store.gpa, kind_encoded[1]);
    // Store annotation idx (0 if null)
    const anno_idx = if (def.annotation) |anno| @intFromEnum(anno) else 0;
    _ = try store.extra_data.append(store.gpa, anno_idx);

    // Store the extra data range in the node
    node.data_1 = @intCast(extra_start);
    node.data_2 = 5; // Number of extra data items

    const nid = try store.nodes.append(store.gpa, node);
    _ = try store.regions.append(store.gpa, region);
    return @enumFromInt(@intFromEnum(nid));
}

/// Retrieves a definition from the store.
pub fn getDef(store: *const NodeStore, def_idx: CIR.Def.Idx) CIR.Def {
    const nid: Node.Idx = @enumFromInt(@intFromEnum(def_idx));
    const node = store.nodes.get(nid);

    std.debug.assert(node.tag == .def);

    const extra_start = node.data_1;
    const extra_data = store.extra_data.items.items[extra_start..];

    const pattern: CIR.Pattern.Idx = @enumFromInt(extra_data[0]);
    const expr: CIR.Expr.Idx = @enumFromInt(extra_data[1]);
    const kind_encoded = [_]u32{ extra_data[2], extra_data[3] };
    const kind = CIR.Def.Kind.decode(kind_encoded);
    const anno_idx = extra_data[4];
    const annotation = if (anno_idx == 0) null else @as(CIR.Annotation.Idx, @enumFromInt(anno_idx));

    return CIR.Def{
        .pattern = pattern,
        .expr = expr,
        .annotation = annotation,
        .kind = kind,
    };
}

/// Updates the expression field of an existing definition.
/// This is used during constant folding to replace expressions with their folded equivalents.
pub fn setDefExpr(store: *NodeStore, def_idx: CIR.Def.Idx, new_expr: CIR.Expr.Idx) void {
    const nid: Node.Idx = @enumFromInt(@intFromEnum(def_idx));
    const node = store.nodes.get(nid);

    std.debug.assert(node.tag == .def);

    const extra_start = node.data_1;
    // The expr field is at offset 1 in the extra_data layout for Def
    // Layout: [0]=pattern, [1]=expr, [2-3]=kind, [4]=annotation
    store.extra_data.items.items[extra_start + 1] = @intFromEnum(new_expr);
}

/// Retrieves a capture from the store.
pub fn getCapture(store: *const NodeStore, capture_idx: CIR.Expr.Capture.Idx) CIR.Expr.Capture {
    const nid: Node.Idx = @enumFromInt(@intFromEnum(capture_idx));
    const node = store.nodes.get(nid);

    std.debug.assert(node.tag == .lambda_capture);

    return CIR.Expr.Capture{
        .name = @bitCast(node.data_1),
        .scope_depth = node.data_2,
        .pattern_idx = @enumFromInt(node.data_3),
    };
}

/// Retrieves a record field from the store.
pub fn getRecordField(store: *const NodeStore, idx: CIR.RecordField.Idx) CIR.RecordField {
    const node = store.nodes.get(@enumFromInt(@intFromEnum(idx)));
    return CIR.RecordField{
        .name = @bitCast(node.data_1),
        .value = @enumFromInt(node.data_2),
    };
}

/// Retrieves a record destructure from the store.
pub fn getRecordDestruct(store: *const NodeStore, idx: CIR.Pattern.RecordDestruct.Idx) CIR.Pattern.RecordDestruct {
    const node_idx: Node.Idx = @enumFromInt(@intFromEnum(idx));
    const node = store.nodes.get(node_idx);

    std.debug.assert(node.tag == .record_destruct);

    // Retrieve kind from extra_data if it exists
    const kind = blk: {
        const extra_start = node.data_3;
        const extra_data = store.extra_data.items.items[extra_start..][0..2];
        const kind_tag = extra_data[0];

        break :blk switch (kind_tag) {
            0 => CIR.Pattern.RecordDestruct.Kind{ .Required = @enumFromInt(extra_data[1]) },
            1 => CIR.Pattern.RecordDestruct.Kind{ .SubPattern = @enumFromInt(extra_data[1]) },
            else => unreachable,
        };
    };

    return CIR.Pattern.RecordDestruct{
        .label = @bitCast(node.data_1),
        .ident = @bitCast(node.data_2),
        .kind = kind,
    };
}

/// Retrieves an if branch from the store.
pub fn getIfBranch(store: *const NodeStore, if_branch_idx: CIR.Expr.IfBranch.Idx) CIR.Expr.IfBranch {
    const nid: Node.Idx = @enumFromInt(@intFromEnum(if_branch_idx));
    const node = store.nodes.get(nid);

    std.debug.assert(node.tag == .if_branch);

    return CIR.Expr.IfBranch{
        .cond = @enumFromInt(node.data_1),
        .body = @enumFromInt(node.data_2),
    };
}

/// Check if a raw node index refers to a definition node.
/// This is useful when exposed items might be either definitions or type declarations.
pub fn isDefNode(store: *const NodeStore, node_idx: u16) bool {
    const nid: Node.Idx = @enumFromInt(node_idx);
    const node = store.nodes.get(nid);
    return node.tag == .def;
}

/// Generic function to get the top of any scratch buffer
pub fn scratchTop(store: *NodeStore, comptime field_name: []const u8) u32 {
    return @field(store.scratch.?, field_name).top();
}

/// Generic function to add an item to any scratch buffer
pub fn addScratch(store: *NodeStore, comptime field_name: []const u8, idx: anytype) Allocator.Error!void {
    try @field(store.scratch.?, field_name).append(idx);
}

/// Generic function to clear any scratch buffer from a given position
pub fn clearScratchFrom(store: *NodeStore, comptime field_name: []const u8, start: u32) void {
    @field(store.scratch.?, field_name).clearFrom(start);
}

/// Generic function to create a span from any scratch buffer
pub fn spanFrom(store: *NodeStore, comptime field_name: []const u8, comptime SpanType: type, start: u32) Allocator.Error!SpanType {
    const scratch_field = &@field(store.scratch.?, field_name);
    const end = scratch_field.top();
    defer scratch_field.clearFrom(start);
    var i = @as(usize, @intCast(start));
    const ed_start = store.extra_data.len();
    std.debug.assert(end >= i);
    while (i < end) {
        _ = try store.extra_data.append(store.gpa, @intFromEnum(scratch_field.items.items[i]));
        i += 1;
    }
    return .{ .span = .{ .start = @intCast(ed_start), .len = @as(u32, @intCast(end)) - start } };
}

/// Returns the top of the scratch expressions buffer.
pub fn scratchExprTop(store: *NodeStore) u32 {
    return store.scratchTop("exprs");
}

/// Adds a scratch expression to temporary storage.
pub fn addScratchExpr(store: *NodeStore, idx: CIR.Expr.Idx) Allocator.Error!void {
    try store.addScratch("exprs", idx);
}

/// Adds a capture index to the scratch captures list for building spans.
pub fn addScratchCapture(store: *NodeStore, idx: CIR.Expr.Capture.Idx) Allocator.Error!void {
    try store.addScratch("captures", idx);
}

/// Adds a statement index to the scratch statements list for building spans.
pub fn addScratchStatement(store: *NodeStore, idx: CIR.Statement.Idx) Allocator.Error!void {
    try store.addScratch("statements", idx);
}

/// Computes the span of an expression starting from a given index.
pub fn exprSpanFrom(store: *NodeStore, start: u32) Allocator.Error!CIR.Expr.Span {
    return try store.spanFrom("exprs", CIR.Expr.Span, start);
}

/// Computes the span of captures starting from a given index.
pub fn capturesSpanFrom(store: *NodeStore, start: u32) Allocator.Error!CIR.Expr.Capture.Span {
    return try store.spanFrom("captures", CIR.Expr.Capture.Span, start);
}

/// Creates a statement span from the given start position to the current top of scratch statements.
pub fn statementSpanFrom(store: *NodeStore, start: u32) Allocator.Error!CIR.Statement.Span {
    return try store.spanFrom("statements", CIR.Statement.Span, start);
}

/// Clears scratch expressions starting from a specified index.
pub fn clearScratchExprsFrom(store: *NodeStore, start: u32) void {
    store.clearScratchFrom("exprs", start);
}

/// Returns a slice of expressions from the scratch space.
pub fn exprSlice(store: *const NodeStore, span: CIR.Expr.Span) []CIR.Expr.Idx {
    return store.sliceFromSpan(CIR.Expr.Idx, span.span);
}

/// Returns the top index for scratch definitions.
pub fn scratchDefTop(store: *NodeStore) u32 {
    return store.scratchTop("defs");
}

/// Adds a scratch definition to temporary storage.
pub fn addScratchDef(store: *NodeStore, idx: CIR.Def.Idx) Allocator.Error!void {
    try store.addScratch("defs", idx);
}

/// Adds a type annotation to the scratch buffer.
pub fn addScratchTypeAnno(store: *NodeStore, idx: CIR.TypeAnno.Idx) Allocator.Error!void {
    try store.addScratch("type_annos", idx);
}

/// Adds a where clause to the scratch buffer.
pub fn addScratchWhereClause(store: *NodeStore, idx: CIR.WhereClause.Idx) Allocator.Error!void {
    try store.addScratch("where_clauses", idx);
}

/// Returns the current top of the scratch type annotations buffer.
pub fn scratchTypeAnnoTop(store: *NodeStore) u32 {
    return store.scratchTop("type_annos");
}

/// Returns the current top of the scratch where clauses buffer.
pub fn scratchWhereClauseTop(store: *NodeStore) u32 {
    return store.scratchTop("where_clauses");
}

/// Clears scratch type annotations from the given index.
pub fn clearScratchTypeAnnosFrom(store: *NodeStore, from: u32) void {
    store.clearScratchFrom("type_annos", from);
}

/// Clears scratch where clauses from the given index.
pub fn clearScratchWhereClausesFrom(store: *NodeStore, from: u32) void {
    store.clearScratchFrom("where_clauses", from);
}

/// Creates a span from the scratch type annotations starting at the given index.
pub fn typeAnnoSpanFrom(store: *NodeStore, start: u32) Allocator.Error!CIR.TypeAnno.Span {
    return try store.spanFrom("type_annos", CIR.TypeAnno.Span, start);
}

/// Returns a span from the scratch anno record fields starting at the given index.
pub fn annoRecordFieldSpanFrom(store: *NodeStore, start: u32) Allocator.Error!CIR.TypeAnno.RecordField.Span {
    return try store.spanFrom("anno_record_fields", CIR.TypeAnno.RecordField.Span, start);
}

/// Returns a span from the scratch record fields starting at the given index.
pub fn recordFieldSpanFrom(store: *NodeStore, start: u32) Allocator.Error!CIR.RecordField.Span {
    return try store.spanFrom("record_fields", CIR.RecordField.Span, start);
}

/// Returns a span from the scratch where clauses starting at the given index.
pub fn whereClauseSpanFrom(store: *NodeStore, start: u32) Allocator.Error!CIR.WhereClause.Span {
    return try store.spanFrom("where_clauses", CIR.WhereClause.Span, start);
}

/// Returns the current top of the scratch exposed items buffer.
pub fn scratchExposedItemTop(store: *NodeStore) u32 {
    return store.scratchTop("exposed_items");
}

/// Adds an exposed item to the scratch buffer.
pub fn addScratchExposedItem(store: *NodeStore, idx: CIR.ExposedItem.Idx) Allocator.Error!void {
    try store.addScratch("exposed_items", idx);
}

/// Creates a span from the scratch exposed items starting at the given index.
pub fn exposedItemSpanFrom(store: *NodeStore, start: u32) Allocator.Error!CIR.ExposedItem.Span {
    return try store.spanFrom("exposed_items", CIR.ExposedItem.Span, start);
}

/// Clears scratch exposed items from the given index.
pub fn clearScratchExposedItemsFrom(store: *NodeStore, start: u32) void {
    store.clearScratchFrom("exposed_items", start);
}

/// Returns the start position for a new Span of annoRecordFieldIdxs in scratch
pub fn scratchAnnoRecordFieldTop(store: *NodeStore) u32 {
    return store.scratchTop("anno_record_fields");
}

/// Places a new CIR.TypeAnno.RecordField.Idx in the scratch. Will panic on OOM.
pub fn addScratchAnnoRecordField(store: *NodeStore, idx: CIR.TypeAnno.RecordField.Idx) Allocator.Error!void {
    try store.addScratch("anno_record_fields", idx);
}

/// Clears any AnnoRecordFieldIds added to scratch from start until the end.
pub fn clearScratchAnnoRecordFieldsFrom(store: *NodeStore, start: u32) void {
    store.clearScratchFrom("anno_record_fields", start);
}

/// Returns a new AnnoRecordField slice so that the caller can iterate through
/// all items in the span.
pub fn annoRecordFieldSlice(store: *NodeStore, span: CIR.TypeAnno.RecordField.Span) []CIR.TypeAnno.RecordField.Idx {
    return store.sliceFromSpan(CIR.TypeAnno.RecordField.Idx, span.span);
}

/// Computes the span of a definition starting from a given index.
pub fn defSpanFrom(store: *NodeStore, start: u32) Allocator.Error!CIR.Def.Span {
    return try store.spanFrom("defs", CIR.Def.Span, start);
}

/// Retrieves a slice of record destructures from the store.
pub fn recordDestructSpanFrom(store: *NodeStore, start: u32) Allocator.Error!CIR.Pattern.RecordDestruct.Span {
    return try store.spanFrom("record_destructs", CIR.Pattern.RecordDestruct.Span, start);
}

/// Returns the current top of the scratch patterns buffer.
pub fn scratchPatternTop(store: *NodeStore) u32 {
    return store.scratchTop("patterns");
}

/// Adds a pattern to the scratch patterns list for building spans.
pub fn addScratchPattern(store: *NodeStore, idx: CIR.Pattern.Idx) Allocator.Error!void {
    try store.addScratch("patterns", idx);
}

/// Returns the current top of the scratch record destructures buffer.
pub fn scratchRecordDestructTop(store: *NodeStore) u32 {
    return store.scratchTop("record_destructs");
}

/// Adds a record destructure to the scratch record destructures list for building spans.
pub fn addScratchRecordDestruct(store: *NodeStore, idx: CIR.Pattern.RecordDestruct.Idx) Allocator.Error!void {
    try store.addScratch("record_destructs", idx);
}

/// Creates a pattern span from the given start position to the current top of scratch patterns.
pub fn patternSpanFrom(store: *NodeStore, start: u32) Allocator.Error!CIR.Pattern.Span {
    return try store.spanFrom("patterns", CIR.Pattern.Span, start);
}

/// Clears scratch definitions starting from a specified index.
pub fn clearScratchDefsFrom(store: *NodeStore, start: u32) void {
    store.clearScratchFrom("defs", start);
}

/// Creates a slice corresponding to a span.
pub fn sliceFromSpan(store: *const NodeStore, comptime T: type, span: base.DataSpan) []T {
    return @ptrCast(store.extra_data.items.items[span.start..][0..span.len]);
}

/// Returns a slice of definitions from the store.
pub fn sliceDefs(store: *const NodeStore, span: CIR.Def.Span) []CIR.Def.Idx {
    return store.sliceFromSpan(CIR.Def.Idx, span.span);
}

/// Returns a slice of expressions from the store.
pub fn sliceExpr(store: *const NodeStore, span: CIR.Expr.Span) []CIR.Expr.Idx {
    return store.sliceFromSpan(CIR.Expr.Idx, span.span);
}

/// Returns a slice of `CanIR.Pattern.Idx`
pub fn slicePatterns(store: *const NodeStore, span: CIR.Pattern.Span) []CIR.Pattern.Idx {
    return store.sliceFromSpan(CIR.Pattern.Idx, span.span);
}

/// Returns a slice of `CIR.Expr.Capture.Idx`
pub fn sliceCaptures(store: *const NodeStore, span: CIR.Expr.Capture.Span) []CIR.Expr.Capture.Idx {
    return store.sliceFromSpan(CIR.Expr.Capture.Idx, span.span);
}

/// Returns a slice of statements from the store.
pub fn sliceStatements(store: *const NodeStore, span: CIR.Statement.Span) []CIR.Statement.Idx {
    return store.sliceFromSpan(CIR.Statement.Idx, span.span);
}

/// Returns a slice of record fields from the store.
pub fn sliceRecordFields(store: *const NodeStore, span: CIR.RecordField.Span) []CIR.RecordField.Idx {
    return store.sliceFromSpan(CIR.RecordField.Idx, span.span);
}

/// Retrieve a slice of IfBranch Idx's from a span
pub fn sliceIfBranches(store: *const NodeStore, span: CIR.Expr.IfBranch.Span) []CIR.Expr.IfBranch.Idx {
    return store.sliceFromSpan(CIR.Expr.IfBranch.Idx, span.span);
}

/// Retrieve a slice of Match.Branch Idx's from a span
pub fn sliceMatchBranches(store: *const NodeStore, span: CIR.Expr.Match.Branch.Span) []CIR.Expr.Match.Branch.Idx {
    return store.sliceFromSpan(CIR.Expr.Match.Branch.Idx, span.span);
}

/// Retrieve a slice of Match.BranchPattern Idx's from a span
pub fn sliceMatchBranchPatterns(store: *const NodeStore, span: CIR.Expr.Match.BranchPattern.Span) []CIR.Expr.Match.BranchPattern.Idx {
    return store.sliceFromSpan(CIR.Expr.Match.BranchPattern.Idx, span.span);
}

/// Creates a slice corresponding to a span.
pub fn firstFromSpan(store: *const NodeStore, comptime T: type, span: base.DataSpan) T {
    return @as(T, @enumFromInt(store.extra_data.items.items[span.start]));
}

/// Creates a slice corresponding to a span.
pub fn lastFromSpan(store: *const NodeStore, comptime T: type, span: base.DataSpan) T {
    return @as(T, @enumFromInt(store.extra_data.items.items[span.start + span.len - 1]));
}

/// Retrieve a slice of IfBranch Idx's from a span
pub fn firstFromIfBranches(store: *const NodeStore, span: CIR.Expr.IfBranch.Span) CIR.Expr.IfBranch.Idx {
    return store.firstFromSpan(CIR.Expr.IfBranch.Idx, span.span);
}

/// Retrieve a slice of IfBranch Idx's from a span
pub fn lastFromStatements(store: *const NodeStore, span: CIR.Statement.Span) CIR.Statement.Idx {
    return store.lastFromSpan(CIR.Statement.Idx, span.span);
}

/// Returns a slice of if branches from the store.
pub fn scratchIfBranchTop(store: *NodeStore) u32 {
    return store.scratchTop("if_branches");
}

/// Adds an if branch to the scratch if branches list for building spans.
pub fn addScratchIfBranch(store: *NodeStore, if_branch_idx: CIR.Expr.IfBranch.Idx) Allocator.Error!void {
    try store.addScratch("if_branches", if_branch_idx);
}

/// Creates an if branch span from the given start position to the current top of scratch if branches.
pub fn ifBranchSpanFrom(store: *NodeStore, start: u32) Allocator.Error!CIR.Expr.IfBranch.Span {
    return try store.spanFrom("if_branches", CIR.Expr.IfBranch.Span, start);
}

/// Adds an if branch to the store and returns its index.
///
/// IMPORTANT: You should not use this function directly! Instead, use it's
/// corresponding function in `ModuleEnv`.
pub fn addIfBranch(store: *NodeStore, if_branch: CIR.Expr.IfBranch, region: base.Region) Allocator.Error!CIR.Expr.IfBranch.Idx {
    const node = Node{
        .data_1 = @intFromEnum(if_branch.cond),
        .data_2 = @intFromEnum(if_branch.body),
        .data_3 = 0,
        .tag = .if_branch,
    };
    const node_idx = try store.nodes.append(store.gpa, node);
    _ = try store.regions.append(store.gpa, region);
    return @enumFromInt(@intFromEnum(node_idx));
}

/// Returns a slice of diagnostics from the store.
pub fn sliceDiagnostics(store: *const NodeStore, span: CIR.Diagnostic.Span) []CIR.Diagnostic.Idx {
    return store.sliceFromSpan(CIR.Diagnostic.Idx, span.span);
}

/// Returns a slice of type annotations from the store.
pub fn sliceTypeAnnos(store: *const NodeStore, span: CIR.TypeAnno.Span) []CIR.TypeAnno.Idx {
    return store.sliceFromSpan(CIR.TypeAnno.Idx, span.span);
}

/// Returns a slice of exposed items from the store.
pub fn sliceExposedItems(store: *const NodeStore, span: CIR.ExposedItem.Span) []CIR.ExposedItem.Idx {
    return store.sliceFromSpan(CIR.ExposedItem.Idx, span.span);
}

/// Returns a slice of where clauses from the store.
pub fn sliceWhereClauses(store: *const NodeStore, span: CIR.WhereClause.Span) []CIR.WhereClause.Idx {
    return store.sliceFromSpan(CIR.WhereClause.Idx, span.span);
}

/// Returns a slice of annotation record fields from the store.
pub fn sliceAnnoRecordFields(store: *const NodeStore, span: CIR.TypeAnno.RecordField.Span) []CIR.TypeAnno.RecordField.Idx {
    return store.sliceFromSpan(CIR.TypeAnno.RecordField.Idx, span.span);
}

/// Returns a slice of record destruct fields from the store.
pub fn sliceRecordDestructs(store: *const NodeStore, span: CIR.Pattern.RecordDestruct.Span) []CIR.Pattern.RecordDestruct.Idx {
    return store.sliceFromSpan(CIR.Pattern.RecordDestruct.Idx, span.span);
}

/// Creates a diagnostic node that stores error information.
///
/// Diagnostics are informational nodes that contain details about compilation errors.
/// They are stored separately from the main IR and are referenced by malformed nodes.
///
/// Note: This function creates diagnostic nodes for storage only.
/// To create a malformed node that represents a runtime error, use `addMalformed()` instead.
///
/// Returns: Index to the created diagnostic node
///
/// IMPORTANT: You should not use this function directly! Instead, use it's
/// corresponding function in `ModuleEnv`.
pub fn addDiagnostic(store: *NodeStore, reason: CIR.Diagnostic) Allocator.Error!CIR.Diagnostic.Idx {
    var node = Node{
        .data_1 = 0,
        .data_2 = 0,
        .data_3 = 0,
        .tag = undefined, // set below in switch
    };
    var region = base.Region.zero();

    switch (reason) {
        .not_implemented => |r| {
            node.tag = .diag_not_implemented;
            region = r.region;
            node.data_1 = @intFromEnum(r.feature);
        },
        .invalid_num_literal => |r| {
            node.tag = .diag_invalid_num_literal;
            region = r.region;
        },
        .empty_tuple => |r| {
            node.tag = .diag_empty_tuple;
            region = r.region;
        },
        .ident_already_in_scope => |r| {
            node.tag = .diag_ident_already_in_scope;
            region = r.region;
            node.data_1 = @bitCast(r.ident);
        },
        .exposed_but_not_implemented => |r| {
            node.tag = .diagnostic_exposed_but_not_implemented;
            region = r.region;
            node.data_1 = @bitCast(r.ident);
        },
        .redundant_exposed => |r| {
            node.tag = .diag_redundant_exposed;
            region = r.region;
            node.data_1 = @bitCast(r.ident);

            // Store original region in extra_data
            const extra_start = store.extra_data.len();
            _ = try store.extra_data.append(store.gpa, r.original_region.start.offset);
            _ = try store.extra_data.append(store.gpa, r.original_region.end.offset);
            node.data_2 = @intCast(extra_start);
        },
        .ident_not_in_scope => |r| {
            node.tag = .diag_ident_not_in_scope;
            region = r.region;
            node.data_1 = @bitCast(r.ident);
        },
        .qualified_ident_does_not_exist => |r| {
            node.tag = .diag_qualified_ident_does_not_exist;
            region = r.region;
            node.data_1 = @bitCast(r.ident);
        },
        .invalid_top_level_statement => |r| {
            node.tag = .diag_invalid_top_level_statement;
            node.data_1 = @intFromEnum(r.stmt);
            region = r.region;
        },
        .expr_not_canonicalized => |r| {
            node.tag = .diag_expr_not_canonicalized;
            region = r.region;
        },
        .invalid_string_interpolation => |r| {
            node.tag = .diag_invalid_string_interpolation;
            region = r.region;
        },
        .pattern_arg_invalid => |r| {
            node.tag = .diag_pattern_arg_invalid;
            region = r.region;
        },
        .pattern_not_canonicalized => |r| {
            node.tag = .diag_pattern_not_canonicalized;
            region = r.region;
        },
        .can_lambda_not_implemented => |r| {
            node.tag = .diag_can_lambda_not_implemented;
            region = r.region;
        },
        .lambda_body_not_canonicalized => |r| {
            node.tag = .diag_lambda_body_not_canonicalized;
            region = r.region;
        },
        .if_condition_not_canonicalized => |r| {
            node.tag = .diag_if_condition_not_canonicalized;
            region = r.region;
        },
        .if_then_not_canonicalized => |r| {
            node.tag = .diag_if_then_not_canonicalized;
            region = r.region;
        },
        .if_else_not_canonicalized => |r| {
            node.tag = .diag_if_else_not_canonicalized;
            region = r.region;
        },
        .if_expr_without_else => |r| {
            node.tag = .diag_if_expr_without_else;
            region = r.region;
        },
        .malformed_type_annotation => |r| {
            node.tag = .diag_malformed_type_annotation;
            region = r.region;
        },
        .malformed_where_clause => |r| {
            node.tag = .diag_malformed_where_clause;
            region = r.region;
        },
        .where_clause_not_allowed_in_type_decl => |r| {
            node.tag = .diag_where_clause_not_allowed_in_type_decl;
            region = r.region;
        },
        .type_module_missing_matching_type => |r| {
            node.tag = .diag_type_module_missing_matching_type;
            region = r.region;
            node.data_1 = @bitCast(r.module_name);
        },
        .default_app_missing_main => |r| {
            node.tag = .diag_default_app_missing_main;
            region = r.region;
            node.data_1 = @bitCast(r.module_name);
        },
        .default_app_wrong_arity => |r| {
            node.tag = .diag_default_app_wrong_arity;
            region = r.region;
            node.data_1 = r.arity;
        },
        .cannot_import_default_app => |r| {
            node.tag = .diag_cannot_import_default_app;
            region = r.region;
            node.data_1 = @bitCast(r.module_name);
        },
        .execution_requires_app_or_default_app => |r| {
            node.tag = .diag_execution_requires_app_or_default_app;
            region = r.region;
        },
        .type_name_case_mismatch => |r| {
            node.tag = .diag_type_name_case_mismatch;
            region = r.region;
            node.data_1 = @bitCast(r.module_name);
            node.data_2 = @bitCast(r.type_name);
        },
        .module_header_deprecated => |r| {
            node.tag = .diag_module_header_deprecated;
            region = r.region;
        },
        .redundant_expose_main_type => |r| {
            node.tag = .diag_redundant_expose_main_type;
            region = r.region;
            node.data_1 = @bitCast(r.type_name);
            node.data_2 = @bitCast(r.module_name);
        },
        .invalid_main_type_rename_in_exposing => |r| {
            node.tag = .diag_invalid_main_type_rename_in_exposing;
            region = r.region;
            node.data_1 = @bitCast(r.type_name);
            node.data_2 = @bitCast(r.alias);
        },
        .var_across_function_boundary => |r| {
            node.tag = .diag_var_across_function_boundary;
            region = r.region;
        },
        .shadowing_warning => |r| {
            node.tag = .diag_shadowing_warning;
            region = r.region;
            node.data_1 = @bitCast(r.ident);
            node.data_2 = r.original_region.start.offset;
            node.data_3 = r.original_region.end.offset;
        },
        .type_redeclared => |r| {
            node.tag = .diag_type_redeclared;
            region = r.redeclared_region;
            node.data_1 = @bitCast(r.name);
            node.data_2 = r.original_region.start.offset;
            node.data_3 = r.original_region.end.offset;
        },
        .undeclared_type => |r| {
            node.tag = .diag_undeclared_type;
            region = r.region;
            node.data_1 = @bitCast(r.name);
        },
        .type_alias_but_needed_nominal => |r| {
            node.tag = .diag_type_alias_but_needed_nominal;
            region = r.region;
            node.data_1 = @bitCast(r.name);
        },
        .undeclared_type_var => |r| {
            node.tag = .diag_undeclared_type_var;
            region = r.region;
            node.data_1 = @bitCast(r.name);
        },
        .type_alias_redeclared => |r| {
            node.tag = .diag_type_alias_redeclared;
            region = r.redeclared_region;
            node.data_1 = @bitCast(r.name);
            node.data_2 = r.original_region.start.offset;
            node.data_3 = r.original_region.end.offset;
        },
        .tuple_elem_not_canonicalized => |r| {
            node.tag = .diag_tuple_elem_not_canonicalized;
            region = r.region;
        },
        .module_not_found => |r| {
            node.tag = .diag_module_not_found;
            region = r.region;
            node.data_1 = @as(u32, @bitCast(r.module_name));
        },
        .value_not_exposed => |r| {
            node.tag = .diag_value_not_exposed;
            region = r.region;
            node.data_1 = @as(u32, @bitCast(r.module_name));
            node.data_2 = @as(u32, @bitCast(r.value_name));
        },
        .type_not_exposed => |r| {
            node.tag = .diag_type_not_exposed;
            region = r.region;
            node.data_1 = @as(u32, @bitCast(r.module_name));
            node.data_2 = @as(u32, @bitCast(r.type_name));
        },
        .type_from_missing_module => |r| {
            node.tag = .diag_type_from_missing_module;
            region = r.region;
            node.data_1 = @as(u32, @bitCast(r.module_name));
            node.data_2 = @as(u32, @bitCast(r.type_name));
        },
        .module_not_imported => |r| {
            node.tag = .diag_module_not_imported;
            region = r.region;
            node.data_1 = @as(u32, @bitCast(r.module_name));
        },
        .nested_type_not_found => |r| {
            node.tag = .diag_nested_type_not_found;
            region = r.region;
            node.data_1 = @as(u32, @bitCast(r.parent_name));
            node.data_2 = @as(u32, @bitCast(r.nested_name));
        },
        .nested_value_not_found => |r| {
            node.tag = .diag_nested_value_not_found;
            region = r.region;
            node.data_1 = @as(u32, @bitCast(r.parent_name));
            node.data_2 = @as(u32, @bitCast(r.nested_name));
        },
        .too_many_exports => |r| {
            node.tag = .diag_too_many_exports;
            region = r.region;
            node.data_1 = r.count;
        },
        .nominal_type_redeclared => |r| {
            node.tag = .diag_nominal_type_redeclared;
            region = r.redeclared_region;
            node.data_1 = @bitCast(r.name);
            node.data_2 = r.original_region.start.offset;
            node.data_3 = r.original_region.end.offset;
        },
        .type_shadowed_warning => |r| {
            node.tag = .diag_type_shadowed_warning;
            region = r.region;
            node.data_1 = @bitCast(r.name);
            node.data_2 = @intFromBool(r.cross_scope);

            // Store original region in extra_data
            const extra_start = store.extra_data.len();
            _ = try store.extra_data.append(store.gpa, r.original_region.start.offset);
            _ = try store.extra_data.append(store.gpa, r.original_region.end.offset);
            node.data_3 = @intCast(extra_start);
        },
        .type_parameter_conflict => |r| {
            node.tag = .diag_type_parameter_conflict;
            region = r.region;
            node.data_1 = @bitCast(r.name);
            node.data_2 = @bitCast(r.parameter_name);
            const extra_start = store.extra_data.len();
            _ = try store.extra_data.append(store.gpa, r.original_region.start.offset);
            _ = try store.extra_data.append(store.gpa, r.original_region.end.offset);
            node.data_3 = @intCast(extra_start);
        },
        .unused_variable => |r| {
            node.tag = .diag_unused_variable;
            region = r.region;
            node.data_1 = @bitCast(r.ident);
        },
        .used_underscore_variable => |r| {
            node.tag = .diag_used_underscore_variable;
            region = r.region;
            node.data_1 = @bitCast(r.ident);
        },
        .duplicate_record_field => |r| {
            node.tag = .diag_duplicate_record_field;
            region = r.duplicate_region;
            node.data_1 = @bitCast(r.field_name);
            node.data_2 = r.original_region.start.offset;
            node.data_3 = r.original_region.end.offset;
        },
        .crash_expects_string => |r| {
            node.tag = .diag_crash_expects_string;
            region = r.region;
        },
        .f64_pattern_literal => |r| {
            node.tag = .diag_f64_pattern_literal;
            region = r.region;
        },
        .unused_type_var_name => |r| {
            node.tag = .diag_unused_type_var_name;
            region = r.region;
            node.data_1 = @bitCast(r.name);
            node.data_2 = @bitCast(r.suggested_name);
        },
        .type_var_marked_unused => |r| {
            node.tag = .diag_type_var_marked_unused;
            region = r.region;
            node.data_1 = @bitCast(r.name);
            node.data_2 = @bitCast(r.suggested_name);
        },
        .type_var_starting_with_dollar => |r| {
            node.tag = .diag_type_var_starting_with_dollar;
            region = r.region;
            node.data_1 = @bitCast(r.name);
            node.data_2 = @bitCast(r.suggested_name);
        },
        .underscore_in_type_declaration => |r| {
            node.tag = .diag_underscore_in_type_declaration;
            region = r.region;
            node.data_1 = if (r.is_alias) 1 else 0;
        },
    }

    const nid = @intFromEnum(try store.nodes.append(store.gpa, node));
    _ = try store.regions.append(store.gpa, region);

    // append to our scratch so we can get a span later of all our diagnostics
    try store.addScratch("diagnostics", @as(CIR.Diagnostic.Idx, @enumFromInt(nid)));

    return @enumFromInt(nid);
}

/// Creates a malformed node that represents a runtime error in the IR.
///
/// Malformed nodes follow the "Inform Don't Block" principle: they allow compilation
/// to continue while preserving error information. When encountered during execution,
/// they will crash with the associated diagnostic.
///
/// This function:
/// 1. Creates a diagnostic node to store the error details
/// 2. Creates a malformed node (.malformed tag) that references the diagnostic
/// 3. Returns an index of the requested type that points to the malformed node
///
/// The malformed node will generate a runtime_error in the ModuleEnv that properly
/// references the diagnostic index.
///
/// IMPORTANT: You should not use this function directly! Instead, use it's
/// corresponding function in `ModuleEnv`.
pub fn addMalformed(store: *NodeStore, diagnostic_idx: CIR.Diagnostic.Idx, region: Region) Allocator.Error!Node.Idx {
    const malformed_node = Node{
        .data_1 = @intFromEnum(diagnostic_idx),
        .data_2 = 0,
        .data_3 = 0,
        .tag = .malformed,
    };
    const malformed_nid = try store.nodes.append(store.gpa, malformed_node);
    _ = try store.regions.append(store.gpa, region);
    return malformed_nid;
}

/// Retrieves diagnostic information from a diagnostic node.
///
/// This function extracts the stored diagnostic data from nodes with .diag_* tags.
/// It reconstructs the original CIR.Diagnostic from the node's stored data.
pub fn getDiagnostic(store: *const NodeStore, diagnostic: CIR.Diagnostic.Idx) CIR.Diagnostic {
    const node_idx: Node.Idx = @enumFromInt(@intFromEnum(diagnostic));
    const node = store.nodes.get(node_idx);

    switch (node.tag) {
        .diag_not_implemented => return CIR.Diagnostic{ .not_implemented = .{
            .feature = @enumFromInt(node.data_1),
            .region = store.getRegionAt(node_idx),
        } },
        .diag_invalid_num_literal => return CIR.Diagnostic{ .invalid_num_literal = .{
            .region = store.getRegionAt(node_idx),
        } },
        .diag_empty_tuple => return CIR.Diagnostic{ .empty_tuple = .{
            .region = store.getRegionAt(node_idx),
        } },
        .diag_ident_already_in_scope => return CIR.Diagnostic{ .ident_already_in_scope = .{
            .ident = @bitCast(node.data_1),
            .region = store.getRegionAt(node_idx),
        } },
        .diagnostic_exposed_but_not_implemented => return CIR.Diagnostic{ .exposed_but_not_implemented = .{
            .ident = @bitCast(node.data_1),
            .region = store.getRegionAt(node_idx),
        } },
        .diag_redundant_exposed => {
            const extra_data = store.extra_data.items.items[node.data_2..];
            const original_start = extra_data[0];
            const original_end = extra_data[1];
            return CIR.Diagnostic{ .redundant_exposed = .{
                .ident = @bitCast(node.data_1),
                .region = store.getRegionAt(node_idx),
                .original_region = Region{
                    .start = .{ .offset = original_start },
                    .end = .{ .offset = original_end },
                },
            } };
        },
        .diag_ident_not_in_scope => return CIR.Diagnostic{ .ident_not_in_scope = .{
            .ident = @bitCast(node.data_1),
            .region = store.getRegionAt(node_idx),
        } },
        .diag_qualified_ident_does_not_exist => return CIR.Diagnostic{ .qualified_ident_does_not_exist = .{
            .ident = @bitCast(node.data_1),
            .region = store.getRegionAt(node_idx),
        } },
        .diag_invalid_top_level_statement => return CIR.Diagnostic{ .invalid_top_level_statement = .{
            .stmt = @enumFromInt(node.data_1),
            .region = store.getRegionAt(node_idx),
        } },
        .diag_expr_not_canonicalized => return CIR.Diagnostic{ .expr_not_canonicalized = .{
            .region = store.getRegionAt(node_idx),
        } },
        .diag_invalid_string_interpolation => return CIR.Diagnostic{ .invalid_string_interpolation = .{
            .region = store.getRegionAt(node_idx),
        } },
        .diag_pattern_arg_invalid => return CIR.Diagnostic{ .pattern_arg_invalid = .{
            .region = store.getRegionAt(node_idx),
        } },
        .diag_pattern_not_canonicalized => return CIR.Diagnostic{ .pattern_not_canonicalized = .{
            .region = store.getRegionAt(node_idx),
        } },
        .diag_can_lambda_not_implemented => return CIR.Diagnostic{ .can_lambda_not_implemented = .{
            .region = store.getRegionAt(node_idx),
        } },
        .diag_lambda_body_not_canonicalized => return CIR.Diagnostic{ .lambda_body_not_canonicalized = .{
            .region = store.getRegionAt(node_idx),
        } },
        .diag_if_condition_not_canonicalized => return CIR.Diagnostic{ .if_condition_not_canonicalized = .{
            .region = store.getRegionAt(node_idx),
        } },
        .diag_if_then_not_canonicalized => return CIR.Diagnostic{ .if_then_not_canonicalized = .{
            .region = store.getRegionAt(node_idx),
        } },
        .diag_if_else_not_canonicalized => return CIR.Diagnostic{ .if_else_not_canonicalized = .{
            .region = store.getRegionAt(node_idx),
        } },
        .diag_if_expr_without_else => return CIR.Diagnostic{ .if_expr_without_else = .{
            .region = store.getRegionAt(node_idx),
        } },
        .diag_var_across_function_boundary => return CIR.Diagnostic{ .var_across_function_boundary = .{
            .region = store.getRegionAt(node_idx),
        } },
        .diag_shadowing_warning => return CIR.Diagnostic{ .shadowing_warning = .{
            .ident = @bitCast(node.data_1),
            .region = store.getRegionAt(node_idx),
            .original_region = .{
                .start = .{ .offset = node.data_2 },
                .end = .{ .offset = node.data_3 },
            },
        } },
        .diag_type_redeclared => return CIR.Diagnostic{ .type_redeclared = .{
            .name = @bitCast(node.data_1),
            .redeclared_region = store.getRegionAt(node_idx),
            .original_region = .{
                .start = .{ .offset = node.data_2 },
                .end = .{ .offset = node.data_3 },
            },
        } },
        .diag_undeclared_type => return CIR.Diagnostic{ .undeclared_type = .{
            .name = @bitCast(node.data_1),
            .region = store.getRegionAt(node_idx),
        } },
        .diag_type_alias_but_needed_nominal => return CIR.Diagnostic{ .type_alias_but_needed_nominal = .{
            .name = @bitCast(node.data_1),
            .region = store.getRegionAt(node_idx),
        } },
        .diag_tuple_elem_not_canonicalized => return CIR.Diagnostic{ .tuple_elem_not_canonicalized = .{
            .region = store.getRegionAt(node_idx),
        } },
        .diag_module_not_found => return CIR.Diagnostic{ .module_not_found = .{
            .module_name = @as(base.Ident.Idx, @bitCast(node.data_1)),
            .region = store.getRegionAt(node_idx),
        } },
        .diag_value_not_exposed => return CIR.Diagnostic{ .value_not_exposed = .{
            .module_name = @as(base.Ident.Idx, @bitCast(node.data_1)),
            .value_name = @as(base.Ident.Idx, @bitCast(node.data_2)),
            .region = store.getRegionAt(node_idx),
        } },
        .diag_type_not_exposed => return CIR.Diagnostic{ .type_not_exposed = .{
            .module_name = @as(base.Ident.Idx, @bitCast(node.data_1)),
            .type_name = @as(base.Ident.Idx, @bitCast(node.data_2)),
            .region = store.getRegionAt(node_idx),
        } },
        .diag_type_from_missing_module => return CIR.Diagnostic{ .type_from_missing_module = .{
            .module_name = @as(base.Ident.Idx, @bitCast(node.data_1)),
            .type_name = @as(base.Ident.Idx, @bitCast(node.data_2)),
            .region = store.getRegionAt(node_idx),
        } },
        .diag_module_not_imported => return CIR.Diagnostic{ .module_not_imported = .{
            .module_name = @as(base.Ident.Idx, @bitCast(node.data_1)),
            .region = store.getRegionAt(node_idx),
        } },
        .diag_nested_type_not_found => return CIR.Diagnostic{ .nested_type_not_found = .{
            .parent_name = @as(base.Ident.Idx, @bitCast(node.data_1)),
            .nested_name = @as(base.Ident.Idx, @bitCast(node.data_2)),
            .region = store.getRegionAt(node_idx),
        } },
        .diag_nested_value_not_found => return CIR.Diagnostic{ .nested_value_not_found = .{
            .parent_name = @as(base.Ident.Idx, @bitCast(node.data_1)),
            .nested_name = @as(base.Ident.Idx, @bitCast(node.data_2)),
            .region = store.getRegionAt(node_idx),
        } },
        .diag_too_many_exports => return CIR.Diagnostic{ .too_many_exports = .{
            .count = node.data_1,
            .region = store.getRegionAt(node_idx),
        } },
        .diag_undeclared_type_var => return CIR.Diagnostic{ .undeclared_type_var = .{
            .name = @bitCast(node.data_1),
            .region = store.getRegionAt(node_idx),
        } },
        .diag_malformed_type_annotation => return CIR.Diagnostic{ .malformed_type_annotation = .{
            .region = store.getRegionAt(node_idx),
        } },
        .diag_malformed_where_clause => return CIR.Diagnostic{ .malformed_where_clause = .{
            .region = store.getRegionAt(node_idx),
        } },
        .diag_where_clause_not_allowed_in_type_decl => return CIR.Diagnostic{ .where_clause_not_allowed_in_type_decl = .{
            .region = store.getRegionAt(node_idx),
        } },
        .diag_type_module_missing_matching_type => return CIR.Diagnostic{ .type_module_missing_matching_type = .{
            .module_name = @bitCast(node.data_1),
            .region = store.getRegionAt(node_idx),
        } },
        .diag_default_app_missing_main => return CIR.Diagnostic{ .default_app_missing_main = .{
            .module_name = @bitCast(node.data_1),
            .region = store.getRegionAt(node_idx),
        } },
        .diag_default_app_wrong_arity => return CIR.Diagnostic{ .default_app_wrong_arity = .{
            .arity = node.data_1,
            .region = store.getRegionAt(node_idx),
        } },
        .diag_cannot_import_default_app => return CIR.Diagnostic{ .cannot_import_default_app = .{
            .module_name = @bitCast(node.data_1),
            .region = store.getRegionAt(node_idx),
        } },
        .diag_execution_requires_app_or_default_app => return CIR.Diagnostic{ .execution_requires_app_or_default_app = .{
            .region = store.getRegionAt(node_idx),
        } },
        .diag_type_name_case_mismatch => return CIR.Diagnostic{ .type_name_case_mismatch = .{
            .module_name = @bitCast(node.data_1),
            .type_name = @bitCast(node.data_2),
            .region = store.getRegionAt(node_idx),
        } },
        .diag_module_header_deprecated => return CIR.Diagnostic{ .module_header_deprecated = .{
            .region = store.getRegionAt(node_idx),
        } },
        .diag_redundant_expose_main_type => return CIR.Diagnostic{ .redundant_expose_main_type = .{
            .type_name = @bitCast(node.data_1),
            .module_name = @bitCast(node.data_2),
            .region = store.getRegionAt(node_idx),
        } },
        .diag_invalid_main_type_rename_in_exposing => return CIR.Diagnostic{ .invalid_main_type_rename_in_exposing = .{
            .type_name = @bitCast(node.data_1),
            .alias = @bitCast(node.data_2),
            .region = store.getRegionAt(node_idx),
        } },
        .diag_type_alias_redeclared => return CIR.Diagnostic{ .type_alias_redeclared = .{
            .name = @bitCast(node.data_1),
            .redeclared_region = store.getRegionAt(node_idx),
            .original_region = .{
                .start = .{ .offset = @intCast(node.data_2) },
                .end = .{ .offset = @intCast(node.data_3) },
            },
        } },
        .diag_nominal_type_redeclared => return CIR.Diagnostic{ .nominal_type_redeclared = .{
            .name = @bitCast(node.data_1),
            .redeclared_region = store.getRegionAt(node_idx),
            .original_region = .{
                .start = .{ .offset = @intCast(node.data_2) },
                .end = .{ .offset = @intCast(node.data_3) },
            },
        } },
        .diag_type_shadowed_warning => {
            const extra_data = store.extra_data.items.items[node.data_3..];
            const original_start = extra_data[0];
            const original_end = extra_data[1];
            return CIR.Diagnostic{ .type_shadowed_warning = .{
                .name = @bitCast(node.data_1),
                .region = store.getRegionAt(node_idx),
                .cross_scope = node.data_2 != 0,
                .original_region = .{
                    .start = .{ .offset = original_start },
                    .end = .{ .offset = original_end },
                },
            } };
        },
        .diag_type_parameter_conflict => {
            const extra_data = store.extra_data.items.items[node.data_3..];
            const original_start = extra_data[0];
            const original_end = extra_data[1];
            return CIR.Diagnostic{ .type_parameter_conflict = .{
                .name = @bitCast(node.data_1),
                .parameter_name = @bitCast(node.data_2),
                .region = store.getRegionAt(node_idx),
                .original_region = .{
                    .start = .{ .offset = original_start },
                    .end = .{ .offset = original_end },
                },
            } };
        },
        .diag_unused_variable => return CIR.Diagnostic{ .unused_variable = .{
            .ident = @bitCast(node.data_1),
            .region = store.getRegionAt(node_idx),
        } },
        .diag_used_underscore_variable => return CIR.Diagnostic{ .used_underscore_variable = .{
            .ident = @bitCast(node.data_1),
            .region = store.getRegionAt(node_idx),
        } },
        .diag_duplicate_record_field => return CIR.Diagnostic{ .duplicate_record_field = .{
            .field_name = @bitCast(node.data_1),
            .duplicate_region = store.getRegionAt(node_idx),
            .original_region = .{
                .start = .{ .offset = @intCast(node.data_2) },
                .end = .{ .offset = @intCast(node.data_3) },
            },
        } },
        .diag_crash_expects_string => return CIR.Diagnostic{ .crash_expects_string = .{
            .region = store.getRegionAt(node_idx),
        } },
        .diag_f64_pattern_literal => return CIR.Diagnostic{ .f64_pattern_literal = .{
            .region = store.getRegionAt(node_idx),
        } },
        .diag_unused_type_var_name => return CIR.Diagnostic{ .unused_type_var_name = .{
            .name = @bitCast(node.data_1),
            .suggested_name = @bitCast(node.data_2),
            .region = store.getRegionAt(node_idx),
        } },
        .diag_type_var_marked_unused => return CIR.Diagnostic{ .type_var_marked_unused = .{
            .name = @bitCast(node.data_1),
            .suggested_name = @bitCast(node.data_2),
            .region = store.getRegionAt(node_idx),
        } },
        .diag_type_var_starting_with_dollar => return CIR.Diagnostic{ .type_var_starting_with_dollar = .{
            .name = @bitCast(node.data_1),
            .suggested_name = @bitCast(node.data_2),
            .region = store.getRegionAt(node_idx),
        } },
        .diag_underscore_in_type_declaration => return CIR.Diagnostic{ .underscore_in_type_declaration = .{
            .is_alias = node.data_1 != 0,
            .region = store.getRegionAt(node_idx),
        } },
        else => {
            @panic("getDiagnostic called with non-diagnostic node - this indicates a compiler bug");
        },
    }
}

/// Computes the span of a diagnostic starting from a given index.
pub fn diagnosticSpanFrom(store: *NodeStore, start: u32) Allocator.Error!CIR.Diagnostic.Span {
    return try store.spanFrom("diagnostics", CIR.Diagnostic.Span, start);
}

/// Ensure the node store has capacity for at least the requested number of
/// slots. Then return the *final* index.
pub fn predictNodeIndex(store: *NodeStore, count: u32) Allocator.Error!Node.Idx {
    const start_idx = store.nodes.len();
    try store.nodes.ensureTotalCapacity(store.gpa, start_idx + count);
    // Return where the LAST node will actually be placed
    return @enumFromInt(start_idx + count - 1);
}

/// Adds an type variable slot to the store.
///
/// IMPORTANT: You should not use this function directly! Instead, use it's
/// corresponding function in `ModuleEnv`.
pub fn addTypeVarSlot(store: *NodeStore, parent_node_idx: Node.Idx, region: base.Region) Allocator.Error!Node.Idx {
    const nid = try store.nodes.append(store.gpa, .{
        .tag = .type_var_slot,
        .data_1 = @intFromEnum(parent_node_idx),
        .data_2 = 0,
        .data_3 = 0,
    });
    _ = try store.regions.append(store.gpa, region);
    return @enumFromInt(@intFromEnum(nid));
}

/// Given a target node idx, check that the it is in bounds
/// If it is, do nothing
/// If it's not, then fill in the store with type_var_slots for all missing
/// intervening nodes, *up to and including* the provided node
pub fn fillInTypeVarSlotsThru(store: *NodeStore, target_idx: Node.Idx, parent_node_idx: Node.Idx, region: Region) Allocator.Error!void {
    const idx = @intFromEnum(target_idx);
    try store.nodes.items.ensureTotalCapacity(store.gpa, idx);
    while (store.nodes.items.len <= idx) {
        store.nodes.items.appendAssumeCapacity(.{
            .tag = .type_var_slot,
            .data_1 = @intFromEnum(parent_node_idx),
            .data_2 = 0,
            .data_3 = 0,
        });
        _ = try store.regions.append(store.gpa, region);
    }
}

/// Return the current top index for scratch match branches.
pub fn scratchMatchBranchTop(store: *NodeStore) u32 {
    return store.scratchTop("match_branches");
}

/// Add a match branch index to the scratch buffer.
pub fn addScratchMatchBranch(store: *NodeStore, branch_idx: CIR.Expr.Match.Branch.Idx) Allocator.Error!void {
    try store.addScratch("match_branches", branch_idx);
}

/// Create a span from the scratch match branches starting at the given index.
pub fn matchBranchSpanFrom(store: *NodeStore, start: u32) Allocator.Error!CIR.Expr.Match.Branch.Span {
    return try store.spanFrom("match_branches", CIR.Expr.Match.Branch.Span, start);
}

/// Return the current top index for scratch match branch patterns.
pub fn scratchMatchBranchPatternTop(store: *NodeStore) u32 {
    return store.scratchTop("match_branch_patterns");
}

/// Add a match branch pattern index to the scratch buffer.
pub fn addScratchMatchBranchPattern(store: *NodeStore, pattern_idx: CIR.Expr.Match.BranchPattern.Idx) Allocator.Error!void {
    try store.addScratch("match_branch_patterns", pattern_idx);
}

/// Create a span from the scratch match branch patterns starting at the given index.
pub fn matchBranchPatternSpanFrom(store: *NodeStore, start: u32) Allocator.Error!CIR.Expr.Match.BranchPattern.Span {
    return try store.spanFrom("match_branch_patterns", CIR.Expr.Match.BranchPattern.Span, start);
}

/// Serialized representation of NodeStore
/// Uses extern struct to guarantee consistent field layout across optimization levels.
pub const Serialized = extern struct {
    gpa: [2]u64, // Reserve enough space for 2 64-bit pointers
    nodes: Node.List.Serialized,
    regions: Region.List.Serialized,
    extra_data: collections.SafeList(u32).Serialized,
    scratch: u64, // Reserve enough space for a 64-bit pointer

    /// Serialize a NodeStore into this Serialized struct, appending data to the writer
    pub fn serialize(
        self: *Serialized,
        store: *const NodeStore,
        allocator: Allocator,
        writer: *CompactWriter,
    ) Allocator.Error!void {
        // Serialize nodes
        try self.nodes.serialize(&store.nodes, allocator, writer);
        // Serialize regions
        try self.regions.serialize(&store.regions, allocator, writer);
        // Serialize extra_data
        try self.extra_data.serialize(&store.extra_data, allocator, writer);
    }

    /// Deserialize this Serialized struct into a NodeStore
    pub fn deserialize(self: *Serialized, offset: i64, gpa: Allocator) *NodeStore {
        // Note: Serialized may be smaller than the runtime struct.
        // CRITICAL: On 32-bit platforms, deserializing nodes in-place corrupts the adjacent
        // regions and extra_data fields. We must deserialize in REVERSE order (last to first)
        // so that each deserialization doesn't corrupt fields that haven't been deserialized yet.

        // Deserialize in reverse order: extra_data, regions, then nodes
        const deserialized_extra_data = self.extra_data.deserialize(offset).*;
        const deserialized_regions = self.regions.deserialize(offset).*;
        const deserialized_nodes = self.nodes.deserialize(offset).*;

        // Overwrite ourself with the deserialized version, and return our pointer after casting it to NodeStore
        const store = @as(*NodeStore, @ptrFromInt(@intFromPtr(self)));

        store.* = NodeStore{
            .gpa = gpa,
            .nodes = deserialized_nodes,
            .regions = deserialized_regions,
            .extra_data = deserialized_extra_data,
            .scratch = null, // A deserialized NodeStore is read-only, so it has no need for scratch memory!
        };

        return store;
    }
};

test "NodeStore empty CompactWriter roundtrip" {
    const testing = std.testing;
    const gpa = testing.allocator;

    // Create an empty NodeStore
    var original = try NodeStore.init(gpa);
    defer original.deinit();

    // Create a temp file
    var tmp_dir = testing.tmpDir(.{});
    defer tmp_dir.cleanup();

    const file = try tmp_dir.dir.createFile("test_empty_nodestore.dat", .{ .read = true });
    defer file.close();

    // Serialize using CompactWriter
    var writer = CompactWriter.init();
    defer writer.deinit(gpa);

    const serialized = try writer.appendAlloc(gpa, NodeStore.Serialized);
    try serialized.serialize(&original, gpa, &writer);

    // Write to file
    try writer.writeGather(gpa, file);

    // Read back
    try file.seekTo(0);
    const file_size = try file.getEndPos();
    const buffer = try gpa.alignedAlloc(u8, std.mem.Alignment.@"16", @intCast(file_size));
    defer gpa.free(buffer);

    _ = try file.read(buffer);

    // Cast and deserialize
    const serialized_ptr: *NodeStore.Serialized = @ptrCast(@alignCast(buffer.ptr));
    const deserialized = serialized_ptr.deserialize(@as(i64, @intCast(@intFromPtr(buffer.ptr))), gpa);

    // Verify empty
    try testing.expectEqual(@as(usize, 0), deserialized.nodes.len());
    try testing.expectEqual(@as(usize, 0), deserialized.regions.len());
    try testing.expectEqual(@as(usize, 0), deserialized.extra_data.len());
}

test "NodeStore basic CompactWriter roundtrip" {
    const testing = std.testing;
    const gpa = testing.allocator;

    // Create NodeStore and add some nodes
    var original = try NodeStore.init(gpa);
    defer original.deinit();

    // Add a simple expression node
    const node1 = Node{
        .tag = .expr_int,
        .data_1 = 0, // extra_data index
        .data_2 = 0,
        .data_3 = 0,
    };
    _ = try original.nodes.append(gpa, node1);

    // Add integer value to extra_data (i128 as 4 u32s)
    const value: i128 = 42;
    const value_bytes: [16]u8 = @bitCast(value);
    const value_u32s: [4]u32 = @bitCast(value_bytes);
    for (value_u32s) |u32_val| {
        _ = try original.extra_data.append(gpa, u32_val);
    }

    // Add a region
    const region = Region{
        .start = .{ .offset = 0 },
        .end = .{ .offset = 5 },
    };
    _ = try original.regions.append(gpa, region);

    // Create a temp file
    var tmp_dir = testing.tmpDir(.{});
    defer tmp_dir.cleanup();

    const file = try tmp_dir.dir.createFile("test_basic_nodestore.dat", .{ .read = true });
    defer file.close();

    // Serialize
    var writer = CompactWriter.init();
    defer writer.deinit(gpa);

    const serialized = try writer.appendAlloc(gpa, NodeStore.Serialized);
    try serialized.serialize(&original, gpa, &writer);

    // Write to file
    try writer.writeGather(gpa, file);

    // Read back
    try file.seekTo(0);
    const file_size = try file.getEndPos();
    const buffer = try gpa.alignedAlloc(u8, std.mem.Alignment.@"16", @intCast(file_size));
    defer gpa.free(buffer);

    _ = try file.read(buffer);

    // Cast and deserialize
    const serialized_ptr: *NodeStore.Serialized = @ptrCast(@alignCast(buffer.ptr));
    const deserialized = serialized_ptr.deserialize(@as(i64, @intCast(@intFromPtr(buffer.ptr))), gpa);

    // Verify nodes
    try testing.expectEqual(@as(usize, 1), deserialized.nodes.len());
    // Named constant for the first node index in the deserialized data
    const first_node_idx: Node.Idx = @enumFromInt(0);
    const retrieved_node = deserialized.nodes.get(first_node_idx);
    try testing.expectEqual(Node.Tag.expr_int, retrieved_node.tag);
    try testing.expectEqual(@as(u32, 0), retrieved_node.data_1);

    // Verify extra_data
    try testing.expectEqual(@as(usize, 4), deserialized.extra_data.len());
    const retrieved_u32s = deserialized.extra_data.items.items[0..4];
    const retrieved_bytes: [16]u8 = @bitCast(retrieved_u32s.*);
    const retrieved_value: i128 = @bitCast(retrieved_bytes);
    try testing.expectEqual(@as(i128, 42), retrieved_value);

    // Verify regions
    try testing.expectEqual(@as(usize, 1), deserialized.regions.len());
    // Named constant for the first region index in the deserialized data
    const first_region_idx: Region.Idx = @enumFromInt(0);
    const retrieved_region = deserialized.regions.get(first_region_idx);
    try testing.expectEqual(region.start.offset, retrieved_region.start.offset);
    try testing.expectEqual(region.end.offset, retrieved_region.end.offset);
}

test "NodeStore multiple nodes CompactWriter roundtrip" {
    const testing = std.testing;
    const gpa = testing.allocator;

    // Create NodeStore with various node types
    var original = try NodeStore.init(gpa);
    defer original.deinit();

    // Add expression variable node
    const var_node = Node{
        .tag = .expr_var,
        .data_1 = 5, // pattern_idx
        .data_2 = 0,
        .data_3 = 0,
    };
    _ = try original.nodes.append(gpa, var_node);

    // Add expression list node
    const list_node = Node{
        .tag = .expr_list,
        .data_1 = 10, // elems start
        .data_2 = 3, // elems len
        .data_3 = 0,
    };
    _ = try original.nodes.append(gpa, list_node);

    // Add float node with extra data
    const float_node = Node{
        .tag = .expr_frac_f64,
        .data_1 = 0, // extra_data index
        .data_2 = 0,
        .data_3 = 0,
    };
    _ = try original.nodes.append(gpa, float_node);

    // Add float value to extra_data
    const float_value: f64 = 3.14159;
    const float_as_u64: u64 = @bitCast(float_value);
    const float_as_u32s: [2]u32 = @bitCast(float_as_u64);
    for (float_as_u32s) |u32_val| {
        _ = try original.extra_data.append(gpa, u32_val);
    }

    // Add regions for each node
    const regions = [_]Region{
        .{ .start = .{ .offset = 0 }, .end = .{ .offset = 5 } },
        .{ .start = .{ .offset = 10 }, .end = .{ .offset = 20 } },
        .{ .start = .{ .offset = 25 }, .end = .{ .offset = 32 } },
    };
    for (regions) |region| {
        _ = try original.regions.append(gpa, region);
    }

    // Create a temp file
    var tmp_dir = testing.tmpDir(.{});
    defer tmp_dir.cleanup();

    const file = try tmp_dir.dir.createFile("test_multiple_nodestore.dat", .{ .read = true });
    defer file.close();

    // Serialize
    var writer = CompactWriter.init();
    defer writer.deinit(gpa);

    const serialized = try writer.appendAlloc(gpa, NodeStore.Serialized);
    try serialized.serialize(&original, gpa, &writer);

    // Write to file
    try writer.writeGather(gpa, file);

    // Read back
    try file.seekTo(0);
    const file_size = try file.getEndPos();
    const buffer = try gpa.alignedAlloc(u8, std.mem.Alignment.@"16", @intCast(file_size));
    defer gpa.free(buffer);

    _ = try file.read(buffer);

    // Cast and deserialize
    const serialized_ptr: *NodeStore.Serialized = @ptrCast(@alignCast(buffer.ptr));
    const deserialized = serialized_ptr.deserialize(@as(i64, @intCast(@intFromPtr(buffer.ptr))), gpa);

    // Verify nodes
    try testing.expectEqual(@as(usize, 3), deserialized.nodes.len());

    // Named constants for accessing deserialized nodes at specific indices
    const first_node_idx: Node.Idx = @enumFromInt(0);
    const second_node_idx: Node.Idx = @enumFromInt(1);
    const third_node_idx: Node.Idx = @enumFromInt(2);

    // Verify var node
    const retrieved_var = deserialized.nodes.get(first_node_idx);
    try testing.expectEqual(Node.Tag.expr_var, retrieved_var.tag);
    try testing.expectEqual(@as(u32, 5), retrieved_var.data_1);

    // Verify list node
    const retrieved_list = deserialized.nodes.get(second_node_idx);
    try testing.expectEqual(Node.Tag.expr_list, retrieved_list.tag);
    try testing.expectEqual(@as(u32, 10), retrieved_list.data_1);
    try testing.expectEqual(@as(u32, 3), retrieved_list.data_2);

    // Verify float node and extra data
    const retrieved_float = deserialized.nodes.get(third_node_idx);
    try testing.expectEqual(Node.Tag.expr_frac_f64, retrieved_float.tag);
    const retrieved_float_u32s = deserialized.extra_data.items.items[0..2];
    const retrieved_float_u64: u64 = @bitCast(retrieved_float_u32s.*);
    const retrieved_float_value: f64 = @bitCast(retrieved_float_u64);
    try testing.expectApproxEqAbs(float_value, retrieved_float_value, 0.0001);

    // Verify regions
    try testing.expectEqual(@as(usize, 3), deserialized.regions.len());
    for (regions, 0..) |expected_region, i| {
        const retrieved_region = deserialized.regions.get(@enumFromInt(i));
        try testing.expectEqual(expected_region.start.offset, retrieved_region.start.offset);
        try testing.expectEqual(expected_region.end.offset, retrieved_region.end.offset);
    }

    // Verify scratch is null (deserialized NodeStores don't allocate scratch)
    try testing.expect(deserialized.scratch == null);
}<|MERGE_RESOLUTION|>--- conflicted
+++ resolved
@@ -2142,16 +2142,8 @@
 }
 
 /// Adds a pattern record field to the store.
-<<<<<<< HEAD
-pub fn addPatternRecordField(store: *NodeStore, patternRecordField: CIR.PatternRecordField) Allocator.Error!CIR.PatternRecordField.Idx {
-    _ = store;
-    _ = patternRecordField;
-
+pub fn addPatternRecordField(_: *NodeStore, _: CIR.PatternRecordField) Allocator.Error!CIR.PatternRecordField.Idx {
     @panic("TODO: addPatternRecordField not implemented");
-=======
-pub fn addPatternRecordField(_: *NodeStore, _: CIR.PatternRecordField) Allocator.Error!CIR.PatternRecordField.Idx {
-    return @enumFromInt(0);
->>>>>>> 36d68c97
 }
 
 /// Adds a type annotation to the store.
