--- conflicted
+++ resolved
@@ -675,14 +675,6 @@
     }
 }
 
-<<<<<<< HEAD
-/// Replace an expression node with an e_num node (for constant folding)
-/// This modifies the expression in-place, replacing it with a numeric constant
-pub fn replaceExprWithNum(store: *NodeStore, expr_idx: CIR.Expr.Idx, value: CIR.IntValue, num_kind: CIR.NumKind) !void {
-    const node_idx: Node.Idx = @enumFromInt(@intFromEnum(expr_idx));
-
-    // Prepare the value in extra_data (stored as 4 u32s)
-=======
 /// Replaces an existing expression with an e_num expression in-place.
 /// This is used for constant folding during compile-time evaluation.
 /// Note: This modifies only the CIR node and should only be called after type-checking
@@ -690,16 +682,11 @@
 pub fn replaceExprWithNum(store: *NodeStore, expr_idx: CIR.Expr.Idx, value: CIR.IntValue, num_kind: CIR.NumKind) !void {
     const node_idx: Node.Idx = @enumFromInt(@intFromEnum(expr_idx));
 
->>>>>>> 04c5ac20
     const extra_data_start = store.extra_data.len();
     const value_as_i128: i128 = @bitCast(value.bytes);
     const value_as_u32s: [4]u32 = @bitCast(value_as_i128);
     _ = try store.extra_data.appendSlice(store.gpa, &value_as_u32s);
 
-<<<<<<< HEAD
-    // Replace the node with an expr_num node
-=======
->>>>>>> 04c5ac20
     store.nodes.set(node_idx, .{
         .tag = .expr_num,
         .data_1 = @intFromEnum(num_kind),
