--- conflicted
+++ resolved
@@ -3253,11 +3253,7 @@
     nodes: Node.List.Serialized,
     regions: Region.List.Serialized,
     extra_data: collections.SafeList(u32).Serialized,
-<<<<<<< HEAD
-    // NO scratch arrays or gpa - those contain pointers and vary in size across platforms
-=======
     scratch: u64, // Reserve enough space for a 64-bit pointer
->>>>>>> 645cdd34
 
     /// Serialize a NodeStore into this Serialized struct, appending data to the writer
     pub fn serialize(
@@ -3275,18 +3271,9 @@
     }
 
     /// Deserialize this Serialized struct into a NodeStore
-<<<<<<< HEAD
-    ///
-    /// IMPORTANT: On 32-bit platforms (like WASM32), NodeStore (~170 bytes) is larger than
-    /// NodeStore.Serialized (72 bytes) because of scratch arrays and allocator fields.
-    /// We CANNOT overwrite the Serialized struct in-place, as this would corrupt adjacent
-    /// memory (the serialized array data that follows ModuleEnv.Serialized in the buffer).
-    ///
-    /// Instead, we must allocate a separate NodeStore and return a pointer to it.
-    pub fn deserialize(self: *Serialized, offset: i64, gpa: std.mem.Allocator) !*NodeStore {
-        // Allocate a new NodeStore (cannot reuse Serialized location due to size mismatch on 32-bit)
-        const store = try gpa.create(NodeStore);
-        errdefer gpa.destroy(store);
+    pub fn deserialize(self: *Serialized, offset: i64, gpa: Allocator) *NodeStore {
+        // NodeStore.Serialized should be at least as big as NodeStore
+        std.debug.assert(@sizeOf(Serialized) >= @sizeOf(NodeStore));
 
         // CRITICAL: On 32-bit platforms, deserializing nodes in-place corrupts the adjacent
         // regions and extra_data fields. We must deserialize in REVERSE order (last to first)
@@ -3296,44 +3283,16 @@
         const deserialized_extra_data = self.extra_data.deserialize(offset).*;
         const deserialized_regions = self.regions.deserialize(offset).*;
         const deserialized_nodes = self.nodes.deserialize(offset).*;
+
+        // Overwrite ourself with the deserialized version, and return our pointer after casting it to NodeStore
+        const store = @as(*NodeStore, @ptrFromInt(@intFromPtr(self)));
 
         store.* = NodeStore{
             .gpa = gpa,
             .nodes = deserialized_nodes,
             .regions = deserialized_regions,
             .extra_data = deserialized_extra_data,
-            // Initialize scratch arrays as proper Scratch instances
-            .scratch_statements = base.Scratch(CIR.Statement.Idx){ .items = .{} },
-            .scratch_exprs = base.Scratch(CIR.Expr.Idx){ .items = .{} },
-            .scratch_captures = base.Scratch(CIR.Expr.Capture.Idx){ .items = .{} },
-            .scratch_patterns = base.Scratch(CIR.Pattern.Idx){ .items = .{} },
-            .scratch_record_fields = base.Scratch(CIR.RecordField.Idx){ .items = .{} },
-            .scratch_pattern_record_fields = base.Scratch(CIR.PatternRecordField.Idx){ .items = .{} },
-            .scratch_record_destructs = base.Scratch(CIR.Pattern.RecordDestruct.Idx){ .items = .{} },
-            .scratch_match_branches = base.Scratch(CIR.Expr.Match.Branch.Idx){ .items = .{} },
-            .scratch_match_branch_patterns = base.Scratch(CIR.Expr.Match.BranchPattern.Idx){ .items = .{} },
-            .scratch_if_branches = base.Scratch(CIR.Expr.IfBranch.Idx){ .items = .{} },
-            .scratch_type_annos = base.Scratch(CIR.TypeAnno.Idx){ .items = .{} },
-            .scratch_anno_record_fields = base.Scratch(CIR.TypeAnno.RecordField.Idx){ .items = .{} },
-            .scratch_exposed_items = base.Scratch(CIR.ExposedItem.Idx){ .items = .{} },
-            .scratch_defs = base.Scratch(CIR.Def.Idx){ .items = .{} },
-            .scratch_where_clauses = base.Scratch(CIR.WhereClause.Idx){ .items = .{} },
-            .scratch_diagnostics = base.Scratch(CIR.Diagnostic.Idx){ .items = .{} },
-=======
-    pub fn deserialize(self: *Serialized, offset: i64, gpa: Allocator) *NodeStore {
-        // NodeStore.Serialized should be at least as big as NodeStore
-        std.debug.assert(@sizeOf(Serialized) >= @sizeOf(NodeStore));
-
-        // Overwrite ourself with the deserialized version, and return our pointer after casting it to Self.
-        const store = @as(*NodeStore, @ptrFromInt(@intFromPtr(self)));
-
-        store.* = NodeStore{
-            .gpa = gpa,
-            .nodes = self.nodes.deserialize(offset).*,
-            .regions = self.regions.deserialize(offset).*,
-            .extra_data = self.extra_data.deserialize(offset).*,
             .scratch = null, // A deserialized NodeStore is read-only, so it has no need for scratch memory!
->>>>>>> 645cdd34
         };
 
         return store;
