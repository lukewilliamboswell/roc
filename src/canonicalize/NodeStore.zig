--- conflicted
+++ resolved
@@ -630,22 +630,14 @@
             const branches_start = extra_data[1];
             const branches_len = extra_data[2];
             const exhaustive = @as(types.Var, @enumFromInt(extra_data[3]));
-<<<<<<< HEAD
-            const is_try_desugar = extra_data[4] != 0;
-=======
             const is_try_suffix = extra_data[4] != 0;
->>>>>>> a7b9be9c
 
             return CIR.Expr{
                 .e_match = CIR.Expr.Match{
                     .cond = cond,
                     .branches = .{ .span = .{ .start = branches_start, .len = branches_len } },
                     .exhaustive = exhaustive,
-<<<<<<< HEAD
-                    .is_try_desugar = is_try_desugar,
-=======
                     .is_try_suffix = is_try_suffix,
->>>>>>> a7b9be9c
                 },
             };
         },
@@ -1822,11 +1814,7 @@
             _ = try store.extra_data.append(store.gpa, e.branches.span.start);
             _ = try store.extra_data.append(store.gpa, e.branches.span.len);
             _ = try store.extra_data.append(store.gpa, @intFromEnum(e.exhaustive));
-<<<<<<< HEAD
-            _ = try store.extra_data.append(store.gpa, @intFromBool(e.is_try_desugar));
-=======
             _ = try store.extra_data.append(store.gpa, @intFromBool(e.is_try_suffix));
->>>>>>> a7b9be9c
             node.data_1 = @intCast(extra_data_start);
         },
         .e_if => |e| {
