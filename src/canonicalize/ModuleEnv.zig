--- conflicted
+++ resolved
@@ -153,6 +153,8 @@
     ok: Ident.Idx,
     err: Ident.Idx,
     from_numeral: Ident.Idx,
+    true_tag: Ident.Idx,
+    false_tag: Ident.Idx,
 
     /// Insert all well-known identifiers into a CommonEnv.
     /// Use this when creating a fresh ModuleEnv from scratch.
@@ -208,6 +210,8 @@
             .ok = try common.insertIdent(gpa, Ident.for_text("Ok")),
             .err = try common.insertIdent(gpa, Ident.for_text("Err")),
             .from_numeral = try common.insertIdent(gpa, Ident.for_text("from_numeral")),
+            .true_tag = try common.insertIdent(gpa, Ident.for_text("True")),
+            .false_tag = try common.insertIdent(gpa, Ident.for_text("False")),
         };
     }
 
@@ -266,6 +270,8 @@
             .ok = common.findIdent("Ok") orelse unreachable,
             .err = common.findIdent("Err") orelse unreachable,
             .from_numeral = common.findIdent("from_numeral") orelse unreachable,
+            .true_tag = common.findIdent("True") orelse unreachable,
+            .false_tag = common.findIdent("False") orelse unreachable,
         };
     }
 };
@@ -311,95 +317,9 @@
 /// Set after canonicalization completes. Must not be accessed before then.
 evaluation_order: ?*DependencyGraph.EvaluationOrder,
 
-<<<<<<< HEAD
-// Cached well-known identifiers for type checking
-// (These are interned once during init to avoid repeated string comparisons during type checking)
-
-/// Interned identifier for "from_int_digits" - used for numeric literal type checking
-from_int_digits_ident: Ident.Idx,
-/// Interned identifier for "from_dec_digits" - used for decimal literal type checking
-from_dec_digits_ident: Ident.Idx,
-/// Interned identifier for "Try" - used for numeric literal type checking
-try_ident: Ident.Idx,
-/// Interned identifier for "OutOfRange" - used for numeric literal type checking
-out_of_range_ident: Ident.Idx,
-/// Interned identifier for "Builtin" - used for numeric literal type checking
-builtin_module_ident: Ident.Idx,
-/// Interned identifier for "plus" - used for + operator desugaring
-plus_ident: Ident.Idx,
-/// Interned identifier for "minus" - used for - operator desugaring
-minus_ident: Ident.Idx,
-/// Interned identifier for "times" - used for * operator desugaring
-times_ident: Ident.Idx,
-/// Interned identifier for "div_by" - used for / operator desugaring
-div_by_ident: Ident.Idx,
-/// Interned identifier for "div_trunc_by" - used for // operator desugaring
-div_trunc_by_ident: Ident.Idx,
-/// Interned identifier for "rem_by" - used for % operator desugaring
-rem_by_ident: Ident.Idx,
-/// Interned identifier for "negate" - used for unary - operator desugaring
-negate_ident: Ident.Idx,
-/// Interned identifier for "not" - used for ! operator desugaring
-not_ident: Ident.Idx,
-/// Interned identifier for "is_lt" - used for < operator desugaring
-is_lt_ident: Ident.Idx,
-/// Interned identifier for "is_lte" - used for <= operator desugaring
-is_lte_ident: Ident.Idx,
-/// Interned identifier for "is_gt" - used for > operator desugaring
-is_gt_ident: Ident.Idx,
-/// Interned identifier for "is_gte" - used for >= operator desugaring
-is_gte_ident: Ident.Idx,
-/// Interned identifier for "is_eq" - used for == operator desugaring
-is_eq_ident: Ident.Idx,
-/// Interned identifier for "is_ne" - used for != operator desugaring
-is_ne_ident: Ident.Idx,
-
-// Fully-qualified type identifiers for type checking and layout generation
-// These match the nominal types created during type checking
-builtin_try_ident: Ident.Idx,
-builtin_numeral_ident: Ident.Idx,
-/// Relative numeral ident "Num.Numeral" - used for creating nominal types where origin_module is Builtin
-numeral_relative_ident: Ident.Idx,
-builtin_str_ident: Ident.Idx,
-list_type_ident: Ident.Idx,
-box_type_ident: Ident.Idx,
-u8_type_ident: Ident.Idx,
-i8_type_ident: Ident.Idx,
-u16_type_ident: Ident.Idx,
-i16_type_ident: Ident.Idx,
-u32_type_ident: Ident.Idx,
-i32_type_ident: Ident.Idx,
-u64_type_ident: Ident.Idx,
-i64_type_ident: Ident.Idx,
-u128_type_ident: Ident.Idx,
-i128_type_ident: Ident.Idx,
-f32_type_ident: Ident.Idx,
-f64_type_ident: Ident.Idx,
-dec_type_ident: Ident.Idx,
-
-// Field/tag names used during type checking and evaluation
-before_dot_ident: Ident.Idx,
-after_dot_ident: Ident.Idx,
-provided_by_compiler_ident: Ident.Idx,
-tag_ident: Ident.Idx,
-payload_ident: Ident.Idx,
-is_negative_ident: Ident.Idx,
-digits_before_pt_ident: Ident.Idx,
-digits_after_pt_ident: Ident.Idx,
-// Box method idents
-box_method_ident: Ident.Idx,
-unbox_method_ident: Ident.Idx,
-// Try tag idents
-ok_ident: Ident.Idx,
-err_ident: Ident.Idx,
-// Bool tag idents
-true_tag_ident: Ident.Idx,
-false_tag_ident: Ident.Idx,
-=======
 /// Well-known identifiers for type checking, operator desugaring, and layout generation.
 /// Interned once during init to avoid repeated string comparisons.
 idents: CommonIdents,
->>>>>>> 4b811d2d
 
 /// Deferred numeric literals collected during type checking
 /// These will be validated during comptime evaluation
@@ -481,66 +401,7 @@
     // TODO: maybe wire in smarter default based on the initial input text size.
 
     var common = try CommonEnv.init(gpa, source);
-<<<<<<< HEAD
-
-    // Intern well-known identifiers once during initialization for fast type checking
-    const from_int_digits_ident = try common.insertIdent(gpa, Ident.for_text(Ident.FROM_INT_DIGITS_METHOD_NAME));
-    const from_dec_digits_ident = try common.insertIdent(gpa, Ident.for_text(Ident.FROM_DEC_DIGITS_METHOD_NAME));
-    const try_ident = try common.insertIdent(gpa, Ident.for_text("Try"));
-    const out_of_range_ident = try common.insertIdent(gpa, Ident.for_text("OutOfRange"));
-    const builtin_module_ident = try common.insertIdent(gpa, Ident.for_text("Builtin"));
-    const plus_ident = try common.insertIdent(gpa, Ident.for_text(Ident.PLUS_METHOD_NAME));
-    const minus_ident = try common.insertIdent(gpa, Ident.for_text("minus"));
-    const times_ident = try common.insertIdent(gpa, Ident.for_text("times"));
-    const div_by_ident = try common.insertIdent(gpa, Ident.for_text("div_by"));
-    const div_trunc_by_ident = try common.insertIdent(gpa, Ident.for_text("div_trunc_by"));
-    const rem_by_ident = try common.insertIdent(gpa, Ident.for_text("rem_by"));
-    const negate_ident = try common.insertIdent(gpa, Ident.for_text(Ident.NEGATE_METHOD_NAME));
-    const not_ident = try common.insertIdent(gpa, Ident.for_text("not"));
-    const is_lt_ident = try common.insertIdent(gpa, Ident.for_text("is_lt"));
-    const is_lte_ident = try common.insertIdent(gpa, Ident.for_text("is_lte"));
-    const is_gt_ident = try common.insertIdent(gpa, Ident.for_text("is_gt"));
-    const is_gte_ident = try common.insertIdent(gpa, Ident.for_text("is_gte"));
-    const is_eq_ident = try common.insertIdent(gpa, Ident.for_text("is_eq"));
-    const is_ne_ident = try common.insertIdent(gpa, Ident.for_text("is_ne"));
-
-    // Pre-intern fully-qualified type identifiers for type checking and layout generation
-    const builtin_try_ident_val = try common.insertIdent(gpa, Ident.for_text("Builtin.Try"));
-    const builtin_numeral_ident_val = try common.insertIdent(gpa, Ident.for_text("Builtin.Num.Numeral"));
-    const numeral_relative_ident = try common.insertIdent(gpa, Ident.for_text("Num.Numeral"));
-    const builtin_str_ident = try common.insertIdent(gpa, Ident.for_text("Builtin.Str"));
-    const list_type_ident = try common.insertIdent(gpa, Ident.for_text("List"));
-    const box_type_ident = try common.insertIdent(gpa, Ident.for_text("Box"));
-    const u8_type_ident = try common.insertIdent(gpa, Ident.for_text("Builtin.Num.U8"));
-    const i8_type_ident = try common.insertIdent(gpa, Ident.for_text("Builtin.Num.I8"));
-    const u16_type_ident = try common.insertIdent(gpa, Ident.for_text("Builtin.Num.U16"));
-    const i16_type_ident = try common.insertIdent(gpa, Ident.for_text("Builtin.Num.I16"));
-    const u32_type_ident = try common.insertIdent(gpa, Ident.for_text("Builtin.Num.U32"));
-    const i32_type_ident = try common.insertIdent(gpa, Ident.for_text("Builtin.Num.I32"));
-    const u64_type_ident = try common.insertIdent(gpa, Ident.for_text("Builtin.Num.U64"));
-    const i64_type_ident = try common.insertIdent(gpa, Ident.for_text("Builtin.Num.I64"));
-    const u128_type_ident = try common.insertIdent(gpa, Ident.for_text("Builtin.Num.U128"));
-    const i128_type_ident = try common.insertIdent(gpa, Ident.for_text("Builtin.Num.I128"));
-    const f32_type_ident = try common.insertIdent(gpa, Ident.for_text("Builtin.Num.F32"));
-    const f64_type_ident = try common.insertIdent(gpa, Ident.for_text("Builtin.Num.F64"));
-    const dec_type_ident = try common.insertIdent(gpa, Ident.for_text("Builtin.Num.Dec"));
-    const before_dot_ident = try common.insertIdent(gpa, Ident.for_text("before_dot"));
-    const after_dot_ident = try common.insertIdent(gpa, Ident.for_text("after_dot"));
-    const provided_by_compiler_ident = try common.insertIdent(gpa, Ident.for_text("ProvidedByCompiler"));
-    const tag_ident = try common.insertIdent(gpa, Ident.for_text("tag"));
-    const payload_ident = try common.insertIdent(gpa, Ident.for_text("payload"));
-    const is_negative_ident = try common.insertIdent(gpa, Ident.for_text("is_negative"));
-    const digits_before_pt_ident = try common.insertIdent(gpa, Ident.for_text("digits_before_pt"));
-    const digits_after_pt_ident = try common.insertIdent(gpa, Ident.for_text("digits_after_pt"));
-    const box_method_ident = try common.insertIdent(gpa, Ident.for_text("box"));
-    const unbox_method_ident = try common.insertIdent(gpa, Ident.for_text("unbox"));
-    const ok_ident = try common.insertIdent(gpa, Ident.for_text("Ok"));
-    const err_ident = try common.insertIdent(gpa, Ident.for_text("Err"));
-    const true_tag_ident = try common.insertIdent(gpa, Ident.for_text("True"));
-    const false_tag_ident = try common.insertIdent(gpa, Ident.for_text("False"));
-=======
     const idents = try CommonIdents.insert(gpa, &common);
->>>>>>> 4b811d2d
 
     return Self{
         .gpa = gpa,
@@ -559,62 +420,7 @@
         .diagnostics = CIR.Diagnostic.Span{ .span = base.DataSpan{ .start = 0, .len = 0 } },
         .store = try NodeStore.initCapacity(gpa, 10_000), // Default node store capacity
         .evaluation_order = null, // Will be set after canonicalization completes
-<<<<<<< HEAD
-        .from_int_digits_ident = from_int_digits_ident,
-        .from_dec_digits_ident = from_dec_digits_ident,
-        .try_ident = try_ident,
-        .out_of_range_ident = out_of_range_ident,
-        .builtin_module_ident = builtin_module_ident,
-        .plus_ident = plus_ident,
-        .minus_ident = minus_ident,
-        .times_ident = times_ident,
-        .div_by_ident = div_by_ident,
-        .div_trunc_by_ident = div_trunc_by_ident,
-        .rem_by_ident = rem_by_ident,
-        .negate_ident = negate_ident,
-        .not_ident = not_ident,
-        .is_lt_ident = is_lt_ident,
-        .is_lte_ident = is_lte_ident,
-        .is_gt_ident = is_gt_ident,
-        .is_gte_ident = is_gte_ident,
-        .is_eq_ident = is_eq_ident,
-        .is_ne_ident = is_ne_ident,
-        .builtin_try_ident = builtin_try_ident_val,
-        .builtin_numeral_ident = builtin_numeral_ident_val,
-        .numeral_relative_ident = numeral_relative_ident,
-        .builtin_str_ident = builtin_str_ident,
-        .list_type_ident = list_type_ident,
-        .box_type_ident = box_type_ident,
-        .u8_type_ident = u8_type_ident,
-        .i8_type_ident = i8_type_ident,
-        .u16_type_ident = u16_type_ident,
-        .i16_type_ident = i16_type_ident,
-        .u32_type_ident = u32_type_ident,
-        .i32_type_ident = i32_type_ident,
-        .u64_type_ident = u64_type_ident,
-        .i64_type_ident = i64_type_ident,
-        .u128_type_ident = u128_type_ident,
-        .i128_type_ident = i128_type_ident,
-        .f32_type_ident = f32_type_ident,
-        .f64_type_ident = f64_type_ident,
-        .dec_type_ident = dec_type_ident,
-        .before_dot_ident = before_dot_ident,
-        .after_dot_ident = after_dot_ident,
-        .provided_by_compiler_ident = provided_by_compiler_ident,
-        .tag_ident = tag_ident,
-        .payload_ident = payload_ident,
-        .is_negative_ident = is_negative_ident,
-        .digits_before_pt_ident = digits_before_pt_ident,
-        .digits_after_pt_ident = digits_after_pt_ident,
-        .box_method_ident = box_method_ident,
-        .unbox_method_ident = unbox_method_ident,
-        .ok_ident = ok_ident,
-        .err_ident = err_ident,
-        .true_tag_ident = true_tag_ident,
-        .false_tag_ident = false_tag_ident,
-=======
         .idents = idents,
->>>>>>> 4b811d2d
         .deferred_numeric_literals = try DeferredNumericLiteral.SafeList.initCapacity(gpa, 32),
         .import_mapping = types_mod.import_mapping.ImportMapping.init(gpa),
     };
@@ -2039,63 +1845,7 @@
     module_kind: ModuleKind.Serialized,
     evaluation_order_reserved: u64, // Reserved space for evaluation_order field (required for in-place deserialization cast)
     // Well-known identifier indices (serialized directly, no lookup needed during deserialization)
-<<<<<<< HEAD
-    from_int_digits_ident: Ident.Idx,
-    from_dec_digits_ident: Ident.Idx,
-    try_ident: Ident.Idx,
-    out_of_range_ident: Ident.Idx,
-    builtin_module_ident: Ident.Idx,
-    plus_ident: Ident.Idx,
-    minus_ident: Ident.Idx,
-    times_ident: Ident.Idx,
-    div_by_ident: Ident.Idx,
-    div_trunc_by_ident: Ident.Idx,
-    rem_by_ident: Ident.Idx,
-    negate_ident: Ident.Idx,
-    not_ident: Ident.Idx,
-    is_lt_ident: Ident.Idx,
-    is_lte_ident: Ident.Idx,
-    is_gt_ident: Ident.Idx,
-    is_gte_ident: Ident.Idx,
-    is_eq_ident: Ident.Idx,
-    is_ne_ident: Ident.Idx,
-    // Fully-qualified type identifiers for type checking and layout generation
-    builtin_try_ident: Ident.Idx,
-    builtin_numeral_ident: Ident.Idx,
-    numeral_relative_ident: Ident.Idx,
-    builtin_str_ident: Ident.Idx,
-    list_type_ident: Ident.Idx,
-    box_type_ident: Ident.Idx,
-    u8_type_ident: Ident.Idx,
-    i8_type_ident: Ident.Idx,
-    u16_type_ident: Ident.Idx,
-    i16_type_ident: Ident.Idx,
-    u32_type_ident: Ident.Idx,
-    i32_type_ident: Ident.Idx,
-    u64_type_ident: Ident.Idx,
-    i64_type_ident: Ident.Idx,
-    u128_type_ident: Ident.Idx,
-    i128_type_ident: Ident.Idx,
-    f32_type_ident: Ident.Idx,
-    f64_type_ident: Ident.Idx,
-    dec_type_ident: Ident.Idx,
-    before_dot_ident: Ident.Idx,
-    after_dot_ident: Ident.Idx,
-    provided_by_compiler_ident: Ident.Idx,
-    tag_ident: Ident.Idx,
-    payload_ident: Ident.Idx,
-    is_negative_ident: Ident.Idx,
-    digits_before_pt_ident: Ident.Idx,
-    digits_after_pt_ident: Ident.Idx,
-    box_method_ident: Ident.Idx,
-    unbox_method_ident: Ident.Idx,
-    ok_ident: Ident.Idx,
-    err_ident: Ident.Idx,
-    true_tag_ident: Ident.Idx,
-    false_tag_ident: Ident.Idx,
-=======
     idents: CommonIdents,
->>>>>>> 4b811d2d
     deferred_numeric_literals: DeferredNumericLiteral.SafeList.Serialized,
     import_mapping_reserved: [6]u64, // Reserved space for import_mapping (AutoHashMap is ~40 bytes), initialized at runtime
 
@@ -2136,62 +1886,7 @@
         self.evaluation_order_reserved = 0;
 
         // Serialize well-known identifier indices directly (no lookup needed during deserialization)
-<<<<<<< HEAD
-        self.from_int_digits_ident = env.from_int_digits_ident;
-        self.from_dec_digits_ident = env.from_dec_digits_ident;
-        self.try_ident = env.try_ident;
-        self.out_of_range_ident = env.out_of_range_ident;
-        self.builtin_module_ident = env.builtin_module_ident;
-        self.plus_ident = env.plus_ident;
-        self.minus_ident = env.minus_ident;
-        self.times_ident = env.times_ident;
-        self.div_by_ident = env.div_by_ident;
-        self.div_trunc_by_ident = env.div_trunc_by_ident;
-        self.rem_by_ident = env.rem_by_ident;
-        self.negate_ident = env.negate_ident;
-        self.not_ident = env.not_ident;
-        self.is_lt_ident = env.is_lt_ident;
-        self.is_lte_ident = env.is_lte_ident;
-        self.is_gt_ident = env.is_gt_ident;
-        self.is_gte_ident = env.is_gte_ident;
-        self.is_eq_ident = env.is_eq_ident;
-        self.is_ne_ident = env.is_ne_ident;
-        self.builtin_try_ident = env.builtin_try_ident;
-        self.builtin_numeral_ident = env.builtin_numeral_ident;
-        self.numeral_relative_ident = env.numeral_relative_ident;
-        self.builtin_str_ident = env.builtin_str_ident;
-        self.list_type_ident = env.list_type_ident;
-        self.box_type_ident = env.box_type_ident;
-        self.u8_type_ident = env.u8_type_ident;
-        self.i8_type_ident = env.i8_type_ident;
-        self.u16_type_ident = env.u16_type_ident;
-        self.i16_type_ident = env.i16_type_ident;
-        self.u32_type_ident = env.u32_type_ident;
-        self.i32_type_ident = env.i32_type_ident;
-        self.u64_type_ident = env.u64_type_ident;
-        self.i64_type_ident = env.i64_type_ident;
-        self.u128_type_ident = env.u128_type_ident;
-        self.i128_type_ident = env.i128_type_ident;
-        self.f32_type_ident = env.f32_type_ident;
-        self.f64_type_ident = env.f64_type_ident;
-        self.dec_type_ident = env.dec_type_ident;
-        self.before_dot_ident = env.before_dot_ident;
-        self.after_dot_ident = env.after_dot_ident;
-        self.provided_by_compiler_ident = env.provided_by_compiler_ident;
-        self.tag_ident = env.tag_ident;
-        self.payload_ident = env.payload_ident;
-        self.is_negative_ident = env.is_negative_ident;
-        self.digits_before_pt_ident = env.digits_before_pt_ident;
-        self.digits_after_pt_ident = env.digits_after_pt_ident;
-        self.box_method_ident = env.box_method_ident;
-        self.unbox_method_ident = env.unbox_method_ident;
-        self.ok_ident = env.ok_ident;
-        self.err_ident = env.err_ident;
-        self.true_tag_ident = env.true_tag_ident;
-        self.false_tag_ident = env.false_tag_ident;
-=======
         self.idents = env.idents;
->>>>>>> 4b811d2d
         // import_mapping is runtime-only and initialized fresh during deserialization
         self.import_mapping_reserved = .{ 0, 0, 0, 0, 0, 0 };
     }
@@ -2237,64 +1932,7 @@
             .diagnostics = self.diagnostics,
             .store = self.store.deserialize(offset, gpa).*,
             .evaluation_order = null, // Not serialized, will be recomputed if needed
-            // Well-known identifiers - read directly from serialized data (no string lookup needed)
-<<<<<<< HEAD
-            .from_int_digits_ident = self.from_int_digits_ident,
-            .from_dec_digits_ident = self.from_dec_digits_ident,
-            .try_ident = self.try_ident,
-            .out_of_range_ident = self.out_of_range_ident,
-            .builtin_module_ident = self.builtin_module_ident,
-            .plus_ident = self.plus_ident,
-            .minus_ident = self.minus_ident,
-            .times_ident = self.times_ident,
-            .div_by_ident = self.div_by_ident,
-            .div_trunc_by_ident = self.div_trunc_by_ident,
-            .rem_by_ident = self.rem_by_ident,
-            .negate_ident = self.negate_ident,
-            .not_ident = self.not_ident,
-            .is_lt_ident = self.is_lt_ident,
-            .is_lte_ident = self.is_lte_ident,
-            .is_gt_ident = self.is_gt_ident,
-            .is_gte_ident = self.is_gte_ident,
-            .is_eq_ident = self.is_eq_ident,
-            .is_ne_ident = self.is_ne_ident,
-            // Fully-qualified type identifiers for type checking and layout generation
-            .builtin_try_ident = self.builtin_try_ident,
-            .builtin_numeral_ident = self.builtin_numeral_ident,
-            .numeral_relative_ident = self.numeral_relative_ident,
-            .builtin_str_ident = self.builtin_str_ident,
-            .list_type_ident = self.list_type_ident,
-            .box_type_ident = self.box_type_ident,
-            .u8_type_ident = self.u8_type_ident,
-            .i8_type_ident = self.i8_type_ident,
-            .u16_type_ident = self.u16_type_ident,
-            .i16_type_ident = self.i16_type_ident,
-            .u32_type_ident = self.u32_type_ident,
-            .i32_type_ident = self.i32_type_ident,
-            .u64_type_ident = self.u64_type_ident,
-            .i64_type_ident = self.i64_type_ident,
-            .u128_type_ident = self.u128_type_ident,
-            .i128_type_ident = self.i128_type_ident,
-            .f32_type_ident = self.f32_type_ident,
-            .f64_type_ident = self.f64_type_ident,
-            .dec_type_ident = self.dec_type_ident,
-            .before_dot_ident = self.before_dot_ident,
-            .after_dot_ident = self.after_dot_ident,
-            .provided_by_compiler_ident = self.provided_by_compiler_ident,
-            .tag_ident = self.tag_ident,
-            .payload_ident = self.payload_ident,
-            .is_negative_ident = self.is_negative_ident,
-            .digits_before_pt_ident = self.digits_before_pt_ident,
-            .digits_after_pt_ident = self.digits_after_pt_ident,
-            .box_method_ident = self.box_method_ident,
-            .unbox_method_ident = self.unbox_method_ident,
-            .ok_ident = self.ok_ident,
-            .err_ident = self.err_ident,
-            .true_tag_ident = self.true_tag_ident,
-            .false_tag_ident = self.false_tag_ident,
-=======
             .idents = self.idents,
->>>>>>> 4b811d2d
             .deferred_numeric_literals = self.deferred_numeric_literals.deserialize(offset).*,
             .import_mapping = types_mod.import_mapping.ImportMapping.init(gpa),
         };
