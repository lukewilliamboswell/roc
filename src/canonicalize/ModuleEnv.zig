--- conflicted
+++ resolved
@@ -1471,12 +1471,8 @@
             .imports = self.imports.deserialize(offset, gpa).*,
             .module_name = module_name,
             .diagnostics = self.diagnostics,
-<<<<<<< HEAD
             .store = deserialized_store,
-=======
-            .store = self.store.deserialize(offset, gpa).*,
             .evaluation_order = null, // Not serialized, will be recomputed if needed
->>>>>>> 04c5ac20
         };
 
         return env;
