--- conflicted
+++ resolved
@@ -2091,16 +2091,10 @@
                             try fmt.pushAll(", ");
                         }
                     }
-<<<<<<< HEAD
-                    // Handle the open extension (..others or ..)
-                    if (t.open_anno) |open| {
-                        const open_region = fmt.nodeRegion(@intFromEnum(open));
-=======
                     // Handle open tag unions - always format as just ".." (silently drop any named extension)
                     if (is_open) {
                         // If there was a named extension, use its region for comment flushing
                         const open_region = if (t.ext == .named) fmt.nodeRegion(@intFromEnum(t.ext.named)) else null;
->>>>>>> a7b9be9c
                         if (tag_multiline) {
                             if (open_region) |oreg| {
                                 _ = try fmt.flushCommentsBefore(oreg.start);
@@ -2108,16 +2102,7 @@
                             try fmt.ensureNewline();
                             try fmt.pushIndent();
                         }
-                        const open_anno = fmt.ast.store.getTypeAnno(open);
                         try fmt.pushAll("..");
-<<<<<<< HEAD
-                        // Only output the extension type if it's not an anonymous underscore
-                        switch (open_anno) {
-                            .underscore => {}, // Anonymous extension - just output ".."
-                            else => _ = try fmt.formatTypeAnno(open),
-                        }
-=======
->>>>>>> a7b9be9c
                         if (tag_multiline) {
                             try fmt.push(',');
                         }
