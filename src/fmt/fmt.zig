//! Formatting logic for Roc modules.

const std = @import("std");
const base = @import("base");
const parse = @import("parse");
const collections = @import("collections");
const can = @import("can");

const fs_mod = @import("fs");
const Filesystem = fs_mod.Filesystem;
const tracy = @import("tracy");
const builtin = @import("builtin");

const ModuleEnv = can.ModuleEnv;
const Token = tokenize.Token;
const Parser = parse.Parser;
const AST = parse.AST;
const Node = parse.Node;
const NodeStore = parse.NodeStore;
const SafeList = collections.SafeList;
const CommonEnv = base.CommonEnv;

const tokenize = parse.tokenize;
const fatal = collections.utils.fatal;

const is_windows = builtin.target.os.tag == .windows;

var stderr_file_writer: std.fs.File.Writer = .{
    .interface = std.fs.File.Writer.initInterface(&.{}),
    .file = if (is_windows) undefined else std.fs.File.stderr(),
    .mode = .streaming,
};

fn stderrWriter() *std.Io.Writer {
    if (is_windows) stderr_file_writer.file = std.fs.File.stderr();
    return &stderr_file_writer.interface;
}

const FormatFlags = enum {
    debug_binop,
    no_debug,
};

/// Report of the result of formatting Roc files including the count of successes, failures, and any files that need to be reformatted
pub const FormattingResult = struct {
    success: usize,
    failure: usize,
<<<<<<< HEAD
    /// Only relevant when using `roc format --check`
    unformatted_files: ?std.array_list.Managed([]const u8),
=======
    /// Only relevant when using `roc fmt --check`
    unformatted_files: ?std.ArrayList([]const u8),
>>>>>>> 6c91c303

    pub fn deinit(self: *@This()) void {
        if (self.unformatted_files) |files| {
            files.deinit();
        }
    }
};

/// Formats all roc files in the specified path.
/// Handles both single files and directories
/// Returns the number of files successfully formatted and that failed to format.
pub fn formatPath(gpa: std.mem.Allocator, arena: std.mem.Allocator, base_dir: std.fs.Dir, path: []const u8, check: bool) !FormattingResult {
    // TODO: update this to use the filesystem abstraction
    // When doing so, add a mock filesystem and some tests.
    const stderr = stderrWriter();

    var success_count: usize = 0;
    var failed_count: usize = 0;
<<<<<<< HEAD
    // Only used for `roc format --check`. If we aren't doing check, don't bother allocating
    var unformatted_files = if (check) std.array_list.Managed([]const u8).init(gpa) else null;
=======
    // Only used for `roc fmt --check`. If we aren't doing check, don't bother allocating
    var unformatted_files = if (check) std.ArrayList([]const u8).init(gpa) else null;
>>>>>>> 6c91c303

    // First try as a directory.
    if (base_dir.openDir(path, .{ .iterate = true })) |const_dir| {
        var dir = const_dir;
        defer dir.close();
        // Walk is recursive.
        var walker = try dir.walk(arena);
        defer walker.deinit();
        while (try walker.next()) |entry| {
            if (entry.kind == .file) {
                if (formatFilePath(gpa, entry.dir, entry.basename, if (unformatted_files) |*to_reformat| to_reformat else null)) |_| {
                    success_count += 1;
                } else |err| {
                    if (err != error.NotRocFile) {
                        try stderr.print("Failed to format {s}: {any}\n", .{ entry.path, err });
                        failed_count += 1;
                    }
                }
            }
        }
    } else |_| {
        if (formatFilePath(gpa, base_dir, path, if (unformatted_files) |*to_reformat| to_reformat else null)) |_| {
            success_count += 1;
        } else |err| {
            if (err != error.NotRocFile) {
                try stderr.print("Failed to format {s}: {any}\n", .{ path, err });
                failed_count += 1;
            }
        }
    }

    return .{ .success = success_count, .failure = failed_count, .unformatted_files = unformatted_files };
}

fn binarySearch(
    items: []const u32,
    needle: u32,
) ?usize {
    if (items.len == 0) return null;

    var low: usize = 0;
    var high: usize = items.len;

    // Find the insertion point (largest element <= needle)
    while (low < high) {
        // Avoid overflowing in the midpoint calculation
        const mid = low + (high - low) / 2;
        // Compare needle with items[mid]
        if (needle == items[mid]) {
            return mid; // Exact match
        } else if (needle > items[mid]) {
            low = mid + 1; // Look in upper half
        } else {
            high = mid; // Look in lower half
        }
    }

    // At this point, low is the insertion point
    // If low > 0, the largest element <= needle is at low-1
    if (low > 0) {
        // Check if the previous element is <= needle
        if (needle >= items[low - 1]) {
            return low - 1;
        }
    }

    return null; // No element is <= needle
}

/// Formats a single roc file at the specified path.
/// Returns errors on failure and files that don't end in `.roc`
pub fn formatFilePath(gpa: std.mem.Allocator, base_dir: std.fs.Dir, path: []const u8, unformatted_files: ?*std.array_list.Managed([]const u8)) !void {
    const trace = tracy.trace(@src());
    defer trace.end();

    // Skip non ".roc" files.
    if (!std.mem.eql(u8, std.fs.path.extension(path), ".roc")) {
        return error.NotRocFile;
    }

    const format_file_frame = tracy.namedFrame("format_file");
    defer format_file_frame.end();

    const input_file = try base_dir.openFile(path, .{ .mode = .read_only });
    defer input_file.close();

    const contents = blk: {
        const blk_trace = tracy.traceNamed(@src(), "readAllAlloc");
        defer blk_trace.end();

        if (input_file.stat()) |stat| {
            // Attempt to allocate exactly the right size first.
            // The avoids needless reallocs and saves some perf.
            const size = stat.size;
            const buf = try gpa.alloc(u8, @intCast(size));
            errdefer gpa.free(buf);
            if (try input_file.readAll(buf) != size) {
                // This is unexpected, the file is smaller than the size from stat.
                // It must have been modified inplace.
                // TODO: handle this more gracefully.
                return error.FileSizeChangedDuringRead;
            }
            break :blk buf;
        } else |_| {
            // Fallback on readToEndAlloc.
            const buf = try input_file.readToEndAlloc(gpa, Filesystem.max_file_size);
            break :blk buf;
        }
    };

    var arena = std.heap.ArenaAllocator.init(gpa);
    defer arena.deinit();

    var module_env = try ModuleEnv.init(gpa, contents);
    defer module_env.deinit();

    var parse_ast: AST = try parse.parse(&module_env.common, gpa);
    defer parse_ast.deinit(gpa);

    // If there are any parsing problems, print them to stderr
    if (parse_ast.parse_diagnostics.items.len > 0) {
        parse_ast.toSExprStr(gpa, &module_env.common, stderrWriter()) catch @panic("Failed to print SExpr");
        try printParseErrors(gpa, module_env.common.source, parse_ast);
        return error.ParsingFailed;
    }

    // Check if the file is formatted without actually formatting it
    if (unformatted_files != null) {
        var formatted: std.Io.Writer.Allocating = .init(gpa);
        defer formatted.deinit();
        try formatAst(parse_ast, &formatted.writer);
        if (!std.mem.eql(u8, formatted.written(), module_env.common.source)) {
            try unformatted_files.?.append(path);
        }
    } else { // Otherwise actually format it
        const output_file = try base_dir.createFile(path, .{});
        defer output_file.close();
        var output_buffer: [4096]u8 = undefined;
        var output_writer = output_file.writer(&output_buffer);
        try formatAst(parse_ast, &output_writer.interface);
    }
}

/// Format the contents of stdin and output the result to stdout
pub fn formatStdin(gpa: std.mem.Allocator) !void {
    const contents = try std.fs.File.stdin().readToEndAlloc(gpa, Filesystem.max_file_size);

    // ModuleEnv takes ownership of contents
    var arena = std.heap.ArenaAllocator.init(gpa);
    defer arena.deinit();

    var module_env = try ModuleEnv.init(gpa, contents);
    defer module_env.deinit();

    var parse_ast: AST = try parse.parse(&module_env.common, gpa);
    defer parse_ast.deinit(gpa);

    // If there are any parsing problems, print them to stderr
    if (parse_ast.parse_diagnostics.items.len > 0) {
        parse_ast.toSExprStr(gpa, &module_env.common, stderrWriter()) catch @panic("Failed to print SExpr");
        try printParseErrors(gpa, module_env.common.source, parse_ast);
        return error.ParsingFailed;
    }

    var stdout_buffer: [4096]u8 = undefined;
    var stdout_writer = std.fs.File.stdout().writer(&stdout_buffer);
    try formatAst(parse_ast, &stdout_writer.interface);
}

fn printParseErrors(gpa: std.mem.Allocator, source: []const u8, parse_ast: AST) !void {
    // compute offsets of each line, looping over bytes of the input
    var line_offsets = try SafeList(u32).initCapacity(gpa, 256);
    defer line_offsets.deinit(gpa);
    _ = try line_offsets.append(gpa, 0);
    for (source, 0..) |c, i| {
        if (c == '\n') {
            _ = try line_offsets.append(gpa, @intCast(i));
        }
    }

    const stderr = stderrWriter();
    try stderr.print("Errors:\n", .{});
    for (parse_ast.parse_diagnostics.items) |err| {
        const region = parse_ast.tokens.resolve(@intCast(err.region.start));
        const line = binarySearch(line_offsets.items.items, region.start.offset) orelse unreachable;
        const column = region.start.offset - line_offsets.items.items[line];
        const token = parse_ast.tokens.tokens.items(.tag)[err.region.start];
        // TODO: pretty print the parse failures.
        try stderr.print("\t{s}, at token {s} at {d}:{d}\n", .{ @tagName(err.tag), @tagName(token), line + 1, column });
    }
}

fn formatIRNode(ast: AST, writer: *std.Io.Writer, formatter: *const fn (*Formatter) anyerror!void) !void {
    const trace = tracy.trace(@src());
    defer trace.end();

    var fmt = Formatter.init(ast, writer);

    try formatter(&fmt);
    try fmt.flush();
}

/// Formats and writes out well-formed source of a Roc parse IR (AST) when the root node is a file.
/// Only returns an error if the underlying writer returns an error.
pub fn formatAst(ast: AST, writer: *std.Io.Writer) !void {
    return formatIRNode(ast, writer, Formatter.formatFile);
}

/// Formats and writes out well-formed source of a Roc parse IR (AST) when the root node is a header.
/// Only returns an error if the underlying writer returns an error.
pub fn formatHeader(ast: AST, writer: *std.Io.Writer) !void {
    return formatIRNode(ast, writer, formatHeaderInner);
}

fn formatHeaderInner(fmt: *Formatter) !void {
    return fmt.formatHeader(@enumFromInt(fmt.ast.root_node_idx));
}

/// Formats and writes out well-formed source of a Roc parse IR (AST) when the root node is a statement.
/// Only returns an error if the underlying writer returns an error.
pub fn formatStatement(ast: AST, writer: *std.Io.Writer) !void {
    return formatIRNode(ast, writer, formatStatementInner);
}

fn formatStatementInner(fmt: *Formatter) !void {
    return fmt.formatStatement(@enumFromInt(fmt.ast.root_node_idx));
}

/// Formats and writes out well-formed source of a Roc parse IR (AST) when the root node is an expression.
/// Only returns an error if the underlying writer returns an error.
pub fn formatExpr(ast: AST, writer: *std.Io.Writer) !void {
    return formatIRNode(ast, writer, formatExprNode);
}

fn formatExprNode(fmt: *Formatter) !void {
    _ = try fmt.formatExpr(@enumFromInt(fmt.ast.root_node_idx));
}

/// Formatter for the roc parse ast.
const Formatter = struct {
    ast: AST,
    writer: *std.Io.Writer,
    curr_indent: u32 = 0,
    flags: FormatFlags = .no_debug,
    // This starts true since beginning of file is considered a newline.
    has_newline: bool = true,
    has_multiline_string: bool = false,

    /// Creates a new Formatter for the given parse IR.
    fn init(ast: AST, writer: *std.Io.Writer) Formatter {
        return .{
            .ast = ast,
            .writer = writer,
        };
    }

    /// Deinits all data owned by the formatter object.
    fn flush(fmt: *Formatter) !void {
        try fmt.writer.flush();
    }

    /// Emits a string containing the well-formed source of a Roc parse IR (AST).
    /// The resulting string is owned by the caller.
    pub fn formatFile(fmt: *Formatter) !void {
        fmt.ast.store.emptyScratch();
        const file = fmt.ast.store.getFile();
        const header_region = fmt.ast.store.nodes.items.items(.region)[@intFromEnum(file.header)];
        _ = try fmt.flushCommentsBefore(header_region.start);
        _ = try fmt.formatHeader(file.header);
        const statement_slice = fmt.ast.store.statementSlice(file.statements);
        for (statement_slice) |s| {
            const region = fmt.nodeRegion(@intFromEnum(s));
            _ = try fmt.flushCommentsBefore(region.start);
            try fmt.ensureNewline();
            try fmt.formatStatement(s);
        }
        try fmt.flushCommentsEOF();
    }

    fn formatStatement(fmt: *Formatter, si: AST.Statement.Idx) !void {
        const statement = fmt.ast.store.getStatement(si);
        const multiline = fmt.nodeWillBeMultiline(AST.Statement.Idx, si);
        const orig_indent = fmt.curr_indent;
        defer {
            fmt.curr_indent = orig_indent;
        }
        switch (statement) {
            .decl => |d| {
                const pattern_region = fmt.nodeRegion(@intFromEnum(d.pattern));
                _ = try fmt.formatPattern(d.pattern);
                if (multiline and try fmt.flushCommentsBefore(pattern_region.end)) {
                    fmt.curr_indent += 1;
                    try fmt.pushIndent();
                    try fmt.push('=');
                } else {
                    try fmt.pushAll(" = ");
                }
                const body_region = fmt.nodeRegion(@intFromEnum(d.body));
                if (multiline and try fmt.flushCommentsBefore(body_region.start)) {
                    fmt.curr_indent += 1;
                    try fmt.pushIndent();
                }
                _ = try fmt.formatExpr(d.body);
            },
            .@"var" => |v| {
                try fmt.pushAll("var");
                if (multiline and try fmt.flushCommentsBefore(v.name)) {
                    fmt.curr_indent += 1;
                    try fmt.pushIndent();
                } else {
                    try fmt.push(' ');
                }
                try fmt.pushTokenText(v.name);
                if (multiline and try fmt.flushCommentsAfter(v.name)) {
                    fmt.curr_indent += 1;
                    try fmt.pushIndent();
                } else {
                    try fmt.push(' ');
                }
                try fmt.push('=');
                const body_region = fmt.nodeRegion(@intFromEnum(v.body));
                if (multiline and try fmt.flushCommentsBefore(body_region.start)) {
                    fmt.curr_indent += 1;
                    try fmt.pushIndent();
                } else {
                    try fmt.push(' ');
                }
                _ = try fmt.formatExpr(v.body);
            },
            .expr => |e| {
                _ = try fmt.formatExpr(e.expr);
            },
            .import => |i| {
                var flushed = false;
                try fmt.pushAll("import");
                if (multiline) {
                    flushed = try fmt.flushCommentsBefore(if (i.qualifier_tok) |q| q else i.module_name_tok);
                }
                if (!flushed) {
                    try fmt.push(' ');
                } else {
                    fmt.curr_indent += 1;
                    try fmt.pushIndent();
                }
                try fmt.formatIdent(i.module_name_tok, i.qualifier_tok);
                if (multiline and (i.alias_tok != null or i.exposes.span.len > 0)) {
                    flushed = try fmt.flushCommentsAfter(i.module_name_tok);
                }

                if (i.alias_tok) |a| {
                    if (multiline) {
                        if (flushed) {
                            fmt.curr_indent += 1;
                            try fmt.pushIndent();
                            try fmt.pushAll("as");
                        } else {
                            try fmt.pushAll(" as");
                        }
                        flushed = try fmt.flushCommentsBefore(a);
                        if (!flushed) {
                            try fmt.push(' ');
                        } else {
                            try fmt.pushIndent();
                        }
                    } else {
                        try fmt.pushAll(" as ");
                    }
                    try fmt.pushTokenText(a);
                    if (i.exposes.span.len > 0) {
                        flushed = try fmt.flushCommentsAfter(a);
                    }
                }
                if (i.exposes.span.len > 0) {
                    if (flushed) {
                        fmt.curr_indent += 1;
                        try fmt.pushIndent();
                        try fmt.pushAll("exposing ");
                    } else {
                        try fmt.pushAll(" exposing ");
                    }
                    const items = fmt.ast.store.exposedItemSlice(i.exposes);
                    const items_region = fmt.regionInSlice(AST.ExposedItem.Idx, items);
                    // This is a near copy of formatCollection because to make that function
                    // work correctly, the exposed items have to be in a new Node type that
                    // will have its own region.
                    // Include the open and close squares.
                    const items_multiline = fmt.ast.regionIsMultiline(.{ .start = items_region.start - 1, .end = items_region.end + 1 }) or
                        fmt.nodesWillBeMultiline(AST.ExposedItem.Idx, items);
                    const braces = Braces.square;
                    try fmt.push(braces.start());
                    if (items.len == 0) {
                        try fmt.push(braces.end());
                    } else {
                        if (items_multiline) {
                            fmt.curr_indent += 1;
                        }
                        for (items, 0..) |item, x| {
                            const arg_region = fmt.nodeRegion(@intFromEnum(item));
                            if (items_multiline) {
                                _ = try fmt.flushCommentsBefore(arg_region.start);
                                try fmt.ensureNewline();
                                try fmt.pushIndent();
                            }
                            _ = try fmt.formatExposedItem(item);
                            if (items_multiline) {
                                try fmt.push(',');
                            } else if (x < (items.len - 1)) {
                                try fmt.pushAll(", ");
                            }
                        }
                        if (items_multiline) {
                            _ = try fmt.flushCommentsBefore(i.region.end - 1);
                            try fmt.ensureNewline();
                            fmt.curr_indent -= 1;
                            try fmt.pushIndent();
                        }
                        try fmt.push(braces.end());
                    }
                }
            },
            .type_decl => |d| {
                const header_region = fmt.nodeRegion(@intFromEnum(d.header));
                try fmt.formatTypeHeader(d.header);
                if (multiline and try fmt.flushCommentsBefore(header_region.end)) {
                    fmt.curr_indent += 1;
                    try fmt.pushIndent();
                } else {
                    try fmt.push(' ');
                }
                if (d.kind == .nominal) {
                    try fmt.pushAll(":=");
                } else {
                    try fmt.push(':');
                }
                const anno_region = fmt.nodeRegion(@intFromEnum(d.anno));
                if (multiline and try fmt.flushCommentsBefore(anno_region.start)) {
                    fmt.curr_indent += 1;
                    try fmt.pushIndent();
                } else {
                    try fmt.push(' ');
                }
                _ = try fmt.formatTypeAnno(d.anno);
                if (d.where) |w| {
                    if (multiline) {
                        _ = try fmt.flushCommentsBefore(anno_region.end);
                        try fmt.ensureNewline();
                        fmt.curr_indent += 1;
                        try fmt.pushIndent();
                    }
                    try fmt.formatWhereConstraint(w, multiline);
                }
                if (d.associated) |assoc| {
                    try fmt.pushAll(".");
                    try fmt.push('{');
                    if (assoc.statements.span.len > 0) {
                        try fmt.ensureNewline();
                        fmt.curr_indent += 1;
                        const statements = fmt.ast.store.statementSlice(assoc.statements);
                        for (statements) |stmt_idx| {
                            try fmt.pushIndent();
                            _ = try fmt.formatStatement(stmt_idx);
                            try fmt.ensureNewline();
                        }
                        fmt.curr_indent -= 1;
                        try fmt.pushIndent();
                    }
                    try fmt.push('}');
                }
            },
            .type_anno => |t| {
                try fmt.pushTokenText(t.name);
                if (multiline and try fmt.flushCommentsAfter(t.name)) {
                    fmt.curr_indent += 1;
                    try fmt.pushIndent();
                } else {
                    try fmt.push(' ');
                }
                try fmt.push(':');
                const anno_region = fmt.nodeRegion(@intFromEnum(t.anno));
                if (multiline and try fmt.flushCommentsBefore(anno_region.start)) {
                    fmt.curr_indent += 1;
                    try fmt.pushIndent();
                } else {
                    try fmt.push(' ');
                }
                _ = try fmt.formatTypeAnno(t.anno);
                if (t.where) |w| {
                    if (multiline) {
                        _ = try fmt.flushCommentsBefore(anno_region.end);
                        try fmt.ensureNewline();
                        fmt.curr_indent += 1;
                        try fmt.pushIndent();
                    }
                    try fmt.formatWhereConstraint(w, multiline);
                }
            },
            .expect => |e| {
                try fmt.pushAll("expect");
                const body_region = fmt.nodeRegion(@intFromEnum(e.body));
                if (multiline and try fmt.flushCommentsBefore(body_region.start)) {
                    fmt.curr_indent += 1;
                    try fmt.pushIndent();
                } else {
                    try fmt.push(' ');
                }
                _ = try fmt.formatExpr(e.body);
            },
            .@"for" => |f| {
                try fmt.pushAll("for");
                const patt_region = fmt.nodeRegion(@intFromEnum(f.patt));
                if (multiline and try fmt.flushCommentsBefore(patt_region.start)) {
                    fmt.curr_indent += 1;
                    try fmt.pushIndent();
                } else {
                    try fmt.push(' ');
                }
                _ = try fmt.formatPattern(f.patt);
                if (multiline and try fmt.flushCommentsBefore(patt_region.end)) {
                    fmt.curr_indent += 1;
                    try fmt.pushIndent();
                } else {
                    try fmt.push(' ');
                }
                try fmt.pushAll("in");
                const expr_region = fmt.nodeRegion(@intFromEnum(f.expr));
                if (multiline and try fmt.flushCommentsBefore(expr_region.start)) {
                    fmt.curr_indent += 1;
                    try fmt.pushIndent();
                } else {
                    try fmt.push(' ');
                }
                _ = try fmt.formatExpr(f.expr);
                if (multiline and try fmt.flushCommentsBefore(expr_region.end)) {
                    fmt.curr_indent += 1;
                    try fmt.pushIndent();
                } else {
                    try fmt.push(' ');
                }
                _ = try fmt.formatExpr(f.body);
            },
            .crash => |c| {
                try fmt.pushAll("crash");
                const body_region = fmt.nodeRegion(@intFromEnum(c.expr));
                if (multiline and try fmt.flushCommentsBefore(body_region.start)) {
                    fmt.curr_indent += 1;
                    try fmt.pushIndent();
                } else {
                    try fmt.push(' ');
                }
                _ = try fmt.formatExpr(c.expr);
            },
            .dbg => |d| {
                try fmt.pushAll("dbg");
                const body_region = fmt.nodeRegion(@intFromEnum(d.expr));
                if (multiline and try fmt.flushCommentsBefore(body_region.start)) {
                    fmt.curr_indent += 1;
                    try fmt.pushIndent();
                } else {
                    try fmt.push(' ');
                }
                _ = try fmt.formatExpr(d.expr);
            },
            .@"return" => |r| {
                try fmt.pushAll("return");
                const body_region = fmt.nodeRegion(@intFromEnum(r.expr));
                if (multiline and try fmt.flushCommentsBefore(body_region.start)) {
                    fmt.curr_indent += 1;
                    try fmt.pushIndent();
                } else {
                    try fmt.push(' ');
                }
                _ = try fmt.formatExpr(r.expr);
            },
            .malformed => {
                // Output nothing for malformed node
            },
        }
    }

    fn formatWhereConstraint(fmt: *Formatter, w: AST.Collection.Idx, multiline: bool) !void {
        const start_indent = fmt.curr_indent;
        defer fmt.curr_indent = start_indent;
        const clause_coll = fmt.ast.store.getCollection(w);
        const clause_slice = fmt.ast.store.whereClauseSlice(.{ .span = clause_coll.span });
        const clauses_are_multiline = fmt.collectionWillBeMultiline(AST.WhereClause.Idx, w);

        if (!multiline) {
            try fmt.push(' ');
        }

        try fmt.pushAll("where");

        for (clause_slice, 0..) |clause, i| {
            if (clauses_are_multiline) {
                const clause_region = fmt.nodeRegion(@intFromEnum(clause));
                _ = try fmt.flushCommentsBefore(clause_region.start);
            }
            if (i == 0) {
                if (clauses_are_multiline) {
                    fmt.curr_indent += 1;
                } else {
                    try fmt.push(' ');
                }
            }
            if (clauses_are_multiline) {
                try fmt.ensureNewline();
                try fmt.pushIndent();
            }
            try fmt.formatWhereClause(clause);
            if (i < clause_slice.len - 1) {
                if (clauses_are_multiline) {
                    try fmt.push(',');
                } else {
                    try fmt.pushAll(", ");
                }
            }
        }
    }

    fn formatIdent(fmt: *Formatter, ident: Token.Idx, qualifier: ?Token.Idx) !void {
        const curr_indent = fmt.curr_indent;
        defer {
            fmt.curr_indent = curr_indent;
        }
        if (qualifier) |q| {
            const multiline = fmt.ast.regionIsMultiline(AST.TokenizedRegion{ .start = q, .end = ident });
            try fmt.pushTokenText(q);
            if (multiline and try fmt.flushCommentsAfter(q)) {
                fmt.curr_indent += 1;
                try fmt.pushIndent();
            }
            const ident_tag = fmt.ast.tokens.tokens.items(.tag)[ident];
            if (ident_tag == .NoSpaceDotUpperIdent or ident_tag == .NoSpaceDotLowerIdent or ident_tag == .DotUpperIdent or ident_tag == .DotLowerIdent) {
                try fmt.push('.');
            }
        }
        try fmt.pushTokenText(ident);
    }

    const Braces = enum {
        round,
        square,
        curly,
        bar,

        fn start(b: Braces) u8 {
            return switch (b) {
                .round => '(',
                .square => '[',
                .curly => '{',
                .bar => '|',
            };
        }

        fn end(b: Braces) u8 {
            return switch (b) {
                .round => ')',
                .square => ']',
                .curly => '}',
                .bar => '|',
            };
        }
    };

    fn formatCollection(fmt: *Formatter, region: AST.TokenizedRegion, braces: Braces, comptime T: type, items: []T, formatter: fn (*Formatter, T) anyerror!AST.TokenizedRegion) !void {
        const multiline = fmt.ast.regionIsMultiline(region) or fmt.nodesWillBeMultiline(T, items);
        const curr_indent = fmt.curr_indent;
        defer {
            fmt.curr_indent = curr_indent;
        }
        try fmt.push(braces.start());
        if (items.len == 0) {
            try fmt.push(braces.end());
            return;
        }
        if (multiline) {
            fmt.curr_indent += 1;
        } else if (braces == .curly) {
            try fmt.push(' ');
        }
        for (items, 0..) |item_idx, i| {
            const item_region = fmt.nodeRegion(@intFromEnum(item_idx));
            if (multiline) {
                _ = try fmt.flushCommentsBefore(item_region.start);
                try fmt.ensureNewline();
                try fmt.pushIndent();
            }
            _ = try formatter(fmt, item_idx);
            if (multiline) {
                if (fmt.has_multiline_string) {
                    try fmt.ensureNewline();
                    try fmt.pushIndent();
                }
                try fmt.push(',');
            } else if (i < (items.len - 1)) {
                try fmt.pushAll(", ");
            }
        }
        if (multiline) {
            _ = try fmt.flushCommentsBefore(region.end - 1);
            fmt.curr_indent -= 1;
            try fmt.ensureNewline();
            try fmt.pushIndent();
        } else if (braces == .curly) {
            try fmt.push(' ');
        }
        try fmt.push(braces.end());
    }

    fn formatRecordField(fmt: *Formatter, idx: AST.RecordField.Idx) !AST.TokenizedRegion {
        const field = fmt.ast.store.getRecordField(idx);
        try fmt.pushTokenText(field.name);
        if (field.value) |v| {
            try fmt.pushAll(": ");
            _ = try fmt.formatExpr(v);
        }

        return field.region;
    }

    const ExprFormatBehavior = enum {
        normal,
        no_indent_on_access,
    };

    fn formatStringInterpolation(fmt: *Formatter, idx: AST.Expr.Idx) !void {
        try fmt.pushAll("${");
        const part_region = fmt.nodeRegion(@intFromEnum(idx));
        // Parts don't include the StringInterpolationStart and StringInterpolationEnd tokens
        // That means they won't include any of the newlines between them and the actual expr.
        // So we'll widen the region by one token for calculating multliline.
        // Ideally, we'd also check if the expr itself is multiline, and if we will end up flushing, but
        // we'll leave it as is for now
        const part_is_multiline = fmt.ast.regionIsMultiline(AST.TokenizedRegion{ .start = part_region.start - 1, .end = part_region.end + 1 }) or
            fmt.nodeWillBeMultiline(AST.Expr.Idx, idx);

        if (part_is_multiline) {
            _ = try fmt.flushCommentsBefore(part_region.start);
            try fmt.ensureNewline();
            fmt.curr_indent += 1;
            try fmt.pushIndent();
        }
        _ = try fmt.formatExpr(idx);
        if (part_is_multiline) {
            _ = try fmt.flushCommentsBefore(part_region.end);
            try fmt.ensureNewline();
            fmt.curr_indent -= 1;
            try fmt.pushIndent();
        }
        try fmt.push('}');
    }

    fn formatExpr(fmt: *Formatter, ei: AST.Expr.Idx) anyerror!AST.TokenizedRegion {
        return formatExprInner(fmt, ei, .normal);
    }

    fn formatExprInner(fmt: *Formatter, ei: AST.Expr.Idx, format_behavior: ExprFormatBehavior) anyerror!AST.TokenizedRegion {
        const expr = fmt.ast.store.getExpr(ei);
        const region = fmt.nodeRegion(@intFromEnum(ei));
        const multiline = fmt.nodeWillBeMultiline(AST.Expr.Idx, ei);
        const indent_modifier: u32 = @intFromBool(format_behavior == .no_indent_on_access and fmt.curr_indent > 0);
        const curr_indent: u32 = fmt.curr_indent - indent_modifier;
        defer {
            fmt.curr_indent = curr_indent;
        }
        switch (expr) {
            .apply => |a| {
                _ = try fmt.formatExpr(a.@"fn");
                const fn_region = fmt.nodeRegion(@intFromEnum(a.@"fn"));
                const args_region = AST.TokenizedRegion{ .start = fn_region.end, .end = region.end };
                try fmt.formatCollection(args_region, .round, AST.Expr.Idx, fmt.ast.store.exprSlice(a.args), Formatter.formatExpr);
            },
            .string_part => |s| {
                try fmt.pushTokenText(s.token);
            },
            .string => |s| {
                try fmt.push('"');
                for (fmt.ast.store.exprSlice(s.parts)) |idx| {
                    const e = fmt.ast.store.getExpr(idx);
                    switch (e) {
                        .string_part => |str| {
                            try fmt.pushTokenText(str.token);
                        },
                        else => try fmt.formatStringInterpolation(idx),
                    }
                }
                try fmt.push('"');
            },
            .multiline_string => |s| {
                if (!fmt.has_newline) {
                    fmt.curr_indent += 1;
                }
                var add_newline = false;
                try fmt.pushAll("\\\\");
                for (fmt.ast.store.exprSlice(s.parts)) |idx| {
                    const e = fmt.ast.store.getExpr(idx);
                    switch (e) {
                        .string_part => |str| {
                            if (add_newline) {
                                // Comments could be located before the MultilineStringStart token, not the StringPart token
                                _ = try fmt.flushCommentsBefore(str.region.start - 1);
                                try fmt.ensureNewline();
                                try fmt.pushIndent();
                                try fmt.pushAll("\\\\");
                            }

                            add_newline = true;
                            try fmt.pushTokenText(str.token);
                        },
                        else => {
                            add_newline = false;
                            try fmt.formatStringInterpolation(idx);
                        },
                    }
                }
                fmt.has_multiline_string = true;
            },
            .single_quote => |s| {
                try fmt.pushTokenText(s.token);
            },
            .ident => |i| {
                const qualifier_tokens = fmt.ast.store.tokenSlice(i.qualifiers);

                for (qualifier_tokens) |tok_idx| {
                    const tok = @as(Token.Idx, @intCast(tok_idx));
                    try fmt.pushTokenText(tok);
                    try fmt.push('.');
                }

                try fmt.pushTokenText(i.token);
            },
            .field_access => |fa| {
                _ = try fmt.formatExpr(fa.left);
                const right_region = fmt.nodeRegion(@intFromEnum(fa.right));
                if (multiline and try fmt.flushCommentsBefore(right_region.start)) {
                    fmt.curr_indent += 1;
                    try fmt.pushIndent();
                }
                try fmt.push('.');
                _ = try fmt.formatExprInner(fa.right, .no_indent_on_access);
            },
            .local_dispatch => |ld| {
                _ = try fmt.formatExpr(ld.left);
                if (multiline and try fmt.flushCommentsBefore(ld.operator)) {
                    if (format_behavior == .normal) {
                        fmt.curr_indent += 1;
                    }
                    try fmt.pushIndent();
                }
                try fmt.pushAll("->");
                if (multiline and try fmt.flushCommentsAfter(ld.operator)) {
                    try fmt.pushIndent();
                }
                _ = try fmt.formatExprInner(ld.right, .no_indent_on_access);
            },
            .int => |i| {
                try fmt.pushTokenText(i.token);
            },
            .frac => |f| {
                try fmt.pushTokenText(f.token);
            },
            .list => |l| {
                try fmt.formatCollection(region, .square, AST.Expr.Idx, fmt.ast.store.exprSlice(l.items), Formatter.formatExpr);
            },
            .tuple => |t| {
                try fmt.formatCollection(region, .round, AST.Expr.Idx, fmt.ast.store.exprSlice(t.items), Formatter.formatExpr);
            },
            .record => |r| {
                try fmt.push('{');

                const fields = fmt.ast.store.recordFieldSlice(r.fields);
                var has_extension = false;

                // Handle extension if present
                if (r.ext) |ext| {
                    if (multiline) {
                        fmt.curr_indent += 1;
                        _ = try fmt.flushCommentsAfter(r.region.start);
                        try fmt.ensureNewline();
                        try fmt.pushIndent();
                    } else {
                        try fmt.push(' ');
                    }
                    try fmt.pushAll("..");
                    const ext_region = try fmt.formatExpr(ext);
                    has_extension = true;

                    try fmt.push(',');
                    if (multiline and fields.len > 0) {
                        _ = try fmt.flushCommentsAfter(ext_region.end);
                        try fmt.ensureNewline();
                        try fmt.pushIndent();
                    }
                }

                // Format fields
                if (multiline and !has_extension and fields.len > 0) {
                    fmt.curr_indent += 1;
                    _ = try fmt.flushCommentsAfter(r.region.start);
                    try fmt.ensureNewline();
                    try fmt.pushIndent();
                }

                for (fields, 0..) |field_idx, i| {
                    if (!multiline) {
                        try fmt.push(' ');
                    }
                    const field_region = try fmt.formatRecordField(field_idx);
                    if (multiline) {
                        if (fmt.has_multiline_string) {
                            try fmt.ensureNewline();
                            try fmt.pushIndent();
                        }
                        try fmt.push(',');
                        _ = try fmt.flushCommentsAfter(field_region.end);
                        if (i == fields.len - 1) {
                            fmt.curr_indent -= 1;
                        }
                        try fmt.ensureNewline();
                        try fmt.pushIndent();
                    } else if (i < fields.len - 1) {
                        try fmt.pushAll(",");
                    }
                }

                if ((has_extension or fields.len > 0) and !multiline) {
                    try fmt.push(' ');
                }
                try fmt.push('}');
            },
            .lambda => |l| {
                const args = fmt.ast.store.patternSlice(l.args);
                const body_region = fmt.nodeRegion(@intFromEnum(l.body));
                const args_region = fmt.regionInSlice(AST.Pattern.Idx, args);
                const args_are_multiline = args.len > 0 and
                    (fmt.ast.regionIsMultiline(.{ .start = args_region.start - 1, .end = args_region.end + 1 }) or
                        fmt.nodesWillBeMultiline(AST.Pattern.Idx, args));
                try fmt.push('|');
                if (args_are_multiline) {
                    fmt.curr_indent += 1;
                    _ = try fmt.flushCommentsAfter(l.region.start);
                    try fmt.ensureNewline();
                    try fmt.pushIndent();
                }
                for (args, 0..) |arg, i| {
                    const arg_region = try fmt.formatPattern(arg);
                    if (args_are_multiline) {
                        try fmt.push(',');
                        _ = try fmt.flushCommentsAfter(arg_region.end);
                        if (i == args.len - 1) {
                            fmt.curr_indent -= 1;
                        }
                        try fmt.ensureNewline();
                        try fmt.pushIndent();
                    } else if (i < args.len - 1) {
                        try fmt.pushAll(", ");
                    }
                }
                try fmt.push('|');
                if (try fmt.flushCommentsBefore(body_region.start)) {
                    fmt.curr_indent += 1;
                    try fmt.pushIndent();
                } else {
                    try fmt.push(' ');
                }
                _ = try fmt.formatExpr(l.body);
            },
            .unary_op => |op| {
                try fmt.pushTokenText(op.operator);
                _ = try fmt.formatExpr(op.expr);
            },
            .bin_op => |op| {
                if (fmt.flags == .debug_binop) {
                    try fmt.push('(');
                    if (multiline) {
                        try fmt.newline();
                        fmt.curr_indent += 1;
                        try fmt.pushIndent();
                    }
                }
                _ = try fmt.formatExpr(op.left);
                var pushed = false;
                if (multiline and try fmt.flushCommentsBefore(op.operator)) {
                    fmt.curr_indent += 1;
                    try fmt.pushIndent();
                    pushed = true;
                } else {
                    try fmt.push(' ');
                }
                try fmt.pushTokenText(op.operator);
                const right_region = fmt.nodeRegion(@intFromEnum(op.right));
                if (multiline and try fmt.flushCommentsBefore(right_region.start)) {
                    fmt.curr_indent += if (pushed) 0 else 1;
                    try fmt.pushIndent();
                } else {
                    try fmt.push(' ');
                }
                _ = try fmt.formatExpr(op.right);
                if (fmt.flags == .debug_binop) {
                    if (multiline) {
                        fmt.curr_indent -= 1;
                        try fmt.pushIndent();
                    }
                    try fmt.push(')');
                }
            },
            .suffix_single_question => |s| {
                _ = try fmt.formatExpr(s.expr);
                try fmt.push('?');
            },
            .tag => |t| {
                const qualifier_tokens = fmt.ast.store.tokenSlice(t.qualifiers);

                for (qualifier_tokens) |tok_idx| {
                    const tok = @as(Token.Idx, @intCast(tok_idx));
                    try fmt.pushTokenText(tok);
                    try fmt.push('.');
                }

                try fmt.pushTokenText(t.token);
            },
            .if_then_else => |i| {
                try fmt.pushAll("if");
                const cond_region = fmt.nodeRegion(@intFromEnum(i.condition));
                var flushed = try fmt.flushCommentsBefore(cond_region.start);
                if (flushed) {
                    fmt.curr_indent += 1;
                    try fmt.pushIndent();
                } else {
                    try fmt.push(' ');
                }
                _ = try fmt.formatExpr(i.condition);
                const then_region = fmt.nodeRegion(@intFromEnum(i.then));
                flushed = try fmt.flushCommentsBefore(then_region.start);
                if (flushed) {
                    fmt.curr_indent += 1;
                    try fmt.pushIndent();
                } else {
                    try fmt.push(' ');
                }
                _ = try fmt.formatExpr(i.then);
                flushed = try fmt.flushCommentsBefore(then_region.end);
                if (flushed) {
                    fmt.curr_indent += 1;
                    try fmt.pushIndent();
                } else {
                    try fmt.push(' ');
                }
                try fmt.pushAll("else");
                const else_region = fmt.nodeRegion(@intFromEnum(i.@"else"));
                flushed = try fmt.flushCommentsBefore(else_region.start);
                if (flushed) {
                    fmt.curr_indent += 1;
                    try fmt.pushIndent();
                } else {
                    try fmt.push(' ');
                }
                _ = try fmt.formatExpr(i.@"else");
            },
            .match => |m| {
                try fmt.pushAll("match ");
                _ = try fmt.formatExpr(m.expr);
                try fmt.pushAll(" {");
                fmt.curr_indent += 1;
                const branch_indent = fmt.curr_indent;
                const branches = fmt.ast.store.matchBranchSlice(m.branches);
                if (branches.len == 0) {
                    try fmt.push('}');
                    return region;
                }
                var branch_region = fmt.nodeRegion(@intFromEnum(branches[0]));
                for (branches) |b| {
                    fmt.curr_indent = branch_indent;
                    branch_region = fmt.nodeRegion(@intFromEnum(b));
                    const branch = fmt.ast.store.getBranch(b);
                    _ = try fmt.flushCommentsBefore(branch_region.start);
                    try fmt.ensureNewline();
                    try fmt.pushIndent();
                    const pattern_region = try fmt.formatPattern(branch.pattern);
                    var flushed = try fmt.flushCommentsBefore(pattern_region.end);
                    if (flushed) {
                        fmt.curr_indent += 1;
                        try fmt.pushIndent();
                        try fmt.pushAll("=>");
                    } else {
                        try fmt.pushAll(" =>");
                    }
                    const body_region = fmt.nodeRegion(@intFromEnum(branch.body));
                    flushed = try fmt.flushCommentsBefore(body_region.start);
                    if (flushed) {
                        fmt.curr_indent += 1;
                        try fmt.pushIndent();
                    } else {
                        try fmt.push(' ');
                    }
                    _ = try fmt.formatExpr(branch.body);
                }
                fmt.curr_indent -= 1;
                try fmt.newline();
                try fmt.pushIndent();
                try fmt.push('}');
            },
            .dbg => |d| {
                try fmt.pushAll("dbg");
                const expr_node = fmt.nodeRegion(@intFromEnum(d.expr));
                if (multiline and try fmt.flushCommentsBefore(expr_node.start)) {
                    fmt.curr_indent += 1;
                    try fmt.pushIndent();
                } else {
                    try fmt.push(' ');
                }
                _ = try fmt.formatExpr(d.expr);
            },
            .block => |b| {
                try fmt.formatBlock(b);
            },
            .ellipsis => |_| {
                try fmt.pushAll("...");
            },
            .malformed => {
                // Output nothing for malformed node
            },
            else => {
                std.debug.panic("TODO: Handle formatting {s}", .{@tagName(expr)});
            },
        }
        return region;
    }

    fn formatPatternRecordField(fmt: *Formatter, idx: AST.PatternRecordField.Idx) !AST.TokenizedRegion {
        const field = fmt.ast.store.getPatternRecordField(idx);
        const multiline = fmt.nodeWillBeMultiline(AST.PatternRecordField.Idx, idx);
        const curr_indent = fmt.curr_indent;
        defer {
            fmt.curr_indent = curr_indent;
        }
        if (field.rest) {
            try fmt.pushAll("..");
            if (multiline and try fmt.flushCommentsBefore(field.name)) {
                fmt.curr_indent += 1;
                try fmt.pushIndent();
            }
            if (field.name != 0) {
                try fmt.pushTokenText(field.name);
            }
        } else {
            try fmt.pushTokenText(field.name);
            if (field.value) |v| {
                if (multiline and try fmt.flushCommentsAfter(field.name)) {
                    fmt.curr_indent += 1;
                    try fmt.pushIndent();
                }
                try fmt.push(':');
                const v_region = fmt.nodeRegion(@intFromEnum(v));
                if (multiline and try fmt.flushCommentsBefore(v_region.start)) {
                    fmt.curr_indent += 1;
                    try fmt.pushIndent();
                } else {
                    try fmt.push(' ');
                }
                _ = try fmt.formatPattern(v);
            }
        }
        return field.region;
    }

    fn formatPattern(fmt: *Formatter, pi: AST.Pattern.Idx) !AST.TokenizedRegion {
        const pattern = fmt.ast.store.getPattern(pi);
        var region = AST.TokenizedRegion{ .start = 0, .end = 0 };
        const multiline = fmt.nodeWillBeMultiline(AST.Pattern.Idx, pi);
        switch (pattern) {
            .ident => |i| {
                region = i.region;
                try fmt.formatIdent(i.ident_tok, null);
            },
            .tag => |t| {
                region = t.region;

                const qualifier_tokens = fmt.ast.store.tokenSlice(t.qualifiers);
                for (qualifier_tokens) |tok_idx| {
                    const tok = @as(Token.Idx, @intCast(tok_idx));
                    try fmt.pushTokenText(tok);
                    try fmt.push('.');
                }

                try fmt.pushTokenText(t.tag_tok);
                if (t.args.span.len > 0) {
                    try fmt.formatCollection(region, .round, AST.Pattern.Idx, fmt.ast.store.patternSlice(t.args), Formatter.formatPattern);
                }
            },
            .string => |s| {
                region = s.region;
                _ = try fmt.formatExpr(s.expr);
            },
            .single_quote => |sq| {
                region = sq.region;
                try fmt.formatIdent(sq.token, null);
            },
            .int => |n| {
                region = n.region;
                try fmt.formatIdent(n.number_tok, null);
            },
            .frac => |n| {
                region = n.region;
                try fmt.formatIdent(n.number_tok, null);
            },
            .record => |r| {
                region = r.region;
                try fmt.formatCollection(region, .curly, AST.PatternRecordField.Idx, fmt.ast.store.patternRecordFieldSlice(r.fields), Formatter.formatPatternRecordField);
            },
            .list => |l| {
                region = l.region;
                try fmt.formatCollection(region, .square, AST.Pattern.Idx, fmt.ast.store.patternSlice(l.patterns), Formatter.formatPattern);
            },
            .tuple => |t| {
                region = t.region;
                try fmt.formatCollection(region, .round, AST.Pattern.Idx, fmt.ast.store.patternSlice(t.patterns), Formatter.formatPattern);
            },
            .list_rest => |r| {
                region = r.region;
                const curr_indent = fmt.curr_indent;
                defer {
                    fmt.curr_indent = curr_indent;
                }
                try fmt.pushAll("..");
                if (r.name) |n| {
                    if (multiline and try fmt.flushCommentsAfter(region.start)) {
                        fmt.curr_indent += 1;
                        try fmt.pushIndent();
                    } else {
                        try fmt.push(' ');
                    }
                    try fmt.pushAll("as");
                    if (multiline and try fmt.flushCommentsBefore(n)) {
                        fmt.curr_indent += 1;
                        try fmt.pushIndent();
                    } else {
                        try fmt.push(' ');
                    }
                    try fmt.pushTokenText(n);
                }
            },
            .underscore => |u| {
                region = u.region;
                try fmt.push('_');
            },
            .alternatives => |a| {
                const curr_indent = fmt.curr_indent;
                defer {
                    fmt.curr_indent = curr_indent;
                }
                region = a.region;
                const patterns = fmt.ast.store.patternSlice(a.patterns);
                for (patterns, 0..) |p, i| {
                    const pattern_region = fmt.nodeRegion(@intFromEnum(p));
                    _ = try fmt.formatPattern(p);
                    fmt.curr_indent = curr_indent;
                    if (i < a.patterns.span.len - 1) {
                        if (multiline) {
                            _ = try fmt.flushCommentsBefore(pattern_region.end);
                            try fmt.ensureNewline();
                            try fmt.pushIndent();
                        } else {
                            try fmt.push(' ');
                        }
                        try fmt.push('|');
                        const next_region = fmt.nodeRegion(@intFromEnum(patterns[i + 1]));
                        if (multiline and try fmt.flushCommentsBefore(next_region.start)) {
                            fmt.curr_indent += 1;
                            try fmt.pushIndent();
                        } else {
                            try fmt.push(' ');
                        }
                    }
                }
            },
            .as => |a| {
                _ = try fmt.formatPattern(a.pattern);
                try fmt.pushAll(" as ");
                try fmt.pushTokenText(a.name);
            },
            .malformed => {
                // Output nothing for malformed node
            },
        }
        return region;
    }

    fn formatExposedItem(fmt: *Formatter, idx: AST.ExposedItem.Idx) !AST.TokenizedRegion {
        const item = fmt.ast.store.getExposedItem(idx);
        var region = AST.TokenizedRegion{ .start = 0, .end = 0 };
        switch (item) {
            .lower_ident => |i| {
                region = i.region;
                try fmt.pushTokenText(i.ident);
                if (i.as) |a| {
                    try fmt.pushAll(" as ");
                    try fmt.pushTokenText(a);
                }
            },
            .upper_ident => |i| {
                region = i.region;
                try fmt.pushTokenText(i.ident);
                if (i.as) |a| {
                    try fmt.pushAll(" as ");
                    try fmt.pushTokenText(a);
                }
            },
            .upper_ident_star => |i| {
                region = i.region;
                try fmt.pushTokenText(i.ident);
                try fmt.pushAll(".*");
            },
            .malformed => |m| {
                region = m.region;
                // Don't format malformed exposed items - they'll be reported as errors
            },
        }

        return region;
    }

    fn formatHeader(fmt: *Formatter, hi: AST.Header.Idx) !void {
        const header = fmt.ast.store.getHeader(hi);
        const start_indent = fmt.curr_indent;
        defer {
            fmt.curr_indent = start_indent;
        }

        const multiline = fmt.nodeWillBeMultiline(AST.Header.Idx, hi);
        switch (header) {
            .app => |a| {
                const provides = fmt.ast.store.getCollection(a.provides);
                try fmt.pushAll("app");
                if (multiline and try fmt.flushCommentsAfter(a.region.start)) {
                    fmt.curr_indent += 1;
                    try fmt.pushIndent();
                } else {
                    try fmt.push(' ');
                }

                try fmt.formatCollection(
                    provides.region,
                    .square,
                    AST.ExposedItem.Idx,
                    fmt.ast.store.exposedItemSlice(.{ .span = provides.span }),
                    Formatter.formatExposedItem,
                );

                if (multiline and try fmt.flushCommentsBefore(provides.region.end)) {
                    if (fmt.curr_indent == start_indent) {
                        fmt.curr_indent += 1;
                    }
                    try fmt.pushIndent();
                } else {
                    try fmt.push(' ');
                }
                const packages = fmt.ast.store.getCollection(a.packages);
                const packages_multiline = fmt.collectionWillBeMultiline(AST.RecordField.Idx, a.packages);
                try fmt.push('{');
                if (packages_multiline) {
                    fmt.curr_indent += 1;
                } else {
                    try fmt.push(' ');
                }

                var platform_field: ?AST.RecordField.Idx = null;
                var package_fields_list = try std.ArrayList(AST.RecordField.Idx).initCapacity(fmt.ast.store.gpa, 10);
                const packages_slice = fmt.ast.store.recordFieldSlice(.{ .span = packages.span });
                for (packages_slice) |package_idx| {
                    if (package_idx == a.platform_idx) {
                        platform_field = package_idx;
                        continue;
                    }
                    try package_fields_list.append(fmt.ast.store.gpa, package_idx);
                }
                const package_fields = try package_fields_list.toOwnedSlice(fmt.ast.store.gpa);
                defer fmt.ast.store.gpa.free(package_fields);

                if (platform_field) |field_idx| {
                    const field = fmt.ast.store.getRecordField(field_idx);
                    if (packages_multiline) {
                        _ = try fmt.flushCommentsBefore(field.region.start);
                        try fmt.ensureNewline();
                        try fmt.pushIndent();
                    }
                    try fmt.pushTokenText(field.name);
                    if (field.value) |v| {
                        try fmt.push(':');
                        try fmt.push(' ');
                        try fmt.pushAll("platform");
                        try fmt.push(' ');
                        _ = try fmt.formatExpr(v);
                    }
                    if (packages_multiline) {
                        try fmt.push(',');
                    } else if (package_fields.len > 0) {
                        try fmt.pushAll(", ");
                    }
                }
                for (package_fields, 0..) |field_idx, i| {
                    const item_region = fmt.nodeRegion(@intFromEnum(field_idx));
                    if (packages_multiline) {
                        _ = try fmt.flushCommentsBefore(item_region.start);
                        try fmt.ensureNewline();
                        try fmt.pushIndent();
                    }
                    _ = try fmt.formatRecordField(field_idx);
                    if (packages_multiline) {
                        try fmt.push(',');
                    } else if (i < package_fields.len - 1) {
                        try fmt.pushAll(", ");
                    }
                }
                if (packages_multiline) {
                    _ = try fmt.flushCommentsBefore(packages.region.end - 1);
                    fmt.curr_indent -= 1;
                    try fmt.ensureNewline();
                    try fmt.pushIndent();
                } else {
                    try fmt.push(' ');
                }

                try fmt.push('}');
            },
            .module => |m| {
                try fmt.pushAll("module");
                const exposes = fmt.ast.store.getCollection(m.exposes);
                if (multiline and try fmt.flushCommentsBefore(exposes.region.start)) {
                    fmt.curr_indent += 1;
                    try fmt.pushIndent();
                } else {
                    try fmt.push(' ');
                }
                try fmt.formatCollection(
                    exposes.region,
                    .square,
                    AST.ExposedItem.Idx,
                    fmt.ast.store.exposedItemSlice(.{ .span = exposes.span }),
                    Formatter.formatExposedItem,
                );
            },
            .hosted => |h| {
                try fmt.pushAll("hosted");
                const exposes = fmt.ast.store.getCollection(h.exposes);
                if (multiline and try fmt.flushCommentsBefore(exposes.region.start)) {
                    fmt.curr_indent += 1;
                    try fmt.pushIndent();
                } else {
                    try fmt.push(' ');
                }
                try fmt.formatCollection(
                    exposes.region,
                    .square,
                    AST.ExposedItem.Idx,
                    fmt.ast.store.exposedItemSlice(.{ .span = exposes.span }),
                    Formatter.formatExposedItem,
                );
            },
            .package => |p| {
                try fmt.pushAll("package");
                if (multiline) {
                    _ = try fmt.flushCommentsAfter(p.region.start);
                    try fmt.ensureNewline();
                    fmt.curr_indent += 1;
                    try fmt.pushIndent();
                } else {
                    try fmt.push(' ');
                }
                // TODO: This needs to be extended to the next CloseSquare
                const exposes = fmt.ast.store.getCollection(p.exposes);
                const exposesItems = fmt.ast.store.exposedItemSlice(.{ .span = exposes.span });
                try fmt.formatCollection(
                    exposes.region,
                    .square,
                    AST.ExposedItem.Idx,
                    exposesItems,
                    Formatter.formatExposedItem,
                );
                if (multiline) {
                    try fmt.newline();
                    try fmt.pushIndent();
                } else {
                    try fmt.push(' ');
                }
                const packages = fmt.ast.store.getCollection(p.packages);
                const packagesItems = fmt.ast.store.recordFieldSlice(.{ .span = packages.span });
                try fmt.formatCollection(
                    packages.region,
                    .curly,
                    AST.RecordField.Idx,
                    packagesItems,
                    Formatter.formatRecordField,
                );
            },
            .platform => |p| {
                try fmt.pushAll("platform");
                if (try fmt.flushCommentsAfter(p.region.start)) {
                    fmt.curr_indent += 1;
                    try fmt.pushIndent();
                } else {
                    try fmt.push(' ');
                }
                try fmt.push('"');
                try fmt.pushTokenText(p.name);
                try fmt.push('"');

                _ = try fmt.flushCommentsAfter(p.name + 1);
                try fmt.ensureNewline();
                fmt.curr_indent = start_indent + 1;
                try fmt.pushIndent();

                try fmt.pushAll("requires");
                const rigids = fmt.ast.store.getCollection(p.requires_rigids);
                if (try fmt.flushCommentsBefore(rigids.region.start)) {
                    fmt.curr_indent += 1;
                    try fmt.pushIndent();
                } else {
                    try fmt.push(' ');
                }
                try fmt.formatCollection(
                    rigids.region,
                    .curly,
                    AST.ExposedItem.Idx,
                    fmt.ast.store.exposedItemSlice(.{ .span = rigids.span }),
                    Formatter.formatExposedItem,
                );
                if (try fmt.flushCommentsBefore(rigids.region.end)) {
                    fmt.curr_indent += 1;
                    try fmt.pushIndent();
                } else {
                    try fmt.push(' ');
                }
                _ = try fmt.formatTypeAnno(p.requires_signatures);

                const signatures_region = fmt.nodeRegion(@intFromEnum(p.requires_signatures));
                _ = try fmt.flushCommentsBefore(signatures_region.end);
                try fmt.ensureNewline();
                fmt.curr_indent = start_indent + 1;
                try fmt.pushIndent();

                try fmt.pushAll("exposes");
                const exposes = fmt.ast.store.getCollection(p.exposes);
                if (try fmt.flushCommentsBefore(exposes.region.start)) {
                    fmt.curr_indent += 1;
                    try fmt.pushIndent();
                } else {
                    try fmt.push(' ');
                }
                try fmt.formatCollection(
                    exposes.region,
                    .square,
                    AST.ExposedItem.Idx,
                    fmt.ast.store.exposedItemSlice(.{ .span = exposes.span }),
                    Formatter.formatExposedItem,
                );

                _ = try fmt.flushCommentsBefore(exposes.region.end);
                try fmt.ensureNewline();
                fmt.curr_indent = start_indent + 1;
                try fmt.pushIndent();

                try fmt.pushAll("packages");
                const packages = fmt.ast.store.getCollection(p.packages);
                if (try fmt.flushCommentsBefore(packages.region.start)) {
                    fmt.curr_indent += 1;
                    try fmt.pushIndent();
                } else {
                    try fmt.push(' ');
                }
                try fmt.formatCollection(
                    packages.region,
                    .curly,
                    AST.RecordField.Idx,
                    fmt.ast.store.recordFieldSlice(.{ .span = packages.span }),
                    Formatter.formatRecordField,
                );

                _ = try fmt.flushCommentsBefore(packages.region.end);
                try fmt.ensureNewline();
                fmt.curr_indent = start_indent + 1;
                try fmt.pushIndent();

                try fmt.pushAll("provides");
                const provides = fmt.ast.store.getCollection(p.provides);
                if (try fmt.flushCommentsBefore(provides.region.start)) {
                    fmt.curr_indent += 1;
                    try fmt.pushIndent();
                } else {
                    try fmt.push(' ');
                }
                try fmt.formatCollection(
                    provides.region,
                    .curly,
                    AST.RecordField.Idx,
                    fmt.ast.store.recordFieldSlice(.{ .span = provides.span }),
                    Formatter.formatRecordField,
                );
            },
            .type_module => {},
            .default_app => {},
            .malformed => {},
        }
    }

    fn nodeRegion(fmt: *Formatter, idx: u32) AST.TokenizedRegion {
        return fmt.ast.store.nodes.items.items(.region)[idx];
    }

    fn formatBlock(fmt: *Formatter, block: AST.Block) !void {
        if (block.statements.span.len > 0) {
            fmt.curr_indent += 1;
            try fmt.push('{');
            for (fmt.ast.store.statementSlice(block.statements), 0..) |s, i| {
                const region = fmt.nodeRegion(@intFromEnum(s));
                _ = try fmt.flushCommentsBefore(region.start);
                try fmt.ensureNewline();
                try fmt.pushIndent();
                try fmt.formatStatement(s);

                if (i == block.statements.span.len - 1) {
                    _ = try fmt.flushCommentsBefore(region.end);
                }
            }
            try fmt.ensureNewline();
            fmt.curr_indent -= 1;
            try fmt.pushIndent();
            try fmt.push('}');
        } else {
            try fmt.pushAll("{}");
        }
    }

    fn formatTypeHeader(fmt: *Formatter, header: AST.TypeHeader.Idx) !void {
        // Check if the type header node is malformed before calling getTypeHeader
        const h = fmt.ast.store.getTypeHeader(header) catch {
            // Handle malformed type header by outputting placeholder text
            try fmt.pushAll("<malformed>");
            return;
        };

        try fmt.pushTokenText(h.name);
        if (h.args.span.len > 0) {
            try fmt.formatCollection(h.region, .round, AST.TypeAnno.Idx, fmt.ast.store.typeAnnoSlice(h.args), Formatter.formatTypeAnno);
        }
    }

    fn formatAnnoRecordField(fmt: *Formatter, idx: AST.AnnoRecordField.Idx) !AST.TokenizedRegion {
        const curr_indent = fmt.curr_indent;
        defer {
            fmt.curr_indent = curr_indent;
        }
        const field = fmt.ast.store.getAnnoRecordField(idx) catch |err| switch (err) {
            error.MalformedNode => {
                // Return empty region for malformed fields - they were already handled during parsing
                return AST.TokenizedRegion{ .start = 0, .end = 0 };
            },
        };
        const multiline = fmt.nodeWillBeMultiline(AST.AnnoRecordField.Idx, idx);
        try fmt.pushTokenText(field.name);
        if (multiline and try fmt.flushCommentsAfter(field.name)) {
            fmt.curr_indent += 1;
            try fmt.pushIndent();
        } else {
            try fmt.push(' ');
        }
        try fmt.push(':');
        const anno_region = fmt.nodeRegion(@intFromEnum(field.ty));
        if (multiline and try fmt.flushCommentsBefore(anno_region.start)) {
            fmt.curr_indent += 1;
            try fmt.pushIndent();
        } else {
            try fmt.push(' ');
        }
        _ = try fmt.formatTypeAnno(field.ty);
        return field.region;
    }

    fn formatWhereClause(fmt: *Formatter, idx: AST.WhereClause.Idx) !void {
        const clause = fmt.ast.store.getWhereClause(idx);
        const start_indent = fmt.curr_indent;
        defer fmt.curr_indent = start_indent;

        const multiline = fmt.nodeWillBeMultiline(AST.WhereClause.Idx, idx);
        switch (clause) {
            .mod_method => |c| {
                try fmt.pushAll("module(");
                if (multiline and try fmt.flushCommentsBefore(c.var_tok)) {
                    fmt.curr_indent = start_indent + 1;
                    try fmt.pushIndent();
                }
                try fmt.pushTokenText(c.var_tok);
                if (multiline and try fmt.flushCommentsAfter(c.var_tok)) {
                    fmt.curr_indent = start_indent;
                    try fmt.pushIndent();
                }
                try fmt.push(')');
                try fmt.push('.');
                try fmt.pushTokenText(c.name_tok);
                try fmt.pushAll(" :");
                const args_coll = fmt.ast.store.getCollection(c.args);
                const ret_region = fmt.nodeRegion(@intFromEnum(c.ret_anno));

                fmt.curr_indent = start_indent;
                if (args_coll.span.len > 0) {
                    if (multiline and try fmt.flushCommentsBefore(args_coll.region.start)) {
                        fmt.curr_indent += 1;
                        try fmt.pushIndent();
                    } else {
                        try fmt.push(' ');
                    }
                    const args = fmt.ast.store.typeAnnoSlice(.{ .span = args_coll.span });
                    // Format function arguments without parentheses (like regular function types)
                    for (args, 0..) |arg_idx, i| {
                        const arg_region = fmt.nodeRegion(@intFromEnum(arg_idx));
                        if (multiline and i > 0) {
                            _ = try fmt.flushCommentsBefore(arg_region.start);
                            try fmt.ensureNewline();
                            try fmt.pushIndent();
                        }
                        _ = try fmt.formatTypeAnno(arg_idx);
                        if (i < args.len - 1) {
                            if (multiline) {
                                try fmt.push(',');
                            } else {
                                try fmt.pushAll(", ");
                            }
                        } else {
                            if (multiline and try fmt.flushCommentsAfter(arg_region.end - 1)) {
                                fmt.curr_indent += 1;
                                try fmt.pushIndent();
                                try fmt.pushAll("->");
                            } else {
                                try fmt.pushAll(" ->");
                            }
                        }
                    }
                }
                if (multiline and try fmt.flushCommentsBefore(ret_region.start)) {
                    fmt.curr_indent += 1;
                    try fmt.pushIndent();
                } else {
                    try fmt.push(' ');
                }
                _ = try fmt.formatTypeAnno(c.ret_anno);
            },
            .mod_alias => |c| {
                try fmt.pushAll("module(");
                if (multiline and try fmt.flushCommentsBefore(c.var_tok)) {
                    fmt.curr_indent = start_indent + 1;
                    try fmt.pushIndent();
                }
                try fmt.pushTokenText(c.var_tok);
                if (multiline and try fmt.flushCommentsAfter(c.var_tok)) {
                    fmt.curr_indent = start_indent;
                    try fmt.pushIndent();
                }
                try fmt.push(')');
                try fmt.push('.');
                try fmt.pushTokenText(c.name_tok);
            },
            .malformed => {
                // Output nothing for malformed node
            },
        }
    }

    fn formatTypeAnno(fmt: *Formatter, anno: AST.TypeAnno.Idx) !AST.TokenizedRegion {
        const a = fmt.ast.store.getTypeAnno(anno);
        var region = AST.TokenizedRegion{ .start = 0, .end = 0 };
        const multiline = fmt.nodeWillBeMultiline(AST.TypeAnno.Idx, anno);
        switch (a) {
            .apply => |app| {
                const slice = fmt.ast.store.typeAnnoSlice(app.args);
                const first = slice[0];
                _ = try fmt.formatTypeAnno(first);
                const rest = slice[1..];
                try fmt.formatCollection(app.region, .round, AST.TypeAnno.Idx, rest, Formatter.formatTypeAnno);
            },
            .ty_var => |v| {
                region = v.region;
                try fmt.pushTokenText(v.tok);
            },
            .underscore_type_var => |utv| {
                region = utv.region;
                try fmt.pushTokenText(utv.tok);
            },
            .ty => |t| {
                const qualifier_tokens = fmt.ast.store.tokenSlice(t.qualifiers);

                for (qualifier_tokens) |tok_idx| {
                    const tok = @as(Token.Idx, @intCast(tok_idx));
                    try fmt.pushTokenText(tok);
                    try fmt.push('.');
                }

                try fmt.pushTokenText(t.token);
            },
            .tuple => |t| {
                region = t.region;
                try fmt.formatCollection(t.region, .round, AST.TypeAnno.Idx, fmt.ast.store.typeAnnoSlice(t.annos), Formatter.formatTypeAnno);
            },
            .record => |r| {
                region = r.region;
                try fmt.formatCollection(region, .curly, AST.AnnoRecordField.Idx, fmt.ast.store.annoRecordFieldSlice(r.fields), Formatter.formatAnnoRecordField);
            },
            .tag_union => |t| {
                region = t.region;
                try fmt.formatCollection(t.region, .square, AST.TypeAnno.Idx, fmt.ast.store.typeAnnoSlice(t.tags), Formatter.formatTypeAnno);
            },
            .@"fn" => |f| {
                region = f.region;

                const args = fmt.ast.store.typeAnnoSlice(f.args);
                for (args, 0..) |idx, i| {
                    const arg_region = fmt.nodeRegion(@intFromEnum(idx));
                    if (multiline and i > 0) {
                        _ = try fmt.flushCommentsBefore(arg_region.start);
                        try fmt.ensureNewline();
                        try fmt.pushIndent();
                    }
                    _ = try fmt.formatTypeAnno(idx);
                    if (i < args.len - 1) {
                        if (multiline) {
                            try fmt.push(',');
                        } else {
                            try fmt.pushAll(", ");
                        }
                    }
                }
                try fmt.pushAll(if (f.effectful) " =>" else " ->");
                const ret_region = fmt.nodeRegion(@intFromEnum(f.ret));
                if (multiline and try fmt.flushCommentsBefore(ret_region.start)) {
                    fmt.curr_indent += 1;
                    try fmt.pushIndent();
                } else {
                    try fmt.push(' ');
                }

                _ = try fmt.formatTypeAnno(f.ret);
            },
            .parens => |p| {
                region = p.region;
                try fmt.push('(');
                if (multiline) {
                    _ = try fmt.flushCommentsAfter(region.start);
                    fmt.curr_indent += 1;
                    try fmt.ensureNewline();
                    try fmt.pushIndent();
                }
                const anno_region = try fmt.formatTypeAnno(p.anno);
                _ = try fmt.flushCommentsBefore(anno_region.end);
                try fmt.push(')');
            },
            .underscore => |u| {
                region = u.region;
                try fmt.push('_');
            },
            .malformed => {
                // Output nothing for malformed node
            },
        }

        return region;
    }

    fn ensureNewline(fmt: *Formatter) !void {
        if (fmt.has_newline) {
            return;
        }
        try fmt.newline();
    }

    fn newline(fmt: *Formatter) !void {
        try fmt.push('\n');
    }

    fn flushCommentsBefore(fmt: *Formatter, tokenIdx: Token.Idx) !bool {
        const start = if (tokenIdx == 0) 0 else fmt.ast.tokens.resolve(tokenIdx - 1).end.offset;
        const end = fmt.ast.tokens.resolve(tokenIdx).start.offset;
        return fmt.flushComments(fmt.ast.env.source[start..end]);
    }

    fn flushCommentsAfter(fmt: *Formatter, tokenIdx: Token.Idx) !bool {
        const start = fmt.ast.tokens.resolve(tokenIdx).end.offset;
        const end = fmt.ast.tokens.resolve(tokenIdx + 1).start.offset;
        return fmt.flushComments(fmt.ast.env.source[start..end]);
    }

    fn flushCommentsEOF(fmt: *Formatter) !void {
        const last_token_idx = if (fmt.ast.tokens.tokens.len >= 2) fmt.ast.tokens.tokens.len - 2 else 0;
        const start = fmt.ast.tokens.resolve(last_token_idx).end.offset;
        const end = fmt.ast.env.source.len;
        const between_text = fmt.ast.env.source[start..end];

        var newline_count_to_apply: usize = 0;
        var i: usize = 0;
        while (i < between_text.len) {
            if (between_text[i] == '#') {
                // Found a comment, extract it
                const comment_start = i + 1; // Skip the #
                var comment_end = comment_start;
                while (comment_end < between_text.len and between_text[comment_end] != '\n' and between_text[comment_end] != '\r') {
                    comment_end += 1;
                }

                if (newline_count_to_apply > 0) {
                    for (0..@min(2, newline_count_to_apply)) |_| {
                        try fmt.newline();
                    }
                } else if (!fmt.has_newline) {
                    try fmt.push(' ');
                }
                try fmt.push('#');
                const comment_text = between_text[comment_start..comment_end];
                if (comment_text.len > 0 and comment_text[0] != ' ') {
                    try fmt.push(' ');
                }
                try fmt.pushAll(comment_text);
                newline_count_to_apply = 1; // reset count to allow an additional newline after a comment
                i = comment_end + 1;
            } else if (between_text[i] == '\n') {
                newline_count_to_apply += 1;
                i += 1;
            } else {
                i += 1;
            }
        }

        try fmt.ensureNewline();
    }

    fn flushComments(fmt: *Formatter, between_text: []const u8) !bool {
        var newline_count: usize = 0;
        var i: usize = 0;
        while (i < between_text.len) {
            if (between_text[i] == '#') {
                // Found a comment, extract it
                const comment_start = i + 1; // Skip the #
                var comment_end = comment_start;
                while (comment_end < between_text.len and between_text[comment_end] != '\n' and between_text[comment_end] != '\r') {
                    comment_end += 1;
                }

                if (newline_count > 0 or fmt.has_newline) {
                    try fmt.pushIndent();
                } else {
                    try fmt.push(' ');
                }
                try fmt.push('#');
                const comment_text = between_text[comment_start..comment_end];
                if (comment_text.len > 0 and comment_text[0] != ' ') {
                    try fmt.push(' ');
                }
                try fmt.pushAll(comment_text);
                try fmt.newline();
                newline_count = 1; // reset count to allow an additional newline after a comment
                i = comment_end + 1;
            } else if (between_text[i] == '\n') {
                if (newline_count < 2) {
                    try fmt.newline();
                }
                newline_count += 1;
                i += 1;
            } else {
                i += 1;
            }
        }

        // Return true if there was a newline, whether or not there was a comment
        return newline_count > 0;
    }

    fn push(fmt: *Formatter, c: u8) !void {
        if (c != '\t') {
            fmt.has_newline = c == '\n';
        }
        fmt.has_multiline_string = false;
        try fmt.writer.writeByte(c);
    }

    fn pushAll(fmt: *Formatter, str: []const u8) !void {
        if (str.len == 0) {
            return;
        }
        const all_tabs = for (str) |c| {
            if (c != '\t') break false;
        } else true;
        if (!all_tabs) {
            fmt.has_newline = str[str.len - 1] == '\n';
        }
        fmt.has_multiline_string = false;
        try fmt.writer.writeAll(str);
    }

    fn pushIndent(fmt: *Formatter) !void {
        if (fmt.curr_indent == 0 or !fmt.has_newline) {
            return;
        }
        for (0..fmt.curr_indent) |_| {
            try fmt.push('\t');
        }
    }

    fn pushTokenText(fmt: *Formatter, ti: Token.Idx) !void {
        const tag = fmt.ast.tokens.tokens.items(.tag)[ti];
        const region = fmt.ast.tokens.resolve(ti);
        var start = region.start.offset;
        switch (tag) {
            .NoSpaceDotLowerIdent, .NoSpaceDotUpperIdent, .DotLowerIdent, .DotUpperIdent => {
                start += 1;
            },
            else => {},
        }

        const text = fmt.ast.env.source[start..region.end.offset];
        try fmt.pushAll(text);
    }

    fn regionInSlice(fmt: *Formatter, comptime T: anytype, slice: []T) AST.TokenizedRegion {
        if (slice.len == 0) {
            return AST.TokenizedRegion.empty();
        }
        const first: usize = @intFromEnum(slice[0]);
        const last: usize = @intFromEnum(slice[slice.len - 1]);
        const first_region = fmt.ast.store.nodes.items.items(.region)[first];
        const last_region = fmt.ast.store.nodes.items.items(.region)[last];
        return first_region.spanAcross(last_region);
    }

    fn displayRegion(fmt: *Formatter, region: AST.TokenizedRegion) void {
        const tags = fmt.ast.tokens.tokens.items(.tag);
        return std.debug.print("[{s}@{d}...{s}@{d}]\n", .{ @tagName(tags[region.start]), region.start, @tagName(tags[region.end - 1]), region.end - 1 });
    }

    fn nodeWillBeMultiline(fmt: *Formatter, comptime T: type, item: T) bool {
        switch (T) {
            AST.Expr.Idx => {
                const expr = fmt.ast.store.getExpr(item);
                if (fmt.ast.regionIsMultiline(expr.to_tokenized_region())) {
                    return true;
                }

                switch (expr) {
                    .block => return true,
                    .tuple => |t| {
                        return fmt.nodesWillBeMultiline(AST.Expr.Idx, fmt.ast.store.exprSlice(t.items));
                    },
                    .apply => |a| {
                        if (fmt.nodeWillBeMultiline(AST.Expr.Idx, a.@"fn")) {
                            return true;
                        }

                        return fmt.nodesWillBeMultiline(AST.Expr.Idx, fmt.ast.store.exprSlice(a.args));
                    },
                    .bin_op => |b| {
                        if (fmt.nodeWillBeMultiline(AST.Expr.Idx, b.left)) {
                            return true;
                        }

                        return fmt.nodeWillBeMultiline(AST.Expr.Idx, b.right);
                    },
                    .record => |r| {
                        if (r.ext) |ext| {
                            if (fmt.nodeWillBeMultiline(AST.Expr.Idx, ext)) {
                                return true;
                            }
                        }

                        return fmt.nodesWillBeMultiline(AST.RecordField.Idx, fmt.ast.store.recordFieldSlice(r.fields));
                    },
                    .suffix_single_question => |s| {
                        return fmt.nodeWillBeMultiline(AST.Expr.Idx, s.expr);
                    },
                    .unary_op => |u| {
                        return fmt.nodeWillBeMultiline(AST.Expr.Idx, u.expr);
                    },
                    .field_access => |f| {
                        if (fmt.nodeWillBeMultiline(AST.Expr.Idx, f.left)) {
                            return true;
                        }

                        return fmt.nodeWillBeMultiline(AST.Expr.Idx, f.right);
                    },
                    .lambda => |l| {
                        if (fmt.nodeWillBeMultiline(AST.Expr.Idx, l.body)) {
                            return true;
                        }

                        if (fmt.nodesWillBeMultiline(AST.Pattern.Idx, fmt.ast.store.patternSlice(l.args))) {
                            return true;
                        }

                        return false;
                    },
                    .if_then_else => |i| {
                        if (fmt.nodeWillBeMultiline(AST.Expr.Idx, i.condition)) {
                            return true;
                        }

                        if (fmt.nodeWillBeMultiline(AST.Expr.Idx, i.then)) {
                            return true;
                        }

                        return fmt.nodeWillBeMultiline(AST.Expr.Idx, i.@"else");
                    },
                    .local_dispatch => |l| {
                        if (fmt.nodeWillBeMultiline(AST.Expr.Idx, l.left)) {
                            return true;
                        }

                        return fmt.nodeWillBeMultiline(AST.Expr.Idx, l.right);
                    },
                    else => return false,
                }
            },
            AST.Pattern.Idx => {
                const pattern = fmt.ast.store.getPattern(item);
                return fmt.ast.regionIsMultiline(pattern.to_tokenized_region());
            },
            AST.PatternRecordField.Idx => {
                const patternRecordField = fmt.ast.store.getPatternRecordField(item);
                if (fmt.ast.regionIsMultiline(patternRecordField.region)) {
                    return true;
                }

                if (patternRecordField.value) |value| {
                    if (fmt.nodeWillBeMultiline(AST.Pattern.Idx, value)) {
                        return true;
                    }
                }

                return false;
            },
            AST.ExposedItem.Idx => {
                const exposedItem = fmt.ast.store.getExposedItem(item);
                return fmt.ast.regionIsMultiline(exposedItem.to_tokenized_region());
            },
            AST.RecordField.Idx => {
                const recordField = fmt.ast.store.getRecordField(item);
                if (fmt.ast.regionIsMultiline(recordField.region)) {
                    return true;
                }

                if (recordField.value) |value| {
                    if (fmt.nodeWillBeMultiline(AST.Expr.Idx, value)) {
                        return true;
                    }
                }

                return false;
            },
            AST.TypeAnno.Idx => {
                const typeAnno = fmt.ast.store.getTypeAnno(item);
                return fmt.ast.regionIsMultiline(typeAnno.to_tokenized_region());
            },
            AST.AnnoRecordField.Idx => {
                const annoRecordField = fmt.ast.store.getAnnoRecordField(item) catch return false;
                if (fmt.ast.regionIsMultiline(annoRecordField.region)) {
                    return true;
                }

                return fmt.nodeWillBeMultiline(AST.TypeAnno.Idx, annoRecordField.ty);
            },
            AST.WhereClause.Idx => {
                const whereClause = fmt.ast.store.getWhereClause(item);
                return fmt.ast.regionIsMultiline(whereClause.to_tokenized_region());
            },
            AST.Statement.Idx => {
                const statement = fmt.ast.store.getStatement(item);
                if (fmt.ast.regionIsMultiline(statement.to_tokenized_region())) {
                    return true;
                }

                switch (statement) {
                    .expr => |e| {
                        return fmt.nodeWillBeMultiline(AST.Expr.Idx, e.expr);
                    },
                    else => return false,
                }
            },
            AST.TypeHeader.Idx => {
                const typeHeader = fmt.ast.store.getTypeHeader(item) catch return false;
                if (fmt.ast.regionIsMultiline(typeHeader.region)) {
                    return true;
                }

                return fmt.nodesWillBeMultiline(AST.TypeAnno.Idx, fmt.ast.store.typeAnnoSlice(typeHeader.args));
            },
            AST.Header.Idx => {
                const header = fmt.ast.store.getHeader(item);
                if (fmt.ast.regionIsMultiline(header.to_tokenized_region())) {
                    return true;
                }

                switch (header) {
                    .package => |p| {
                        if (fmt.collectionWillBeMultiline(AST.ExposedItem.Idx, p.exposes)) {
                            return true;
                        }

                        return fmt.collectionWillBeMultiline(AST.RecordField.Idx, p.packages);
                    },
                    .platform => |p| {
                        if (fmt.collectionWillBeMultiline(AST.ExposedItem.Idx, p.requires_rigids)) {
                            return true;
                        }
                        if (fmt.collectionWillBeMultiline(AST.ExposedItem.Idx, p.exposes)) {
                            return true;
                        }
                        if (fmt.collectionWillBeMultiline(AST.RecordField.Idx, p.packages)) {
                            return true;
                        }

                        return fmt.collectionWillBeMultiline(AST.RecordField.Idx, p.provides);
                    },
                    else => return false,
                }
            },
            else => return false,
        }
    }

    fn nodesWillBeMultiline(fmt: *Formatter, comptime T: type, items: []T) bool {
        for (items) |item| {
            if (fmt.nodeWillBeMultiline(T, item)) {
                return true;
            }
        }

        return false;
    }

    fn collectionWillBeMultiline(fmt: *Formatter, comptime T: type, idx: AST.Collection.Idx) bool {
        const collection = fmt.ast.store.getCollection(idx);
        if (fmt.ast.regionIsMultiline(collection.region)) {
            return true;
        }

        switch (T) {
            AST.RecordField.Idx => {
                const record_field_slice = fmt.ast.store.recordFieldSlice(.{ .span = collection.span });
                return fmt.nodesWillBeMultiline(AST.RecordField.Idx, record_field_slice);
            },
            AST.ExposedItem.Idx => {
                const exposed_item_slice = fmt.ast.store.exposedItemSlice(.{ .span = collection.span });
                return fmt.nodesWillBeMultiline(AST.ExposedItem.Idx, exposed_item_slice);
            },
            else => return false,
        }
    }
};

/// Asserts a module when formatted twice in a row results in the same final output.
/// Returns that final output.
pub fn moduleFmtsStable(gpa: std.mem.Allocator, input: []const u8, debug: bool) ![]const u8 {
    if (debug) {
        std.debug.print("Original:\n==========\n{s}\n==========\n\n", .{input});
    }

    const formatted = parseAndFmt(gpa, input, debug) catch |err| {
        switch (err) {
            error.TooNested => return error.ParseFailed,
            else => return err,
        }
    };
    defer gpa.free(formatted);

    const formatted_twice = parseAndFmt(gpa, formatted, debug) catch {
        return error.SecondParseFailed;
    };
    errdefer gpa.free(formatted_twice);

    std.testing.expectEqualStrings(formatted, formatted_twice) catch {
        return error.FormattingNotStable;
    };
    return formatted_twice;
}

fn parseAndFmt(gpa: std.mem.Allocator, input: []const u8, debug: bool) ![]const u8 {
    var arena = std.heap.ArenaAllocator.init(gpa);
    defer arena.deinit();

    var module_env = try ModuleEnv.init(gpa, input);
    defer module_env.deinit();

    var parse_ast = try parse.parse(&module_env.common, module_env.gpa);
    defer parse_ast.deinit(gpa);

    // Currently disabled cause SExpr are missing a lot of IR coverage resulting in panics.
    if (debug and false) {
        // shouldn't be required in future
        parse_ast.store.emptyScratch();

        std.debug.print("Parsed SExpr:\n==========\n", .{});
        parse_ast.toSExprStr(module_env, stderrWriter()) catch @panic("Failed to print SExpr");
        std.debug.print("\n==========\n\n", .{});
    }

    std.testing.expectEqualSlices(AST.Diagnostic, &[_]AST.Diagnostic{}, parse_ast.parse_diagnostics.items) catch {
        return error.ParseFailed;
    };

    var result: std.Io.Writer.Allocating = .init(gpa);
    defer result.deinit();
    try formatAst(parse_ast, &result.writer);

    if (debug) {
        std.debug.print("Formatted:\n==========\n{s}\n==========\n\n", .{result.written()});
    }
    return try result.toOwnedSlice();
}<|MERGE_RESOLUTION|>--- conflicted
+++ resolved
@@ -45,13 +45,8 @@
 pub const FormattingResult = struct {
     success: usize,
     failure: usize,
-<<<<<<< HEAD
     /// Only relevant when using `roc format --check`
     unformatted_files: ?std.array_list.Managed([]const u8),
-=======
-    /// Only relevant when using `roc fmt --check`
-    unformatted_files: ?std.ArrayList([]const u8),
->>>>>>> 6c91c303
 
     pub fn deinit(self: *@This()) void {
         if (self.unformatted_files) |files| {
@@ -70,13 +65,8 @@
 
     var success_count: usize = 0;
     var failed_count: usize = 0;
-<<<<<<< HEAD
     // Only used for `roc format --check`. If we aren't doing check, don't bother allocating
     var unformatted_files = if (check) std.array_list.Managed([]const u8).init(gpa) else null;
-=======
-    // Only used for `roc fmt --check`. If we aren't doing check, don't bother allocating
-    var unformatted_files = if (check) std.ArrayList([]const u8).init(gpa) else null;
->>>>>>> 6c91c303
 
     // First try as a directory.
     if (base_dir.openDir(path, .{ .iterate = true })) |const_dir| {
@@ -1444,7 +1434,7 @@
                 }
 
                 var platform_field: ?AST.RecordField.Idx = null;
-                var package_fields_list = try std.ArrayList(AST.RecordField.Idx).initCapacity(fmt.ast.store.gpa, 10);
+                var package_fields_list = try std.array_list.Managed(AST.RecordField.Idx).initCapacity(fmt.ast.store.gpa, 10);
                 const packages_slice = fmt.ast.store.recordFieldSlice(.{ .span = packages.span });
                 for (packages_slice) |package_idx| {
                     if (package_idx == a.platform_idx) {
