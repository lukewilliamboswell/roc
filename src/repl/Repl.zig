//! The evaluation part of the Read-Eval-Print-Loop (REPL)

const std = @import("std");
const base = @import("base");
const compile = @import("compile");
const parse = @import("parse");
const types = @import("types");
const can = @import("can");
const eval = @import("eval");
const check = @import("check");
const builtins = @import("builtins");

const CrashContext = eval.CrashContext;

const TestEnv = @import("repl_test_env.zig").TestEnv;

const AST = parse.AST;
const Can = can.Can;
const Check = check.Check;
const Allocator = std.mem.Allocator;
const ModuleEnv = can.ModuleEnv;
const RocOps = builtins.host_abi.RocOps;

const Repl = @This();

/// Type of definition stored in the REPL history
const DefKind = union(enum) {
    /// An assignment with an identifier
    assignment: []const u8,
    /// An import statement
    import,
};

/// Represents a past definition in the REPL session
const PastDef = struct {
    /// The source code of the definition
    source: []const u8,
    /// The kind of definition
    kind: DefKind,

    pub fn deinit(self: *PastDef, allocator: Allocator) void {
        allocator.free(self.source);
        switch (self.kind) {
            .assignment => |ident| allocator.free(ident),
            .import => {},
        }
    }
};

allocator: Allocator,
/// All past definitions in order (allows redefinition/shadowing)
past_defs: std.ArrayList(PastDef),
/// Operations for the Roc runtime
roc_ops: *RocOps,
/// Shared crash context provided by the host (optional)
crash_ctx: ?*CrashContext,
/// Optional trace writer for debugging evaluation
<<<<<<< HEAD
    trace_writer: ?*std.Io.Writer,
/// ModuleEnv from last successful evaluation (for snapshot generation)
last_module_env: ?*ModuleEnv,
/// Debug flag to store rendered HTML for snapshot generation
debug_store_snapshots: bool,
/// Storage for rendered CAN HTML at each step (only when debug_store_snapshots is true)
debug_can_html: std.array_list.Managed([]const u8),
/// Storage for rendered TYPES HTML at each step (only when debug_store_snapshots is true)
debug_types_html: std.array_list.Managed([]const u8),

pub fn init(allocator: Allocator, roc_ops: *RocOps) !Repl {
    const eval_stack = try eval_mod.Stack.initCapacity(allocator, 8192);
=======
trace_writer: ?std.io.AnyWriter,
>>>>>>> 6bec5078

pub fn init(allocator: Allocator, roc_ops: *RocOps, crash_ctx: ?*CrashContext) !Repl {
    return Repl{
        .allocator = allocator,
        .past_defs = std.ArrayList(PastDef).init(allocator),
        .roc_ops = roc_ops,
        .crash_ctx = crash_ctx,
        .trace_writer = null,
<<<<<<< HEAD
        .last_module_env = null,
        .debug_store_snapshots = false,
        .debug_can_html = std.array_list.Managed([]const u8).init(allocator),
        .debug_types_html = std.array_list.Managed([]const u8).init(allocator),
    };
}

/// Set the trace writer for the REPL.
pub fn setTraceWriter(self: *Repl, trace_writer: *std.Io.Writer) void {
    self.trace_writer = trace_writer;
}

/// Enable debug mode to store snapshot HTML for each REPL step
pub fn enableDebugSnapshots(self: *Repl) void {
    self.debug_store_snapshots = true;
}

/// Get pointer to last ModuleEnv for snapshot generation
pub fn getLastModuleEnv(self: *Repl) ?*ModuleEnv {
    return self.last_module_env;
}

/// Get debug CAN HTML for all steps (only available when debug_store_snapshots is enabled)
pub fn getDebugCanHtml(self: *Repl) []const []const u8 {
    return self.debug_can_html.items;
}

/// Get debug TYPES HTML for all steps (only available when debug_store_snapshots is enabled)
pub fn getDebugTypesHtml(self: *Repl) []const []const u8 {
    return self.debug_types_html.items;
}

/// Allocate a new ModuleEnv and save it
fn allocateModuleEnv(self: *Repl, source: []const u8) !*ModuleEnv {
    // Clean up previous ModuleEnv if it exists
    if (self.last_module_env) |old_env| {
        old_env.deinit();
        self.allocator.destroy(old_env);
    }

    // Allocate new ModuleEnv on heap
    const new_env = try self.allocator.create(ModuleEnv);
    new_env.* = try ModuleEnv.init(self.allocator, source);
    self.last_module_env = new_env;
    return new_env;
}

/// Generate and store CAN and TYPES HTML for debugging
fn generateAndStoreDebugHtml(self: *Repl, module_env: *ModuleEnv, expr_idx: can.CIR.Expr.Idx) !void {
    const SExprTree = @import("base").SExprTree;

    // Generate CAN HTML
    {
        var tree = SExprTree.init(self.allocator);
        defer tree.deinit();
        try module_env.pushToSExprTree(expr_idx, &tree);

        var can_buffer = std.array_list.Managed(u8).init(self.allocator);
        defer can_buffer.deinit();
        try tree.toStringPretty(can_buffer.writer().any());

        const can_html = try self.allocator.dupe(u8, can_buffer.items);
        try self.debug_can_html.append(can_html);
    }

    // Generate TYPES HTML
    {
        var tree = SExprTree.init(self.allocator);
        defer tree.deinit();
        try module_env.pushTypesToSExprTree(expr_idx, &tree);

        var types_buffer = std.array_list.Managed(u8).init(self.allocator);
        defer types_buffer.deinit();
        try tree.toStringPretty(types_buffer.writer().any());

        const types_html = try self.allocator.dupe(u8, types_buffer.items);
        try self.debug_types_html.append(types_html);
    }
}

/// Add or replace a definition in the REPL context
pub fn addOrReplaceDefinition(self: *Repl, source: []const u8, var_name: []const u8) !void {
    // Check if we're replacing an existing definition
    if (self.definitions.fetchRemove(var_name)) |kv| {
        // Free both the old key and value
        self.allocator.free(kv.key);
        self.allocator.free(kv.value);
    }

    // Duplicate both key and value since they're borrowed from input
    const owned_key = try self.allocator.dupe(u8, var_name);
    const owned_source = try self.allocator.dupe(u8, source);
    try self.definitions.put(owned_key, owned_source);
}

=======
    };
}

/// Set a trace writer for debugging REPL evaluation
pub fn setTraceWriter(self: *Repl, trace_writer: std.io.AnyWriter) void {
    self.trace_writer = trace_writer;
}

>>>>>>> 6bec5078
pub fn deinit(self: *Repl) void {
    for (self.past_defs.items) |*def| {
        def.deinit(self.allocator);
    }
    self.past_defs.deinit();
}

/// Process a line of input and return the result
pub fn step(self: *Repl, line: []const u8) ![]const u8 {
    const trimmed = std.mem.trim(u8, line, " \t\n\r");

    // Handle special commands
    if (trimmed.len == 0) {
        return try self.allocator.dupe(u8, "");
    }

    if (std.mem.eql(u8, trimmed, ":help")) {
        return try self.allocator.dupe(u8,
            \\Enter an expression to evaluate, or a definition (like x = 1) to use later.
            \\
            \\  - :q quits
            \\  - :help shows this text again
        );
    }

    if (std.mem.eql(u8, trimmed, ":exit") or
        std.mem.eql(u8, trimmed, ":quit") or
        std.mem.eql(u8, trimmed, ":q") or
        std.mem.eql(u8, trimmed, "exit") or
        std.mem.eql(u8, trimmed, "quit") or
        std.mem.eql(u8, trimmed, "exit()") or
        std.mem.eql(u8, trimmed, "quit()"))
    {
        return try self.allocator.dupe(u8, "Goodbye!");
    }

    // Process the input
    return try self.processInput(trimmed);
}

/// Process regular input (not special commands)
fn processInput(self: *Repl, input: []const u8) ![]const u8 {
    // Try to parse as a statement first
    const parse_result = try self.tryParseStatement(input);

    switch (parse_result) {
        .assignment => |info| {
            defer self.allocator.free(info.ident);

            // Add to past definitions (allows redefinition)
            try self.past_defs.append(.{
                .source = try self.allocator.dupe(u8, input),
                .kind = .{ .assignment = try self.allocator.dupe(u8, info.ident) },
            });

            // For assignments, evaluate the RHS directly
            // Extract the RHS from the assignment
            if (std.mem.indexOf(u8, input, "=")) |eq_pos| {
                const rhs = std.mem.trim(u8, input[eq_pos + 1 ..], " \t\n");

                // If the RHS is a simple literal, evaluate it directly
                if (std.fmt.parseInt(i64, rhs, 10)) |num| {
                    return try std.fmt.allocPrint(self.allocator, "{d}", .{num});
                } else |_| {}

                // Otherwise, evaluate with context
                const full_source = try self.buildFullSource(rhs);
                defer self.allocator.free(full_source);
                return try self.evaluateSource(full_source);
            }

            return try self.allocator.dupe(u8, "");
        },
        .import => {
            // Add import to past definitions
            try self.past_defs.append(.{
                .source = try self.allocator.dupe(u8, input),
                .kind = .import,
            });

            return try self.allocator.dupe(u8, "");
        },
        .expression => {
            // Evaluate expression with all past definitions
            const full_source = try self.buildFullSource(input);
            defer self.allocator.free(full_source);

            return try self.evaluateSource(full_source);
        },
        .type_decl => {
            // Type declarations can't be evaluated
            return try self.allocator.dupe(u8, "");
        },
        .parse_error => |msg| {
            defer self.allocator.free(msg);
            return try std.fmt.allocPrint(self.allocator, "Parse error: {s}", .{msg});
        },
    }
}

const ParseResult = union(enum) {
    assignment: struct { ident: []const u8 }, // This ident must be allocator.dupe'd
    import,
    expression,
    type_decl,
    parse_error: []const u8, // This must be allocator.dupe'd
};

/// Try to parse input as a statement
fn tryParseStatement(self: *Repl, input: []const u8) !ParseResult {
    var module_env = try ModuleEnv.init(self.allocator, input);
    defer module_env.deinit();

    // Try statement parsing
    if (parse.parseStatement(&module_env.common, self.allocator)) |ast_const| {
        var ast = ast_const;
        defer ast.deinit(self.allocator);

        if (ast.root_node_idx != 0) {
            const stmt_idx: AST.Statement.Idx = @enumFromInt(ast.root_node_idx);
            const stmt = ast.store.getStatement(stmt_idx);

            switch (stmt) {
                .decl => |decl| {
                    const pattern = ast.store.getPattern(decl.pattern);
                    if (pattern == .ident) {
                        const ident_tok = pattern.ident.ident_tok;
                        const token_region = ast.tokens.resolve(@intCast(ident_tok));
                        const ident = ast.env.source[token_region.start.offset..token_region.end.offset];
                        // Make a copy of the identifier since ast will be freed
                        const ident_copy = try self.allocator.dupe(u8, ident);
                        return ParseResult{ .assignment = .{ .ident = ident_copy } };
                    }
                    return ParseResult.expression;
                },
                .import => return ParseResult.import,
                .type_decl => return ParseResult.type_decl,
                else => return ParseResult.expression,
            }
        }
    } else |_| {}

    // Try expression parsing
    if (parse.parseExpr(&module_env.common, self.allocator)) |ast_const| {
        var ast = ast_const;
        defer ast.deinit(self.allocator);
        if (ast.root_node_idx != 0) {
            return ParseResult.expression;
        }
    } else |_| {}

    return ParseResult{ .parse_error = try self.allocator.dupe(u8, "Failed to parse input") };
}

<<<<<<< HEAD
/// Build full source including all definitions wrapped in block syntax
pub fn buildFullSource(self: *Repl, current_expr: []const u8) ![]const u8 {
    // If no definitions exist, just return the expression as-is
    if (self.definitions.count() == 0) {
        return try self.allocator.dupe(u8, current_expr);
    }

    var buffer = std.array_list.Managed(u8).init(self.allocator);
=======
/// Build full source including all past definitions
fn buildFullSource(self: *Repl, current_expr: []const u8) ![]const u8 {
    var buffer = std.ArrayList(u8).init(self.allocator);
>>>>>>> 6bec5078
    defer buffer.deinit();

    // Add all past definitions in order (later ones shadow earlier ones)
    for (self.past_defs.items) |def| {
        try buffer.appendSlice(def.source);
        try buffer.append('\n');
    }

    // Add current expression
    try buffer.appendSlice(current_expr);

    return try buffer.toOwnedSlice();
}

/// Evaluate source code
fn evaluateSource(self: *Repl, source: []const u8) ![]const u8 {
    return try self.evaluatePureExpression(source);
}

/// Evaluate a pure expression
fn evaluatePureExpression(self: *Repl, expr_source: []const u8) ![]const u8 {
    // If we have past definitions and the expression might reference them,
    // we need context-aware evaluation (not yet implemented)
    if (self.past_defs.items.len > 0) {
        // Check if it's a simple literal that doesn't need context
        if (std.fmt.parseInt(i64, std.mem.trim(u8, expr_source, " \t\n"), 10)) |num| {
            return try std.fmt.allocPrint(self.allocator, "{d}", .{num});
        } else |_| {}

        // Context-aware evaluation not yet implemented
        return try std.fmt.allocPrint(self.allocator, "<needs context>", .{});
    }

    // Create module environment for the expression
    var module_env = try ModuleEnv.init(self.allocator, expr_source);
    defer module_env.deinit();

    // Parse as expression
    var parse_ast = parse.parseExpr(&module_env.common, self.allocator) catch |err| {
        return try std.fmt.allocPrint(self.allocator, "Parse error: {}", .{err});
    };
    defer parse_ast.deinit(self.allocator);

    // Empty scratch space
    parse_ast.store.emptyScratch();

    // Create CIR
    const cir = &module_env; // CIR is now just ModuleEnv
    try cir.initCIRFields(self.allocator, "repl");

    // Create czer
    //
    var czer = Can.init(cir, &parse_ast, null) catch |err| {
        return try std.fmt.allocPrint(self.allocator, "Canonicalize init error: {}", .{err});
    };
    defer czer.deinit();

    // Canonicalize the expression
    const expr_idx: parse.AST.Expr.Idx = @enumFromInt(parse_ast.root_node_idx);
    const canonical_expr_idx = czer.canonicalizeExpr(expr_idx) catch |err| {
        return try std.fmt.allocPrint(self.allocator, "Canonicalize expr error: {}", .{err});
    } orelse {
        return try self.allocator.dupe(u8, "Failed to canonicalize expression");
    };

    // Type check
    var checker = Check.init(self.allocator, &module_env.types, cir, &.{}, &cir.store.regions) catch |err| {
        return try std.fmt.allocPrint(self.allocator, "Type check init error: {}", .{err});
    };
    defer checker.deinit();

    _ = checker.checkExpr(canonical_expr_idx.get_idx()) catch |err| {
        return try std.fmt.allocPrint(self.allocator, "Type check error: {}", .{err});
    };

    // Create interpreter
    var interpreter = eval.Interpreter.init(self.allocator, cir) catch |err| {
        return try std.fmt.allocPrint(self.allocator, "Interpreter init error: {}", .{err});
    };
    defer interpreter.deinit();

    // Evaluate the expression
    if (self.trace_writer) |trace_writer| {
        interpreter.startTrace(trace_writer);
    }

    if (self.crash_ctx) |ctx| {
        ctx.reset();
    }

    const result = interpreter.evalMinimal(canonical_expr_idx.get_idx(), self.roc_ops) catch |err| {
        if (self.trace_writer) |_| {
            interpreter.endTrace();
        }
        if (err == error.Crash) {
            if (self.crash_ctx) |ctx| {
                if (ctx.crashMessage()) |msg| {
                    return try std.fmt.allocPrint(self.allocator, "Crash: {s}", .{msg});
                }
            }
            return try self.allocator.dupe(u8, "Evaluation error: error.Crash");
        }
        return try std.fmt.allocPrint(self.allocator, "Evaluation error: {}", .{err});
    };

    defer result.decref(&interpreter.runtime_layout_store, self.roc_ops);

    if (self.trace_writer) |_| {
        interpreter.endTrace();
    }

    const expr_ct_var = can.ModuleEnv.varFrom(canonical_expr_idx.get_idx());
    const output = blk: {
        const expr_rt_var = interpreter.translateTypeVar(cir, expr_ct_var) catch {
            break :blk try interpreter.renderValueRoc(result);
        };
        break :blk try interpreter.renderValueRocWithType(result, expr_rt_var);
    };

    if (result.layout.tag == .record) {
        self.allocator.free(output);
        return try self.allocator.dupe(u8, "<record>");
    }

    return output;
}

// Tests
const testing = std.testing;

test "Repl - initialization and cleanup" {
    var test_env = TestEnv.init(std.testing.allocator);
    defer test_env.deinit();

    var repl = try Repl.init(std.testing.allocator, test_env.get_ops(), test_env.crashContextPtr());
    defer repl.deinit();

    try testing.expect(repl.past_defs.items.len == 0);
}

test "Repl - special commands" {
    var test_env = TestEnv.init(std.testing.allocator);
    defer test_env.deinit();

    var repl = try Repl.init(std.testing.allocator, test_env.get_ops(), test_env.crashContextPtr());
    defer repl.deinit();

    const help_result = try repl.step(":help");
    defer std.testing.allocator.free(help_result);
    try testing.expect(std.mem.indexOf(u8, help_result, "Enter an expression") != null);

    const exit_result = try repl.step(":exit");
    defer std.testing.allocator.free(exit_result);
    try testing.expectEqualStrings("Goodbye!", exit_result);

    const empty_result = try repl.step("");
    defer std.testing.allocator.free(empty_result);
    try testing.expectEqualStrings("", empty_result);
}

test "Repl - simple expressions" {
    var test_env = TestEnv.init(std.testing.allocator);
    defer test_env.deinit();

    var repl = try Repl.init(std.testing.allocator, test_env.get_ops(), test_env.crashContextPtr());
    defer repl.deinit();

    const result = try repl.step("42");
    defer std.testing.allocator.free(result);
    try testing.expectEqualStrings("42", result);
}

test "Repl - string expressions" {
    var test_env = TestEnv.init(std.testing.allocator);
    defer test_env.deinit();

    var repl = try Repl.init(std.testing.allocator, test_env.get_ops(), test_env.crashContextPtr());
    defer repl.deinit();

    const result = try repl.step("\"Hello, World!\"");
    defer std.testing.allocator.free(result);
    try testing.expectEqualStrings("\"Hello, World!\"", result);
}

test "Repl - redefinition with evaluation" {
    var test_env = TestEnv.init(std.testing.allocator);
    defer test_env.deinit();

    var repl = try Repl.init(std.testing.allocator, test_env.get_ops(), test_env.crashContextPtr());
    defer repl.deinit();

    // First definition of x
    const result1 = try repl.step("x = 5");
    defer std.testing.allocator.free(result1);
    try testing.expectEqualStrings("5", result1);

    // Define y in terms of x (returns <needs context> as context-aware evaluation is not yet implemented)
    const result2 = try repl.step("y = x + 1");
    defer std.testing.allocator.free(result2);
    try testing.expectEqualStrings("<needs context>", result2);

    // Redefine x
    const result3 = try repl.step("x = 6");
    defer std.testing.allocator.free(result3);
    try testing.expectEqualStrings("6", result3);

    // Evaluate x (returns <needs context> as context-aware evaluation is not yet implemented)
    const result4 = try repl.step("x");
    defer std.testing.allocator.free(result4);
    try testing.expectEqualStrings("<needs context>", result4);

    // Evaluate y (returns <needs context> as context-aware evaluation is not yet implemented)
    const result5 = try repl.step("y");
    defer std.testing.allocator.free(result5);
    try testing.expectEqualStrings("<needs context>", result5);
}

test "Repl - build full source with redefinitions" {
    var test_env = TestEnv.init(std.testing.allocator);
    defer test_env.deinit();

    var repl = try Repl.init(std.testing.allocator, test_env.get_ops(), test_env.crashContextPtr());
    defer repl.deinit();

    // Add definitions manually to test source building
    try repl.past_defs.append(.{
        .source = try std.testing.allocator.dupe(u8, "x = 5"),
        .kind = .{ .assignment = try std.testing.allocator.dupe(u8, "x") },
    });

    try repl.past_defs.append(.{
        .source = try std.testing.allocator.dupe(u8, "y = x + 1"),
        .kind = .{ .assignment = try std.testing.allocator.dupe(u8, "y") },
    });

    try repl.past_defs.append(.{
        .source = try std.testing.allocator.dupe(u8, "x = 6"),
        .kind = .{ .assignment = try std.testing.allocator.dupe(u8, "x") },
    });

    // Build full source for evaluating y
    const full_source = try repl.buildFullSource("y");
    defer std.testing.allocator.free(full_source);

    const expected =
        \\x = 5
        \\y = x + 1
        \\x = 6
        \\y
    ;
    try testing.expectEqualStrings(expected, full_source);
}

test "Repl - past def ordering" {
    var test_env = TestEnv.init(std.testing.allocator);
    defer test_env.deinit();

    var repl = try Repl.init(std.testing.allocator, test_env.get_ops(), test_env.crashContextPtr());
    defer repl.deinit();

    // Manually add definitions to test ordering
    try repl.past_defs.append(.{
        .source = try std.testing.allocator.dupe(u8, "x = 1"),
        .kind = .{ .assignment = try std.testing.allocator.dupe(u8, "x") },
    });

    try repl.past_defs.append(.{
        .source = try std.testing.allocator.dupe(u8, "x = 2"),
        .kind = .{ .assignment = try std.testing.allocator.dupe(u8, "x") },
    });

    try repl.past_defs.append(.{
        .source = try std.testing.allocator.dupe(u8, "x = 3"),
        .kind = .{ .assignment = try std.testing.allocator.dupe(u8, "x") },
    });

    // Verify all definitions are kept in order
    try testing.expect(repl.past_defs.items.len == 3);
    try testing.expectEqualStrings("x = 1", repl.past_defs.items[0].source);
    try testing.expectEqualStrings("x = 2", repl.past_defs.items[1].source);
    try testing.expectEqualStrings("x = 3", repl.past_defs.items[2].source);

    // Build source shows all definitions
    const full_source = try repl.buildFullSource("x");
    defer std.testing.allocator.free(full_source);

    const expected =
        \\x = 1
        \\x = 2
        \\x = 3
        \\x
    ;
    try testing.expectEqualStrings(expected, full_source);
}

test "Repl - minimal interpreter integration" {
    const gpa = std.testing.allocator;

    var test_env = TestEnv.init(gpa);
    defer test_env.deinit();

    // Step 1: Create module environment
    const source = "42";
    var module_env = try ModuleEnv.init(gpa, source);
    defer module_env.deinit();

    // Step 2: Parse as expression
    var parse_ast = try parse.parseExpr(&module_env.common, module_env.gpa);
    defer parse_ast.deinit(gpa);

    // Empty scratch space (required before canonicalization)
    parse_ast.store.emptyScratch();

    // Step 3: Create CIR
    const cir = &module_env; // CIR is now just ModuleEnv
    try cir.initCIRFields(gpa, "test");

    // Step 4: Canonicalize
    var czer = try Can.init(cir, &parse_ast, null);
    defer czer.deinit();

    const expr_idx: parse.AST.Expr.Idx = @enumFromInt(parse_ast.root_node_idx);
    const canonical_expr_idx = try czer.canonicalizeExpr(expr_idx) orelse {
        return error.CanonicalizeError;
    };

    // Step 5: Type check
    var checker = try Check.init(gpa, &module_env.types, cir, &.{}, &cir.store.regions);
    defer checker.deinit();

    _ = try checker.checkExpr(canonical_expr_idx.get_idx());

    // Step 6: Create interpreter
    var interpreter = try eval.Interpreter.init(gpa, cir);
    defer interpreter.deinit();

    // Step 7: Evaluate
    const ops = test_env.get_ops();
    const result = try interpreter.evalMinimal(canonical_expr_idx.get_idx(), ops);
    defer result.decref(&interpreter.runtime_layout_store, ops);

    // Step 8: Verify result
    try testing.expect(result.layout.tag == .scalar);
    try testing.expect(result.layout.data.scalar.tag == .int);

    // Read the value back
    const value = result.asI128();

    try testing.expectEqual(@as(i128, 42), value);
}<|MERGE_RESOLUTION|>--- conflicted
+++ resolved
@@ -55,22 +55,7 @@
 /// Shared crash context provided by the host (optional)
 crash_ctx: ?*CrashContext,
 /// Optional trace writer for debugging evaluation
-<<<<<<< HEAD
-    trace_writer: ?*std.Io.Writer,
-/// ModuleEnv from last successful evaluation (for snapshot generation)
-last_module_env: ?*ModuleEnv,
-/// Debug flag to store rendered HTML for snapshot generation
-debug_store_snapshots: bool,
-/// Storage for rendered CAN HTML at each step (only when debug_store_snapshots is true)
-debug_can_html: std.array_list.Managed([]const u8),
-/// Storage for rendered TYPES HTML at each step (only when debug_store_snapshots is true)
-debug_types_html: std.array_list.Managed([]const u8),
-
-pub fn init(allocator: Allocator, roc_ops: *RocOps) !Repl {
-    const eval_stack = try eval_mod.Stack.initCapacity(allocator, 8192);
-=======
 trace_writer: ?std.io.AnyWriter,
->>>>>>> 6bec5078
 
 pub fn init(allocator: Allocator, roc_ops: *RocOps, crash_ctx: ?*CrashContext) !Repl {
     return Repl{
@@ -79,103 +64,6 @@
         .roc_ops = roc_ops,
         .crash_ctx = crash_ctx,
         .trace_writer = null,
-<<<<<<< HEAD
-        .last_module_env = null,
-        .debug_store_snapshots = false,
-        .debug_can_html = std.array_list.Managed([]const u8).init(allocator),
-        .debug_types_html = std.array_list.Managed([]const u8).init(allocator),
-    };
-}
-
-/// Set the trace writer for the REPL.
-pub fn setTraceWriter(self: *Repl, trace_writer: *std.Io.Writer) void {
-    self.trace_writer = trace_writer;
-}
-
-/// Enable debug mode to store snapshot HTML for each REPL step
-pub fn enableDebugSnapshots(self: *Repl) void {
-    self.debug_store_snapshots = true;
-}
-
-/// Get pointer to last ModuleEnv for snapshot generation
-pub fn getLastModuleEnv(self: *Repl) ?*ModuleEnv {
-    return self.last_module_env;
-}
-
-/// Get debug CAN HTML for all steps (only available when debug_store_snapshots is enabled)
-pub fn getDebugCanHtml(self: *Repl) []const []const u8 {
-    return self.debug_can_html.items;
-}
-
-/// Get debug TYPES HTML for all steps (only available when debug_store_snapshots is enabled)
-pub fn getDebugTypesHtml(self: *Repl) []const []const u8 {
-    return self.debug_types_html.items;
-}
-
-/// Allocate a new ModuleEnv and save it
-fn allocateModuleEnv(self: *Repl, source: []const u8) !*ModuleEnv {
-    // Clean up previous ModuleEnv if it exists
-    if (self.last_module_env) |old_env| {
-        old_env.deinit();
-        self.allocator.destroy(old_env);
-    }
-
-    // Allocate new ModuleEnv on heap
-    const new_env = try self.allocator.create(ModuleEnv);
-    new_env.* = try ModuleEnv.init(self.allocator, source);
-    self.last_module_env = new_env;
-    return new_env;
-}
-
-/// Generate and store CAN and TYPES HTML for debugging
-fn generateAndStoreDebugHtml(self: *Repl, module_env: *ModuleEnv, expr_idx: can.CIR.Expr.Idx) !void {
-    const SExprTree = @import("base").SExprTree;
-
-    // Generate CAN HTML
-    {
-        var tree = SExprTree.init(self.allocator);
-        defer tree.deinit();
-        try module_env.pushToSExprTree(expr_idx, &tree);
-
-        var can_buffer = std.array_list.Managed(u8).init(self.allocator);
-        defer can_buffer.deinit();
-        try tree.toStringPretty(can_buffer.writer().any());
-
-        const can_html = try self.allocator.dupe(u8, can_buffer.items);
-        try self.debug_can_html.append(can_html);
-    }
-
-    // Generate TYPES HTML
-    {
-        var tree = SExprTree.init(self.allocator);
-        defer tree.deinit();
-        try module_env.pushTypesToSExprTree(expr_idx, &tree);
-
-        var types_buffer = std.array_list.Managed(u8).init(self.allocator);
-        defer types_buffer.deinit();
-        try tree.toStringPretty(types_buffer.writer().any());
-
-        const types_html = try self.allocator.dupe(u8, types_buffer.items);
-        try self.debug_types_html.append(types_html);
-    }
-}
-
-/// Add or replace a definition in the REPL context
-pub fn addOrReplaceDefinition(self: *Repl, source: []const u8, var_name: []const u8) !void {
-    // Check if we're replacing an existing definition
-    if (self.definitions.fetchRemove(var_name)) |kv| {
-        // Free both the old key and value
-        self.allocator.free(kv.key);
-        self.allocator.free(kv.value);
-    }
-
-    // Duplicate both key and value since they're borrowed from input
-    const owned_key = try self.allocator.dupe(u8, var_name);
-    const owned_source = try self.allocator.dupe(u8, source);
-    try self.definitions.put(owned_key, owned_source);
-}
-
-=======
     };
 }
 
@@ -184,7 +72,6 @@
     self.trace_writer = trace_writer;
 }
 
->>>>>>> 6bec5078
 pub fn deinit(self: *Repl) void {
     for (self.past_defs.items) |*def| {
         def.deinit(self.allocator);
@@ -339,20 +226,9 @@
     return ParseResult{ .parse_error = try self.allocator.dupe(u8, "Failed to parse input") };
 }
 
-<<<<<<< HEAD
-/// Build full source including all definitions wrapped in block syntax
-pub fn buildFullSource(self: *Repl, current_expr: []const u8) ![]const u8 {
-    // If no definitions exist, just return the expression as-is
-    if (self.definitions.count() == 0) {
-        return try self.allocator.dupe(u8, current_expr);
-    }
-
-    var buffer = std.array_list.Managed(u8).init(self.allocator);
-=======
 /// Build full source including all past definitions
 fn buildFullSource(self: *Repl, current_expr: []const u8) ![]const u8 {
-    var buffer = std.ArrayList(u8).init(self.allocator);
->>>>>>> 6bec5078
+    var buffer = std.array_list.Managed(u8).init(self.allocator);
     defer buffer.deinit();
 
     // Add all past definitions in order (later ones shadow earlier ones)
