//! The evaluation part of the Read-Eval-Print-Loop (REPL)

const std = @import("std");
const base = @import("base");
const compile = @import("compile");
const parse = @import("parse");
const types = @import("types");
const can = @import("can");
const Can = can.Can;
const check = @import("check");
const Check = check.Check;
const builtins = @import("builtins");
const eval_mod = @import("eval");
const CrashContext = eval_mod.CrashContext;
const BuiltinTypes = eval_mod.BuiltinTypes;
const collections = @import("collections");

const AST = parse.AST;
const Allocator = std.mem.Allocator;
const ModuleEnv = can.ModuleEnv;
const RocOps = builtins.host_abi.RocOps;

/// Wrapper for a loaded compiled builtin module that tracks the buffer
const LoadedModule = struct {
    env: *ModuleEnv,
    buffer: []align(collections.CompactWriter.SERIALIZATION_ALIGNMENT.toByteUnits()) u8,
    gpa: std.mem.Allocator,

    fn deinit(self: *LoadedModule) void {
        // IMPORTANT: When a module is deserialized from a buffer, most of its internal structures
        // (common, types, external_decls, store) contain pointers INTO the buffer,
        // not separately allocated memory. However, the imports.map is allocated separately
        // during deserialization and must be freed.

        // Free the imports map (allocated in CIR.Import.Store.Serialized.deserialize)
        self.env.imports.map.deinit(self.gpa);

        // Free the buffer (all data structures point into this buffer)
        self.gpa.free(self.buffer);

        // Free the env struct itself
        self.gpa.destroy(self.env);
    }
};

/// Deserialize BuiltinIndices from the binary data generated at build time
fn deserializeBuiltinIndices(gpa: std.mem.Allocator, bin_data: []const u8) !can.CIR.BuiltinIndices {
    // Copy embedded data to properly aligned memory
    const alignment = @alignOf(can.CIR.BuiltinIndices);
    const buffer = try gpa.alignedAlloc(u8, @enumFromInt(alignment), bin_data.len);
    defer gpa.free(buffer);

    @memcpy(buffer, bin_data);

    // Cast to the structure
    const indices_ptr = @as(*const can.CIR.BuiltinIndices, @ptrCast(buffer.ptr));
    return indices_ptr.*;
}

/// Load a compiled ModuleEnv from embedded binary data
fn loadCompiledModule(gpa: std.mem.Allocator, bin_data: []const u8, module_name: []const u8, source: []const u8) !LoadedModule {
    // Copy the embedded data to properly aligned memory
    // CompactWriter requires specific alignment for serialization
    const CompactWriter = collections.CompactWriter;
    const buffer = try gpa.alignedAlloc(u8, CompactWriter.SERIALIZATION_ALIGNMENT, bin_data.len);
    @memcpy(buffer, bin_data);

    // Cast to the serialized structure
    const serialized_ptr = @as(
        *ModuleEnv.Serialized,
        @ptrCast(@alignCast(buffer.ptr)),
    );

    const env = try gpa.create(ModuleEnv);
    errdefer gpa.destroy(env);

    // Deserialize
    const base_ptr = @intFromPtr(buffer.ptr);

    env.* = ModuleEnv{
        .gpa = gpa,
        .common = serialized_ptr.common.deserialize(@as(i64, @intCast(base_ptr)), source).*,
        .types = serialized_ptr.types.deserialize(@as(i64, @intCast(base_ptr)), gpa).*, // Pass gpa to types deserialize
        .module_kind = serialized_ptr.module_kind,
        .all_defs = serialized_ptr.all_defs,
        .all_statements = serialized_ptr.all_statements,
        .exports = serialized_ptr.exports,
        .builtin_statements = serialized_ptr.builtin_statements,
        .external_decls = serialized_ptr.external_decls.deserialize(@as(i64, @intCast(base_ptr))).*,
        .imports = (try serialized_ptr.imports.deserialize(@as(i64, @intCast(base_ptr)), gpa)).*,
        .module_name = module_name,
        .module_name_idx = undefined, // Not used for deserialized modules (only needed during fresh canonicalization)
        .diagnostics = serialized_ptr.diagnostics,
        .store = serialized_ptr.store.deserialize(@as(i64, @intCast(base_ptr)), gpa).*,
        .evaluation_order = null,
    };

    return LoadedModule{
        .env = env,
        .buffer = buffer,
        .gpa = gpa,
    };
}

/// REPL state that tracks past definitions and evaluates expressions
pub const Repl = struct {
    allocator: Allocator,
    /// Map from variable name to source string for definitions
    definitions: std.StringHashMap([]const u8),
    /// Operations for the Roc runtime
    roc_ops: *RocOps,
    /// Shared crash context managed by the host (optional)
    crash_ctx: ?*CrashContext,
    /// Optional trace writer for debugging evaluation
    //trace_writer: ?std.io.AnyWriter,
    /// ModuleEnv from last successful evaluation (for snapshot generation)
    last_module_env: ?*ModuleEnv,
    /// Debug flag to store rendered HTML for snapshot generation
    debug_store_snapshots: bool,
    /// Storage for rendered CAN HTML at each step (only when debug_store_snapshots is true)
    debug_can_html: std.array_list.Managed([]const u8),
    /// Storage for rendered TYPES HTML at each step (only when debug_store_snapshots is true)
    debug_types_html: std.array_list.Managed([]const u8),
    /// Builtin type declaration indices (loaded once at startup from builtin_indices.bin)
    builtin_indices: can.CIR.BuiltinIndices,
    /// Loaded Bool module (loaded once at startup)
    bool_module: LoadedModule,
    /// Loaded Result module (loaded once at startup)
    result_module: LoadedModule,
    /// Loaded Str module (loaded once at startup)
    str_module: LoadedModule,

    pub fn init(allocator: Allocator, roc_ops: *RocOps, crash_ctx: ?*CrashContext) !Repl {
        const compiled_builtins = @import("compiled_builtins");

        // Load builtin indices once at startup (generated at build time)
        const builtin_indices = try deserializeBuiltinIndices(allocator, compiled_builtins.builtin_indices_bin);

        // Load Bool module once at startup
        var bool_module = try loadCompiledModule(allocator, compiled_builtins.bool_bin, "Bool", compiled_builtins.bool_source);
        errdefer bool_module.deinit();

        // Load Result module once at startup
        var result_module = try loadCompiledModule(allocator, compiled_builtins.result_bin, "Result", compiled_builtins.result_source);
        errdefer result_module.deinit();

        // Load Str module once at startup
        var str_module = try loadCompiledModule(allocator, compiled_builtins.str_bin, "Str", compiled_builtins.str_source);
        errdefer str_module.deinit();

        return Repl{
            .allocator = allocator,
            .definitions = std.StringHashMap([]const u8).init(allocator),
            .roc_ops = roc_ops,
            .crash_ctx = crash_ctx,
            //.trace_writer = null,
            .last_module_env = null,
            .debug_store_snapshots = false,
            .debug_can_html = std.array_list.Managed([]const u8).init(allocator),
            .debug_types_html = std.array_list.Managed([]const u8).init(allocator),
            .builtin_indices = builtin_indices,
            .bool_module = bool_module,
            .result_module = result_module,
            .str_module = str_module,
        };
    }

    // pub fn setTraceWriter(self: *Repl, trace_writer: std.io.AnyWriter) void {
    //     self.trace_writer = trace_writer;
    // }

    /// Enable debug mode to store snapshot HTML for each REPL step
    pub fn enableDebugSnapshots(self: *Repl) void {
        self.debug_store_snapshots = true;
    }

    /// Get pointer to last ModuleEnv for snapshot generation
    pub fn getLastModuleEnv(self: *Repl) ?*ModuleEnv {
        return self.last_module_env;
    }

    /// Get debug CAN HTML for all steps (only available when debug_store_snapshots is enabled)
    pub fn getDebugCanHtml(self: *Repl) []const []const u8 {
        return self.debug_can_html.items;
    }

    /// Get debug TYPES HTML for all steps (only available when debug_store_snapshots is enabled)
    pub fn getDebugTypesHtml(self: *Repl) []const []const u8 {
        return self.debug_types_html.items;
    }

    /// Allocate a new ModuleEnv and save it
    fn allocateModuleEnv(self: *Repl, source: []const u8) !*ModuleEnv {
        // Clean up previous ModuleEnv if it exists
        if (self.last_module_env) |old_env| {
            old_env.deinit();
            self.allocator.destroy(old_env);
        }

        // Allocate new ModuleEnv on heap
        const new_env = try self.allocator.create(ModuleEnv);
        var arena = std.heap.ArenaAllocator.init(self.allocator);
        defer arena.deinit();

        new_env.* = try ModuleEnv.init(self.allocator, source);
        self.last_module_env = new_env;
        return new_env;
    }

    /// Generate and store CAN and TYPES HTML for debugging
    fn generateAndStoreDebugHtml(self: *Repl, module_env: *ModuleEnv, expr_idx: can.CIR.Expr.Idx) !void {
        const SExprTree = @import("base").SExprTree;

        // Generate CAN HTML
        {
            var tree = SExprTree.init(self.allocator);
            defer tree.deinit();
            try module_env.pushToSExprTree(expr_idx, &tree);

            var can_buffer = std.ArrayList(u8).empty;
            defer can_buffer.deinit(self.allocator);
            try tree.toStringPretty(can_buffer.writer(self.allocator).any(), .include_linecol);

            const can_html = try self.allocator.dupe(u8, can_buffer.items);
            try self.debug_can_html.append(can_html);
        }

        // Generate TYPES HTML
        {
            var tree = SExprTree.init(self.allocator);
            defer tree.deinit();
            try module_env.pushTypesToSExprTree(expr_idx, &tree);

            var types_buffer = std.ArrayList(u8).empty;
            defer types_buffer.deinit(self.allocator);
            try tree.toStringPretty(types_buffer.writer(self.allocator).any(), .include_linecol);

            const types_html = try self.allocator.dupe(u8, types_buffer.items);
            try self.debug_types_html.append(types_html);
        }
    }

    /// Add or replace a definition in the REPL context
    pub fn addOrReplaceDefinition(self: *Repl, source: []const u8, var_name: []const u8) !void {
        // Check if we're replacing an existing definition
        if (self.definitions.fetchRemove(var_name)) |kv| {
            // Free both the old key and value
            self.allocator.free(kv.key);
            self.allocator.free(kv.value);
        }

        // Duplicate both key and value since they're borrowed from input
        const owned_key = try self.allocator.dupe(u8, var_name);
        const owned_source = try self.allocator.dupe(u8, source);
        try self.definitions.put(owned_key, owned_source);
    }

    pub fn deinit(self: *Repl) void {
        // Clean up definition strings and keys
        var iterator = self.definitions.iterator();
        while (iterator.next()) |kv| {
            self.allocator.free(kv.key_ptr.*); // Free the variable name
            self.allocator.free(kv.value_ptr.*); // Free the source string
        }
        self.definitions.deinit();

        // Clean up debug HTML storage
        for (self.debug_can_html.items) |html| {
            self.allocator.free(html);
        }
        self.debug_can_html.deinit();

        for (self.debug_types_html.items) |html| {
            self.allocator.free(html);
        }
        self.debug_types_html.deinit();

        // Clean up last ModuleEnv if it exists
        if (self.last_module_env) |module_env| {
            module_env.deinit();
            self.allocator.destroy(module_env);
        }

        // Clean up loaded builtin modules
        self.bool_module.deinit();
        self.result_module.deinit();
        self.str_module.deinit();
    }

    /// Process a line of input and return the result
    pub fn step(self: *Repl, line: []const u8) ![]const u8 {
        const trimmed = std.mem.trim(u8, line, " \t\n\r");

        // Handle special commands
        if (trimmed.len == 0) {
            return try self.allocator.dupe(u8, "");
        }

        if (std.mem.eql(u8, trimmed, ":help")) {
            return try self.allocator.dupe(u8,
                \\Enter an expression to evaluate, or a definition (like x = 1) to use later.
                \\
                \\  - :q quits
                \\  - :help shows this text again
            );
        }

        if (std.mem.eql(u8, trimmed, ":exit") or
            std.mem.eql(u8, trimmed, ":quit") or
            std.mem.eql(u8, trimmed, ":q") or
            std.mem.eql(u8, trimmed, "exit") or
            std.mem.eql(u8, trimmed, "quit") or
            std.mem.eql(u8, trimmed, "exit()") or
            std.mem.eql(u8, trimmed, "quit()"))
        {
            return try self.allocator.dupe(u8, "Goodbye!");
        }

        // Process the input
        return try self.processInput(trimmed);
    }

    /// Process regular input (not special commands)
    fn processInput(self: *Repl, input: []const u8) ![]const u8 {
        // Try to parse as a statement first
        const parse_result = try self.tryParseStatement(input);

        switch (parse_result) {
            .assignment => |info| {
                // Add or replace definition (duplicates the strings for ownership)
                try self.addOrReplaceDefinition(info.source, info.var_name);

                // Return descriptive output for assignments
                return try std.fmt.allocPrint(self.allocator, "assigned `{s}`", .{info.var_name});
            },
            .import => {
                // Imports are not supported in this implementation
                return try self.allocator.dupe(u8, "Imports not yet supported");
            },
            .expression => {
                // Evaluate expression with all past definitions
                const full_source = try self.buildFullSource(input);
                defer self.allocator.free(full_source);

                return try self.evaluateSource(full_source);
            },
            .type_decl => {
                // Type declarations can't be evaluated
                return try self.allocator.dupe(u8, "");
            },
            .parse_error => |msg| {
                defer self.allocator.free(msg);
                return try std.fmt.allocPrint(self.allocator, "Parse error: {s}", .{msg});
            },
        }
    }

    const ParseResult = union(enum) {
        assignment: struct {
            source: []const u8, // Borrowed from input
            var_name: []const u8, // Borrowed from input
        },
        import,
        expression,
        type_decl,
        parse_error: []const u8, // Must be allocator.dupe'd
    };

    /// Try to parse input as a statement
    fn tryParseStatement(self: *Repl, input: []const u8) !ParseResult {
        var arena = std.heap.ArenaAllocator.init(self.allocator);
        defer arena.deinit();

        var module_env = try ModuleEnv.init(self.allocator, input);
        defer module_env.deinit();

        // Try statement parsing
        if (parse.parseStatement(&module_env.common, self.allocator)) |ast_const| {
            var ast = ast_const;
            defer ast.deinit(self.allocator);

            if (ast.root_node_idx != 0) {
                const stmt_idx: AST.Statement.Idx = @enumFromInt(ast.root_node_idx);
                const stmt = ast.store.getStatement(stmt_idx);

                switch (stmt) {
                    .decl => |decl| {
                        const pattern = ast.store.getPattern(decl.pattern);
                        if (pattern == .ident) {
                            // Extract the identifier name from the pattern
                            const ident_tok = pattern.ident.ident_tok;
                            const token_region = ast.tokens.resolve(ident_tok);
                            const ident_name = module_env.common.source[token_region.start.offset..token_region.end.offset];

                            // Return borrowed strings (no duplication needed)
                            return ParseResult{ .assignment = .{
                                .source = input,
                                .var_name = ident_name,
                            } };
                        }
                        return ParseResult.expression;
                    },
                    .import => return ParseResult.import,
                    .type_decl => return ParseResult.type_decl,
                    else => return ParseResult.expression,
                }
            }
        } else |_| {
            // Statement parse failed, continue to try expression parsing
        }

        // Try expression parsing
        if (parse.parseExpr(&module_env.common, self.allocator)) |ast_const| {
            var ast = ast_const;
            defer ast.deinit(self.allocator);
            if (ast.root_node_idx != 0) {
                return ParseResult.expression;
            }
        } else |_| {
            // Expression parse failed too
        }

        return ParseResult{ .parse_error = try self.allocator.dupe(u8, "Failed to parse input") };
    }

    /// Build full source including all definitions wrapped in block syntax
    pub fn buildFullSource(self: *Repl, current_expr: []const u8) ![]const u8 {
        // If no definitions exist, just return the expression as-is
        if (self.definitions.count() == 0) {
            return try self.allocator.dupe(u8, current_expr);
        }

        var buffer = std.ArrayList(u8).empty;
        errdefer buffer.deinit(self.allocator);

        // Start block
        try buffer.appendSlice(self.allocator, "{\n");

        // Add all definitions in order
        var iterator = self.definitions.iterator();
        while (iterator.next()) |kv| {
            try buffer.appendSlice(self.allocator, "    ");
            try buffer.appendSlice(self.allocator, kv.value_ptr.*);
            try buffer.append(self.allocator, '\n');
        }

        // Add current expression
        try buffer.appendSlice(self.allocator, "    ");
        try buffer.appendSlice(self.allocator, current_expr);
        try buffer.append(self.allocator, '\n');

        // End block
        try buffer.append(self.allocator, '}');

        return try buffer.toOwnedSlice(self.allocator);
    }

    /// Evaluate source code
    fn evaluateSource(self: *Repl, source: []const u8) ![]const u8 {
        const module_env = try self.allocateModuleEnv(source);
        return try self.evaluatePureExpression(module_env);
    }

    /// Evaluate a program (which may contain definitions)
    fn evaluatePureExpression(self: *Repl, module_env: *ModuleEnv) ![]const u8 {

        // Determine if we have definitions (which means we built a block expression)
        const has_definitions = self.definitions.count() > 0;

        // Parse appropriately based on whether we have definitions
        var parse_ast = if (has_definitions)
            // Has definitions - we built a block expression, parse as expression
            parse.parseExpr(&module_env.common, self.allocator) catch |err| {
                return try std.fmt.allocPrint(self.allocator, "Parse error: {}", .{err});
            }
        else
            // No definitions - simple expression, parse as expression
            parse.parseExpr(&module_env.common, self.allocator) catch |err| {
                return try std.fmt.allocPrint(self.allocator, "Parse error: {}", .{err});
            };
        defer parse_ast.deinit(self.allocator);

        // Empty scratch space
        parse_ast.store.emptyScratch();

        // Create CIR
        const cir = module_env; // CIR is now just ModuleEnv
        try cir.initCIRFields(self.allocator, "repl");

        // Get Bool and Result statement indices from the IMPORTED modules (not copied!)
        // These refer to the actual statements in the Bool/Result modules
        const bool_stmt_in_bool_module = self.builtin_indices.bool_type;
        const result_stmt_in_result_module = self.builtin_indices.result_type;

        const module_common_idents: Check.CommonIdents = .{
            .module_name = try module_env.insertIdent(base.Ident.for_text("repl")),
            .list = try module_env.insertIdent(base.Ident.for_text("List")),
            .box = try module_env.insertIdent(base.Ident.for_text("Box")),
            .bool_stmt = bool_stmt_in_bool_module,
            .result_stmt = result_stmt_in_result_module,
        };

        // Create canonicalizer with Bool and Result modules available for qualified name resolution
        var module_envs_map = std.AutoHashMap(base.Ident.Idx, can.Can.AutoImportedType).init(self.allocator);
        defer module_envs_map.deinit();
        const bool_ident = try cir.common.idents.insert(self.allocator, base.Ident.for_text("Bool"));
        const result_ident = try cir.common.idents.insert(self.allocator, base.Ident.for_text("Result"));
        try module_envs_map.put(bool_ident, .{
            .env = self.bool_module.env,
        });
        try module_envs_map.put(result_ident, .{
            .env = self.result_module.env,
        });

        var czer = Can.init(cir, &parse_ast, &module_envs_map) catch |err| {
            return try std.fmt.allocPrint(self.allocator, "Canonicalize init error: {}", .{err});
        };
        defer czer.deinit();

        // NOTE: True/False/Ok/Err are now just anonymous tags that unify with Bool/Result automatically!
        // No need to register unqualified_nominal_tags - the type system handles it.

        // Since we're always parsing as expressions now, handle them the same way
        const expr_idx: AST.Expr.Idx = @enumFromInt(parse_ast.root_node_idx);

        const canonical_expr = try czer.canonicalizeExpr(expr_idx) orelse {
            return try self.allocator.dupe(u8, "Canonicalize expr error: expression returned null");
        };
        const final_expr_idx = canonical_expr.get_idx();

        // Type check - Pass Bool and Result as imported modules
        const imported_modules = [_]*const ModuleEnv{ self.bool_module.env, self.result_module.env };
        var checker = Check.init(
            self.allocator,
            &module_env.types,
            cir,
            &imported_modules,
            &module_envs_map,
            &cir.store.regions,
            module_common_idents,
        ) catch |err| {
            return try std.fmt.allocPrint(self.allocator, "Type check init error: {}", .{err});
        };
        defer checker.deinit();

        // Check the expression (no need to check defs since we're parsing as expressions)
        _ = checker.checkExprRepl(final_expr_idx) catch |err| {
            return try std.fmt.allocPrint(self.allocator, "Type check expr error: {}", .{err});
        };

<<<<<<< HEAD
        // Create interpreter instance with BuiltinTypes containing real Bool, Result, and Str modules
        const builtin_types_for_eval = BuiltinTypes.init(self.builtin_indices, self.bool_module.env, self.result_module.env, self.str_module.env);
        var interpreter = eval_mod.Interpreter.init(self.allocator, module_env, builtin_types_for_eval, &module_envs_map) catch |err| {
=======
        // Create interpreter instance with BuiltinTypes containing real Bool and Result modules
        const builtin_types_for_eval = BuiltinTypes.init(self.builtin_indices, self.bool_module.env, self.result_module.env);
        var interpreter = eval_mod.Interpreter.init(self.allocator, module_env, builtin_types_for_eval, &imported_modules) catch |err| {
>>>>>>> a15b0418
            return try std.fmt.allocPrint(self.allocator, "Interpreter init error: {}", .{err});
        };
        defer interpreter.deinitAndFreeOtherEnvs();

        if (self.crash_ctx) |ctx| {
            ctx.reset();
        }

        const result = interpreter.evalMinimal(final_expr_idx, self.roc_ops) catch |err| switch (err) {
            error.Crash => {
                if (self.crash_ctx) |ctx| {
                    if (ctx.crashMessage()) |msg| {
                        return try std.fmt.allocPrint(self.allocator, "Crash: {s}", .{msg});
                    }
                }
                return try self.allocator.dupe(u8, "Evaluation error: error.Crash");
            },
            else => return try std.fmt.allocPrint(self.allocator, "Evaluation error: {}", .{err}),
        };

        // Generate debug HTML if enabled
        if (self.debug_store_snapshots) {
            try self.generateAndStoreDebugHtml(module_env, final_expr_idx);
        }

        const expr_ct_var = can.ModuleEnv.varFrom(final_expr_idx);
        const output = blk: {
            const expr_rt_var = interpreter.translateTypeVar(module_env, expr_ct_var) catch {
                break :blk try interpreter.renderValueRoc(result);
            };
            break :blk try interpreter.renderValueRocWithType(result, expr_rt_var);
        };

        result.decref(&interpreter.runtime_layout_store, self.roc_ops);
        if (result.layout.tag == .record) {
            self.allocator.free(output);
            return try self.allocator.dupe(u8, "<record>");
        }
        return output;
    }
};<|MERGE_RESOLUTION|>--- conflicted
+++ resolved
@@ -27,13 +27,12 @@
     gpa: std.mem.Allocator,
 
     fn deinit(self: *LoadedModule) void {
-        // IMPORTANT: When a module is deserialized from a buffer, most of its internal structures
-        // (common, types, external_decls, store) contain pointers INTO the buffer,
-        // not separately allocated memory. However, the imports.map is allocated separately
-        // during deserialization and must be freed.
-
-        // Free the imports map (allocated in CIR.Import.Store.Serialized.deserialize)
-        self.env.imports.map.deinit(self.gpa);
+        // IMPORTANT: When a module is deserialized from a buffer, all its internal structures
+        // (common, types, external_decls, imports, store) contain pointers INTO the buffer,
+        // not separately allocated memory. Therefore we should NOT call deinit() on any of them.
+        // The only memory we need to free is:
+        // 1. The buffer itself (which contains all the deserialized data)
+        // 2. The env struct itself (which was allocated with create())
 
         // Free the buffer (all data structures point into this buffer)
         self.gpa.free(self.buffer);
@@ -137,15 +136,18 @@
         const builtin_indices = try deserializeBuiltinIndices(allocator, compiled_builtins.builtin_indices_bin);
 
         // Load Bool module once at startup
-        var bool_module = try loadCompiledModule(allocator, compiled_builtins.bool_bin, "Bool", compiled_builtins.bool_source);
+        const bool_source = "Bool := [True, False].{}\n";
+        var bool_module = try loadCompiledModule(allocator, compiled_builtins.bool_bin, "Bool", bool_source);
         errdefer bool_module.deinit();
 
         // Load Result module once at startup
-        var result_module = try loadCompiledModule(allocator, compiled_builtins.result_bin, "Result", compiled_builtins.result_source);
+        const result_source = "Result(ok, err) := [Ok(ok), Err(err)].{}\n";
+        var result_module = try loadCompiledModule(allocator, compiled_builtins.result_bin, "Result", result_source);
         errdefer result_module.deinit();
 
         // Load Str module once at startup
-        var str_module = try loadCompiledModule(allocator, compiled_builtins.str_bin, "Str", compiled_builtins.str_source);
+        const str_source = compiled_builtins.str_source;
+        var str_module = try loadCompiledModule(allocator, compiled_builtins.str_bin, "Str", str_source);
         errdefer str_module.deinit();
 
         return Repl{
@@ -548,15 +550,9 @@
             return try std.fmt.allocPrint(self.allocator, "Type check expr error: {}", .{err});
         };
 
-<<<<<<< HEAD
-        // Create interpreter instance with BuiltinTypes containing real Bool, Result, and Str modules
+        // Create interpreter instance with BuiltinTypes containing real Bool and Result modules
         const builtin_types_for_eval = BuiltinTypes.init(self.builtin_indices, self.bool_module.env, self.result_module.env, self.str_module.env);
-        var interpreter = eval_mod.Interpreter.init(self.allocator, module_env, builtin_types_for_eval, &module_envs_map) catch |err| {
-=======
-        // Create interpreter instance with BuiltinTypes containing real Bool and Result modules
-        const builtin_types_for_eval = BuiltinTypes.init(self.builtin_indices, self.bool_module.env, self.result_module.env);
         var interpreter = eval_mod.Interpreter.init(self.allocator, module_env, builtin_types_for_eval, &imported_modules) catch |err| {
->>>>>>> a15b0418
             return try std.fmt.allocPrint(self.allocator, "Interpreter init error: {}", .{err});
         };
         defer interpreter.deinitAndFreeOtherEnvs();
