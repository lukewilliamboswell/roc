--- conflicted
+++ resolved
@@ -68,7 +68,6 @@
         self.eval_stack.deinit();
     }
 
-<<<<<<< HEAD
     /// Process a line of input and return the result
     pub fn step(self: *Repl, line: []const u8) ![]const u8 {
         const trimmed = std.mem.trim(u8, line, " \t\n\r");
@@ -172,13 +171,11 @@
 
     /// Try to parse input as a statement
     fn tryParseStatement(self: *Repl, input: []const u8) !ParseResult {
-        const source = try self.allocator.dupe(u8, input);
-
-        var module_env = try base.ModuleEnv.init(self.allocator, source);
+        var module_env = try base.ModuleEnv.init(self.allocator, input);
         defer module_env.deinit();
 
         // Try statement parsing
-        if (parse.parseStatement(&module_env, source)) |ast_const| {
+        if (parse.parseStatement(&module_env)) |ast_const| {
             var ast = ast_const;
             defer ast.deinit(self.allocator);
 
@@ -207,7 +204,7 @@
         } else |_| {}
 
         // Try expression parsing
-        if (parse.parseExpr(&module_env, source)) |ast_const| {
+        if (parse.parseExpr(&module_env)) |ast_const| {
             var ast = ast_const;
             defer ast.deinit(self.allocator);
             if (ast.root_node_idx != 0) {
@@ -255,21 +252,11 @@
         }
 
         // Create module environment for the expression
-        var module_env = try base.ModuleEnv.init(self.allocator, try self.allocator.dupe(u8, expr_source));
+        var module_env = try base.ModuleEnv.init(self.allocator, expr_source);
         defer module_env.deinit();
 
         // Parse as expression
-        var parse_ast = parse.parseExpr(&module_env, expr_source) catch |err| {
-=======
-    /// Process a single REPL input and return the output
-    pub fn step(self: *Repl, input: []const u8) Allocator.Error![]const u8 {
-        // Create a fresh module environment for this evaluation
-        var module_env = try base.ModuleEnv.init(self.allocator, input);
-        defer module_env.deinit();
-
-        // Parse the expression
         var parse_ast = parse.parseExpr(&module_env) catch |err| {
->>>>>>> 4ce266f5
             return try std.fmt.allocPrint(self.allocator, "Parse error: {}", .{err});
         };
         defer parse_ast.deinit(self.allocator);
@@ -488,11 +475,11 @@
 
     // Step 1: Create module environment
     const source = "42";
-    var module_env = try base.ModuleEnv.init(allocator, try allocator.dupe(u8, source));
+    var module_env = try base.ModuleEnv.init(allocator, source);
     defer module_env.deinit();
 
     // Step 2: Parse as expression
-    var parse_ast = try parse.parseExpr(&module_env, source);
+    var parse_ast = try parse.parseExpr(&module_env);
     defer parse_ast.deinit(allocator);
 
     // Empty scratch space (required before canonicalization)
