use cranelift::prelude::AbiParam;
use cranelift_codegen::ir::{types, Signature, Type};
use cranelift_codegen::isa::TargetFrontendConfig;
use cranelift_module::{Backend, Module};

<<<<<<< HEAD
pub fn type_from_var(var: Variable, subs: &Subs, cfg: TargetFrontendConfig) -> Type {
    let content = subs.get_without_compacting(var).content;

    type_from_content(&content, subs, cfg)
}

pub fn type_from_content(content: &Content, subs: &Subs, cfg: TargetFrontendConfig) -> Type {
    match content {
        Content::Alias(Symbol::INT_INT, args, _) => {
            debug_assert!(args.is_empty());
            types::I64
        }
        Content::Alias(Symbol::FLOAT_FLOAT, args, _) => {
            debug_assert!(args.is_empty());
            types::F64
        }
        Content::Structure(flat_type) => match flat_type {
            Apply(symbol, args) => match *symbol {
                Symbol::INT_INT => {
                    debug_assert!(args.is_empty());
                    types::I64
                }
                Symbol::FLOAT_FLOAT => {
                    debug_assert!(args.is_empty());
                    types::F64
                }
                Symbol::NUM_NUM => {
                    // It's also possible (although rare) that the non-aliased version
                    // of (Num.Num Int.Integer) or (Num.Num Float.FloatingPoint) was used
                    let arg = *args.iter().next().unwrap();
                    let arg_content = subs.get_without_compacting(arg).content;

                    num_to_crane_type(arg_content)
                }
                _ => {
                    panic!(
                            "TODO handle content_to_basic_type for FlatType::Apply of {:?} with args {:?}",
                            symbol, args
                        );
                }
            },
            Func(_, _) => cfg.pointer_type(),
            other => panic!("TODO handle type_from_content for {:?}", other),
        },
        other => panic!("Cannot convert {:?} to Crane Type", other),
    }
}

fn num_to_crane_type(content: Content) -> Type {
    match content {
        Content::Structure(flat_type) => match flat_type {
            Apply(symbol, args) => match symbol {
                Symbol::FLOAT_FLOATINGPOINT => {
                    debug_assert!(args.is_empty());
                    types::F64
                }
                Symbol::INT_INTEGER => {
                    debug_assert!(args.is_empty());
                    types::I64
                }
                _ => panic!(
                    "Unrecognized numeric type: {:?} with args {:?}",
                    symbol, args
                ),
            },
            other => panic!(
                "TODO handle num_to_crane_type (branch 0) for {:?} which is NESTED inside Num.Num",
                other
            ),
        },

        other => panic!(
            "TODO handle num_to_crane_type (branch 1) for {:?} which is NESTED inside Num.Num",
            other
        ),
    }
}
=======
use crate::mono::layout::Layout;
>>>>>>> e2f18eb6

pub fn type_from_layout(cfg: TargetFrontendConfig, layout: &Layout<'_>) -> Type {
    use crate::mono::layout::Builtin::*;
    use crate::mono::layout::Layout::*;

    match layout {
        Pointer(_) | FunctionPointer(_, _) => cfg.pointer_type(),
        Struct(fields) => {
            // This will change as we add more fields and field types to the tests
            let naive_all_ints = fields.iter().all(|ref field| match field.1 {
                Builtin(Int64) => true,
                _ => false,
            });

            if naive_all_ints && fields.len() == 3 {
                types::I64.by(4).unwrap()
            } else {
                panic!("TODO layout_to_crane_type for Struct");
            }
        }
        Builtin(builtin) => match builtin {
            Int64 => types::I64,
            Float64 => types::F64,
            Str => panic!("TODO layout_to_crane_type for Builtin::Str"),
            Map(_, _) => panic!("TODO layout_to_crane_type for Builtin::Map"),
            Set(_) => panic!("TODO layout_to_crane_type for Builtin::Set"),
        },
    }
}

pub fn sig_from_layout<B: Backend>(
    cfg: TargetFrontendConfig,
    module: &mut Module<B>,
    layout: Layout,
) -> Signature {
    match layout {
        Layout::FunctionPointer(args, ret) => {
            let ret_type = type_from_layout(cfg, &ret);
            let mut sig = module.make_signature();

            // Add return type to the signature
            sig.returns.push(AbiParam::new(ret_type));

            // Add params to the signature
            for layout in args.iter() {
                let arg_type = type_from_layout(cfg, &layout);

                sig.params.push(AbiParam::new(arg_type));
            }

            sig
        }
        _ => {
            panic!("Could not make Signature from Layout {:?}", layout);
        }
    }
}<|MERGE_RESOLUTION|>--- conflicted
+++ resolved
@@ -3,87 +3,7 @@
 use cranelift_codegen::isa::TargetFrontendConfig;
 use cranelift_module::{Backend, Module};
 
-<<<<<<< HEAD
-pub fn type_from_var(var: Variable, subs: &Subs, cfg: TargetFrontendConfig) -> Type {
-    let content = subs.get_without_compacting(var).content;
-
-    type_from_content(&content, subs, cfg)
-}
-
-pub fn type_from_content(content: &Content, subs: &Subs, cfg: TargetFrontendConfig) -> Type {
-    match content {
-        Content::Alias(Symbol::INT_INT, args, _) => {
-            debug_assert!(args.is_empty());
-            types::I64
-        }
-        Content::Alias(Symbol::FLOAT_FLOAT, args, _) => {
-            debug_assert!(args.is_empty());
-            types::F64
-        }
-        Content::Structure(flat_type) => match flat_type {
-            Apply(symbol, args) => match *symbol {
-                Symbol::INT_INT => {
-                    debug_assert!(args.is_empty());
-                    types::I64
-                }
-                Symbol::FLOAT_FLOAT => {
-                    debug_assert!(args.is_empty());
-                    types::F64
-                }
-                Symbol::NUM_NUM => {
-                    // It's also possible (although rare) that the non-aliased version
-                    // of (Num.Num Int.Integer) or (Num.Num Float.FloatingPoint) was used
-                    let arg = *args.iter().next().unwrap();
-                    let arg_content = subs.get_without_compacting(arg).content;
-
-                    num_to_crane_type(arg_content)
-                }
-                _ => {
-                    panic!(
-                            "TODO handle content_to_basic_type for FlatType::Apply of {:?} with args {:?}",
-                            symbol, args
-                        );
-                }
-            },
-            Func(_, _) => cfg.pointer_type(),
-            other => panic!("TODO handle type_from_content for {:?}", other),
-        },
-        other => panic!("Cannot convert {:?} to Crane Type", other),
-    }
-}
-
-fn num_to_crane_type(content: Content) -> Type {
-    match content {
-        Content::Structure(flat_type) => match flat_type {
-            Apply(symbol, args) => match symbol {
-                Symbol::FLOAT_FLOATINGPOINT => {
-                    debug_assert!(args.is_empty());
-                    types::F64
-                }
-                Symbol::INT_INTEGER => {
-                    debug_assert!(args.is_empty());
-                    types::I64
-                }
-                _ => panic!(
-                    "Unrecognized numeric type: {:?} with args {:?}",
-                    symbol, args
-                ),
-            },
-            other => panic!(
-                "TODO handle num_to_crane_type (branch 0) for {:?} which is NESTED inside Num.Num",
-                other
-            ),
-        },
-
-        other => panic!(
-            "TODO handle num_to_crane_type (branch 1) for {:?} which is NESTED inside Num.Num",
-            other
-        ),
-    }
-}
-=======
 use crate::mono::layout::Layout;
->>>>>>> e2f18eb6
 
 pub fn type_from_layout(cfg: TargetFrontendConfig, layout: &Layout<'_>) -> Type {
     use crate::mono::layout::Builtin::*;
